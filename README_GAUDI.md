# vLLM with Intel® Gaudi® AI Accelerators

This README provides instructions on how to run vLLM with Intel Gaudi devices.

# Requirements and Installation

Please follow the instructions provided in the [Gaudi Installation Guide](https://docs.habana.ai/en/latest/Installation_Guide/index.html) to set up the execution environment.
To achieve the best performance, please follow the methods outlined in the
[Optimizing Training Platform Guide](https://docs.habana.ai/en/latest/PyTorch/Model_Optimization_PyTorch/Optimization_in_Training_Platform.html).

## Requirements

- Ubuntu 22.04 LTS OS
- Python 3.10
- Intel Gaudi 2 and 3 AI accelerators
- Intel Gaudi software version 1.20.0 and above

## Quick Start Using Dockerfile
Set up the container with latest release of Gaudi Software Suite using the Dockerfile:

```
$ docker build -f Dockerfile.hpu -t vllm-hpu-env  .
$ docker run -it --runtime=habana -e HABANA_VISIBLE_DEVICES=all -e OMPI_MCA_btl_vader_single_copy_mechanism=none --cap-add=sys_nice --net=host --rm vllm-hpu-env
```

> [!TIP]
> If you are facing the following error: `docker: Error response from daemon: Unknown runtime specified habana.`, please refer to "Install Optional Packages" section
of [Install Driver and Software](https://docs.habana.ai/en/latest/Installation_Guide/Driver_Installation.html#install-driver-and-software) and "Configure Container
Runtime" section of [Docker Installation](https://docs.habana.ai/en/latest/Installation_Guide/Installation_Methods/Docker_Installation.html#configure-container-runtime).
Make sure you have ``habanalabs-container-runtime`` package installed and that ``habana`` container runtime is registered.

## Build from Source

### Environment Verification
To verify that the Intel Gaudi software was correctly installed, run the following:

```{.console}
$ hl-smi # verify that hl-smi is in your PATH and each Gaudi accelerator is visible
$ apt list --installed | grep habana # verify that habanalabs-firmware-tools, habanalabs-graph, habanalabs-rdma-core, habanalabs-thunk and habanalabs-container-runtime are installed
$ pip list | grep habana # verify that habana-torch-plugin, habana-torch-dataloader, habana-pyhlml and habana-media-loader are installed
$ pip list | grep neural # verify that neural-compressor is installed
```

Refer to [System Verification and Final Tests](https://docs.habana.ai/en/latest/Installation_Guide/System_Verification_and_Final_Tests.html) for more details.

### Run Docker Image

It is highly recommended to use the latest Docker image from Intel Gaudi vault.
Refer to the [Intel Gaudi documentation](https://docs.habana.ai/en/latest/Installation_Guide/Bare_Metal_Fresh_OS.html#pull-prebuilt-containers) for more details.

Use the following commands to run a Docker image. Make sure to update the versions below as listed in the [Support Matrix](https://docs.habana.ai/en/latest/Support_Matrix/Support_Matrix.html):

```{.console}
$ docker pull vault.habana.ai/gaudi-docker/1.20.0/ubuntu22.04/habanalabs/pytorch-installer-2.6.0:latest
$ docker run -it --runtime=habana -e HABANA_VISIBLE_DEVICES=all -e OMPI_MCA_btl_vader_single_copy_mechanism=none --cap-add=sys_nice --net=host --ipc=host vault.habana.ai/gaudi-docker/1.20.0/ubuntu22.04/habanalabs/pytorch-installer-2.6.0:latest
```

### Build and Install vLLM

Currently, multiple ways are provided which can be used to install vLLM with Intel® Gaudi®, pick **one** option:

#### 1. Build and Install the stable version

vLLM releases are being performed periodically to align with Intel® Gaudi® software releases. The stable version is released with a tag, and supports fully validated features and performance optimizations in Gaudi's [vLLM-fork](https://github.com/HabanaAI/vllm-fork). To install the stable release from [HabanaAI/vLLM-fork](https://github.com/HabanaAI/vllm-fork), run the following:

```{.console}
$ git clone https://github.com/HabanaAI/vllm-fork.git
$ cd vllm-fork
$ git checkout v0.6.6.post1+Gaudi-1.20.0
$ pip install -r requirements-hpu.txt
$ python setup.py develop
```

#### 2. Build and Install the latest from vLLM-fork

Currently, the latest features and performance optimizations are being developed in Gaudi's [vLLM-fork](https://github.com/HabanaAI/vllm-fork) and periodically upstreamed to vLLM main repository.
To install latest [HabanaAI/vLLM-fork](https://github.com/HabanaAI/vllm-fork), run the following:

```{.console}
$ git clone https://github.com/HabanaAI/vllm-fork.git
$ cd vllm-fork
$ git checkout habana_main
$ pip install --upgrade pip
$ pip install -r requirements-hpu.txt
$ python setup.py develop
```

#### 3. Build and Install from vLLM main source

If you prefer to build and install directly from the main vLLM source, where periodically we are upstreaming new features, run the following:

```{.console}
$ git clone https://github.com/vllm-project/vllm.git
$ cd vllm
$ pip install -r requirements-hpu.txt
$ python setup.py develop
```

# Supported Features
| **Feature**   | **Description**   | **References**    |
|---    |---    |---    |
| Offline batched inference     | Offline inference using LLM class from vLLM Python API    | [Quickstart](https://docs.vllm.ai/en/stable/getting_started/quickstart.html#offline-batched-inference)<br>[Example](https://docs.vllm.ai/en/stable/getting_started/examples/offline_inference.html)   |
| Online inference via OpenAI-Compatible Server     | Online inference using HTTP server that implements OpenAI Chat and Completions API    | [Documentation](https://docs.vllm.ai/en/stable/serving/openai_compatible_server.html)<br>[Example](https://docs.vllm.ai/en/stable/getting_started/examples/openai_chat_completion_client.html)    |
| HPU autodetection     | HPU users do not need to specify the target platform, it will be detected automatically upon vLLM startup     | N/A   |
| Paged KV cache with algorithms enabled for Intel Gaudi accelerators   | vLLM HPU backend contains a custom Paged Attention and cache operators implementations optimized for Gaudi devices.   | N/A   |
| Custom Intel Gaudi operator implementations   | vLLM HPU backend provides optimized implementations of operators such as prefill attention, Root Mean Square Layer Normalization, Rotary Positional Encoding.     | N/A   |
| Tensor parallel inference (single-node multi-HPU)     | vLLM HPU backend support multi-HPU inference across a single node with tensor parallelism with Ray and HCCL.  | [Documentation](https://docs.vllm.ai/en/stable/serving/distributed_serving.html)<br>[Example](https://docs.ray.io/en/latest/serve/tutorials/vllm-example.html)<br>[HCCL reference](https://docs.habana.ai/en/latest/API_Reference_Guides/HCCL_APIs/index.html)    |
| Inference with HPU Graphs     | vLLM HPU backend uses HPU Graphs by default for optimal performance. When HPU Graphs are enabled, execution graphs will be recorded ahead of time, to be later replayed during inference, significantly reducing host overheads.  | [Documentation](https://docs.habana.ai/en/latest/PyTorch/Inference_on_PyTorch/Inference_Using_HPU_Graphs.html)<br>[vLLM HPU backend execution modes](https://docs.vllm.ai/en/stable/getting_started/gaudi-installation.html#execution-modes)<br>[Optimization guide](https://docs.vllm.ai/en/latest/getting_started/gaudi-installation.html#hpu-graph-capture)    |
| Inference with torch.compile (experimental)   | vLLM HPU backend experimentally supports inference with torch.compile.    | [vLLM HPU backend execution modes](https://docs.vllm.ai/en/stable/getting_started/gaudi-installation.html#execution-modes)    |
| Attention with Linear Biases (ALiBi)  | vLLM HPU backend supports models utilizing Attention with Linear Biases (ALiBi) such as mpt-7b.   | [vLLM supported models](https://docs.vllm.ai/en/latest/models/supported_models.html)  |
| INC quantization  | vLLM HPU backend supports FP8 model and KV cache quantization and calibration with Intel Neural Compressor (INC).     | [Documentation](https://docs.habana.ai/en/latest/PyTorch/Inference_on_PyTorch/Inference_Using_FP8.html)   |
| AutoAWQ quantization | vLLM HPU backend supports the inference with models quantized using AutoAWQ library. | [Library](https://github.com/casper-hansen/AutoAWQ) |
| AutoGPTQ quantization | vLLM HPU backend supports the inference with models quantized using AutoGPTQ library. | [Library](https://github.com/AutoGPTQ/AutoGPTQ) |
| LoRA/MultiLoRA support    | vLLM HPU backend includes support for LoRA and MultiLoRA on supported models.     | [Documentation](https://docs.vllm.ai/en/stable/models/lora.html)<br>[Example](https://docs.vllm.ai/en/stable/getting_started/examples/multilora_inference.html)<br>[vLLM supported models](https://docs.vllm.ai/en/latest/models/supported_models.html)   |
| Multi-step scheduling support     | vLLM HPU backend includes multi-step scheduling support for host overhead reduction, configurable by standard `--num-scheduler-seqs` parameter.   | [Feature RFC](https://github.com/vllm-project/vllm/issues/6854)   |
| Automatic prefix caching (experimental)   | vLLM HPU backend includes automatic prefix caching (APC) support for more efficient prefills, configurable by standard `--enable-prefix-caching` parameter.   | [Documentation](https://docs.vllm.ai/en/stable/automatic_prefix_caching/apc.html)<br>[Details](https://docs.vllm.ai/en/stable/automatic_prefix_caching/details.html)  |
| Speculative decoding (functional release)     | vLLM HPU backend includes experimental speculative decoding support for improving inter-token latency in some scenarios, configurabie via standard `--speculative_model` and `--num_speculative_tokens` parameters.   | [Documentation](https://docs.vllm.ai/en/stable/models/spec_decode.html)<br>[Example](https://docs.vllm.ai/en/stable/getting_started/examples/mlpspeculator.html)  |
| Multiprocessing backend   | Multiprocessing is the default distributed runtime in vLLM. The vLLM HPU backend supports it alongside Ray.   | [Documentation](https://docs.vllm.ai/en/latest/serving/distributed_serving.html)  |

# Unsupported Features

- Beam search
- Prefill chunking (mixed-batch inferencing)

# Supported Configurations

The following configurations have been validated to be function with Gaudi2 devices with random or greedy sampling. Configurations that are not listed may or may not work.

- [meta-llama/Llama-2-7b](https://huggingface.co/meta-llama/Llama-2-7b) on single HPU, or with tensor parallelism on 2x and 8x HPU, BF16 datatype
- [meta-llama/Llama-2-7b-chat-hf](https://huggingface.co/meta-llama/Llama-2-7b-chat-hf) on single HPU, or with tensor parallelism on 2x and 8x HPU, BF16 datatype
- [meta-llama/Meta-Llama-3-8B](https://huggingface.co/meta-llama/Meta-Llama-3-8B) on single HPU, or with tensor parallelism on 2x and 8x HPU, BF16 datatype
- [meta-llama/Meta-Llama-3-8B-Instruct](https://huggingface.co/meta-llama/Meta-Llama-3-8B-Instruct) on single HPU, or with tensor parallelism on 2x and 8x HPU, BF16 datatype
- [meta-llama/Meta-Llama-3.1-8B](https://huggingface.co/meta-llama/Meta-Llama-3.1-8B) on single HPU, or with tensor parallelism on 2x and 8x HPU, BF16 datatype
- [meta-llama/Meta-Llama-3.1-8B-Instruct](https://huggingface.co/meta-llama/Meta-Llama-3.1-8B-Instruct) on single HPU, or with tensor parallelism on 2x and 8x HPU, BF16 datatype
- [meta-llama/Llama-2-70b](https://huggingface.co/meta-llama/Llama-2-70b) with tensor parallelism on 8x HPU, BF16 datatype
- [meta-llama/Llama-2-70b-chat-hf](https://huggingface.co/meta-llama/Llama-2-70b-chat-hf) with tensor parallelism on 8x HPU, BF16 datatype
- [meta-llama/Meta-Llama-3-70B](https://huggingface.co/meta-llama/Meta-Llama-3-70B) with tensor parallelism on 8x HPU, BF16 datatype
- [meta-llama/Meta-Llama-3-70B-Instruct](https://huggingface.co/meta-llama/Meta-Llama-3-70B-Instruct) with tensor parallelism on 8x HPU, BF16 datatype
- [meta-llama/Meta-Llama-3.1-70B](https://huggingface.co/meta-llama/Meta-Llama-3.1-70B) with tensor parallelism on 8x HPU, BF16 datatype
- [meta-llama/Meta-Llama-3.1-70B-Instruct](https://huggingface.co/meta-llama/Meta-Llama-3.1-70B-Instruct) with tensor parallelism on 8x HPU, BF16 datatype
- [mistralai/Mistral-7B-Instruct-v0.3](https://huggingface.co/mistralai/Mistral-7B-Instruct-v0.3) on single HPU or with tensor parallelism on 2x HPU, BF16 datatype
- [mistralai/Mixtral-8x7B-Instruct-v0.1](https://huggingface.co/mistralai/Mixtral-8x7B-Instruct-v0.1) with tensor parallelism on 2x HPU, BF16 datatype
- [llava-hf/llava-1.5-7b-hf](https://huggingface.co/llava-hf/llava-1.5-7b-hf) on single HPU or with tensor parallelism on 8x HPU, BF16 datatype
- [Qwen/Qwen2-72B-Instruct](https://huggingface.co/Qwen/Qwen2-72B-Instruct) with tensor parallelism on 8x HPU, BF16 datatype
- [Qwen/Qwen2.5-72B-Instruct](https://huggingface.co/Qwen/Qwen2.5-72B-Instruct) with tensor parallelism on 8x HPU, BF16 datatype
- [mistralai/Mistral-Large-Instruct-2407](https://huggingface.co/mistralai/Mistral-Large-Instruct-2407) with tensor parallelism on 8x HPU, BF16 datatype
- [princeton-nlp/gemma-2-9b-it-SimPO](https://huggingface.co/princeton-nlp/gemma-2-9b-it-SimPO) on single HPU, BF16 datatype
- [meta-llama/Llama-3.2-90B-Vision-Instruct](https://huggingface.co/meta-llama/Llama-3.2-90B-Vision-Instruct) with tensor parallelism on 4x and 8x HPU, BF16 datatype

# Performance Tuning

## Execution Modes

Currently in vLLM for HPU we support four execution modes, depending on selected HPU PyTorch Bridge backend (via `PT_HPU_LAZY_MODE` environment variable), and `--enforce-eager` flag.

| `PT_HPU_LAZY_MODE` | `enforce_eager` | Execution Mode     |
| ------------------ | --------------- | ------------------ |
| 0                  | 0               | torch.compile      |
| 0                  | 1               | PyTorch eager mode |
| 1                  | 0               | HPU Graphs         |
| 1                  | 1               | PyTorch lazy mode  |

> [!WARNING]
> All modes using PT_HPU_LAZY_MODE=0 are experimental and should only be used for validating functional correctness. To achieve the best performance, use HPU Graphs or PyTorch Lazy Mode. Performance improvements are planned for future releases.

## Bucketing Mechanism

Intel Gaudi accelerators perform best when operating on models with fixed tensor shapes. [Intel Gaudi Graph Compiler](https://docs.habana.ai/en/latest/Gaudi_Overview/Intel_Gaudi_Software_Suite.html#graph-compiler-and-runtime)
generates optimized binary code that implements the given model topology on Gaudi. In its default configuration, the produced binary code may be highly dependent on input and output tensor shapes, requiring graph recompilation
when encountering tensors with different shapes within the same topology. While these binaries efficiently utilize Gaudi, the compilation process itself can introduce noticeable overhead in end-to-end execution.
In dynamic inference serving scenarios, it is important to minimize the number of graph compilations and reduce the risk of graph compilation occurring during server runtime. Currently, this is achieved by
"bucketing" the model's forward pass across two dimensions: `batch_size` and `sequence_length`.

> [!NOTE]
> Bucketing helps significantly reduce the number of required graphs, but it does not handle graph compilation or device code generation. These tasks are performed during the warmup and HPUGraph capture phase.

Bucketing ranges are determined with 3 parameters - `min`, `step` and `max`. They can be set separately for prompt and decode phase, and for batch size and sequence length dimension. These parameters
can be observed in logs during vLLM startup:

```{.}
INFO 08-01 21:37:59 hpu_model_runner.py:493] Prompt bucket config (min, step, max_warmup) bs:[1, 32, 4], seq:[128, 128, 1024]
INFO 08-01 21:37:59 hpu_model_runner.py:499] Generated 24 prompt buckets: [(1, 128), (1, 256), (1, 384), (1, 512), (1, 640), (1, 768), (1, 896), (1, 1024), (2, 128), (2, 256), (2, 384), (2, 512), (2, 640), (2, 768), (2, 896), (2, 1024), (4, 128), (4, 256), (4, 384), (4, 512), (4, 640), (4, 768), (4, 896), (4, 1024)]
INFO 08-01 21:37:59 hpu_model_runner.py:504] Decode bucket config (min, step, max_warmup) bs:[1, 128, 4], seq:[128, 128, 2048]
INFO 08-01 21:37:59 hpu_model_runner.py:509] Generated 48 decode buckets: [(1, 128), (1, 256), (1, 384), (1, 512), (1, 640), (1, 768), (1, 896), (1, 1024), (1, 1152), (1, 1280), (1, 1408), (1, 1536), (1, 1664), (1, 1792), (1, 1920), (1, 2048), (2, 128), (2, 256), (2, 384), (2, 512), (2, 640), (2, 768), (2, 896), (2, 1024), (2, 1152), (2, 1280), (2, 1408), (2, 1536), (2, 1664), (2, 1792), (2, 1920), (2, 2048), (4, 128), (4, 256), (4, 384), (4, 512), (4, 640), (4, 768), (4, 896), (4, 1024), (4, 1152), (4, 1280), (4, 1408), (4, 1536), (4, 1664), (4, 1792), (4, 1920), (4, 2048)]
```

`min` determines the lowest value of the bucket. `step` determines the interval between buckets, and `max` determines the upper bound of the bucket. Furthermore, interval between `min` and `step`
has special handling - `min` gets multiplied by consecutive powers of two, until `step` gets reached. We call this the ramp-up phase and it is used for handling lower batch sizes with minimum wastage,
while allowing larger padding on larger batch sizes.

**Example with ramp-up**

```{.}
min = 2, step = 32, max = 64
=> ramp_up = (2, 4, 8, 16)
=> stable = (32, 64)
=> buckets = ramp_up + stable => (2, 4, 8, 16, 32, 64)
```

**Example without ramp-up**

```{.}
min = 128, step = 128, max = 512
=> ramp_up = ()
=> stable = (128, 256, 384, 512)
=> buckets = ramp_up + stable => (128, 256, 384, 512)
```

In the logged scenario, 24 buckets were generated for prompt (prefill) runs, and 48 buckets for decode runs. Each bucket corresponds to a separate optimized device binary for a given model with specified tensor
shapes. Whenever a batch of requests is processed, it is padded across batch and sequence length dimension to the smallest possible bucket.

> [!WARNING]
> If a request exceeds the maximum bucket size in any dimension, it will be processed without padding, and its processing may require a graph compilation, potentially significantly increasing end-to-end latency.
The boundaries of the buckets are user-configurable via environment variables, and upper bucket boundaries can be increased to avoid such scenario.

For example, if a request with 3 sequences, each having a maximum sequence length of 412, is sent to an idle vLLM server, it will be padded and executed as a `(4, 512)` prefill bucket. This is because the `batch_size`
(number of sequences) will be padded to 4 (the nearest batch size dimension higher than 3), and the maximum sequence length will be padded to 512 (the nearest sequence length dimension higher than 412). After the
prefill stage, it will be executed as a `(4, 512)` decode bucket and will remain in this bucket until either the batch dimension changes (e.g., due to a request being completed), in which case it will become
a `(2, 512)` bucket, or the context length increases beyond 512 tokens, at which point it will become a `(4, 640)` bucket.

> [!NOTE]
> Bucketing is transparent to the user – padding in the sequence length dimension is never returned, and padding in the batch dimension does not create new requests.

## Warmup

Warmup is an optional but highly recommended step that occurs before the vLLM server starts listening. It executes a forward pass for each bucket using dummy data. The goal is to pre-compile all graphs
and avoid any graph compilation overhead within bucket boundaries during server runtime. Each warmup step is logged during vLLM startup.

This example uses the same buckets as those in the Bucketing Mechanism section. Each output line corresponds to the execution of a single bucket. When a bucket is executed for the first time, its graph
is compiled and can be reused later, avoiding further graph compilations.

```{.}
INFO 08-01 22:26:47 hpu_model_runner.py:1066] [Warmup][Prompt][1/24] batch_size:4 seq_len:1024 free_mem:79.16 GiB
INFO 08-01 22:26:47 hpu_model_runner.py:1066] [Warmup][Prompt][2/24] batch_size:4 seq_len:896 free_mem:55.43 GiB
INFO 08-01 22:26:48 hpu_model_runner.py:1066] [Warmup][Prompt][3/24] batch_size:4 seq_len:768 free_mem:55.43 GiB
...
INFO 08-01 22:26:59 hpu_model_runner.py:1066] [Warmup][Prompt][24/24] batch_size:1 seq_len:128 free_mem:55.43 GiB
INFO 08-01 22:27:00 hpu_model_runner.py:1066] [Warmup][Decode][1/48] batch_size:4 seq_len:2048 free_mem:55.43 GiB
INFO 08-01 22:27:00 hpu_model_runner.py:1066] [Warmup][Decode][2/48] batch_size:4 seq_len:1920 free_mem:55.43 GiB
INFO 08-01 22:27:01 hpu_model_runner.py:1066] [Warmup][Decode][3/48] batch_size:4 seq_len:1792 free_mem:55.43 GiB
...
INFO 08-01 22:27:16 hpu_model_runner.py:1066] [Warmup][Decode][47/48] batch_size:2 seq_len:128 free_mem:55.43 GiB
INFO 08-01 22:27:16 hpu_model_runner.py:1066] [Warmup][Decode][48/48] batch_size:1 seq_len:128 free_mem:55.43 GiB
```

> [!TIP]
> Compiling all the buckets may take some time and can be disabled by setting the VLLM_SKIP_WARMUP=true environment variable. Keep in mind that if you do this, you may encounter graph compilations
when executing a given bucket for the first time. Disabling warmup is fine for development, but it is highly recommended to enable it in deployment.

## HPU Graph Capture

[HPU Graphs](https://docs.habana.ai/en/latest/PyTorch/Inference_on_PyTorch/Inference_Using_HPU_Graphs.html) are currently the most performant execution method of vLLM on Intel Gaudi. When HPU Graphs are enabled,
execution graphs will be traced (recorded) ahead of time (after performing warmup), to be later replayed during inference, significantly reducing host overheads. Recording can take large amounts of memory, which
needs to be taken into account when allocating KV cache. Enabling HPU Graphs will impact the number of available KV cache blocks, but vLLM provides user-configurable variables to control memory management.

When HPU Graphs are used, they share the common memory pool ("usable memory") with the KV cache, as determined by the `gpu_memory_utilization` flag (default value is `0.9`). Before the KV cache is allocated,
the model weights are loaded onto the device, and a forward pass of the model is executed on dummy data to estimate memory usage. Only after that, the `gpu_memory_utilization` flag is applied. At its default value,
it marks 90% of the free device memory at that point as usable. Next, the KV cache is allocated, the model is warmed up, and HPU Graphs are captured. The `VLLM_GRAPH_RESERVED_MEM` environment variable defines
the ratio of memory reserved for HPU Graph capture. With its default value (`VLLM_GRAPH_RESERVED_MEM=0.1`), 10% of the usable memory will be reserved for graph capture (referred to as "usable graph memory"),
and the remaining 90% will be used for the KV cache. The environment variable `VLLM_GRAPH_PROMPT_RATIO` determines the ratio of usable graph memory reserved for prefill and decode graphs. By default
(`VLLM_GRAPH_PROMPT_RATIO=0.3`), both stages share equal memory constraints. A lower value corresponds to less usable graph memory reserved for the prefill stage. For example, setting `VLLM_GRAPH_PROMPT_RATIO=0.2`
reserves 20% of usable graph memory for prefill graphs, while 80% is allocated for decode graphs.

> [!NOTE]
> `gpu_memory_utilization` does not represent the absolute memory usage across the HPU. Instead, it specifies the memory margin after loading the model and running a profile. For example, if a device has 100 GiB of
total memory and 50 GiB of free memory after loading the model weights and executing the profiling run, the default value of `gpu_memory_utilization` will mark 90% of the 50 GiB as usable, leaving 5 GiB as a margin,
regardless of the total device memory.

You can also configure the strategy for capturing HPU graphs separately for the prompt and decode stages. The strategy affects the order in which graphs are captured. Two strategies are implemented:

- `max_bs` - The graph capture queue is sorted in descending order by batch size. Buckets with equal batch sizes are sorted by sequence length in an ascending order
  (e.g., `(64, 128)`, `(64, 256)`, `(32, 128)`, `(32, 256)`, `(1, 128)`, `(1,256)`), which is the default strategy for decode.
- `min_tokens` - The graph capture queue is sorted in an ascending order by the number of tokens each graph processes (`batch_size*sequence_length`), which is the default strategy for prompt.

When a large number of requests are pending, the vLLM scheduler attempts to fill the maximum batch size for decoding as quickly as possible. Once a request is finished, the decode batch size decreases.
When this happens, vLLM attempts to schedule a prefill iteration for requests in the waiting queue to restore the decode batch size to its previous state. In a fully loaded scenario, the decode
batch size is often at its maximum, making large-batch HPU graphs critical to capture, as indicated by the `max_bs` strategy. Conversely, prefill iterations will typically be executed with very low
batch sizes (1-4), as reflected in the `min_tokens` strategy.

> [!NOTE]
> `VLLM_GRAPH_PROMPT_RATIO` does not set a hard limit on the memory allocated for graphs in each stage (prefill and decode). vLLM first attempts to use the entire usable prefill graph memory
(usable graph memory * VLLM_GRAPH_PROMPT_RATIO) for capturing prefill HPU Graphs. It will then attempt to do the same for decode graphs and the usable decode graph memory pool. If one stage is fully
captured and there is unused memory remaining in the usable graph memory pool, vLLM will attempt to capture more graphs for the other stage, until no more HPU Graphs can be captured without exceeding
the reserved memory pool. The behavior of this mechanism is illustrated in the example below.

Each step outlined is logged by the vLLM server, with negative values indicating memory release:

```{.}
INFO 08-02 17:37:44 hpu_model_runner.py:493] Prompt bucket config (min, step, max_warmup) bs:[1, 32, 4], seq:[128, 128, 1024]
INFO 08-02 17:37:44 hpu_model_runner.py:499] Generated 24 prompt buckets: [(1, 128), (1, 256), (1, 384), (1, 512), (1, 640), (1, 768), (1, 896), (1, 1024), (2, 128), (2, 256), (2, 384), (2, 512), (2, 640), (2, 768), (2, 896), (2, 1024), (4, 128), (4, 256), (4, 384), (4, 512), (4, 640), (4, 768), (4, 896), (4, 1024)]
INFO 08-02 17:37:44 hpu_model_runner.py:504] Decode bucket config (min, step, max_warmup) bs:[1, 128, 4], seq:[128, 128, 2048]
INFO 08-02 17:37:44 hpu_model_runner.py:509] Generated 48 decode buckets: [(1, 128), (1, 256), (1, 384), (1, 512), (1, 640), (1, 768), (1, 896), (1, 1024), (1, 1152), (1, 1280), (1, 1408), (1, 1536), (1, 1664), (1, 1792), (1, 1920), (1, 2048), (2, 128), (2, 256), (2, 384), (2, 512), (2, 640), (2, 768), (2, 896), (2, 1024), (2, 1152), (2, 1280), (2, 1408), (2, 1536), (2, 1664), (2, 1792), (2, 1920), (2, 2048), (4, 128), (4, 256), (4, 384), (4, 512), (4, 640), (4, 768), (4, 896), (4, 1024), (4, 1152), (4, 1280), (4, 1408), (4, 1536), (4, 1664), (4, 1792), (4, 1920), (4, 2048)]
INFO 08-02 17:37:52 hpu_model_runner.py:430] Pre-loading model weights on hpu:0 took 14.97 GiB of device memory (14.97 GiB/94.62 GiB used) and 2.95 GiB of host memory (475.2 GiB/1007 GiB used)
INFO 08-02 17:37:52 hpu_model_runner.py:438] Wrapping in HPU Graph took 0 B of device memory (14.97 GiB/94.62 GiB used) and -252 KiB of host memory (475.2 GiB/1007 GiB used)
INFO 08-02 17:37:52 hpu_model_runner.py:442] Loading model weights took in total 14.97 GiB of device memory (14.97 GiB/94.62 GiB used) and 2.95 GiB of host memory (475.2 GiB/1007 GiB used)
INFO 08-02 17:37:54 hpu_worker.py:134] Model profiling run took 504 MiB of device memory (15.46 GiB/94.62 GiB used) and 180.9 MiB of host memory (475.4 GiB/1007 GiB used)
INFO 08-02 17:37:54 hpu_worker.py:158] Free device memory: 79.16 GiB, 39.58 GiB usable (gpu_memory_utilization=0.5), 15.83 GiB reserved for HPUGraphs (VLLM_GRAPH_RESERVED_MEM=0.4), 23.75 GiB reserved for KV cache
INFO 08-02 17:37:54 hpu_executor.py:85] # HPU blocks: 1519, # CPU blocks: 0
INFO 08-02 17:37:54 hpu_worker.py:190] Initializing cache engine took 23.73 GiB of device memory (39.2 GiB/94.62 GiB used) and -1.238 MiB of host memory (475.4 GiB/1007 GiB used)
INFO 08-02 17:37:54 hpu_model_runner.py:1066] [Warmup][Prompt][1/24] batch_size:4 seq_len:1024 free_mem:55.43 GiB
...
INFO 08-02 17:38:22 hpu_model_runner.py:1066] [Warmup][Decode][48/48] batch_size:1 seq_len:128 free_mem:55.43 GiB
INFO 08-02 17:38:22 hpu_model_runner.py:1159] Using 15.85 GiB/55.43 GiB of free device memory for HPUGraphs, 4.755 GiB for prompt and 11.095 GiB for decode (VLLM_GRAPH_PROMPT_RATIO=0.3)
INFO 08-02 17:38:22 hpu_model_runner.py:1066] [Warmup][Graph/Prompt][1/24] batch_size:1 seq_len:128 free_mem:55.43 GiB
...
INFO 08-02 17:38:26 hpu_model_runner.py:1066] [Warmup][Graph/Prompt][11/24] batch_size:1 seq_len:896 free_mem:48.77 GiB
INFO 08-02 17:38:27 hpu_model_runner.py:1066] [Warmup][Graph/Decode][1/48] batch_size:4 seq_len:128 free_mem:47.51 GiB
...
INFO 08-02 17:38:41 hpu_model_runner.py:1066] [Warmup][Graph/Decode][48/48] batch_size:1 seq_len:2048 free_mem:47.35 GiB
INFO 08-02 17:38:41 hpu_model_runner.py:1066] [Warmup][Graph/Prompt][12/24] batch_size:4 seq_len:256 free_mem:47.35 GiB
INFO 08-02 17:38:42 hpu_model_runner.py:1066] [Warmup][Graph/Prompt][13/24] batch_size:2 seq_len:512 free_mem:45.91 GiB
INFO 08-02 17:38:42 hpu_model_runner.py:1066] [Warmup][Graph/Prompt][14/24] batch_size:1 seq_len:1024 free_mem:44.48 GiB
INFO 08-02 17:38:43 hpu_model_runner.py:1066] [Warmup][Graph/Prompt][15/24] batch_size:2 seq_len:640 free_mem:43.03 GiB
INFO 08-02 17:38:43 hpu_model_runner.py:1128] Graph/Prompt captured:15 (62.5%) used_mem:14.03 GiB buckets:[(1, 128), (1, 256), (1, 384), (1, 512), (1, 640), (1, 768), (1, 896), (1, 1024), (2, 128), (2, 256), (2, 384), (2, 512), (2, 640), (4, 128), (4, 256)]
INFO 08-02 17:38:43 hpu_model_runner.py:1128] Graph/Decode captured:48 (100.0%) used_mem:161.9 MiB buckets:[(1, 128), (1, 256), (1, 384), (1, 512), (1, 640), (1, 768), (1, 896), (1, 1024), (1, 1152), (1, 1280), (1, 1408), (1, 1536), (1, 1664), (1, 1792), (1, 1920), (1, 2048), (2, 128), (2, 256), (2, 384), (2, 512), (2, 640), (2, 768), (2, 896), (2, 1024), (2, 1152), (2, 1280), (2, 1408), (2, 1536), (2, 1664), (2, 1792), (2, 1920), (2, 2048), (4, 128), (4, 256), (4, 384), (4, 512), (4, 640), (4, 768), (4, 896), (4, 1024), (4, 1152), (4, 1280), (4, 1408), (4, 1536), (4, 1664), (4, 1792), (4, 1920), (4, 2048)]
INFO 08-02 17:38:43 hpu_model_runner.py:1206] Warmup finished in 49 secs, allocated 14.19 GiB of device memory
INFO 08-02 17:38:43 hpu_executor.py:91] init_cache_engine took 37.92 GiB of device memory (53.39 GiB/94.62 GiB used) and 57.86 MiB of host memory (475.4 GiB/1007 GiB used)
```

## Recommended vLLM Parameters

- It is recommended to run inference on Gaudi 2 with `block_size` of 128 for BF16 data type. Using the default values (16, 32) may result in suboptimal performance due to underutilization of the Matrix
  Multiplication Engine (see [Gaudi Architecture](https://docs.habana.ai/en/latest/Gaudi_Overview/Gaudi_Architecture.html)).
- To achieve maximum throughput on Llama 7B, it is recommended to use a batch size of 128 or 256 and a maximum context length of 2048 with HPU Graphs enabled. If you experience out-of-memory issues,
  please refer to the Troubleshooting section below.

## Environment Variables

**Diagnostic and Profiling Knobs:**

- `VLLM_PROFILER_ENABLED`: if `true` - enables high level profiler. Resulting JSON traces can be viewed at [perfetto.habana.ai](https://perfetto.habana.ai/#!/viewer). Disabled by default.
- `VLLM_HPU_LOG_STEP_GRAPH_COMPILATION`: if `true` - logs graph compilations for each vLLM engine step, but only if any compilation occurs. It is highly recommended to use this in conjunction with `PT_HPU_METRICS_GC_DETAILS=1`.
  Disabled by default.
- `VLLM_HPU_LOG_STEP_GRAPH_COMPILATION_ALL`: if `true` - logs graph compilations for every vLLM engine step, even if no compilation occurs. Disabled by default.
- `VLLM_HPU_LOG_STEP_CPU_FALLBACKS`: if `true` - logs CPU fallbacks for each vLLM engine step, but only if any fallback occurs. Disabled by default.
- `VLLM_HPU_LOG_STEP_CPU_FALLBACKS_ALL`: if `true` - logs CPU fallbacks for each vLLM engine step, even if no fallback occur. Disabled by default.

**Performance Tuning Knobs:**

- `VLLM_SKIP_WARMUP`: if `true` - warmup is skipped. `false` by default.
- `VLLM_GRAPH_RESERVED_MEM`: percentage of memory dedicated for HPUGraph capture, `0.1` by default.
- `VLLM_GRAPH_PROMPT_RATIO`: percentage of reserved graph memory dedicated for prompt graphs, `0.3` by default.
- `VLLM_GRAPH_PROMPT_STRATEGY`: strategy determining order of prompt graph capture, `min_tokens` or `max_bs`, `min_tokens` by default.
- `VLLM_GRAPH_DECODE_STRATEGY`: strategy determining order of decode graph capture, `min_tokens` or `max_bs`, `max_bs` by default.
- `VLLM_{phase}_{dim}_BUCKET_{param}` - collection of 12 environment variables configuring ranges of bucketing mechanism.
  - `{phase}` is either `PROMPT` or `DECODE`
  - `{dim}` is either `BS`, `SEQ` or `BLOCK`
  - `{param}` is either `MIN`, `STEP` or `MAX`
  - Default values:
    - Prompt:

      - batch size min (`VLLM_PROMPT_BS_BUCKET_MIN`): `1`
      - batch size step (`VLLM_PROMPT_BS_BUCKET_STEP`): `min(max_num_seqs, 32)`
      - batch size max (`VLLM_PROMPT_BS_BUCKET_MAX`): `min(max_num_seqs, 64)`
      - sequence length min (`VLLM_PROMPT_SEQ_BUCKET_MIN`): `block_size`
      - sequence length step (`VLLM_PROMPT_SEQ_BUCKET_STEP`): `block_size`
      - sequence length max (`VLLM_PROMPT_SEQ_BUCKET_MAX`): `1024`

    - Decode:

      - batch size min (`VLLM_DECODE_BS_BUCKET_MIN`): `1`
      - batch size step (`VLLM_DECODE_BS_BUCKET_STEP`): `min(max_num_seqs, 32)`
      - batch size max (`VLLM_DECODE_BS_BUCKET_MAX`): `max_num_seqs`
      - block size min (`VLLM_DECODE_BLOCK_BUCKET_MIN`): `block_size`
      - block size step (`VLLM_DECODE_BLOCK_BUCKET_STEP`): `block_size`
<<<<<<< HEAD
      - block size max (`VLLM_DECODE_BLOCK_BUCKET_MAX`): `max(128, (max_num_seqs*2048)/block_size)`
  - Recommended Values:
    - Prompt:

      - sequence length max (`VLLM_PROMPT_SEQ_BUCKET_MAX`): `max_model_len`
    - Decode:

      - block size max (`VLLM_DECODE_BLOCK_BUCKET_MAX`): `max(128, (max_num_seqs*max_model_len/block_size)`

> [!NOTE]
> Model config may report very high max_model_len, please set it to max input_tokens+output_tokens rounded up to multiple of block_size as per actual requirements.

-  `VLLM_HANDLE_TOPK_DUPLICATES`, if ``true`` - handles duplicates that are outside of top-k. `false` by default.
-  `VLLM_CONFIG_HIDDEN_LAYERS` - configures how many hidden layers to run in a HPUGraph for model splitting among hidden layers when TP is 1. The default is 1.
    It helps improve throughput by reducing inter-token latency limitations in some models.
=======
      - block size max (`VLLM_DECODE_BLOCK_BUCKET_MAX`): `max(128, (max_num_seqs*max_model_len)/block_size)`
- `VLLM_HANDLE_TOPK_DUPLICATES`, if ``true`` - handles duplicates that are outside of top-k. `false` by default.
- `VLLM_CONFIG_HIDDEN_LAYERS` - configures how many hidden layers to run in a HPUGraph for model splitting among hidden layers when TP is 1. The default is 1.
   It helps improve throughput by reducing inter-token latency limitations in some models.
>>>>>>> 34ba9edc

Additionally, there are HPU PyTorch Bridge environment variables impacting vLLM execution:

- `PT_HPU_LAZY_MODE`: if `0`, PyTorch Eager backend for Gaudi will be used, if `1` PyTorch Lazy backend for Gaudi will be used. `1` is the default.
- `PT_HPU_ENABLE_LAZY_COLLECTIVES` must be set to `true` for tensor parallel inference with HPU Graphs.
- `PT_HPUGRAPH_DISABLE_TENSOR_CACHE` must be set to `false` for llava model.
- `VLLM_PROMPT_USE_FLEX_ATTENTION` is enabled only for llama model, and allows to use torch.nn.attention.flex_attention instead of FusedSDPA. Note, this requires `VLLM_PROMPT_USE_FUSEDSDPA=0`

# Quantization, FP8 Inference and Model Calibration Process

> [!NOTE]
> Measurement files are required to run quantized models with vLLM on Gaudi accelerators. The FP8 model calibration procedure is described
in the [vllm-hpu-extention](https://github.com/HabanaAI/vllm-hpu-extension/tree/main/calibration/README.md) package.

Once you have completed the model calibration process and collected the measurements, you can run FP8 inference with vLLM using the following command:

```bash
export QUANT_CONFIG=/path/to/quant/config/inc/meta-llama-3.1-405b-instruct/maxabs_quant_g3.json
vllm serve meta-llama/Llama-3.1-405B-Instruct --quantization inc --kv-cache-dtype fp8_inc --weights-load-device cpu --tensor_paralel_size 8
```

`QUANT_CONFIG` is an environment variable that points to the measurement or quantization configuration file. The measurement configuration file is used during the calibration procedure to collect
measurements for a given model. The quantization configuration is used during inference.

> [!TIP]
> If you are prototyping or testing your model with FP8, you can use the `VLLM_SKIP_WARMUP=true` environment variable to disable the warmup stage, which is time-consuming.
However, disabling this feature in production environments is not recommended, as it can lead to a significant performance decrease.

> [!TIP]
> When using FP8 models, you may experience timeouts caused by the long compilation time of FP8 operations. To mitigate this, set the following environment variables:
> - `VLLM_ENGINE_ITERATION_TIMEOUT_S` - to adjust the vLLM server timeout. You can set the value in seconds, e.g., 600 equals 10 minutes.
> - `VLLM_RPC_TIMEOUT` - to adjust the RPC protocol timeout used by the OpenAI-compatible API. This value is in microseconds, e.g., 600000 equals 10 minutes.

# Long Context Support

Long context feature enables support for a token context window exceeding 32K tokens. It is supported by the following models:
- [meta-llama/Llama-2-7b](https://huggingface.co/meta-llama/Llama-2-7b)
- [meta-llama/Llama-2-70b](https://huggingface.co/meta-llama/Llama-2-70b)
- [meta-llama/Meta-Llama-3-8B-Instruct](https://huggingface.co/meta-llama/Meta-Llama-3-8B-Instruct)
- [meta-llama/Meta-Llama-3.1-8B-Instruct](https://huggingface.co/meta-llama/Meta-Llama-3.1-8B-Instruct)
- [meta-llama/Meta-Llama-3-70B-Instruct](https://huggingface.co/meta-llama/Meta-Llama-3-70B-Instruct)
- [meta-llama/Meta-Llama-3.1-70B-Instruct](https://huggingface.co/meta-llama/Meta-Llama-3.1-70B-Instruct)

## Environment Variables Settings

Set the following environment variables to avoid OOM/functional issues.  Additional environment variable settings depend on context length:

- `VLLM_ENGINE_ITERATION_TIMEOUT_S=3600`
- `VLLM_RPC_TIMEOUT=100000`
- `VLLM_PROMPT_USE_FUSEDSDPA=1`
- `PT_HPU_ENABLE_LAZY_COLLECTIVES=true`
- `PT_HPUGRAPH_DISABLE_TENSOR_CACHE=1`
- `VLLM_ALLOW_LONG_MAX_MODEL_LEN=1`

**32K context length flags examples:**

- `VLLM_GRAPH_RESERVED_MEM` - The value depends on the model and context length settings. Use `VLLM_GRAPH_RESERVED_MEM=0.02` for Llama3.1-8B or `VLLM_GRAPH_RESERVED_MEM=0.1` for Llama3.1-70B.
- `VLLM_PROMPT_BS_BUCKET_MIN=1` - Suggested value, depends on the model. You can increase it until you reach an OOM error or decrease it if OOM occurs.
- `VLLM_PROMPT_BS_BUCKET_STEP=16` -  Suggested value, depends on the model. Increasing the step value results in fewer buckets. If an OOM error occurs, the value should be increased.
- `VLLM_PROMPT_BS_BUCKET_MAX=16` -  Suggested value, depends on the model.  You can increase it until you reach an OOM error or decrease it if OOM occurs.
- `VLLM_PROMPT_SEQ_BUCKET_MIN=24576` -  Suggested value, depends on warmup results.
- `VLLM_PROMPT_SEQ_BUCKET_STEP=2048` - Suggested value, depends on warmup results. It is recommended to increase it to a higher value for faster warmup. `VLLM_PROMPT_SEQ_BUCKET_STEP=16384` - Suggested value for Intel Gaudi 3.
- `VLLM_PROMPT_SEQ_BUCKET_MAX=32768` - Value for context length of 32K. Use 16384 for 16K.
- `VLLM_DECODE_BLOCK_BUCKET_MIN=1024` - Suggested value, depends on warmup results.
- `VLLM_DECODE_BLOCK_BUCKET_STEP=1024` - Suggested value, depends on warmup results.
- `VLLM_DECODE_BLOCK_BUCKET_MAX=33792` - `max_num_seqs * max_decode_seq // self.block_size`, where `max_decode_seq` represents the sum of input and output sequences. For example:
  - `128 *((32 + 1)* 1024) / 128`
  - `32 *((32 + 1)* 1024) / 128`

## Batch Size Settings

The default `batch_size=256` is not optimal for long contexts (8K+). Recompilations may occur if there is not enough KV cache space for some sequence groups.

If recompilation or next recomputation warnings appear during inference, reduce `batch_size` to improve stability.

**Recompilation message example:**

```bash
Configuration: (prompt, 1, 36864) was not warmed-up!
```

**Warning message example:**

```bash
Sequence group cmpl-3cbf19b0c6d74b3f90b5d5db2ed2385e-0 is preempted by PreemptionMode.RECOMPUTE mode because there is not enough KV cache space. This can affect the end-to-end performance. Increase gpu_memory_utilization or tensor_parallel_size to provide more KV cache memory.
```

**Usage of Multi-Step Scheduling feature**
Enabling of Multi-Step Scheduling is recommended for better decode performance. Refer to vllm-project#6854 for more details.

# Troubleshooting

The following steps address Out of Memory related errors:
- Increase gpu_memory_utilization - This addresses insufficient overall memory. The vLLM pre-allocates HPU cache by using gpu_memory_utilization% of device memory. By default, gpu_memory_utilization is set to 0.9. By increasing this utilization, you can provide more KV cache space.
- Decrease max_num_seqs or max_num_batched_tokens - This may reduce the number of concurrent requests in a batch, thereby requiring less KV cache space when overall usable memory is limited.
- Increase tensor_parallel_size - This approach shards model weights, so each GPU has more memory available for KV cache.
- For maximizing memory available for KV cache, you can disable `HPUGraph` completely. With HPU Graphs disabled, you are trading latency and throughput at lower batches for potentially higher throughput on higher batches. You can do that by adding `--enforce-eager` flag to the server (for online inference), or by passing `enforce_eager=True` argument to LLM constructor (for offline inference).<|MERGE_RESOLUTION|>--- conflicted
+++ resolved
@@ -363,7 +363,6 @@
       - batch size max (`VLLM_DECODE_BS_BUCKET_MAX`): `max_num_seqs`
       - block size min (`VLLM_DECODE_BLOCK_BUCKET_MIN`): `block_size`
       - block size step (`VLLM_DECODE_BLOCK_BUCKET_STEP`): `block_size`
-<<<<<<< HEAD
       - block size max (`VLLM_DECODE_BLOCK_BUCKET_MAX`): `max(128, (max_num_seqs*2048)/block_size)`
   - Recommended Values:
     - Prompt:
@@ -374,17 +373,12 @@
       - block size max (`VLLM_DECODE_BLOCK_BUCKET_MAX`): `max(128, (max_num_seqs*max_model_len/block_size)`
 
 > [!NOTE]
-> Model config may report very high max_model_len, please set it to max input_tokens+output_tokens rounded up to multiple of block_size as per actual requirements.
+> Model config may report very high max_model_len,
+> please set it to max input_tokens+output_tokens rounded up to multiple of block_size as per actual requirements.
 
 -  `VLLM_HANDLE_TOPK_DUPLICATES`, if ``true`` - handles duplicates that are outside of top-k. `false` by default.
 -  `VLLM_CONFIG_HIDDEN_LAYERS` - configures how many hidden layers to run in a HPUGraph for model splitting among hidden layers when TP is 1. The default is 1.
     It helps improve throughput by reducing inter-token latency limitations in some models.
-=======
-      - block size max (`VLLM_DECODE_BLOCK_BUCKET_MAX`): `max(128, (max_num_seqs*max_model_len)/block_size)`
-- `VLLM_HANDLE_TOPK_DUPLICATES`, if ``true`` - handles duplicates that are outside of top-k. `false` by default.
-- `VLLM_CONFIG_HIDDEN_LAYERS` - configures how many hidden layers to run in a HPUGraph for model splitting among hidden layers when TP is 1. The default is 1.
-   It helps improve throughput by reducing inter-token latency limitations in some models.
->>>>>>> 34ba9edc
 
 Additionally, there are HPU PyTorch Bridge environment variables impacting vLLM execution:
 
