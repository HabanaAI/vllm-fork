--- conflicted
+++ resolved
@@ -277,11 +277,8 @@
       - block size min (`VLLM_DECODE_BLOCK_BUCKET_MIN`): `block_size`
       - block size step (`VLLM_DECODE_BLOCK_BUCKET_STEP`): `block_size`
       - block size max (`VLLM_DECODE_BLOCK_BUCKET_MAX`): `max(128, (max_num_seqs*max_model_len)/block_size)`
-<<<<<<< HEAD
--   ``VLLM_CONFIG_HIDDEN_LAYERS``: configure how many hidden layers to run in a HPUGraph for model splitting among hidden layers when TP is 1. The default is 1. It helps with througput improvement under inter-token latency limitation for some models.
-=======
--  ``VLLM_HANDLE_TOPK_DUPLICATES``: if ``true``, will handle duplicates that are outside of top-k, ``false`` by default
->>>>>>> 41dddabb
+-  `VLLM_CONFIG_HIDDEN_LAYERS`: configure how many hidden layers to run in a HPUGraph for model splitting among hidden layers when TP is 1. The default is 1. It helps with througput improvement under inter-token latency limitation for some models.
+-  `VLLM_HANDLE_TOPK_DUPLICATES`: if ``true``, will handle duplicates that are outside of top-k, ``false`` by default
 
 Additionally, there are HPU PyTorch Bridge environment variables impacting vLLM execution:
 
