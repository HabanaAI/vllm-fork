# vLLM with Intel® Gaudi® AI Accelerators

This README provides instructions on how to run vLLM with Intel Gaudi devices.

# Requirements and Installation

To set up the execution environment, please follow the instructions in the [Gaudi Installation Guide](https://docs.habana.ai/en/latest/Installation_Guide/index.html).
To achieve the best performance on HPU, please follow the methods outlined in the
[Optimizing Training Platform Guide](https://docs.habana.ai/en/latest/PyTorch/Model_Optimization_PyTorch/Optimization_in_Training_Platform.html).

## Requirements

- Python 3.10
- Intel Gaudi 2 and 3 AI accelerators
- Intel Gaudi software version 1.21.0 and above

## Quick Start Using Dockerfile
Set up the container with the latest Intel Gaudi Software Suite release using the Dockerfile.

### Ubuntu

```
$ docker build -f Dockerfile.hpu -t vllm-hpu-env  .
$ docker run -it --runtime=habana -e HABANA_VISIBLE_DEVICES=all -e OMPI_MCA_btl_vader_single_copy_mechanism=none --cap-add=sys_nice --net=host --rm vllm-hpu-env
```

> [!TIP]
> If you are facing the following error: `docker: Error response from daemon: Unknown runtime specified habana.`, please refer to the "Install Optional Packages" section
of [Install Driver and Software](https://docs.habana.ai/en/latest/Installation_Guide/Driver_Installation.html#install-driver-and-software) and "Configure Container
Runtime" section of [Docker Installation](https://docs.habana.ai/en/latest/Installation_Guide/Installation_Methods/Docker_Installation.html#configure-container-runtime).
Make sure you have ``habanalabs-container-runtime`` package installed and that ``habana`` container runtime is registered.

### Red Hat Enterprise Linux for Use with Red Hat OpenShift AI

```
$ docker build -f Dockerfile.hpu.ubi -t vllm-hpu-env  .
$ docker run -it --runtime=habana -e HABANA_VISIBLE_DEVICES=all -e OMPI_MCA_btl_vader_single_copy_mechanism=none --cap-add=sys_nice --net=host --rm vllm-hpu-env
```

## Build from Source

### Environment Verification
To verify that the Intel Gaudi software was correctly installed, run the following:

```{.console}
$ hl-smi # verify that hl-smi is in your PATH and each Gaudi accelerator is visible
$ apt list --installed | grep habana # verify that habanalabs-firmware-tools, habanalabs-graph, habanalabs-rdma-core, habanalabs-thunk and habanalabs-container-runtime are installed
$ pip list | grep habana # verify that habana-torch-plugin, habana-torch-dataloader, habana-pyhlml and habana-media-loader are installed
$ pip list | grep neural # verify that neural-compressor is installed
```

Refer to [System Verification and Final Tests](https://docs.habana.ai/en/latest/Installation_Guide/System_Verification_and_Final_Tests.html) for more details.

### Run Docker Image

It is highly recommended to use the latest Docker image from the Intel Gaudi vault.
Refer to the [Intel Gaudi documentation](https://docs.habana.ai/en/latest/Installation_Guide/Bare_Metal_Fresh_OS.html#pull-prebuilt-containers) for more details.

Use the following commands to run a Docker image. Make sure to update the versions below as listed in the [Support Matrix](https://docs.habana.ai/en/latest/Support_Matrix/Support_Matrix.html):

```{.console}
$ docker pull vault.habana.ai/gaudi-docker/1.21.0/ubuntu22.04/habanalabs/pytorch-installer-2.6.0:latest
$ docker run -it --runtime=habana -e HABANA_VISIBLE_DEVICES=all -e OMPI_MCA_btl_vader_single_copy_mechanism=none --cap-add=sys_nice --net=host --ipc=host vault.habana.ai/gaudi-docker/1.21.0/ubuntu22.04/habanalabs/pytorch-installer-2.6.0:latest
```

### Build and Install vLLM

Currently, multiple ways are provided which can be used to install vLLM with Intel® Gaudi®, pick **one** option:

#### 1. Build and Install the stable version

vLLM releases are being performed periodically to align with Intel® Gaudi® software releases. The stable version is released with a tag, and supports fully validated features and performance optimizations in Gaudi's [vLLM-fork](https://github.com/HabanaAI/vllm-fork). To install the stable release from [HabanaAI/vLLM-fork](https://github.com/HabanaAI/vllm-fork), run the following:

```{.console}
$ git clone https://github.com/HabanaAI/vllm-fork.git
$ cd vllm-fork
$ git checkout v0.7.2+Gaudi-1.21.0
$ pip install -r requirements-hpu.txt
$ python setup.py develop
```

#### 2. Build and Install the latest from vLLM-fork

Currently, the latest features and performance optimizations are being developed in Gaudi's [vLLM-fork](https://github.com/HabanaAI/vllm-fork) and periodically upstreamed to the vLLM main repository.
To install latest [HabanaAI/vLLM-fork](https://github.com/HabanaAI/vllm-fork), run the following:

```{.console}
$ git clone https://github.com/HabanaAI/vllm-fork.git
$ cd vllm-fork
$ git checkout habana_main
$ pip install --upgrade pip
$ pip install -r requirements-hpu.txt
$ python setup.py develop
```

#### 3. Build and Install from the vLLM main source

If you prefer to build and install directly from the main vLLM source, where periodically we are upstreaming new features, run the following:

```{.console}
$ git clone https://github.com/vllm-project/vllm.git
$ cd vllm
$ pip install -r requirements-hpu.txt
$ python setup.py develop
```

# Supported Features
| **Feature**   | **Description**   | **References**  |
|---    |---    |---    |
| Offline batched inference     | Offline inference using LLM class from vLLM Python API    | [Quickstart](https://docs.vllm.ai/en/stable/getting_started/quickstart.html#offline-batched-inference)<br>[Example](https://docs.vllm.ai/en/stable/getting_started/examples/offline_inference.html)   |
| Online inference via OpenAI-Compatible Server     | Online inference using HTTP server that implements OpenAI Chat and Completions API    | [Documentation](https://docs.vllm.ai/en/stable/serving/openai_compatible_server.html)<br>[Example](https://docs.vllm.ai/en/stable/getting_started/examples/openai_chat_completion_client.html)    |
| HPU autodetection     | HPU users do not need to specify the target platform, it will be detected automatically upon vLLM startup     | N/A   |
| Paged KV cache with algorithms enabled for Intel Gaudi accelerators   | vLLM HPU backend contains a custom Paged Attention and cache operators implementations optimized for Gaudi devices.   | N/A   |
| Custom Intel Gaudi operator implementations   | vLLM HPU backend provides optimized implementations of operators such as prefill attention, Root Mean Square Layer Normalization, Rotary Positional Encoding.     | N/A   |
| Tensor parallel inference (single or multi-node multi-HPU)     | vLLM HPU backend supports multi-HPU inference across multiple nodes with tensor parallelism with multiprocessing or Ray and HCCL.  | [Documentation](https://docs.vllm.ai/en/stable/serving/distributed_serving.html)<br>[Example](https://docs.ray.io/en/master/serve/tutorials/vllm-example.html)<br>[HCCL reference](https://docs.habana.ai/en/latest/API_Reference_Guides/HCCL_APIs/index.html)    |
| Pipeline parallel inference (single or multi-node multi-HPU)   | vLLM HPU backend supports multi-HPU inference across single or multi-node with pipeline parallelism.   | [Documentation](https://docs.vllm.ai/en/stable/serving/distributed_serving.html)<br> [Running Pipeline Parallelism](https://github.com/HabanaAI/vllm-fork/blob/habana_main/README_GAUDI.md#pipeline-parallelism)   |
| Inference with HPU Graphs     | vLLM HPU backend uses HPU Graphs by default for optimal performance. When HPU Graphs are enabled, execution graphs will be recorded ahead of time and replayed later during inference, significantly reducing host overheads.  | [Documentation](https://docs.habana.ai/en/latest/PyTorch/Inference_on_PyTorch/Inference_Using_HPU_Graphs.html)<br>[vLLM HPU backend execution modes](https://docs.vllm.ai/en/stable/getting_started/gaudi-installation.html#execution-modes)<br>[Optimization guide](https://docs.vllm.ai/en/latest/getting_started/gaudi-installation.html#hpu-graph-capture)    |
| Inference with torch.compile   | vLLM HPU backend supports inference with `torch.compile`.    | [vLLM HPU backend execution modes](https://docs.vllm.ai/en/stable/getting_started/gaudi-installation.html#execution-modes)    |
| INC quantization  | vLLM HPU backend supports FP8 model and KV cache quantization and calibration with Intel Neural Compressor (INC). (Not fully supported with torch.compile execution mode)    | [Documentation](https://docs.habana.ai/en/latest/PyTorch/Inference_on_PyTorch/Inference_Using_FP8.html)   |
| AutoAWQ quantization | vLLM HPU backend supports inference with models quantized using AutoAWQ library. | [Library](https://github.com/casper-hansen/AutoAWQ) |
| AutoGPTQ quantization | vLLM HPU backend supports inference with models quantized using AutoGPTQ library. | [Library](https://github.com/AutoGPTQ/AutoGPTQ) |
| LoRA/MultiLoRA support    | vLLM HPU backend includes support for LoRA and MultiLoRA on supported models.     | [Documentation](https://docs.vllm.ai/en/stable/models/lora.html)<br>[Example](https://docs.vllm.ai/en/stable/getting_started/examples/multilora_inference.html)<br>[vLLM supported models](https://docs.vllm.ai/en/latest/models/supported_models.html)   |
| Multi-step scheduling support     | vLLM HPU backend includes multi-step scheduling support for host overhead reduction, configurable by standard `--num-scheduler-seqs` parameter.   | [Feature RFC](https://github.com/vllm-project/vllm/issues/6854)   |
| Automatic prefix caching   | vLLM HPU backend includes automatic prefix caching (APC) support for more efficient prefills, configurable by standard `--enable-prefix-caching` parameter.   | [Documentation](https://docs.vllm.ai/en/stable/automatic_prefix_caching/apc.html)<br>[Details](https://docs.vllm.ai/en/stable/automatic_prefix_caching/details.html)  |
| Speculative decoding (functional release)     | vLLM HPU backend includes experimental speculative decoding support for improving inter-token latency in some scenarios, configurable via standard `--speculative_model` and `--num_speculative_tokens` parameters. (Not fully supported with torch.compile execution mode)   | [Documentation](https://docs.vllm.ai/en/stable/models/spec_decode.html)<br>[Example](https://docs.vllm.ai/en/stable/getting_started/examples/mlpspeculator.html)  |
| Multiprocessing backend   | Multiprocessing is the default distributed runtime in vLLM. The vLLM HPU backend supports it alongside Ray.   | [Documentation](https://docs.vllm.ai/en/latest/serving/distributed_serving.html)  |
| Multimodal   | vLLM HPU backend supports the inference for multi-modal models. (Not fully supported with t.compile execution mode) |  [Documentation](https://docs.vllm.ai/en/latest/serving/multimodal_inputs.html) |
| Multinode support   | vLLM HPU backend supports distributed, multiple-node inference with Ray.    | <REF>  |
| vLLM v1 architecture (early release)   | V1 architecture is now available for the HPU backend, and will gradually enable it for every use case we plan to support.   | [Documentation](https://docs.vllm.ai/en/latest/serving/distributed_serving.html) |
| Guided decode   | vLLM HPU supports a guided decoding backend for generating structured outputs.   | [Documentation](https://docs.vllm.ai/en/latest/features/structured_outputs.html)  |
| Delayed Sampling  (experimental) | vLLM HPU supports delayed sampling scheduling for asynchronous execution, enabled by `VLLM_DELAYED_SAMPLING=true` environment variable.   | N/A |
| Exponential bucketing | vLLM HPU supports exponential bucketing spacing instead of linear to automate configuration of bucketing mechanism, enabled by default. It can be disabled via `VLLM_EXPONENTIAL_BUCKETING=false` environment variable.   | N/A |

> [!NOTE]
> All specified features are also supported with the `-- enforce-eager` flag.

# Unsupported Features

- Beam search
- Prefill chunking (mixed-batch inferencing)

# Validated Models and Configurations

The following configurations have been validated to function with Gaudi 2 or Gaudi 3 devices with random or greedy sampling. Configurations that are not listed may or may not work.

| **Model**   | **Tensor Parallelism [x HPU]**   | **Datatype**    | **Validated on**    |
|:---    |:---:    |:---:    |:---:  |
| [meta-llama/Meta-Llama-3-8B](https://huggingface.co/meta-llama/Meta-Llama-3-8B)     | 1, 2, 8    | BF16   | Gaudi 2, Gaudi 3|
| [meta-llama/Meta-Llama-3-8B-Instruct](https://huggingface.co/meta-llama/Meta-Llama-3-8B-Instruct)     | 1, 2, 8    | BF16    | Gaudi 2, Gaudi 3|
| [meta-llama/Meta-Llama-3-70B](https://huggingface.co/meta-llama/Meta-Llama-3-70B)     | 8    | BF16    |Gaudi 2, Gaudi 3|
| [meta-llama/Meta-Llama-3-70B-Instruct](https://huggingface.co/meta-llama/Meta-Llama-3-70B-Instruct)     | 8    | BF16    |Gaudi 2, Gaudi 3|
| [meta-llama/Meta-Llama-3.1-8B](https://huggingface.co/meta-llama/Meta-Llama-3.1-8B)     | 1    | BF16, FP8, INT4, FP16 (Gaudi 2)    | Gaudi 2, Gaudi 3|
| [meta-llama/Meta-Llama-3.1-8B-Instruct](https://huggingface.co/meta-llama/Meta-Llama-3.1-8B-Instruct)     | 1    | BF16, FP8    | Gaudi 2, Gaudi 3|
| [meta-llama/Meta-Llama-3.1-70B](https://huggingface.co/meta-llama/Meta-Llama-3.1-70B)    | 2, 4, 8    | BF16, FP8, INT4   |Gaudi 2, Gaudi 3|
| [meta-llama/Meta-Llama-3.1-70B-Instruct](https://huggingface.co/meta-llama/Meta-Llama-3.1-70B-Instruct)     | 2, 4, 8    | BF16, FP8, FP16 (Gaudi 2)    |Gaudi 2, Gaudi 3|
| [meta-llama/Meta-Llama-3.1-405B](https://huggingface.co/meta-llama/Meta-Llama-3.1-405B)     | 8    | BF16, FP8    |Gaudi 3|
| [meta-llama/Meta-Llama-3.1-405B-Instruct](https://huggingface.co/meta-llama/Meta-Llama-3.1-405B-Instruct)     | 8    | BF16, FP8    |Gaudi 3|
| [meta-llama/Llama-3.2-11B-Vision](https://huggingface.co/meta-llama/Llama-3.2-11B-Vision)     | 1    | BF16, FP8    | Gaudi 2, Gaudi 3|
| [meta-llama/Llama-3.2-90B-Vision](https://huggingface.co/meta-llama/Llama-3.2-90B-Vision)     | 4, 8 (min. for Gaudi 2)    | BF16, FP8    | Gaudi 2, Gaudi 3|
| [meta-llama/Llama-3.2-90B-Vision-Instruct](https://huggingface.co/meta-llama/Llama-3.2-90B-Vision-Instruct)     | 4, 8 (min. for Gaudi 2)    | BF16    | Gaudi 2, Gaudi 3 |
| [meta-llama/Meta-Llama-3.3-70B](https://huggingface.co/meta-llama/Llama-3.3-70B)     | 4  | BF16, FP8    | Gaudi 3|
| [meta-llama/Granite-3B-code-instruct-128k](https://huggingface.co/ibm-granite/granite-3b-code-instruct-128k)     | 1  | BF16    | Gaudi 3|
| [meta-llama/Granite-3.0-8B-instruct](https://huggingface.co/ibm-granite/granite-3.0-8b-instruct)     | 1  | BF16, FP8    | Gaudi 2, Gaudi 3|
| [meta-llama/Granite-20B-code-instruct-8k](https://huggingface.co/ibm-granite/granite-20b-code-instruct-8k)     | 1  | BF16, FP8    | Gaudi 2, Gaudi 3|
| [meta-llama/Granite-34B-code-instruc-8k](https://huggingface.co/ibm-granite/granite-34b-code-instruct-8k)     | 1  | BF16    | Gaudi 3|
| [mistralai/Mistral-Large-Instruct-2407](https://huggingface.co/mistralai/Mistral-Large-Instruct-2407)     | 1, 4    | BF16    | Gaudi 3|
| [mistralai/Mistral-7B-Instruct-v0.3](https://huggingface.co/mistralai/Mistral-7B-Instruct-v0.3)     | 1, 2    | BF16    | Gaudi 2|
| [mistralai/Mixtral-8x7B-Instruct-v0.1](https://huggingface.co/mistralai/Mixtral-8x7B-v0.1)     | 2    | FP8, BF16    |Gaudi 2, Gaudi 3|
| [llava-hf/llava-1.5-7b-hf](https://huggingface.co/llava-hf/llava-1.5-7b-hf)     | 1, 8    | BF16    | Gaudi 2, Gaudi 3 |
| [princeton-nlp/gemma-2-9b-it-SimPO](https://huggingface.co/princeton-nlp/gemma-2-9b-it-SimPO)     | 1    | BF16    |Gaudi 2, Gaudi 3|
| [Qwen/Qwen2-72B-Instruct](https://huggingface.co/Qwen/Qwen2-72B-Instruct)     | 8    | BF16    |Gaudi 2|
| [Qwen/Qwen2.5-72B-Instruct](https://huggingface.co/Qwen/Qwen2.5-72B-Instruct)     | 8    | BF16    |Gaudi 2|
| [meta-llama/CodeLlama-34b-Instruct-hf](https://huggingface.co/meta-llama/CodeLlama-34b-Instruct-hf)     | 1    | BF16    |Gaudi 3|
| [deepseek-ai/DeepSeek-R1](https://huggingface.co/deepseek-ai/DeepSeek-R1)<br> [quick start scripts](https://github.com/HabanaAI/vllm-fork/blob/deepseek_r1/scripts/DEEPSEEK_R1_ON_GAUDI.md)   | 8    | FP8, BF16    |Gaudi 2, Gaudi 3|

# Performance Tuning

## Execution Modes

Currently, vLLM for HPU supports four execution modes, determined by the selected HPU PyTorch Bridge backend (via the `PT_HPU_LAZY_MODE` environment variable) and the `--enforce-eager` flag.

| `PT_HPU_LAZY_MODE` | `enforce_eager` | Execution Mode     |
| ------------------ | --------------- | ------------------ |
| 0                  | 0               | torch.compile      |
| 0                  | 1               | PyTorch eager mode |
| 1                  | 0               | HPU Graphs         |
| 1                  | 1               | PyTorch lazy mode  |

> [!NOTE]
> Starting with the 1.21.0 Intel Gaudi software release, the `torch.compile` execution mode is the default for vLLM. HPU Graphs mode remains supported to ensure backward compatibility. Please verify the compatibility of the `torch.compile` mode with the information in the [Supported Features](https://github.com/HabanaAI/vllm-fork/blob/habana_main/README_GAUDI.md#supported-features) table.

> [!TIP]
> We recommend experimenting with the `PT_HPU_LAZY_MODE` environment variable to determine whether HPU Graphs or `torch.compile` mode performs better for your specific use case. While both modes generally deliver comparable performance, certain edge cases may favor one over the other.

## Bucketing Mechanism

Intel Gaudi accelerators perform best when operating on models with fixed tensor shapes. [Intel Gaudi Graph Compiler](https://docs.habana.ai/en/latest/Gaudi_Overview/Intel_Gaudi_Software_Suite.html#graph-compiler-and-runtime)
generates optimized binary code that implements the given model topology on Gaudi. In its default configuration, the produced binary code may be highly dependent on input and output tensor shapes, requiring graph recompilation
when encountering tensors with different shapes within the same topology. While these binaries efficiently utilize Gaudi, the compilation process itself can introduce noticeable overhead in end-to-end execution.
In dynamic inference serving scenarios, minimizing the number of graph compilations and reducing the risk of graph compilation occurring during server runtime is important. Currently, this is achieved by
"bucketing" the model's forward pass across three dimensions: `batch_size`, `query_length` (sequence length without context tokens) and `num_blocks` (context length counted in blocks).

> [!NOTE]
> Bucketing helps significantly reduce the number of required graphs, but does not handle graph compilation or device code generation. These tasks are performed during the warmup in HPUGraph capture phase.

Bucketing ranges are generated based on 4 parameters - `min`, `step`, `max` and `limit`, separately for the prompt and decode phase, and batch size and sequence length dimensions. These parameters can be observed in logs during vLLM startup:

```{.}
INFO 07-07 19:15:36 [exponential.py:36] Prompt bucket config (min, step, max_warmup, limit) bs:[1, 1, 4, 3], seq:[128, 128, 4096, 13]
INFO 07-07 19:15:36 [common.py:85] Generated 36 prompt buckets [bs, query, num_blocks]: [(1, 128, 0), (1, 256, 0), (1, 384, 0), (1, 512, 0), (1, 640, 0), (1, 768, 0), (1, 896, 0), (1, 1024, 0), (1, 1408, 0), (1, 1792, 0), (1, 2304, 0), (1, 3072, 0), (1, 4096, 0), (2, 128, 0), (2, 256, 0), (2, 384, 0), (2, 512, 0), (2, 640, 0), (2, 768, 0), (2, 896, 0), (2, 1024, 0), (2, 1408, 0), (2, 1792, 0), (2, 2304, 0), (2, 3072, 0), (2, 4096, 0), (4, 128, 0), (4, 256, 0), (4, 384, 0), (4, 512, 0), (4, 640, 0), (4, 768, 0), (4, 896, 0), (4, 1024, 0), (4, 1408, 0), (4, 1792, 0)]
INFO 07-07 19:15:36 [common.py:85] Generated 42 decode buckets [bs, query, num_blocks]: [(1, 1, 128), (1, 1, 256), (1, 1, 384), (1, 1, 512), (1, 1, 640), (1, 1, 768), (1, 1, 896), (1, 1, 1024), (1, 1, 1408), (1, 1, 1792), (1, 1, 2432), (1, 1, 3328), (1, 1, 4352), (1, 1, 5746), (2, 1, 128), (2, 1, 256), (2, 1, 384), (2, 1, 512), (2, 1, 640), (2, 1, 768), (2, 1, 896), (2, 1, 1024), (2, 1, 1408), (2, 1, 1792), (2, 1, 2432), (2, 1, 3328), (2, 1, 4352), (2, 1, 5746), (4, 1, 128), (4, 1, 256), (4, 1, 384), (4, 1, 512), (4, 1, 640), (4, 1, 768), (4, 1, 896), (4, 1, 1024), (4, 1, 1408), (4, 1, 1792), (4, 1, 2432), (4, 1, 3328), (4, 1, 4352), (4, 1, 5746)]
```

In the logged scenario, 36 buckets were generated for prompt (prefill) runs, and 42 buckets for decode runs. Each bucket corresponds to a separate optimized device binary for a given model with specified tensor
shapes. Whenever a batch of requests is processed, it is padded across batch and sequence length dimension to the smallest possible bucket.

Prompt bucktes can also be generated with context blocks while using Automatic Prefix Caching (default in vLLM V1). Example logs with Automatic Prefix Caching enabled using V1:

```{.}
INFO 07-07 19:27:37 [exponential.py:36] Prompt bucket config (min, step, max_warmup, limit) bs:[1, 1, 1, 1], seq:[128, 128, 1024, 11]
INFO 07-07 19:27:37 [common.py:85] Generated 36 prompt buckets [bs, query, num_blocks]: [(1, 128, 0), (1, 128, 1), (1, 128, 2), (1, 128, 3), (1, 128, 4), (1, 128, 5), (1, 128, 6), (1, 128, 7), (1, 256, 0), (1, 256, 1), (1, 256, 2), (1, 256, 3), (1, 256, 4), (1, 256, 5), (1, 256, 6), (1, 384, 0), (1, 384, 1), (1, 384, 2), (1, 384, 3), (1, 384, 4), (1, 384, 5), (1, 512, 0), (1, 512, 1), (1, 512, 2), (1, 512, 3), (1, 512, 4), (1, 640, 0), (1, 640, 1), (1, 640, 2), (1, 640, 3), (1, 768, 0), (1, 768, 1), (1, 768, 2), (1, 896, 0), (1, 896, 1), (1, 1024, 0)]
INFO 07-07 19:27:37 [common.py:85] Generated 42 decode buckets [bs, query, num_blocks]: [(1, 1, 128), (1, 1, 256), (1, 1, 384), (1, 1, 512), (1, 1, 640), (1, 1, 768), (1, 1, 896), (1, 1, 1024), (1, 1, 1408), (1, 1, 1792), (1, 1, 2432), (1, 1, 3328), (1, 1, 4352), (1, 1, 5888), (2, 1, 128), (2, 1, 256), (2, 1, 384), (2, 1, 512), (2, 1, 640), (2, 1, 768), (2, 1, 896), (2, 1, 1024), (2, 1, 1408), (2, 1, 1792), (2, 1, 2432), (2, 1, 3328), (2, 1, 4352), (2, 1, 5888), (4, 1, 128), (4, 1, 256), (4, 1, 384), (4, 1, 512), (4, 1, 640), (4, 1, 768), (4, 1, 896), (4, 1, 1024), (4, 1, 1408), (4, 1, 1792), (4, 1, 2432), (4, 1, 3328), (4, 1, 4352), (4, 1, 5888)]
```

> [!WARNING]
> If a request exceeds the maximum bucket size in any dimension, it will be processed without padding, and its processing may require a graph compilation, potentially significantly increasing end-to-end latency.
The boundaries of the buckets are user-configurable via environment variables, and upper bucket boundaries can be increased to avoid such scenario.

For example, if a request with 3 sequences, each having a maximum sequence length of 412, is sent to an idle vLLM server, it will be padded and executed as a `(4, 512, 0)` prefill bucket, WHERE 4=bs, 512 .... This is because the `batch_size`
(number of sequences) will be padded to 4 (the nearest batch size dimension higher than 3), and the maximum sequence length will be padded to 512 (the nearest sequence length dimension higher than 412). After the
prefill stage, it will be executed as a `(4, 1, 512)` decode bucket and will remain in this bucket until either the batch dimension changes (e.g., due to a request being completed), in which case it will become
a `(2, 1, 512)` bucket, or the context length increases beyond 512 tokens. It will become a `(4, 1, 640)` bucket at that point.

> [!NOTE]
> Bucketing is transparent to the user – padding in the sequence length dimension is never returned, and padding in the batch dimension does not create new requests.

### Exponential Strategy

Exponential strategy is the default warm-up mechanism. It is based on 4 parameters:
- `min`: the smallest value
- `step`: the rounding value for bucket boundaries
- `max`: the largest value
- `limit`: the number of buckets
> [!WARNING]
> These parameters are not configurable by the user.

The exponential bucketing strategy applies exponential spacing between buckets. The `min` and `max` values are always included in the warm-up, and the intermediate values are calculated using an exponent. The base remains unchanged. If duplicate values are generated, they are removed to ensure the warm-up process is as efficient as possible. All the values generated in this way, ranging from batch size and query length, will be warmed up with each other.

Example distribution is shown below:

```{.}
min = 128, step = 128, max = 4096, limit = 13
```

![exponential bucketing distribution for 4096 max query length](./docs/source/assets/hpu/exponential_bucketing_example.png)

This strategy creates more buckets with smaller values closer to `min`. As the values increase toward `max`, the buckets become less frequent, meaning the distance between them gets larger. This helps prioritize warming up the smaller values more precisely, while still covering the full range.

### Linear Strategy

> [!NOTE]
> Starting from v1.22.0 Intel Gaudi Software release, Linear strategy is no longer the default warm-up mechanism.

Linear strategy is determined with 3 parameters only - `min`, `step` and `max`. They can be set separately for the prompt and decode phase, and batch size and sequence length dimensions, by user.

`min` determines the lowest value of the bucket. `step` determines the interval between buckets, and `max` determines the upper bound of the bucket. Furthermore, the interval between `min` and `step` has special handling: `min` is multiplied by consecutive powers of two until the multiplier is less than or equal to `step`. We refer to this as the ramp-up phase, which is used for handling lower batch sizes with minimal wastage, while allowing for larger padding on larger batch sizes. 

**Example with ramp-up**

```{.}
min = 2, step = 32, max = 64
=> ramp_up = (2, 4, 8, 16)
=> stable = (32, 64)
=> buckets = ramp_up + stable => (2, 4, 8, 16, 32, 64)
```

**Example without ramp-up**

```{.}
min = 128, step = 128, max = 512
=> ramp_up = ()
=> stable = (128, 256, 384, 512)
=> buckets = ramp_up + stable => (128, 256, 384, 512)
```

## Warm-up

Warm-up is highly recommended step that occurs before the vLLM server starts listening to achieve the best performance results. It executes a forward pass for each bucket using dummy data. The goal is to pre-compile all graphs
and avoid any graph compilation overhead within bucket boundaries during server runtime. Each warm-up step is logged during vLLM startup.

This example uses the same buckets as those in the Bucketing Mechanism section. Each output line corresponds to the execution of a single bucket. When a bucket is executed for the first time, its graph
is compiled and can be reused later, avoiding further graph compilations.

```{.}
INFO 07-07 19:15:38 [hpu_model_runner.py:2679] [Warmup][Graph/prompt][1/36] batch_size:4 query_len:1792 num_blocks:0 free_mem:21.06 GiB
INFO 07-07 19:15:40 [hpu_model_runner.py:2679] [Warmup][Graph/prompt][2/36] batch_size:4 query_len:1408 num_blocks:0 free_mem:21.06 GiB
INFO 07-07 19:15:41 [hpu_model_runner.py:2679] [Warmup][Graph/prompt][3/36] batch_size:4 query_len:1024 num_blocks:0 free_mem:21.06 GiB
...
INFO 07-07 19:16:40 [hpu_model_runner.py:2679] [Warmup][Graph/prompt][35/36] batch_size:1 query_len:256 num_blocks:0 free_mem:21.06 GiB
INFO 07-07 19:16:42 [hpu_model_runner.py:2679] [Warmup][Graph/prompt][36/36] batch_size:1 query_len:128 num_blocks:0 free_mem:21.06 GiB
INFO 07-07 19:16:44 [hpu_model_runner.py:2679] [Warmup][Graph/decode][1/42] batch_size:4 query_len:1 num_blocks:5746 free_mem:21.06 GiB
INFO 07-07 19:16:46 [hpu_model_runner.py:2679] [Warmup][Graph/decode][2/42] batch_size:4 query_len:1 num_blocks:4352 free_mem:10.45 GiB
INFO 07-07 19:16:48 [hpu_model_runner.py:2679] [Warmup][Graph/decode][3/42] batch_size:4 query_len:1 num_blocks:3328 free_mem:10.45 GiB
...
INFO 07-07 19:18:28 [hpu_model_runner.py:2679] [Warmup][Graph/decode][41/42] batch_size:1 query_len:1 num_blocks:256 free_mem:10.45 GiB
INFO 07-07 19:18:31 [hpu_model_runner.py:2679] [Warmup][Graph/decode][42/42] batch_size:1 query_len:1 num_blocks:128 free_mem:10.45 GiB
```

> [!TIP]
> Compiling all the buckets may take some time and can be disabled by setting the `VLLM_SKIP_WARMUP=true` environment variable. Remember that if you do this, you may encounter graph compilations
when executing a given bucket for the first time.

> [!WARNING]
> Disabling warm-up is fine for development, but it is highly recommended to enable it in deployment.

## HPU Graph Capture

[HPU Graphs](https://docs.habana.ai/en/latest/PyTorch/Inference_on_PyTorch/Inference_Using_HPU_Graphs.html) are currently the most performant execution method of vLLM on Intel Gaudi. When HPU Graphs are enabled,
execution graphs will be traced (recorded) ahead of time (after performing warm-up), to be later replayed during inference, significantly reducing host overheads. Recording can take large amounts of memory, which
needs to be taken into account when allocating KV cache. Enabling HPU Graphs will impact the number of available KV cache blocks, but vLLM provides user-configurable variables to control memory management.

When HPU Graphs are used, they share the common memory pool ("usable memory") with the KV cache, as determined by the `gpu_memory_utilization` flag (default value is `0.9`). Before the KV cache is allocated,
the model weights are loaded onto the device, and a forward pass of the model is executed on dummy data to estimate memory usage. Only after that, the `gpu_memory_utilization` flag is applied. At its default value,
it marks 90% of the free device memory at that point as usable. Next, the KV cache is allocated, the model is warmed up, and HPU Graphs are captured. The `VLLM_GRAPH_RESERVED_MEM` environment variable defines
the ratio of memory reserved for HPU Graph capture. With its default value (`VLLM_GRAPH_RESERVED_MEM=0.1`), 10% of the usable memory will be reserved for graph capture (referred to as "usable graph memory"),
and the remaining 90% will be used for the KV cache.

> [!NOTE]
> `gpu_memory_utilization` does not represent the absolute memory usage across the HPU. Instead, it specifies the memory margin after loading the model and running a profile. For example, if a device has 100 GiB of
total memory and 50 GiB of free memory after loading the model weights and executing the profiling run, the default value of `gpu_memory_utilization` will mark 90% of the 50 GiB as usable, leaving 5 GiB as a margin,
regardless of the total device memory.

When many requests are pending, the vLLM scheduler attempts to fill the maximum batch size for decoding as quickly as possible. Once a request is finished, the decode batch size decreases.
When this happens, vLLM attempts to schedule a prefill iteration for requests in the waiting queue to restore the decode batch size to its previous state. In a fully loaded scenario, the decode
batch size is often at its maximum, making large-batch HPU graphs critical to capture. On the other hand prompt iterations will typically be executed with very low batch sizes (1-4).

## Recommended vLLM Parameters

- It is recommended to run inference on Gaudi 2 with `block_size` of 128 for BF16 data type. Using the default values (16, 32) may result in suboptimal performance due to underutilization of the Matrix
  Multiplication Engine (see [Gaudi Architecture](https://docs.habana.ai/en/latest/Gaudi_Overview/Gaudi_Architecture.html)).
- To achieve maximum throughput on Llama 7B, it is recommended to use a batch size of 128 or 256 and a maximum context length of 2048 with HPU Graphs enabled. If you experience out-of-memory issues,
  please refer to the Troubleshooting section below.

## Environment Variables

**Diagnostic and Profiling Knobs:**

- `VLLM_PROFILER_ENABLED`: if `true` - enables high-level profiler. Resulting JSON traces can be viewed at [perfetto.habana.ai](https://perfetto.habana.ai/#!/viewer). Disabled by default.
- `VLLM_HPU_LOG_STEP_GRAPH_COMPILATION`: if `true` - logs graph compilations for each vLLM engine step, but only if any compilation occurs. It is highly recommended to use this in conjunction with `PT_HPU_METRICS_GC_DETAILS=1`.
  Disabled by default.
- `VLLM_HPU_LOG_STEP_GRAPH_COMPILATION_ALL`: if `true` - logs graph compilations for every vLLM engine step, even if no compilation occurs. Disabled by default.
- `VLLM_HPU_LOG_STEP_CPU_FALLBACKS`: if `true` - logs CPU fallbacks for each vLLM engine step, but only if any fallback occurs. Disabled by default.
- `VLLM_HPU_LOG_STEP_CPU_FALLBACKS_ALL`: if `true` - logs CPU fallbacks for each vLLM engine step, even if no fallback occur. Disabled by default.
- `VLLM_T_COMPILE_FULLGRAPH`: if `true` - PyTorch compile function raises an error if any graph breaks happen during compilation. This allows for the easy detection of existing graph breaks, which usually reduce performance. Disabled by default.
- `VLLM_T_COMPILE_DYNAMIC_SHAPES`: if `true` - PyTorch compiles graph with dynamic options set to None. It causes using dynamic shapes when needed.
<<<<<<< HEAD
- `VLLM_FULL_WARMUP`: if `true` - PyTorch assumes that warm-up fully cover all possible tensor sizes and no compilation will occur afterwards. If compilation occurs after warm-up, PyTorch will crash (with message like this: `Recompilation triggered with skip_guard_eval_unsafe stance. This usually means that you have not warmed up your model with enough inputs such that you can guarantee no more recompilations.`). If this happens, disable it. `false` by default.
=======
- `VLLM_FULL_WARMUP`: if `true` - PyTorch assumes that warmup fully cover all possible tensor sizes and no compilation will occur afterwards. If compilation occurs after warmup, PyTorch will crash (with message like this: `Recompilation triggered with skip_guard_eval_unsafe stance. This usually means that you have not warmed up your model with enough inputs such that you can guarantee no more recompilations.`). If this happens, disable it. `false` by default.
- `VLLM_HPU_CONVERT_TO_FP8UZ` - Divides all the weights by 2 and multiplies scales by 2. This can be used to overcome limitations of Gaudi2 FP8 implementation for models that have checkpoint in FP8 (like Deepseek). More detailed explanation can be found [here](https://docs.habana.ai/en/latest/PyTorch/Reference/Debugging_Guide/Model_Troubleshooting.html?highlight=fnuz#using-torch-float8-e4m3fn-on-gaudi-2). Converting the model offline using script from vllm-hpu-extension is recommended.
>>>>>>> 9d32bdcc

<br/>**Performance Tuning Knobs:**

- `VLLM_GRAPH_RESERVED_MEM`: percentage of memory dedicated to HPUGraph capture. The default is `0.1`.
- `VLLM_EXPONENTIAL_BUCKETING`: if `true`, enables exponential bucket spacing instead of linear. The default is `true`.
- `VLLM_HANDLE_TOPK_DUPLICATES`: if ``true`` - handles duplicates outside top-k. The default is `false`.
- `VLLM_CONFIG_HIDDEN_LAYERS`: configures how many hidden layers to run in a HPUGraph for model splitting among hidden layers when TP is 1. It helps to improve throughput by reducing inter-token latency limitations in some models. The default is `1`.
- `VLLM_SKIP_WARMUP`: if `true`, warm-up is skipped. The default is `false`.

> [!TIP]
> When a deployed workload does not utilize the full context that a model can handle, it is good practice to limit the maximum values upfront based on the input and output token lengths that will be generated after serving the vLLM server.
<br><br>**Example:**<br>Let's assume that we want to deploy text generation model Qwen2.5-1.5B, which has a defined `max_position_embeddings` of 131072 (our `max_model_len`). At the same time, we know that our workload pattern will not use the full context length because we expect a maximum input token size of 1K and predict generating a maximum of 2K tokens as output. In this case, starting the vLLM server to be ready for the full context length is unnecessary. Instead, we should limit it upfront to achieve faster service preparation and decrease warm-up time. The recommended values in this example should be:
> - `--max_model_len`: `3072` - the sum of input and output sequences (1+2)*1024.  
> - `VLLM_PROMPT_SEQ_BUCKET_MAX`: `1024` - the maximum input token size that we expect to handle.

<br/>**Additional Performance Tuning Knobs - Linear Bucketing Strategy only:**
- `VLLM_{phase}_{dim}_BUCKET_{param}`: collection of 12 environment variables configuring ranges of bucketing mechanism (linear bucketing only).
  - `{phase}` is either `PROMPT` or `DECODE`
  - `{dim}` is either `BS`, `SEQ` or `BLOCK`
  - `{param}` is either `MIN`, `STEP` or `MAX`
  - Default values:
    - Prompt:

      - batch size min (`VLLM_PROMPT_BS_BUCKET_MIN`): `1`
      - batch size step (`VLLM_PROMPT_BS_BUCKET_STEP`): `min(max_num_seqs, 32)`
      - batch size max (`VLLM_PROMPT_BS_BUCKET_MAX`): `min(max_num_seqs, 64)`
      - sequence length min (`VLLM_PROMPT_SEQ_BUCKET_MIN`): `block_size`
      - sequence length step (`VLLM_PROMPT_SEQ_BUCKET_STEP`): `block_size`
      - sequence length max (`VLLM_PROMPT_SEQ_BUCKET_MAX`): `max_model_len`

    - Decode:

      - batch size min (`VLLM_DECODE_BS_BUCKET_MIN`): `1`
      - batch size step (`VLLM_DECODE_BS_BUCKET_STEP`): `min(max_num_seqs, 32)`
      - batch size max (`VLLM_DECODE_BS_BUCKET_MAX`): `max_num_seqs`
      - block size min (`VLLM_DECODE_BLOCK_BUCKET_MIN`): `block_size`
      - block size step (`VLLM_DECODE_BLOCK_BUCKET_STEP`): `block_size`
      - block size max (`VLLM_DECODE_BLOCK_BUCKET_MAX`): `max(128, (max_num_seqs*2048)/block_size)`
  - Recommended Values:
    - Prompt:

      - sequence length max (`VLLM_PROMPT_SEQ_BUCKET_MAX`): `input_tokens + output_tokens` rounded up to a multiple of `block_size` (especially recommended for models with high max_model_len)
    - Decode:

      - block size max (`VLLM_DECODE_BLOCK_BUCKET_MAX`): `max(128, (max_num_seqs*max_model_len/block_size)`

<br/>**HPU PyTorch Bridge Knobs:**

Additionally, there are HPU PyTorch Bridge environment variables impacting vLLM execution:

- `PT_HPU_LAZY_MODE`: if `0`, PyTorch Eager backend for Gaudi will be used. If `1`, PyTorch Lazy backend for Gaudi will be used. The default is `0`.

- `PT_HPU_ENABLE_LAZY_COLLECTIVES`: must be set to `true` for tensor parallel inference with HPU Graphs. The default is `true`.
- `PT_HPUGRAPH_DISABLE_TENSOR_CACHE`: must be set to `false` for Qwen and RoBERTa models. The default is `true`.
- `VLLM_PROMPT_USE_FLEX_ATTENTION`: enabled only for the Llama model, allowing usage of `torch.nn.attention.flex_attention` instead of FusedSDPA. Requires `VLLM_PROMPT_USE_FUSEDSDPA=0`. The default is `false`.

# Quantization, FP8 Inference and Model Calibration Process

> [!NOTE]
> Measurement files are required to run quantized models with vLLM on Gaudi accelerators. The FP8 model calibration procedure is described in detail in [docs.habana.ai vLLM Inference Section](https://docs.habana.ai/en/v1.21.0/PyTorch/Inference_on_PyTorch/vLLM_Inference/vLLM_FP8_Inference.html).
An end-to-end example tutorial for quantizing a BF16 Llama 3.1 model to FP8 and then inferencing is provided in this [Gaudi-tutorials repository](https://github.com/HabanaAI/Gaudi-tutorials/blob/main/PyTorch/vLLM_Tutorials/FP8_Quantization_using_INC/FP8_Quantization_using_INC.ipynb).

Once you have completed the model calibration process and collected the measurements, you can run FP8 inference with vLLM using the following command:

```bash
export QUANT_CONFIG=/path/to/quant/config/inc/meta-llama-3.1-405b-instruct/maxabs_quant_g3.json
vllm serve meta-llama/Llama-3.1-405B-Instruct --dtype bfloat16 --max-model-len  2048 --block-size 128 --max-num-seqs 32 --quantization inc --kv-cache-dtype fp8_inc --weights-load-device cpu --tensor-parallel-size 8
```

`QUANT_CONFIG` is an environment variable that points to the measurement or quantization configuration file. The measurement configuration file is used during the calibration procedure to collect
measurements for a given model. The quantization configuration is used during inference.

> [!TIP]
> If you are prototyping or testing your model with FP8, you can use the `VLLM_SKIP_WARMUP=true` environment variable to disable the warm-up stage, which is time-consuming.
However, disabling this feature in production environments is not recommended, as it can lead to a significant performance decrease.

> [!TIP]
> If you are benchmarking an FP8 model with `scale_format=const`, setting `VLLM_DISABLE_MARK_SCALES_AS_CONST=true` can help speed up the warm-up stage.

> [!TIP]
> When using FP8 models, you may experience timeouts caused by the long compilation time of FP8 operations. To mitigate this, set the following environment variables:
> - `VLLM_ENGINE_ITERATION_TIMEOUT_S` - to adjust the vLLM server timeout. You can set the value in seconds, e.g., 600 equals 10 minutes.
> - `VLLM_RPC_TIMEOUT` - to adjust the RPC protocol timeout used by the OpenAI-compatible API. This value is in microseconds, e.g., 600000 equals 10 minutes.

# Long Context Support

Long context feature enables support for a token context window exceeding 128K tokens. It is supported by the following models:
- [meta-llama/Llama-2-7b](https://huggingface.co/meta-llama/Llama-2-7b)
- [meta-llama/Llama-2-70b](https://huggingface.co/meta-llama/Llama-2-70b)
- [meta-llama/Meta-Llama-3-8B-Instruct](https://huggingface.co/meta-llama/Meta-Llama-3-8B-Instruct)
- [meta-llama/Meta-Llama-3.1-8B-Instruct](https://huggingface.co/meta-llama/Meta-Llama-3.1-8B-Instruct)
- [meta-llama/Meta-Llama-3-70B-Instruct](https://huggingface.co/meta-llama/Meta-Llama-3-70B-Instruct)
- [meta-llama/Meta-Llama-3.1-70B-Instruct](https://huggingface.co/meta-llama/Meta-Llama-3.1-70B-Instruct)

## Environment Variables Settings

Set the following environment variables to avoid OOM/functional issues.  Additional environment variable settings depend on context length:

- `VLLM_ENGINE_ITERATION_TIMEOUT_S=3600`
- `VLLM_RPC_TIMEOUT=100000`
- `VLLM_PROMPT_USE_FUSEDSDPA=1`
- `PT_HPU_ENABLE_LAZY_COLLECTIVES=true`
- `PT_HPUGRAPH_DISABLE_TENSOR_CACHE=1`
- `VLLM_ALLOW_LONG_MAX_MODEL_LEN=1`

**32K context length flags examples:**

- `VLLM_GRAPH_RESERVED_MEM`: The value depends on the model and context length settings. Use `VLLM_GRAPH_RESERVED_MEM=0.02` for Llama3.1-8B or `VLLM_GRAPH_RESERVED_MEM=0.1` for Llama3.1-70B.
- `VLLM_PROMPT_BS_BUCKET_MIN=1`: Suggested value, depends on the model. You can increase it until you reach an OOM error or decrease it if OOM occurs.
- `VLLM_PROMPT_BS_BUCKET_STEP=16`: Suggested value, depends on the model. Increasing the step value results in fewer buckets. If an OOM error occurs, the value should be increased.
- `VLLM_PROMPT_BS_BUCKET_MAX=16`: Suggested value, depends on the model.  You can increase it until you reach an OOM error or decrease it if OOM occurs.
- `VLLM_PROMPT_SEQ_BUCKET_MIN=24576`: Suggested value, depends on warmup results.
- `VLLM_PROMPT_SEQ_BUCKET_STEP=2048`: Suggested value, depends on warmup results. It is recommended to increase it to a higher value for faster warmup. `VLLM_PROMPT_SEQ_BUCKET_STEP=16384` - Suggested value for Intel Gaudi 3.
- `VLLM_PROMPT_SEQ_BUCKET_MAX=32768`: Value for context length of 32K. Use 16384 for 16K.
- `VLLM_DECODE_BLOCK_BUCKET_MIN=1024`: Suggested value, depends on warmup results.
- `VLLM_DECODE_BLOCK_BUCKET_STEP=1024`: Suggested value, depends on warmup results.
- `VLLM_DECODE_BLOCK_BUCKET_MAX=33792`: `max_num_seqs * max_decode_seq // self.block_size`, where `max_decode_seq` represents the sum of input and output sequences. For example:
  - `128 *((32 + 1)* 1024) / 128`
  - `32 *((32 + 1)* 1024) / 128`

## Batch Size Settings

The default `batch_size=256` is not optimal for long contexts (8K+). Recompilations may occur if there is not enough KV cache space for some sequence groups.

If recompilation or next recomputation warnings appear during inference, reduce `batch_size` to improve stability.

**Recompilation message example:**

```bash
Configuration: (prompt, 1, 36864) was not warmed-up!
```

**Warning message example:**

```bash
Sequence group cmpl-3cbf19b0c6d74b3f90b5d5db2ed2385e-0 is preempted by PreemptionMode.RECOMPUTE mode because there is not enough KV cache space. This can affect the end-to-end performance. Increase gpu_memory_utilization or tensor_parallel_size to provide more KV cache memory.
```

## Multi-Step Scheduling Feature Usage

Enabling Multi-Step Scheduling is recommended for better decode performance. Refer to vllm-project#6854 for more details.

# Pipeline Parallelism

Pipeline parallelism is a distributed model parallelization technique that splits the model vertically across its layers, distributing different parts of the model across multiple devices.
With this feature, when running a model that does not fit on a single node with tensor parallelism and requires a multi-node solution, we can split the model vertically across its layers and distribute the slices across available nodes.
For example, if we have two nodes, each with 8 HPUs, we no longer have to use `tensor_parallel_size=16` but can instead set `tensor_parallel_size=8` with pipeline_parallel_size=2.
Because pipeline parallelism runs a `pp_size` number of virtual engines on each device, we have to lower `max_num_seqs` accordingly, since it acts as a micro batch for each virtual engine.

## Running Pipeline Parallelism

The following example shows how to use Pipeline parallelism with vLLM on HPU:

```bash
vllm serve <model_path> --device hpu --tensor-parallel-size 8 --pipeline_parallel_size 2 --distributed-executor-backend ray
```

> [!NOTE]
> Currently, pipeline parallelism on Lazy mode requires the `PT_HPUGRAPH_DISABLE_TENSOR_CACHE=0` flag.

# Multi-node Support

vLLM works with a multi-node environment setup via Ray. To run models on multiple nodes, follow the procedure below.

## Prerequisites
Perform the following on all nodes:

- Install the latest [vllm-fork](https://github.com/HabanaAI/vllm-fork/blob/habana_main/README_GAUDI.md#build-and-install-vllm).

- Check if all Gaudi NIC ports are up by running:

> [!NOTE]
> Following commands should be run on the host and NOT inside the container.

```bash
cd /opt/habanalabs/qual/gaudi2/bin 
./manage_network_ifs.sh --status 
# All the ports should be in 'up' state. Try flipping the state
./manage_network_ifs.sh --down 
./manage_network_ifs.sh --up
# Give it a minute for the NIC's to flip and check the status again
```

- Set the following flags:

```bash
# Check the network interface for outbound/inbound comms. Command 'ip a' or 'ifconfig' should list all the interfaces
export GLOO_SOCKET_IFNAME=eth0
export HCCL_SOCKET_IFNAME=eth0
```

## 1. Start Ray on the head node:

```bash
ray start --head --port=6379
```

## 2. Add workers to the Ray cluster:

```bash
ray start --address='<ip-of-ray-head-node>:6379'
```

## 3. Start the vLLM server:

```bash
vllm serve meta-llama/Llama-3.1-405B-Instruct --dtype bfloat16 --max-model-len  2048 --block-size 128 --max-num-seqs 32 --tensor-parallel-size 16 --distributed-executor-backend ray
```

> [!NOTE]
> Running FP8 models with a multi-node setup is described in the documentation of FP8 calibration procedure: [README](https://github.com/HabanaAI/vllm-hpu-extension/blob/main/calibration/README.md).

# Other Online Serving Examples

Please refer to this [collection](https://github.com/HabanaAI/Gaudi-tutorials/tree/main/PyTorch/vLLM_Tutorials/Benchmarking_on_vLLM/Online_Static#quick-start) of static-batched online serving example scripts designed to help the user reproduce performance numbers with vLLM on Gaudi for various types of models and varying context lengths. Below is a list of the models and example scripts provided for 2K and 4K context length scenarios:
- deepseek-r1-distill-llama-70b_gaudi3_1.20_contextlen-2k
- deepseek-r1-distill-llama-70b_gaudi3_1.20_contextlen-4k
- llama-3.1-70b-instruct_gaudi3_1.20_contextlen-2k
- llama-3.1-70b-instruct_gaudi3_1.20_contextlen-4k
- llama-3.1-8b-instruct_gaudi3_1.20_contextlen-2k
- llama-3.1-8b-instruct_gaudi3_1.20_contextlen-4k
- llama-3.3-70b-instruct_gaudi3_1.20_contextlen-2k
- llama-3.3-70b-instruct_gaudi3_1.20_contextlen-4k

# Custom Performance Optimizations for vLLM on Gaudi

## Split QKV projection

This is an experimental performance optimization implemented for selected models: LLama, Mixtral, Granite, Gemma3 and GPTBigCode. It allows splitting the QKV projection into three separate operations - Q, K, and V projections. This approach is particularly beneficial in scenarios where models have high compute requirements, as it enables better pipelining of workloads between MME's and TPC's engines. For example, models with large batch sizes or long sequence lengths can see improved throughput due to reduced contention on compute resources. More information can be found in the [Gaudi Architecture](https://docs.habana.ai/en/v1.20.1/Gaudi_Overview/Gaudi_Architecture.html) page. To apply this optimization, use the `--split-qkv` argument for online mode or set `split_qkv=True` in offline mode.

> [!NOTE]
> Splitting QKV projection can also degrade the performance for cases with low compute, i.e. low batch size, short sequence lengths or using tensor parallelism. It should always be verified in a particular scenario using a profiling tool such as [perfetto.habana.ai](https://perfetto.habana.ai/#!/viewer) or by analyzing execution traces to ensure optimal performance.

> [!NOTE]
> This optimization doesn't work with FP8 precision at this moment. Support will be added in future releases.

# Troubleshooting

The following steps address Out of Memory related errors:
- Increase `gpu_memory_utilization` - This addresses insufficient overall memory. The vLLM pre-allocates HPU cache by using `gpu_memory_utilization%` of device memory. By default, `gpu_memory_utilization` is set to 0.9. By increasing this utilization, you can provide more KV cache space.
- Decrease `max_num_seqs` or `max_num_batched_tokens` - This may reduce the number of concurrent requests in a batch, thereby requiring less KV cache space when overall usable memory is limited.
- Increase `tensor_parallel_size` - This approach shards model weights, so each GPU has more memory available for KV cache.
- To maximize the memory available for the KV cache, you can disable `HPUGraph` completely. With HPU Graphs disabled, you are trading latency and throughput at lower batches for potentially higher throughput on higher batches. You can do that by adding `--enforce-eager` flag to the server (for online inference), or by passing `enforce_eager=True` argument to LLM constructor (for offline inference).<|MERGE_RESOLUTION|>--- conflicted
+++ resolved
@@ -353,12 +353,8 @@
 - `VLLM_HPU_LOG_STEP_CPU_FALLBACKS_ALL`: if `true` - logs CPU fallbacks for each vLLM engine step, even if no fallback occur. Disabled by default.
 - `VLLM_T_COMPILE_FULLGRAPH`: if `true` - PyTorch compile function raises an error if any graph breaks happen during compilation. This allows for the easy detection of existing graph breaks, which usually reduce performance. Disabled by default.
 - `VLLM_T_COMPILE_DYNAMIC_SHAPES`: if `true` - PyTorch compiles graph with dynamic options set to None. It causes using dynamic shapes when needed.
-<<<<<<< HEAD
-- `VLLM_FULL_WARMUP`: if `true` - PyTorch assumes that warm-up fully cover all possible tensor sizes and no compilation will occur afterwards. If compilation occurs after warm-up, PyTorch will crash (with message like this: `Recompilation triggered with skip_guard_eval_unsafe stance. This usually means that you have not warmed up your model with enough inputs such that you can guarantee no more recompilations.`). If this happens, disable it. `false` by default.
-=======
-- `VLLM_FULL_WARMUP`: if `true` - PyTorch assumes that warmup fully cover all possible tensor sizes and no compilation will occur afterwards. If compilation occurs after warmup, PyTorch will crash (with message like this: `Recompilation triggered with skip_guard_eval_unsafe stance. This usually means that you have not warmed up your model with enough inputs such that you can guarantee no more recompilations.`). If this happens, disable it. `false` by default.
+- `VLLM_FULL_WARMUP`: if `true` - PyTorch assumes that warm-up fully cover all possible tensor sizes and no compilation will occur afterwards. If compilation occurs after warmup, PyTorch will crash (with message like this: `Recompilation triggered with skip_guard_eval_unsafe stance. This usually means that you have not warmed up your model with enough inputs such that you can guarantee no more recompilations.`). If this happens, disable it. `false` by default.
 - `VLLM_HPU_CONVERT_TO_FP8UZ` - Divides all the weights by 2 and multiplies scales by 2. This can be used to overcome limitations of Gaudi2 FP8 implementation for models that have checkpoint in FP8 (like Deepseek). More detailed explanation can be found [here](https://docs.habana.ai/en/latest/PyTorch/Reference/Debugging_Guide/Model_Troubleshooting.html?highlight=fnuz#using-torch-float8-e4m3fn-on-gaudi-2). Converting the model offline using script from vllm-hpu-extension is recommended.
->>>>>>> 9d32bdcc
 
 <br/>**Performance Tuning Knobs:**
 
