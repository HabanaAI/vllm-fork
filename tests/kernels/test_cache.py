--- conflicted
+++ resolved
@@ -5,17 +5,12 @@
 import pytest
 import torch
 
-<<<<<<< HEAD
-from vllm.utils import is_hpu
+from vllm.utils import is_hip, is_hpu
 if is_hpu():
     from vllm.hpu import cache_ops
 else:
     from vllm._C import cache_ops
-=======
-from vllm import _custom_ops as ops
-from vllm._C import cache_ops
-from vllm.utils import is_hip
->>>>>>> 09c1eb24
+    from vllm import _custom_ops as ops
 
 DTYPES = [torch.half, torch.bfloat16, torch.float]
 NUM_TOKENS = [42]  # Arbitrary values for testing
@@ -30,7 +25,6 @@
 
 NUM_MAPPINGS = [256]  # Arbitrary values for testing
 SEEDS = [0]
-<<<<<<< HEAD
 if is_hpu():
     COPYING_DIRECTION = [('hpu', 'cpu'), ('hpu', 'hpu'), ('cpu', 'hpu')]
     DEVICES = ["hpu"]
@@ -39,13 +33,7 @@
     DEVICES = [
         f"cuda:{i}" for i in range(1 if torch.cuda.device_count() == 1 else 2)
     ]
-KV_CACHE_DTYPE = ["auto", "fp8_e5m2"]
-=======
-CUDA_DEVICES = [
-    f"cuda:{i}" for i in range(1 if torch.cuda.device_count() == 1 else 2)
-]
 KV_CACHE_DTYPE = ["auto", "fp8"]
->>>>>>> 09c1eb24
 
 
 @pytest.mark.parametrize("num_mappings", NUM_MAPPINGS)
@@ -135,14 +123,10 @@
 @pytest.mark.parametrize("num_blocks", NUM_BLOCKS)
 @pytest.mark.parametrize("dtype", DTYPES)
 @pytest.mark.parametrize("seed", SEEDS)
-<<<<<<< HEAD
 @pytest.mark.parametrize("device", DEVICES)
-=======
-@pytest.mark.parametrize("device", CUDA_DEVICES)
 @pytest.mark.parametrize("kv_cache_dtype", KV_CACHE_DTYPE)
->>>>>>> 09c1eb24
 @torch.inference_mode()
-def test_reshape_and_cache_prompt(
+def test_reshape_and_cache(
     kv_cache_factory,
     num_tokens: int,
     num_heads: int,
@@ -154,14 +138,10 @@
     device: str,
     kv_cache_dtype: str,
 ) -> None:
-<<<<<<< HEAD
-    if not is_hpu():
-        pytest.skip("This case is HPU-specific.")
-
-=======
     if not is_hip() and kv_cache_dtype == "fp8":
         pytest.skip()  # This test is not tuned for e5m2 cuda precision
->>>>>>> 09c1eb24
+    if is_hpu() and kv_cache_dtype != "auto":
+        pytest.skip("Only auto kv_cache_dtype supported on HPU")
     random.seed(seed)
     torch.random.manual_seed(seed)
     if torch.cuda.is_available():
@@ -171,14 +151,9 @@
     torch.set_default_device(device)
 
     # Create a random slot mapping.
-    num_block_indices_to_generate = math.ceil(num_tokens / block_size)
-    block_indices_ = random.sample(range(num_blocks), num_block_indices_to_generate)
-    block_offsets_ = []
-    slot_mapping = []
-    for i in block_indices_:
-        for j in range(block_size):
-            slot_mapping.append(i * block_size + j)
-    slot_mapping = slot_mapping[:num_tokens]
+    blocks = random.sample(range(num_blocks), num_tokens)
+    offsets = random.choices(range(block_size), k=num_tokens)
+    slot_mapping = [block * block_size + offset for block, offset in zip(blocks, offsets)]
     slot_mapping = torch.tensor(slot_mapping, dtype=torch.long)
 
     qkv = torch.randn(num_tokens, 3, num_heads, head_size, dtype=dtype)
@@ -203,95 +178,6 @@
 
     # Using default kv_scale
     kv_scale = 1.0
-
-    # Call the reshape_and_cache kernel.
-<<<<<<< HEAD
-    cache_ops.reshape_and_cache(key, value, key_cache, value_cache,
-                                slot_mapping.view((1, -1)), "auto", True)
-=======
-    ops.reshape_and_cache(key, value, key_cache, value_cache, slot_mapping,
-                          kv_cache_dtype, kv_scale)
-
-    if kv_cache_dtype == "fp8":
-        result_key_cache = torch.empty_like(key_cache, dtype=torch.float16)
-        ops.convert_fp8(key_cache, result_key_cache)
-        result_value_cache = torch.empty_like(value_cache, dtype=torch.float16)
-        ops.convert_fp8(value_cache, result_value_cache)
->>>>>>> 09c1eb24
-
-    # Run the reference implementation.
-    if is_hpu():
-        reshaped_key = key.reshape(num_tokens, *key_cache[0, :, :, 0].shape)
-    else:
-        reshaped_key = key.reshape(num_tokens, *key_cache[0, :, :, 0, :].shape)
-    block_indices = torch.div(slot_mapping, block_size, rounding_mode="floor")
-    block_indices = block_indices.cpu().tolist()
-    block_offsets = slot_mapping % block_size
-    block_offsets = block_offsets.cpu().tolist()
-    for i in range(0, num_tokens):
-        block_idx = block_indices[i]
-        block_offset = block_offsets[i]
-        cloned_key_cache[block_idx, :, :, block_offset] = key[i, :, :]
-        cloned_value_cache[block_idx, :, :, block_offset] = value[i, :, :]
-
-    # Note: only checking cache areas specified by the slot mapping because
-    # the implementation may initialize whole blocks even if some of the offsets of the block
-    # are not present in the slot mapping.
-    for i in range(0, num_tokens):
-        block_idx = block_indices[i]
-        block_offset = block_offsets[i]
-        assert torch.allclose(key_cache[block_idx, :, :, block_offset],
-                              cloned_key_cache[block_idx, :, :, block_offset])
-        assert torch.allclose(value_cache[block_idx, :, :, block_offset],
-                              cloned_value_cache[block_idx, :, :, block_offset])
-
-
-@pytest.mark.parametrize("num_tokens", NUM_TOKENS)
-@pytest.mark.parametrize("num_heads", NUM_HEADS)
-@pytest.mark.parametrize("head_size", HEAD_SIZES)
-@pytest.mark.parametrize("block_size", BLOCK_SIZES)
-@pytest.mark.parametrize("num_blocks", NUM_BLOCKS)
-@pytest.mark.parametrize("dtype", DTYPES)
-@pytest.mark.parametrize("seed", SEEDS)
-@pytest.mark.parametrize("device", DEVICES)
-@torch.inference_mode()
-def test_reshape_and_cache(
-    kv_cache_factory,
-    num_tokens: int,
-    num_heads: int,
-    head_size: int,
-    block_size: int,
-    num_blocks: int,
-    dtype: torch.dtype,
-    seed: int,
-    device: str,
-) -> None:
-    random.seed(seed)
-    torch.random.manual_seed(seed)
-    if torch.cuda.is_available():
-        torch.cuda.manual_seed(seed)
-    elif is_hpu():
-        torch.hpu.manual_seed(seed)
-    torch.set_default_device(device)
-
-    # Create a random slot mapping.
-    blocks = random.sample(range(num_blocks), num_tokens)
-    offsets = random.choices(range(block_size), k=num_tokens)
-    slot_mapping = [block * block_size + offset for block, offset in zip(blocks, offsets)]
-    slot_mapping = torch.tensor(slot_mapping, dtype=torch.long)
-
-    qkv = torch.randn(num_tokens, 3, num_heads, head_size, dtype=dtype)
-    _, key, value = qkv.unbind(dim=1)
-
-    # Create the KV caches.
-    key_caches, value_caches = kv_cache_factory(num_blocks, block_size, 1,
-                                                num_heads, head_size, dtype,
-                                                None, seed, device)
-    key_cache, value_cache = key_caches[0], value_caches[0]
-
-    # Clone the KV caches.
-    cloned_key_cache = key_cache.clone()
-    cloned_value_cache = value_cache.clone()
 
     # Call the reshape_and_cache kernel.
     if is_hpu():
@@ -387,6 +273,103 @@
     key_cache, value_cache = key_caches[0], value_caches[0]
 
     # Clone the KV caches.
+    if kv_cache_dtype == "fp8":
+        cloned_key_cache = torch.empty_like(key_cache, dtype=torch.float16)
+        ops.convert_fp8(key_cache, cloned_key_cache)
+        cloned_value_cache = torch.empty_like(value_cache, dtype=torch.float16)
+        ops.convert_fp8(value_cache, cloned_value_cache)
+    else:
+        cloned_key_cache = key_cache.clone()
+        cloned_value_cache = value_cache.clone()
+
+    # Using default kv_scale
+    kv_scale = 1.0
+
+    # Call the reshape_and_cache kernel.
+    cache_ops.reshape_and_cache_flash(key, value, key_cache, value_cache,
+                                      slot_mapping, kv_cache_dtype)
+
+    # Run the reference implementation.
+    block_indicies = torch.div(slot_mapping, block_size, rounding_mode='floor')
+    block_indicies = block_indicies.cpu().tolist()
+    block_offsets = slot_mapping % block_size
+    block_offsets = block_offsets.cpu().tolist()
+    for i in range(num_tokens):
+        block_idx = block_indices[i]
+        block_offset = block_offsets[i]
+        cloned_key_cache[block_idx, block_offset, :, :] = key[i]
+        cloned_value_cache[block_idx, block_offset, :, :] = value[i]
+
+    if kv_cache_dtype == "fp8":
+        assert torch.allclose(result_key_cache,
+                              cloned_key_cache,
+                              atol=0.001,
+                              rtol=0.1)
+        assert torch.allclose(result_value_cache,
+                              cloned_value_cache,
+                              atol=0.001,
+                              rtol=0.1)
+    else:
+        assert torch.allclose(key_cache, cloned_key_cache)
+        assert torch.allclose(value_cache, cloned_value_cache)
+
+
+@pytest.mark.parametrize("num_tokens", NUM_TOKENS)
+@pytest.mark.parametrize("num_heads", NUM_HEADS)
+@pytest.mark.parametrize("head_size", HEAD_SIZES)
+@pytest.mark.parametrize("block_size", BLOCK_SIZES)
+@pytest.mark.parametrize("num_blocks", NUM_BLOCKS)
+@pytest.mark.parametrize("dtype", DTYPES)
+@pytest.mark.parametrize("seed", SEEDS)
+@pytest.mark.parametrize("device", CUDA_DEVICES)
+@pytest.mark.parametrize("kv_cache_dtype", KV_CACHE_DTYPE)
+@torch.inference_mode()
+def test_reshape_and_cache_flash(
+    kv_cache_factory_flashinfer,
+    num_tokens: int,
+    num_heads: int,
+    head_size: int,
+    block_size: int,
+    num_blocks: int,
+    dtype: torch.dtype,
+    seed: int,
+    device: str,
+    kv_cache_dtype: str,
+) -> None:
+    if is_hpu():
+        pytest.skip("TEST NOT SUPPORTED YET!")   # TODO: check compatibility with HPU
+    if kv_cache_dtype == "fp8":
+        pytest.skip()
+    random.seed(seed)
+    torch.random.manual_seed(seed)
+    torch.cuda.manual_seed(seed)
+
+    # Create a random slot mapping.
+    num_slots = block_size * num_blocks
+    slot_mapping = random.sample(range(num_slots), num_tokens)
+    slot_mapping = torch.tensor(slot_mapping, dtype=torch.long, device='cuda')
+
+    qkv = torch.randn(num_tokens,
+                      3,
+                      num_heads,
+                      head_size,
+                      dtype=dtype,
+                      device=device)
+    _, key, value = qkv.unbind(dim=1)
+
+    # Create the KV caches.
+    key_caches, value_caches = kv_cache_factory_flashinfer(
+        num_blocks,
+        block_size,
+        1,
+        num_heads,
+        head_size,
+        kv_cache_dtype,
+        dtype,
+    )
+    key_cache, value_cache = key_caches[0], value_caches[0]
+
+    # Clone the KV caches.
     cloned_key_cache = key_cache.clone()
     cloned_value_cache = value_cache.clone()
 
@@ -417,12 +400,8 @@
 @pytest.mark.parametrize("num_blocks", NUM_BLOCKS)
 @pytest.mark.parametrize("dtype", DTYPES)
 @pytest.mark.parametrize("seed", SEEDS)
-<<<<<<< HEAD
 @pytest.mark.parametrize("device", DEVICES)
-=======
-@pytest.mark.parametrize("device", CUDA_DEVICES)
 @pytest.mark.parametrize("kv_cache_dtype", KV_CACHE_DTYPE)
->>>>>>> 09c1eb24
 @torch.inference_mode()
 def test_swap_blocks(
     kv_cache_factory,
@@ -496,7 +475,7 @@
 @pytest.mark.parametrize("num_blocks", NUM_BLOCKS)
 @pytest.mark.parametrize("dtype", DTYPES)
 @pytest.mark.parametrize("seed", SEEDS)
-@pytest.mark.parametrize("device", CUDA_DEVICES)
+@pytest.mark.parametrize("device", DEVICES)
 @torch.inference_mode()
 def test_fp8_conversion(
     num_heads: int,
@@ -507,6 +486,8 @@
     seed: int,
     device: str,
 ) -> None:
+     if is_hpu():
+         pytest.skip("TEST NOT SUPPORTED ON HPU YET!!!")  # TODO: add test when fp8 will be enabled
     random.seed(seed)
     torch.random.manual_seed(seed)
     torch.cuda.manual_seed(seed)
@@ -523,4 +504,97 @@
     converted_cache = torch.empty_like(cache)
     ops.convert_fp8(cache_fp8, converted_cache)
 
-    assert torch.allclose(cache, converted_cache, atol=0.001, rtol=0.1)+    assert torch.allclose(cache, converted_cache, atol=0.001, rtol=0.1)
+
+
+@pytest.mark.parametrize("num_tokens", NUM_TOKENS)
+@pytest.mark.parametrize("num_heads", NUM_HEADS)
+@pytest.mark.parametrize("head_size", HEAD_SIZES)
+@pytest.mark.parametrize("block_size", BLOCK_SIZES)
+@pytest.mark.parametrize("num_blocks", NUM_BLOCKS)
+@pytest.mark.parametrize("dtype", DTYPES)
+@pytest.mark.parametrize("seed", SEEDS)
+@pytest.mark.parametrize("device", DEVICES)
+@pytest.mark.parametrize("kv_cache_dtype", KV_CACHE_DTYPE)
+@torch.inference_mode()
+def test_reshape_and_cache_prompt(
+    kv_cache_factory,
+    num_tokens: int,
+    num_heads: int,
+    head_size: int,
+    block_size: int,
+    num_blocks: int,
+    dtype: torch.dtype,
+    seed: int,
+    device: str,
+) -> None:
+    if not is_hpu():
+        pytest.skip("This case is HPU-specific.")
+
+    random.seed(seed)
+    torch.random.manual_seed(seed)
+    if torch.cuda.is_available():
+        torch.cuda.manual_seed(seed)
+    elif is_hpu():
+        torch.hpu.manual_seed(seed)
+    torch.set_default_device(device)
+
+    # Create a random slot mapping.
+    num_block_indices_to_generate = math.ceil(num_tokens / block_size)
+    block_indices_ = random.sample(range(num_blocks), num_block_indices_to_generate)
+    block_offsets_ = []
+    slot_mapping = []
+    for i in block_indices_:
+        for j in range(block_size):
+            slot_mapping.append(i * block_size + j)
+    slot_mapping = slot_mapping[:num_tokens]
+    slot_mapping = torch.tensor(slot_mapping, dtype=torch.long)
+
+    qkv = torch.randn(num_tokens, 3, num_heads, head_size, dtype=dtype)
+    _, key, value = qkv.unbind(dim=1)
+
+    # Create the KV caches.
+    key_caches, value_caches = kv_cache_factory(num_blocks, block_size, 1,
+                                                num_heads, head_size,
+                                                kv_cache_dtype, dtype, seed,
+                                                device)
+    key_cache, value_cache = key_caches[0], value_caches[0]
+
+    # Clone the KV caches.
+    cloned_key_cache = key_cache.clone()
+    cloned_value_cache = value_cache.clone()
+
+    # Call the reshape_and_cache kernel.    
+    if is_hpu():
+        cache_ops.reshape_and_cache(key, value, key_cache, value_cache,
+                                    slot_mapping.view((1, -1)), "auto", False)
+    else:
+        cache_ops.reshape_and_cache(key, value, key_cache, value_cache,
+                                    slot_mapping, "auto")
+
+    # Run the reference implementation.
+    if is_hpu():
+        reshaped_key = key.reshape(num_tokens, *key_cache[0, :, :, 0].shape)
+    else:
+        reshaped_key = key.reshape(num_tokens, *key_cache[0, :, :, 0, :].shape)
+    block_indices = torch.div(slot_mapping, block_size, rounding_mode="floor")
+    block_indices = block_indices.cpu().tolist()
+    block_offsets = slot_mapping % block_size
+    block_offsets = block_offsets.cpu().tolist()
+    for i in range(0, num_tokens):
+        block_idx = block_indices[i]
+        block_offset = block_offsets[i]
+        cloned_key_cache[block_idx, :, :, block_offset] = key[i, :, :]
+        cloned_value_cache[block_idx, :, :, block_offset] = value[i, :, :]
+
+    # Note: only checking cache areas specified by the slot mapping because
+    # the implementation may initialize whole blocks even if some of the offsets of the block
+    # are not present in the slot mapping.
+    for i in range(0, num_tokens):
+        block_idx = block_indices[i]
+        block_offset = block_offsets[i]
+        assert torch.allclose(key_cache[block_idx, :, :, block_offset],
+                              cloned_key_cache[block_idx, :, :, block_offset])
+        assert torch.allclose(value_cache[block_idx, :, :, block_offset],
+                              cloned_value_cache[block_idx, :, :, block_offset])
+    