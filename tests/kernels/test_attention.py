import random
from typing import List, Optional, Tuple

import pytest
import torch
from allclose_default import get_default_atol, get_default_rtol

<<<<<<< HEAD
from vllm.utils import get_max_shared_memory_bytes, is_hip, is_hpu
if is_hpu():
    from vllm.hpu import ops, cache_ops
    from vllm.hpu import xops
    from vllm.hpu.attn_bias import BlockDiagonalCausalMask
else:
    from vllm._C import ops, cache_ops
    from xformers import ops as xops
    from xformers.ops.fmha.attn_bias import BlockDiagonalCausalMask
=======
from vllm import _custom_ops as ops
from vllm.utils import get_max_shared_memory_bytes, is_hip
>>>>>>> 09c1eb24

FLOAT32_BYTES = torch.finfo(torch.float).bits // 8
# This will change depending on the compute capability.
# - 512 as a buffer
MAX_SEQ_LEN = get_max_shared_memory_bytes() // FLOAT32_BYTES - 512 if not is_hpu() else 128
# There may not be enough gpu memory due to large NUM_BLOCKS.
# Reduce NUM_BLOCKS when it happens.
NUM_BLOCKS = 4321  # Arbitrary values for testing
PARTITION_SIZE = 512
# flshattF and tritonflashattF supported: {torch.float16, torch.bfloat16}
DTYPES = [torch.half, torch.bfloat16, torch.float
          ] if not is_hip() else [torch.half, torch.bfloat16]
NUM_GEN_SEQS = [7]  # Arbitrary values for testing
NUM_PREFILL_SEQS = [3]  # Arbitrary values for testing
NUM_HEADS = [(40, 40), (64, 8)]  # Arbitrary values for testing

# FlashAttention forward only supports head dimension at most 128
# https://github.com/ROCmSoftwarePlatform/flash-attention/blob/3d2b6f5d037782cc2c906909a46fb7e2e1b48b25/csrc/flash_attn_rocm/flash_api.cpp#L62
HEAD_SIZES = [64, 80, 96, 112, 128, 256
              ] if not is_hip() else [64, 80, 96, 112, 128]

BLOCK_SIZES = [16, 32]
USE_ALIBI = [False, True]
KV_CACHE_DTYPE = ["auto", "fp8"]
SEEDS = [0]
if is_hpu():
    DEVICES = ["hpu"]
else:
    DEVICES = [
        f"cuda:{i}" for i in range(1 if torch.cuda.device_count() == 1 else 2)
    ]


def ref_masked_attention(
    query: torch.Tensor,
    key: torch.Tensor,
    value: torch.Tensor,
    scale: float,
    attn_mask: Optional[torch.Tensor] = None,
) -> torch.Tensor:
    attn_weights = scale * torch.einsum("qhd,khd->hqk", query, key).float()
    if attn_mask is not None:
        attn_weights = attn_weights + attn_mask.float()
    attn_weights = torch.softmax(attn_weights, dim=-1).to(value.dtype)
    out = torch.einsum("hqk,khd->qhd", attn_weights, value)
    return out


def ref_single_query_cached_kv_attention(
    output: torch.Tensor,
    query: torch.Tensor,
    num_queries_per_kv: int,
    key_cache: torch.Tensor,
    value_cache: torch.Tensor,
    block_tables: torch.Tensor,
    seq_lens: torch.Tensor,
    scale: float,
    alibi_slopes: Optional[torch.Tensor],
) -> None:
    num_query_heads = query.shape[1]
    num_kv_heads = value_cache.shape[1]
    head_size = value_cache.shape[2]
    block_size = value_cache.shape[3]
    num_seqs = query.shape[0]

    block_tables = block_tables.cpu().tolist()
    seq_lens = seq_lens.cpu().tolist()
    for i in range(num_seqs):
        q = query[i].unsqueeze(0)
        block_table = block_tables[i]
        seq_len = int(seq_lens[i])

        keys = []
        values = []
        for j in range(seq_len):
            block_number = int(block_table[j // block_size])
            block_offset = j % block_size

            if is_hpu():
                k = key_cache[block_number, :, :, block_offset]
            else:
                k = key_cache[block_number, :, :, block_offset, :]
            k = k.reshape(num_kv_heads, head_size)
            keys.append(k)

            v = value_cache[block_number, :, :, block_offset]
            values.append(v)
        keys = torch.stack(keys, dim=0)
        values = torch.stack(values, dim=0)
        if num_queries_per_kv > 1:
            # Handle MQA and GQA
            keys = torch.repeat_interleave(keys, num_queries_per_kv, dim=1)
            values = torch.repeat_interleave(values, num_queries_per_kv, dim=1)

        alibi_bias = None
        if alibi_slopes is not None:
            # Create the ALiBi bias used in the paged attention kernel.
            position_ids = torch.arange(seq_len).int()
            alibi_bias = (position_ids - seq_len + 1).float()
            alibi_bias = alibi_slopes.view(-1, 1, 1) * alibi_bias.view(
                1, 1, -1)

        out = ref_masked_attention(q, keys, values, scale, alibi_bias)
        out = out.view(num_query_heads, head_size)
        output[i].copy_(out, non_blocking=True)


@pytest.mark.parametrize("version", ["v1", "v2"])
@pytest.mark.parametrize("num_seqs", NUM_GEN_SEQS)
@pytest.mark.parametrize("num_heads", NUM_HEADS)
@pytest.mark.parametrize("head_size", HEAD_SIZES)
@pytest.mark.parametrize("use_alibi", USE_ALIBI)
@pytest.mark.parametrize("block_size", BLOCK_SIZES)
@pytest.mark.parametrize("dtype", DTYPES)
@pytest.mark.parametrize("kv_cache_dtype", KV_CACHE_DTYPE)
@pytest.mark.parametrize("seed", SEEDS)
@pytest.mark.parametrize("device", DEVICES)
def test_paged_attention(
    kv_cache_factory,
    version: str,
    num_seqs: int,
    num_heads: Tuple[int, int],
    head_size: int,
    use_alibi: bool,
    block_size: int,
    dtype: torch.dtype,
    kv_cache_dtype: str,
    seed: int,
    device: str,
) -> None:
    if is_hpu():
        if version != "v1":
            pytest.skip("Paged attention v2 not supported on HPU")
        if kv_cache_dtype != "auto":
            pytest.skip("Only auto kv_cache_dtype supported on HPU")
        if use_alibi:
            pytest.skip("Alibi not supported on HPU")

    random.seed(seed)
    torch.random.manual_seed(seed)
    if torch.cuda.is_available():
        torch.cuda.manual_seed(seed)
    elif is_hpu():
        torch.hpu.manual_seed(seed)
    torch.set_default_device(device)
    scale = float(1.0 / (head_size**0.5))
    num_query_heads, num_kv_heads = num_heads
    query = torch.empty(num_seqs, num_query_heads, head_size, dtype=dtype, device=device)
    query.uniform_(-scale, scale)

    assert num_query_heads % num_kv_heads == 0
    num_queries_per_kv = num_query_heads // num_kv_heads
    alibi_slopes = None
    if use_alibi:
        alibi_slopes = torch.randn(num_query_heads, dtype=torch.float)

<<<<<<< HEAD
    context_lens = [random.randint(1, MAX_SEQ_LEN) for _ in range(num_seqs)]
    context_lens[-1] = MAX_SEQ_LEN
    max_context_len = max(context_lens)
    context_lens = torch.tensor(context_lens, dtype=torch.int, device=device)
=======
    seq_lens = [random.randint(1, MAX_SEQ_LEN) for _ in range(num_seqs)]
    seq_lens[-1] = MAX_SEQ_LEN
    max_seq_len = max(seq_lens)
    seq_lens = torch.tensor(seq_lens, dtype=torch.int)
>>>>>>> 09c1eb24

    # Create the block tables.
    max_num_blocks_per_seq = (max_seq_len + block_size - 1) // block_size
    block_tables = []
    for _ in range(num_seqs):
        block_table = [
            random.randint(0, NUM_BLOCKS - 1)
            for _ in range(max_num_blocks_per_seq)
        ]
        block_tables.append(block_table)
    block_tables = torch.tensor(block_tables, dtype=torch.int, device=device)

    # Create the KV caches.
    key_caches, value_caches = kv_cache_factory(NUM_BLOCKS, block_size, 1,
                                                num_kv_heads, head_size,
                                                kv_cache_dtype, dtype, seed,
                                                device)
    key_cache, value_cache = key_caches[0], value_caches[0]

    # Using default kv_scale
    kv_scale = 1.0

    # Call the paged attention kernel.
    output = torch.empty_like(query)

    if is_hpu():
        output = ops.paged_attention_v1(
            query,
            key_cache,
            value_cache,
            num_kv_heads,
            scale,
            block_tables,
            context_lens,
            block_size,
            max_context_len,
            alibi_slopes,
            kv_cache_dtype,
        )
    elif version == "v1":
        ops.paged_attention_v1(
            output,
            query,
            key_cache,
            value_cache,
            num_kv_heads,
            scale,
            block_tables,
            seq_lens,
            block_size,
            max_seq_len,
            alibi_slopes,
            kv_cache_dtype,
            kv_scale,
        )
    elif version == "v2":
        num_partitions = ((max_seq_len + PARTITION_SIZE - 1) // PARTITION_SIZE)
        assert PARTITION_SIZE % block_size == 0
        num_seqs, num_heads, head_size = output.shape
        tmp_output = torch.empty(
            size=(num_seqs, num_heads, num_partitions, head_size),
            dtype=output.dtype,
        )
        exp_sums = torch.empty(
            size=(num_seqs, num_heads, num_partitions),
            dtype=torch.float32,
        )
        max_logits = torch.empty_like(exp_sums)
        ops.paged_attention_v2(
            output,
            exp_sums,
            max_logits,
            tmp_output,
            query,
            key_cache,
            value_cache,
            num_kv_heads,
            scale,
            block_tables,
            seq_lens,
            block_size,
            max_seq_len,
            alibi_slopes,
            kv_cache_dtype,
            kv_scale,
        )
    else:
        raise AssertionError(f"Unknown version: {version}")

    # Run the reference implementation.
    if kv_cache_dtype == "fp8":
        # Convert cache data back to dtype.
        x = 16 // torch.tensor([], dtype=dtype).element_size()
        key_cache_shape = (NUM_BLOCKS, num_kv_heads, head_size // x,
                           block_size, x)
        dequantized_key_cache = torch.empty(size=key_cache_shape,
                                            dtype=dtype,
                                            device=device)
        ops.convert_fp8(key_cache, dequantized_key_cache)
        key_cache = dequantized_key_cache

        value_cache_shape = value_cache.shape
        dequantized_value_cache = torch.empty(size=value_cache_shape,
                                              dtype=dtype,
                                              device=device)
        ops.convert_fp8(value_cache, dequantized_value_cache)
        value_cache = dequantized_value_cache

    ref_output = torch.empty_like(query)
    ref_single_query_cached_kv_attention(
        ref_output,
        query,
        num_queries_per_kv,
        key_cache,
        value_cache,
        block_tables,
        seq_lens,
        scale,
        alibi_slopes,
    )

    # NOTE(woosuk): Due to the kernel-level differences in the two
    # implementations, there is a small numerical difference in the two
    # outputs. Thus, we use a relaxed tolerance for the test.
    atol = get_default_atol(output) if is_hip() else 1e-3
    rtol = get_default_rtol(output) if is_hip() else 1e-5

    # NOTE(zhaoyang): FP8 KV Cache will introduce quantization error,
    # so we use a relaxed tolerance for the test.
    atol, rtol = 1e-3, 1e-5
    if kv_cache_dtype == "fp8":
        atol, rtol = 1e-2, 1e-5
    assert torch.allclose(output, ref_output, atol=atol, rtol=rtol)


def ref_multi_query_kv_attention(
    cu_seq_lens: List[int],
    query: torch.Tensor,
    key: torch.Tensor,
    value: torch.Tensor,
    scale: float,
    dtype: torch.dtype,
) -> torch.Tensor:
    num_seqs = len(cu_seq_lens) - 1
    ref_outputs = []
    for i in range(num_seqs):
        start_idx = cu_seq_lens[i]
        end_idx = cu_seq_lens[i + 1]
        seq_len = end_idx - start_idx

        # Create attention mask.
        attn_mask = torch.triu(torch.ones(seq_len, seq_len, dtype=dtype),
                               diagonal=1)
        attn_mask = attn_mask * torch.finfo(dtype).min
        attn_mask = attn_mask.to(dtype=dtype)

        ref_output = ref_masked_attention(
            query[start_idx:end_idx],
            key[start_idx:end_idx],
            value[start_idx:end_idx],
            scale,
            attn_mask=attn_mask,
        )
        ref_outputs.append(ref_output)
    ref_output = torch.cat(ref_outputs, dim=0)
    return ref_output


# TODO(woosuk): Add tests for USE_ALIBI=True.
@pytest.mark.parametrize("num_seqs", NUM_PREFILL_SEQS)
@pytest.mark.parametrize("num_heads", NUM_HEADS)
@pytest.mark.parametrize("head_size", HEAD_SIZES)
@pytest.mark.parametrize("dtype", DTYPES)
@pytest.mark.parametrize("seed", SEEDS)
@pytest.mark.parametrize("device", DEVICES)
@torch.inference_mode()
def test_multi_query_kv_attention(
    num_seqs: int,
    num_heads: Tuple[int, int],
    head_size: int,
    dtype: torch.dtype,
    seed: int,
    device: str,
) -> None:
    if is_hpu():
        pytest.skip("memory_efficient_attention_forward() works incorrectly on HPU")

    random.seed(seed)
    torch.random.manual_seed(seed)
    if torch.cuda.is_available():
        torch.cuda.manual_seed(seed)
    elif is_hpu():
        torch.hpu.manual_seed(seed)
    torch.set_default_device(device)
    # MAX_SEQ_LEN sometimes causes OOM in the reference implementation.
    # As the xformers library is already tested with its own tests, we can use
    # a smaller MAX_SEQ_LEN here.
    max_len = min(MAX_SEQ_LEN, 4096)
    seq_lens = random.sample(range(1, max_len), num_seqs)
    num_tokens = sum(seq_lens)

    scale = float(1.0 / (head_size**0.5))
    num_query_heads, num_kv_heads = num_heads
    qkv = torch.empty(num_tokens,
                      num_query_heads + 2 * num_kv_heads,
                      head_size,
                      dtype=dtype,
                      device=device)
    qkv.uniform_(-scale, scale)
    query, key, value = qkv.split(
        [num_query_heads, num_kv_heads, num_kv_heads], dim=1)

    num_queries_per_kv = num_query_heads // num_kv_heads
    if num_queries_per_kv > 1:
        # Handle MQA and GQA
        key = torch.repeat_interleave(key, num_queries_per_kv, dim=1)
        value = torch.repeat_interleave(value, num_queries_per_kv, dim=1)
    attn_bias = BlockDiagonalCausalMask.from_seqlens(seq_lens)
    output = xops.memory_efficient_attention_forward(
        query.unsqueeze(0),
        key.unsqueeze(0),
        value.unsqueeze(0),
        attn_bias=attn_bias,
        p=0.0,
        scale=scale,
    )
    output = output.squeeze(0)

    cu_seq_lens = [0]
    for seq_len in seq_lens:
        cu_seq_lens.append(cu_seq_lens[-1] + seq_len)
    ref_output = ref_multi_query_kv_attention(
        cu_seq_lens,
        query,
        key,
        value,
        scale,
        dtype,
    )
    atol = get_default_atol(output) if is_hip() else 1e-3
    rtol = get_default_rtol(output) if is_hip() else 1e-5

    assert torch.allclose(output, ref_output, atol=atol, rtol=rtol)<|MERGE_RESOLUTION|>--- conflicted
+++ resolved
@@ -5,7 +5,6 @@
 import torch
 from allclose_default import get_default_atol, get_default_rtol
 
-<<<<<<< HEAD
 from vllm.utils import get_max_shared_memory_bytes, is_hip, is_hpu
 if is_hpu():
     from vllm.hpu import ops, cache_ops
@@ -15,10 +14,6 @@
     from vllm._C import ops, cache_ops
     from xformers import ops as xops
     from xformers.ops.fmha.attn_bias import BlockDiagonalCausalMask
-=======
-from vllm import _custom_ops as ops
-from vllm.utils import get_max_shared_memory_bytes, is_hip
->>>>>>> 09c1eb24
 
 FLOAT32_BYTES = torch.finfo(torch.float).bits // 8
 # This will change depending on the compute capability.
@@ -175,17 +170,10 @@
     if use_alibi:
         alibi_slopes = torch.randn(num_query_heads, dtype=torch.float)
 
-<<<<<<< HEAD
-    context_lens = [random.randint(1, MAX_SEQ_LEN) for _ in range(num_seqs)]
-    context_lens[-1] = MAX_SEQ_LEN
-    max_context_len = max(context_lens)
-    context_lens = torch.tensor(context_lens, dtype=torch.int, device=device)
-=======
     seq_lens = [random.randint(1, MAX_SEQ_LEN) for _ in range(num_seqs)]
     seq_lens[-1] = MAX_SEQ_LEN
     max_seq_len = max(seq_lens)
     seq_lens = torch.tensor(seq_lens, dtype=torch.int)
->>>>>>> 09c1eb24
 
     # Create the block tables.
     max_num_blocks_per_seq = (max_seq_len + block_size - 1) // block_size
@@ -219,11 +207,12 @@
             num_kv_heads,
             scale,
             block_tables,
-            context_lens,
+            seq_lens,
             block_size,
-            max_context_len,
+            max_seq_len,
             alibi_slopes,
             kv_cache_dtype,
+            kv_scale,
         )
     elif version == "v1":
         ops.paged_attention_v1(
