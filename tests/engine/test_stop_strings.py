from typing import Any, List, Optional

import pytest

from vllm import CompletionOutput, LLMEngine, SamplingParams
from vllm.utils import is_hpu

MODEL = "meta-llama/llama-2-7b-hf"
MAX_TOKENS = 200


@pytest.fixture(scope="session")
def vllm_model(vllm_runner):
<<<<<<< HEAD
    if is_hpu():
        pytest.skip("Skipping test on HPU")
    return vllm_runner(MODEL)
=======
    with vllm_runner(MODEL) as vllm_model:
        yield vllm_model
>>>>>>> db5ec52a


@pytest.mark.skip_global_cleanup
def test_stop_basic(vllm_model):
    _test_stopping(vllm_model.model.llm_engine,
                   stop=["."],
                   include_in_output=False,
                   expected_output="VLLM is a 100% volunteer organization",
                   expected_reason=".")

    _test_stopping(vllm_model.model.llm_engine,
                   stop=["."],
                   include_in_output=True,
                   expected_output="VLLM is a 100% volunteer organization.",
                   expected_reason=".")


@pytest.mark.skip_global_cleanup
def test_stop_multi_tokens(vllm_model):
    _test_stopping(
        vllm_model.model.llm_engine,
        stop=["group of peo", "short"],
        include_in_output=False,
        expected_output="VLLM is a 100% volunteer organization. We are a ",
        expected_reason="group of peo")

    _test_stopping(
        vllm_model.model.llm_engine,
        stop=["group of peo", "short"],
        include_in_output=True,
        expected_output=
        "VLLM is a 100% volunteer organization. We are a group of peo",
        expected_reason="group of peo")


@pytest.mark.skip_global_cleanup
def test_stop_partial_token(vllm_model):
    _test_stopping(vllm_model.model.llm_engine,
                   stop=["gani"],
                   include_in_output=False,
                   expected_output="VLLM is a 100% volunteer or",
                   expected_reason="gani")

    _test_stopping(vllm_model.model.llm_engine,
                   stop=["gani"],
                   include_in_output=True,
                   expected_output="VLLM is a 100% volunteer organi",
                   expected_reason="gani")


@pytest.mark.skip_global_cleanup
def test_stop_token_id(vllm_model):
    # token id 13013 => " organization"

    _test_stopping(vllm_model.model.llm_engine,
                   stop_token_ids=[13013],
                   include_in_output=False,
                   expected_output="VLLM is a 100% volunteer",
                   expected_reason=13013)

    _test_stopping(vllm_model.model.llm_engine,
                   stop_token_ids=[13013],
                   include_in_output=True,
                   expected_output="VLLM is a 100% volunteer organization",
                   expected_reason=13013)


def _test_stopping(llm_engine: LLMEngine,
                   expected_output: str,
                   expected_reason: Any,
                   stop: Optional[List[str]] = None,
                   stop_token_ids: Optional[List[int]] = None,
                   include_in_output: bool = False) -> None:
    llm_engine.add_request(
        "id", "A story about vLLM:\n",
        SamplingParams(
            temperature=0.0,
            max_tokens=MAX_TOKENS,
            stop=stop,
            stop_token_ids=stop_token_ids,
            include_stop_str_in_output=include_in_output,
        ), None)

    output: Optional[CompletionOutput] = None
    output_text = ""
    stop_reason = None
    while llm_engine.has_unfinished_requests():
        (request_output, ) = llm_engine.step()
        (output, ) = request_output.outputs

        # Ensure we don't backtrack
        assert output.text.startswith(output_text)
        output_text = output.text
        stop_reason = output.stop_reason

    assert output is not None
    assert output_text == expected_output
    assert stop_reason == expected_reason<|MERGE_RESOLUTION|>--- conflicted
+++ resolved
@@ -11,14 +11,10 @@
 
 @pytest.fixture(scope="session")
 def vllm_model(vllm_runner):
-<<<<<<< HEAD
     if is_hpu():
         pytest.skip("Skipping test on HPU")
-    return vllm_runner(MODEL)
-=======
     with vllm_runner(MODEL) as vllm_model:
         yield vllm_model
->>>>>>> db5ec52a
 
 
 @pytest.mark.skip_global_cleanup
