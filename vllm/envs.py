--- conflicted
+++ resolved
@@ -98,10 +98,10 @@
     VLLM_DP_OPT: int = 4
     VLLM_USE_ASYNC_TRANSFER_IN_PD: bool = False
     VLLM_SKIP_PREFILL_SAMPLING: bool = False
-<<<<<<< HEAD
+##<<<<<<< HEAD
     VLLM_ABORT_REQUEST_KV_CACHE_MISS: bool = True
-=======
->>>>>>> c86ee2f5
+#=======
+#>>>>>>> kf-fork/deepseek_r1_ww33_kf
 
 
 def get_default_cache_root():
@@ -645,11 +645,11 @@
     lambda: bool(int(os.getenv("VLLM_USE_ASYNC_TRANSFER_IN_PD", "0"))),
     "VLLM_SKIP_PREFILL_SAMPLING":
     lambda: bool(int(os.getenv("VLLM_SKIP_PREFILL_SAMPLING", "0"))),
-<<<<<<< HEAD
+#<<<<<<< HEAD
     "VLLM_ABORT_REQUEST_KV_CACHE_MISS":
     lambda: bool(int(os.getenv("VLLM_ABORT_REQUEST_KV_CACHE_MISS", "1"))),
-=======
->>>>>>> c86ee2f5
+#=======
+#>>>>>>> kf-fork/deepseek_r1_ww33_kf
 }
 
 # end-env-vars-definition
