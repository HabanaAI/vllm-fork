--- conflicted
+++ resolved
@@ -107,11 +107,8 @@
     VLLM_HPU_USE_DELAYED_SAMPLING: bool = False
     VLLM_HPU_FORCE_CHANNEL_FP8: bool = True
     VLLM_HPU_CONVERT_TO_FP8UZ: bool = True
-<<<<<<< HEAD
     VLLM_HPU_FORCE_MARK_STEP: bool = True
-=======
     VLLM_DETOKENIZE_ON_OPENAI_SERVER: bool = False
->>>>>>> 83cca493
     VLLM_DP_RANK: int = 0
     VLLM_DP_RANK_LOCAL: int = -1
     VLLM_DP_SIZE: int = 1
