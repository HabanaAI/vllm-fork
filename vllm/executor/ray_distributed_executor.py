# SPDX-License-Identifier: Apache-2.0

import asyncio
import os
from collections import defaultdict
from dataclasses import dataclass
from typing import TYPE_CHECKING, Any, Callable, Dict, List, Optional, Union

import cloudpickle
import msgspec

import vllm.envs as envs
from vllm.executor.executor_base import (
    DistributedExecutorBase)  # yapf: disable
from vllm.executor.msgspec_utils import encode_hook
from vllm.executor.ray_utils import (RayWorkerWrapper, initialize_ray_cluster,
                                     ray)
from vllm.logger import init_logger
from vllm.model_executor.layers.sampler import SamplerOutput
from vllm.platforms import current_platform
from vllm.sequence import ExecuteModelRequest
from vllm.utils import (_run_task_with_lock, get_distributed_init_method,
                        get_ip, get_open_port, make_async)

if ray is not None:
    from ray.actor import ActorHandle
    from ray.util.scheduling_strategies import PlacementGroupSchedulingStrategy
else:
    ActorHandle = None

if TYPE_CHECKING:
    from ray.util.placement_group import PlacementGroup

logger = init_logger(__name__)


@dataclass
class RayWorkerMetaData:
    """
    Metadata for a Ray worker.
    The order of ray worker creation can be random,
    and we need to reset the rank after creating all workers.
    """
    worker: ActorHandle
    created_rank: int
    adjusted_rank: int = -1
    ip: str = ""


class RayDistributedExecutor(DistributedExecutorBase):

    uses_ray: bool = True

    def _init_executor(self) -> None:
        self.forward_dag: Optional[ray.dag.CompiledDAG] = None
        if envs.VLLM_USE_V1:
            # v1 always uses the compiled DAG and SPMD worker.
            os.environ["VLLM_USE_RAY_SPMD_WORKER"] = "1"
            os.environ["VLLM_USE_RAY_COMPILED_DAG"] = "1"
        # If the env var is set, it uses the Ray's compiled DAG API
        # which optimizes the control plane overhead.
        # Run vLLM with VLLM_USE_RAY_COMPILED_DAG=1 to enable it.
        # Currently, this requires USE_RAY_SPMD_WORKER=True.
        self.use_ray_compiled_dag = envs.VLLM_USE_RAY_COMPILED_DAG
        # If the env var is set, then we do not distinguish between the
        # "driver worker" vs other workers. Also, the rank 0 worker will
        # be executed in a remote Ray worker. Currently this requires
        # USE_RAY_COMPILED_DAG=True.
        self.use_ray_spmd_worker = envs.VLLM_USE_RAY_SPMD_WORKER
        if self.use_ray_compiled_dag:
            assert self.use_ray_spmd_worker, (
                "VLLM_USE_RAY_COMPILED_DAG=1 requires "
                "VLLM_USE_RAY_SPMD_WORKER=1")
        if self.use_ray_spmd_worker:
            # TODO: Support SPMD worker for non-DAG Ray executor.
            assert self.use_ray_compiled_dag, (
                "VLLM_USE_RAY_SPMD_WORKER=1 requires "
                "VLLM_USE_RAY_COMPILED_DAG=1")

        assert self.uses_ray
        initialize_ray_cluster(self.parallel_config)
        placement_group = self.parallel_config.placement_group

        # Disable Ray usage stats collection.
        ray_usage = os.environ.get("RAY_USAGE_STATS_ENABLED", "0")
        if ray_usage != "1":
            os.environ["RAY_USAGE_STATS_ENABLED"] = "0"

        # Create the parallel GPU workers.
        self._init_workers_ray(placement_group)

        self.input_encoder = msgspec.msgpack.Encoder(enc_hook=encode_hook)
        self.output_decoder = msgspec.msgpack.Decoder(
            Optional[List[SamplerOutput]])
        self.use_v1 = envs.VLLM_USE_V1

        self.pp_locks: Optional[List[asyncio.Lock]] = None
        self.use_ray_spmd_worker = envs.VLLM_USE_RAY_SPMD_WORKER
        if not self.use_ray_compiled_dag:
            self.driver_exec_method = make_async(
                self.driver_worker.execute_method)

        self.shutdown_workers = True
        self.terminate_ray = True

    def shutdown(self) -> None:
        if getattr(self, 'shutdown_workers', False):
            self._run_workers("shutdown")
            self.shutdown_workers = False
        if getattr(self, 'terminate_ray', False):
            for worker in self.workers:
                worker.__ray_terminate__.remote()
            self.terminate_ray = False
        if hasattr(self, "forward_dag") and self.forward_dag is not None:
            self.forward_dag.teardown()
            import ray
            for worker in self.workers:
                ray.kill(worker)
            self.forward_dag = None

    def _configure_ray_workers_use_nsight(self,
                                          ray_remote_kwargs) -> Dict[str, Any]:
        # If nsight profiling is enabled, we need to set the profiling
        # configuration for the ray workers as runtime env.
        runtime_env = ray_remote_kwargs.setdefault("runtime_env", {})
        runtime_env.update({
            "nsight": {
                "t": "cuda,cudnn,cublas",
                "o": "'worker_process_%p'",
                "cuda-graph-trace": "node",
            }
        })

        return ray_remote_kwargs

    # child class could overwrite this to return actual env vars.
    def _get_env_vars_to_be_updated(self):
        return self._env_vars_for_all_workers

    def _init_workers_ray(self, placement_group: "PlacementGroup",
                          **ray_remote_kwargs):
        num_gpus = envs.VLLM_RAY_PER_WORKER_GPUS

        # The driver dummy worker does not actually use any resources.
        # It holds the resource for the driver worker.
        self.driver_dummy_worker: Optional[RayWorkerWrapper] = None
        # The remaining workers are the actual ray actors.
        self.workers: List[RayWorkerWrapper] = []

        # Used in ray compiled DAG: indexed first by PP rank,
        # and then TP rank. In other words, the inner list is
        # the TP group of workers for a PP rank.
        self.pp_tp_workers: List[List[RayWorkerWrapper]] = []

        if self.parallel_config.ray_workers_use_nsight:
            ray_remote_kwargs = self._configure_ray_workers_use_nsight(
                ray_remote_kwargs)

        logger.info("use_ray_spmd_worker: %s", self.use_ray_spmd_worker)

        # Create the workers.
        bundle_indices: List[int]
        if envs.VLLM_RAY_BUNDLE_INDICES:
            # Use the bundle indices specified by the user.
            bundle_indices = list(
                map(int, envs.VLLM_RAY_BUNDLE_INDICES.split(",")))
            assert len(bundle_indices) == self.parallel_config.world_size, \
            ("VLLM_RAY_BUNDLE_INDICES must have the same size"
            f" as the world size, but got {bundle_indices=} "
            f"and {self.parallel_config.world_size=}")
            assert len(set(bundle_indices)) == len(bundle_indices), \
            ("VLLM_RAY_BUNDLE_INDICES cannot have duplicate values,"
            f" but got {bundle_indices=}")
        else:
            # use the first N bundles that have GPU resources.
            bundle_indices = []
            for bundle_id, bundle in enumerate(placement_group.bundle_specs):
                if bundle.get(current_platform.ray_device_key, 0):
                    bundle_indices.append(bundle_id)
            bundle_indices = bundle_indices[:self.parallel_config.world_size]

        worker_metadata: List[RayWorkerMetaData] = []
        driver_ip = get_ip()
        for rank, bundle_id in enumerate(bundle_indices):
            scheduling_strategy = PlacementGroupSchedulingStrategy(
                placement_group=placement_group,
                placement_group_capture_child_tasks=True,
                placement_group_bundle_index=bundle_id,
            )

            if current_platform.ray_device_key == "GPU":
                # NV+AMD GPUs, and Intel XPUs
                worker = ray.remote(
                    num_cpus=0,
                    num_gpus=num_gpus,
                    scheduling_strategy=scheduling_strategy,
                    **ray_remote_kwargs,
                )(RayWorkerWrapper).remote(vllm_config=self.vllm_config,
                                           rpc_rank=rank)
            else:
                def retain_envs(var_name):
<<<<<<< HEAD
                    retain_var_list = [
                        'VLLM_PROMPT_BS_BUCKET_STEP',
                        'VLLM_PROMPT_BS_BUCKET_MIN',
                        'VLLM_PROMPT_BS_BUCKET_MAX',
                        'VLLM_PROMPT_SEQ_BUCKET_STEP',
                        'VLLM_PROMPT_SEQ_BUCKET_MIN',
                        'VLLM_PROMPT_SEQ_BUCKET_MAX',
                        'VLLM_DECODE_BS_BUCKET_MIN',
                        'VLLM_DECODE_BS_BUCKET_STEP',
                        'VLLM_DECODE_BS_BUCKET_MAX',
                        'VLLM_DECODE_BLOCK_BUCKET_MIN',
                        'VLLM_DECODE_BLOCK_BUCKET_STEP',
                        'VLLM_DECODE_BLOCK_BUCKET_MAX'
                    ]
                    return (var_name in retain_var_list)

                runtime_env_vars = {
                    k: v
                    for k, v in os.environ.items() if retain_envs(k)
                }
=======
                    retain_var_list = ['VLLM_PROMPT_BS_BUCKET_STEP', 'VLLM_PROMPT_BS_BUCKET_MIN', 'VLLM_PROMPT_BS_BUCKET_MAX',
                                        'VLLM_PROMPT_SEQ_BUCKET_STEP', 'VLLM_PROMPT_SEQ_BUCKET_MIN', 'VLLM_PROMPT_SEQ_BUCKET_MAX',
                                        'VLLM_DECODE_BS_BUCKET_MIN', 'VLLM_DECODE_BS_BUCKET_STEP', 'VLLM_DECODE_BS_BUCKET_MAX',
                                        'VLLM_DECODE_BLOCK_BUCKET_MIN', 'VLLM_DECODE_BLOCK_BUCKET_STEP', 'VLLM_DECODE_BLOCK_BUCKET_MAX']
                    return (var_name in retain_var_list)
                runtime_env_vars = {k:v for k, v in os.environ.items() if retain_envs(k)}
>>>>>>> 8ffc4e01
                worker = ray.remote(
                    num_cpus=0,
                    num_gpus=0,
                    resources={current_platform.ray_device_key: num_gpus},
                    scheduling_strategy=scheduling_strategy,
                    runtime_env={"env_vars": runtime_env_vars},
                    **ray_remote_kwargs,
                )(RayWorkerWrapper).remote(vllm_config=self.vllm_config,
                                           rpc_rank=rank)
            worker_metadata.append(
                RayWorkerMetaData(worker=worker, created_rank=rank))

        worker_ips = ray.get([
            each.worker.get_node_ip.remote()  # type: ignore[attr-defined]
            for each in worker_metadata
        ])

        for each, ip in zip(worker_metadata, worker_ips):
            each.ip = ip

        if not self.use_ray_spmd_worker:
            for i, each in enumerate(worker_metadata):
                # find and remove the dummy worker from the list
                worker = each.worker
                worker_ip = each.ip
                if self.driver_dummy_worker is None and worker_ip == driver_ip:
                    # If the worker is on the same node as the driver, we use it
                    # as the resource holder for the driver process.
                    self.driver_dummy_worker = worker
                    self.driver_worker = RayWorkerWrapper(
                        vllm_config=self.vllm_config, rpc_rank=0)
                    worker_metadata.pop(i)
                    break

        logger.debug("workers: %s", worker_metadata)
        logger.debug("driver_dummy_worker: %s", self.driver_dummy_worker)
        if not self.use_ray_spmd_worker and self.driver_dummy_worker is None:
            raise ValueError(
                "Ray does not allocate any GPUs on the driver node. Consider "
                "adjusting the Ray placement group or running the driver on a "
                "GPU node.")

        ip_counts: Dict[str, int] = {}
        for ip in worker_ips:
            ip_counts[ip] = ip_counts.get(ip, 0) + 1

        def sort_by_driver_then_worker_ip(item: RayWorkerMetaData):
            """
            Sort the workers based on 3 properties:
            1. If the worker is on the same node as the driver (vllm engine),
                it should be placed first.
            2. Then, if the worker is on a node with fewer workers, it should
                be placed first.
            3. Finally, if the work is on a node with smaller IP address, it
                should be placed first.
            """
            ip = item.ip
            return (0 if ip == driver_ip else 1, ip_counts[ip], ip)

        # After sorting, the workers on the same node will be
        # close to each other, and the workers on the driver
        # node will be placed first.
        sorted_worker_metadata = sorted(worker_metadata,
                                        key=sort_by_driver_then_worker_ip)
        start_rank = 0 if self.use_ray_spmd_worker else 1
        for i, item in enumerate(sorted_worker_metadata):
            item.adjusted_rank = i + start_rank
        self.workers = [item.worker for item in sorted_worker_metadata]
        rerank_mapping = {
            item.created_rank: item.adjusted_rank
            for item in sorted_worker_metadata
        }
        self._run_workers("adjust_rank", rerank_mapping)

        # Get the set of GPU IDs used on each node.
        worker_node_and_gpu_ids = []
        for worker in [self.driver_dummy_worker] + self.workers:
            if worker is None:
                # driver_dummy_worker can be None when using ray spmd worker.
                continue
            worker_node_and_gpu_ids.append(
                ray.get(worker.get_node_and_gpu_ids.remote()) \
            ) # type: ignore

        node_workers = defaultdict(list)  # node id -> list of worker ranks
        node_gpus = defaultdict(list)  # node id -> list of gpu ids

        for i, (node_id, gpu_ids) in enumerate(worker_node_and_gpu_ids):
            node_workers[node_id].append(i)
            # `gpu_ids` can be a list of strings or integers.
            # convert them to integers for consistency.
            # NOTE: gpu_ids can be larger than 9 (e.g. 16 GPUs),
            # string sorting is not sufficient.
            # see https://github.com/vllm-project/vllm/issues/5590
            gpu_ids = [int(x) for x in gpu_ids]
            node_gpus[node_id].extend(gpu_ids)
        for node_id, gpu_ids in node_gpus.items():
            node_gpus[node_id] = sorted(gpu_ids)

        all_ips = set(worker_ips + [driver_ip])
        n_ips = len(all_ips)
        n_nodes = len(node_workers)

        if n_nodes != n_ips:
            raise RuntimeError(
                f"Every node should have a unique IP address. Got {n_nodes}"
                f" nodes with node ids {list(node_workers.keys())} and "
                f"{n_ips} unique IP addresses {all_ips}. Please check your"
                " network configuration. If you set `VLLM_HOST_IP`"
                " environment variable, make sure it is unique for"
                " each node.")

        # Set environment variables for the driver and workers.
        all_args_to_update_environment_variables = [{
            current_platform.device_control_env_var:
            ",".join(map(str, node_gpus[node_id])),
        } for (node_id, _) in worker_node_and_gpu_ids]

        for args in all_args_to_update_environment_variables:
            # some carry-over env vars from the driver
            # TODO: refactor platform-specific env vars
            for name in [
                    "VLLM_ATTENTION_BACKEND",
                    "TPU_CHIPS_PER_HOST_BOUNDS",
                    "TPU_HOST_BOUNDS",
                    "VLLM_USE_V1",
                    "VLLM_TRACE_FUNCTION",
            ]:
                if name in os.environ:
                    args[name] = os.environ[name]

        self._env_vars_for_all_workers = (
            all_args_to_update_environment_variables)

        self._run_workers("update_environment_variables",
                          self._get_env_vars_to_be_updated())

        if len(node_gpus) == 1:
            # in single node case, we don't need to get the IP address.
            # the loopback address is sufficient
            # NOTE: a node may have several IP addresses, one for each
            # network interface. `get_ip()` might return any of them,
            # while they might not work for communication inside the node
            # if the network setup is complicated. Using the loopback address
            # solves this issue, as it always works for communication inside
            # the node.
            driver_ip = "127.0.0.1"
        distributed_init_method = get_distributed_init_method(
            driver_ip, get_open_port())

        # Initialize the actual workers inside worker wrapper.
        all_kwargs = []
        for rank, (node_id, _) in enumerate(worker_node_and_gpu_ids):
            local_rank = node_workers[node_id].index(rank)
            kwargs = dict(
                vllm_config=self.vllm_config,
                local_rank=local_rank,
                rank=rank,
                distributed_init_method=distributed_init_method,
                is_driver_worker=(not self.parallel_config)
                or (rank % self.parallel_config.tensor_parallel_size == 0),
            )
            all_kwargs.append(kwargs)
        self._run_workers("init_worker", all_kwargs)

        self._run_workers("init_device")
        self._run_workers("load_model",
                          max_concurrent_workers=self.parallel_config.
                          max_parallel_loading_workers)

        if self.use_ray_spmd_worker:
            for pp_rank in range(self.parallel_config.pipeline_parallel_size):
                self.pp_tp_workers.append([])
                for tp_rank in range(
                        self.parallel_config.tensor_parallel_size):
                    # PP=2, TP=4
                    # pp_tp_workers = [[0, 1, 2, 3], [4, 5, 6, 7]]
                    rank = (pp_rank * self.parallel_config.tensor_parallel_size
                            ) + tp_rank
                    assert len(self.pp_tp_workers[pp_rank]) == tp_rank
                    assert pp_rank < len(self.pp_tp_workers)
                    self.pp_tp_workers[pp_rank].append(self.workers[rank])

        # This is the list of workers that are rank 0 of each TP group EXCEPT
        # global rank 0. These are the workers that will broadcast to the
        # rest of the workers.
        self.tp_driver_workers: List[RayWorkerWrapper] = []
        # This is the list of workers that are not drivers and not the first
        # worker in a TP group. These are the workers that will be
        # broadcasted to.
        self.non_driver_workers: List[RayWorkerWrapper] = []

        # Enforce rank order for correct rank to return final output.
        for index, worker in enumerate(self.workers):
            # The driver worker is rank 0 and not in self.workers.
            rank = index + 1
            if rank % self.parallel_config.tensor_parallel_size == 0:
                self.tp_driver_workers.append(worker)
            else:
                self.non_driver_workers.append(worker)

    def _driver_execute_model(
        self, execute_model_req: Optional[ExecuteModelRequest]
    ) -> Optional[List[SamplerOutput]]:
        """Run execute_model in the driver worker.

        Passing None will cause the driver to stop the model execution
        loop running in each of the remote workers.
        """
        assert not self.use_ray_spmd_worker, (
            "driver_worker does not exist for VLLM_USE_RAY_SPMD_WORKER=1")
        return self.driver_worker.execute_method("execute_model",
                                                 execute_model_req)

    def execute_model(
            self,
            execute_model_req: ExecuteModelRequest) -> List[SamplerOutput]:
        if not self.use_ray_spmd_worker:
            return super().execute_model(execute_model_req)

        if self.forward_dag is None:
            self.forward_dag = self._compiled_ray_dag(enable_asyncio=False)

        if self.use_v1:
            serialized_data = execute_model_req
        else:
            serialized_data = self.input_encoder.encode(execute_model_req)
        outputs = ray.get(self.forward_dag.execute(serialized_data))
        if self.use_v1:
            output = outputs[0]
        else:
            output = self.output_decoder.decode(outputs[0])
        return output

    def _run_workers(
        self,
        method: Union[str, Callable],
        *args,
        async_run_tensor_parallel_workers_only: bool = False,
        max_concurrent_workers: Optional[int] = None,
        **kwargs,
    ) -> Any:
        """Runs the given method on all workers. Can be used in the following
        ways:

        Args:
        - async_run_tensor_parallel_workers_only: If True the method will be
          run only in the remote TP workers, not the driver worker.
          It will also be run asynchronously and return a list of futures
          rather than blocking on the results.
        - args/kwargs: All workers share the same args/kwargs
        """
        if isinstance(method, str):
            sent_method = method
        else:
            sent_method = cloudpickle.dumps(method)
        del method
        if self.use_ray_spmd_worker:
            assert not async_run_tensor_parallel_workers_only, (
                "async_run_tensor_parallel_workers_only is not supported for "
                "spmd mode.")

        if max_concurrent_workers:
            raise NotImplementedError(
                "max_concurrent_workers is not supported yet.")

        # Start the ray workers first.
        ray_workers = self.workers
        if async_run_tensor_parallel_workers_only:
            ray_workers = self.non_driver_workers
        ray_worker_outputs = [
            worker.execute_method.remote(sent_method, *args, **kwargs)
            for worker in ray_workers
        ]

        if async_run_tensor_parallel_workers_only:
            # Just return futures
            return ray_worker_outputs

        driver_worker_output = []
        # In SPMD mode, the driver worker is the same as any other worker,
        # so we only explicitly execute on the driver worker if using a
        # non-SPMD worker class.
        if not self.use_ray_spmd_worker:
            # Start the driver worker after all the ray workers.
            driver_worker_output = [
                self.driver_worker.execute_method(sent_method, *args, **kwargs)
            ]

        # Get the results of the ray workers.
        if self.workers:
            ray_worker_outputs = ray.get(ray_worker_outputs)

        return driver_worker_output + ray_worker_outputs

    def _wait_for_tasks_completion(self, parallel_worker_tasks: Any) -> None:
        """Wait for futures returned from _run_workers() with
        async_run_remote_workers_only to complete."""
        ray.get(parallel_worker_tasks)

    def _check_ray_adag_installation(self):
        import pkg_resources
        from packaging import version

        required_version = version.parse("2.40")
        current_version = version.parse(
            pkg_resources.get_distribution("ray").version)
        if current_version < required_version:
            raise ValueError(f"Ray version {required_version} is "
                             f"required, but found {current_version}")

        import importlib.util
        adag_spec = importlib.util.find_spec(
            "ray.experimental.compiled_dag_ref")
        if adag_spec is None:
            raise ValueError("Ray accelerated DAG is not installed. "
                             "Run `pip install ray[adag]` to install it.")

        cupy_spec = importlib.util.find_spec("cupy")
        if cupy_spec is None and envs.VLLM_USE_RAY_COMPILED_DAG_NCCL_CHANNEL:
            raise ValueError(
                "cupy is not installed but required since "
                "VLLM_USE_RAY_COMPILED_DAG_NCCL_CHANNEL is set."
                "Run `pip install ray[adag]` and check cupy installation.")

    def _compiled_ray_dag(self, enable_asyncio: bool):
        assert self.parallel_config.use_ray
        self._check_ray_adag_installation()
        from ray.dag import InputNode, MultiOutputNode
        from ray.experimental.channel.torch_tensor_type import TorchTensorType

        logger.info("VLLM_USE_RAY_COMPILED_DAG_NCCL_CHANNEL = %s",
                    envs.VLLM_USE_RAY_COMPILED_DAG_NCCL_CHANNEL)
        logger.info("VLLM_USE_RAY_COMPILED_DAG_OVERLAP_COMM = %s",
                    envs.VLLM_USE_RAY_COMPILED_DAG_OVERLAP_COMM)
        with InputNode() as input_data:
            # Example DAG: PP=2, TP=4
            # (ExecuteModelReq, None) -> 0 -> (ExecuteModelReq, IntermediateOutput) -> 4 -> SamplerOutput   # noqa: E501
            #                         -> 1 -> (ExecuteModelReq, IntermediateOutput) -> 5 -> SamplerOutput   # noqa: E501
            #                         -> 2 -> (ExecuteModelReq, IntermediateOutput) -> 6 -> SamplerOutput   # noqa: E501
            #                         -> 3 -> (ExecuteModelReq, IntermediateOutput) -> 7 -> SamplerOutput   # noqa: E501

            # All workers in the first TP group will take in the
            # ExecuteModelRequest as input.
            outputs = [input_data for _ in self.pp_tp_workers[0]]
            for pp_rank, tp_group in enumerate(self.pp_tp_workers):
                # Each PP worker takes in the output of the previous PP worker,
                # and the TP group executes in SPMD fashion.
                if self.use_v1:
                    outputs = [
                        worker.execute_model.
                        bind(  # type: ignore[attr-defined]
                            outputs[i]) for i, worker in enumerate(tp_group)
                    ]
                else:
                    outputs = [
                        worker.execute_model_spmd.
                        bind(  # type: ignore[attr-defined]
                            outputs[i]) for i, worker in enumerate(tp_group)
                    ]

                last_pp_rank = len(self.pp_tp_workers) - 1
                if pp_rank < last_pp_rank:
                    # Specify how intermediate tensors should be passed
                    # between pp stages, no need to specify for the last
                    # pp stage.
                    transport = "nccl" \
                        if envs.VLLM_USE_RAY_COMPILED_DAG_NCCL_CHANNEL \
                        else "auto"
                    outputs = [
                        output.with_type_hint(
                            TorchTensorType(transport=transport))
                        for output in outputs
                    ]

            forward_dag = MultiOutputNode(outputs)

        return forward_dag.experimental_compile(
            enable_asyncio=enable_asyncio,
            _overlap_gpu_communication=envs.
            VLLM_USE_RAY_COMPILED_DAG_OVERLAP_COMM)

    def __del__(self):
        self.shutdown()

    async def execute_model_async(
            self,
            execute_model_req: ExecuteModelRequest) -> List[SamplerOutput]:
        if not self.use_ray_spmd_worker:
            return await super().execute_model_async(execute_model_req)

        if self.forward_dag is None:
            self.forward_dag = self._compiled_ray_dag(enable_asyncio=True)

        serialized_data = self.input_encoder.encode(execute_model_req)
        dag_future = await self.forward_dag.execute_async(serialized_data)
        output = await dag_future[0]
        return self.output_decoder.decode(output)

    async def _driver_execute_model_async(
        self,
        execute_model_req: Optional[ExecuteModelRequest] = None
    ) -> List[SamplerOutput]:
        assert not self.use_ray_spmd_worker, (
            "driver_worker does not exist for VLLM_USE_RAY_SPMD_WORKER=1")
        if not self.tp_driver_workers:
            return await self.driver_exec_method("execute_model",
                                                 execute_model_req)
        if self.pp_locks is None:
            # This locks each pipeline parallel stage so multiple virtual
            # engines can't execute on the same stage at the same time
            # We create the locks here to avoid creating them in the constructor
            # which uses a different asyncio loop.
            self.pp_locks = [
                asyncio.Lock()
                for _ in range(self.parallel_config.pipeline_parallel_size)
            ]

        tasks = [
            asyncio.create_task(
                _run_task_with_lock(self.driver_exec_method, self.pp_locks[0],
                                    "execute_model", execute_model_req))
        ]
        for pp_rank, driver_worker in enumerate(self.tp_driver_workers,
                                                start=1):
            tasks.append(
                asyncio.create_task(
                    _run_task_with_lock(driver_worker.execute_method.remote,
                                        self.pp_locks[pp_rank],
                                        "execute_model", execute_model_req)))

        results = await asyncio.gather(*tasks)

        # Only the last PP stage has the final results.
        return results[-1]

    async def _start_worker_execution_loop(self):
        assert not self.use_ray_spmd_worker, (
            "worker loop is disabled for VLLM_USE_RAY_SPMD_WORKER=1")
        coros = [
            worker.execute_method.remote("start_worker_execution_loop")
            for worker in self.non_driver_workers
        ]
        return await asyncio.gather(*coros)

    def check_health(self) -> None:
        # Assume that the Ray workers are healthy.
        # TODO: check the health of the Ray workers
        return<|MERGE_RESOLUTION|>--- conflicted
+++ resolved
@@ -198,8 +198,8 @@
                 )(RayWorkerWrapper).remote(vllm_config=self.vllm_config,
                                            rpc_rank=rank)
             else:
+
                 def retain_envs(var_name):
-<<<<<<< HEAD
                     retain_var_list = [
                         'VLLM_PROMPT_BS_BUCKET_STEP',
                         'VLLM_PROMPT_BS_BUCKET_MIN',
@@ -220,14 +220,6 @@
                     k: v
                     for k, v in os.environ.items() if retain_envs(k)
                 }
-=======
-                    retain_var_list = ['VLLM_PROMPT_BS_BUCKET_STEP', 'VLLM_PROMPT_BS_BUCKET_MIN', 'VLLM_PROMPT_BS_BUCKET_MAX',
-                                        'VLLM_PROMPT_SEQ_BUCKET_STEP', 'VLLM_PROMPT_SEQ_BUCKET_MIN', 'VLLM_PROMPT_SEQ_BUCKET_MAX',
-                                        'VLLM_DECODE_BS_BUCKET_MIN', 'VLLM_DECODE_BS_BUCKET_STEP', 'VLLM_DECODE_BS_BUCKET_MAX',
-                                        'VLLM_DECODE_BLOCK_BUCKET_MIN', 'VLLM_DECODE_BLOCK_BUCKET_STEP', 'VLLM_DECODE_BLOCK_BUCKET_MAX']
-                    return (var_name in retain_var_list)
-                runtime_env_vars = {k:v for k, v in os.environ.items() if retain_envs(k)}
->>>>>>> 8ffc4e01
                 worker = ray.remote(
                     num_cpus=0,
                     num_gpus=0,
