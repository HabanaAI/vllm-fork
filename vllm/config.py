--- conflicted
+++ resolved
@@ -1293,16 +1293,6 @@
         self.world_size = self.pipeline_parallel_size * \
             self.tensor_parallel_size
 
-<<<<<<< HEAD
-        if self.worker_use_ray:
-            if self.distributed_executor_backend is None:
-                self.distributed_executor_backend = "ray"
-            elif not self.use_ray:
-                raise ValueError(f"worker-use-ray can't be used with "
-                                 f"distributed executor backend "
-                                 f"'{self.distributed_executor_backend}'.")
-=======
->>>>>>> 2079e43b
         ray_only_devices = ["tpu"]
         from vllm.platforms import current_platform
         if (current_platform.device_type in ray_only_devices
