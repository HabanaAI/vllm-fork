--- conflicted
+++ resolved
@@ -1665,19 +1665,13 @@
     - "mistral" will load weights from consolidated safetensors files used by
     Mistral models."""
     download_dir: Optional[str] = None
-<<<<<<< HEAD
     """Directory to download and load the weights, default to the
             default cache directory of huggingface."""
     device: Optional[str] = None
     """ Device to which model weights will be loaded, default to
             device_config.device"""
-    model_loader_extra_config: dict = field(default_factory=dict)
-=======
-    """Directory to download and load the weights, default to the default
-    cache directory of Hugging Face."""
     model_loader_extra_config: Union[dict, TensorizerConfig] = field(
         default_factory=dict)
->>>>>>> 7661e92e
     """Extra config for model loader. This will be passed to the model loader
     corresponding to the chosen load_format."""
     ignore_patterns: Optional[Union[list[str], str]] = None
@@ -4456,16 +4450,8 @@
         if self.compilation_config.pass_config.enable_sequence_parallelism:
             self.compilation_config.custom_ops.append("+rms_norm")
         if envs.VLLM_USE_V1 and self.model_config is not None and \
-<<<<<<< HEAD
             not self.model_config.enforce_eager and \
                 not current_platform.is_hpu():
-            # NOTE(woosuk): Currently, we use inductor because the piecewise
-            # CUDA graphs do not work properly with the custom CUDA kernels.
-            # FIXME(woosuk): Disable inductor to reduce the compilation time
-            # and avoid any potential issues with the inductor.
-=======
-            not self.model_config.enforce_eager:
->>>>>>> 7661e92e
             # FIXME(rob): Add function to set all of these.
             if not self.compilation_config.custom_ops:
                 self.compilation_config.custom_ops = ["none"]
