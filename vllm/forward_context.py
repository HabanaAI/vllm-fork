# SPDX-License-Identifier: Apache-2.0
# SPDX-FileCopyrightText: Copyright contributors to the vLLM project

import time
from collections import defaultdict
from contextlib import contextmanager
from dataclasses import dataclass
from typing import TYPE_CHECKING, Any, Optional, Union

import torch
import torch.distributed as dist

import vllm.envs as envs
from vllm.config import ParallelConfig, VllmConfig
from vllm.logger import init_logger
from vllm.platforms import current_platform

if TYPE_CHECKING:
    from vllm.attention.backends.abstract import AttentionMetadata

logger = init_logger(__name__)

track_batchsize: bool = envs.VLLM_LOG_BATCHSIZE_INTERVAL >= 0
last_logging_time: float = 0
forward_start_time: float = 0
batchsize_logging_interval: float = envs.VLLM_LOG_BATCHSIZE_INTERVAL
batchsize_forward_time: defaultdict = defaultdict(list)


@dataclass
class DPMetadata:
    max_tokens_across_dp_cpu: torch.Tensor
    cu_tokens_across_dp_cpu: torch.Tensor
    hidden_states_across_dp: Optional[torch.Tensor] = None
    topk_ids_across_dp: Optional[torch.Tensor] = None
    topk_weights_across_dp: Optional[torch.Tensor] = None
    hidden_states: Optional[torch.Tensor] = None

    @staticmethod
    def num_tokens_across_dp(num_tokens: int, dp_size: int,
                             dp_rank: int) -> torch.Tensor:
        """
        Gather the num_tokens across all DP ranks and return results in a
        CPU tensor of size dp_size.
        """
        num_tokens_across_dp = [0] * dp_size
        num_tokens_across_dp[dp_rank] = num_tokens
        num_tokens_tensor = torch.tensor(num_tokens_across_dp,
                                         device="cpu",
                                         dtype=torch.int32)
        from vllm.distributed.parallel_state import get_dp_group
        dist.all_reduce(num_tokens_tensor, group=get_dp_group().cpu_group)
        return num_tokens_tensor

    @staticmethod
    def make(
            parallel_config: ParallelConfig,
            attn_metadata: Any,
            num_tokens: int,
            num_tokens_across_dp: Optional[torch.Tensor] = None
    ) -> "DPMetadata":

        assert parallel_config.data_parallel_size > 1
        dp_size = parallel_config.data_parallel_size
        dp_rank = parallel_config.data_parallel_rank
        if attn_metadata is not None and hasattr(attn_metadata,
                                                 "num_prefill_tokens"):
            # for v0 attention backends
            batchsize = attn_metadata.num_prefill_tokens + \
                attn_metadata.num_decode_tokens
        else:
            # for v1 attention backends or no attn_metadata
            batchsize = num_tokens

        # If num_tokens_across_dp is None, it will be computed by all_reduce
        # Otherwise, num_tokens_across_dp[dp_rank] should be equal to batchsize
        assert (num_tokens_across_dp is None
                or num_tokens_across_dp[dp_rank] == batchsize)
        if num_tokens_across_dp is None:
            num_tokens_across_dp = DPMetadata.num_tokens_across_dp(
                batchsize, dp_size, dp_rank)
        max_tokens_across_dp_cpu = torch.max(num_tokens_across_dp)
        cu_tokens_across_dp_cpu = torch.cumsum(num_tokens_across_dp, dim=0)
        return DPMetadata(max_tokens_across_dp_cpu, cu_tokens_across_dp_cpu)


@dataclass
class ForwardContext:
    # copy from vllm_config.compilation_config.static_forward_context
    no_compile_layers: dict[str, Any]
    """
    Type AttentionMetadata for v0, 
    Type Dict[str, AttentionMetadata] for v1, map from layer_name of each 
    attention layer to its attention metadata
    set dynamically for each forward pass
    """
    attn_metadata: Union["AttentionMetadata", dict[str, "AttentionMetadata"]]
    # TODO: remove after making all virtual_engines share the same kv cache
    virtual_engine: int  # set dynamically for each forward pass
    # set dynamically for each forward pass
    dp_metadata: Optional[DPMetadata] = None


_forward_context: Optional[ForwardContext] = None


def get_forward_context() -> ForwardContext:
    """Get the current forward context."""
    assert _forward_context is not None, (
        "Forward context is not set. "
        "Please use `set_forward_context` to set the forward context.")
    return _forward_context


@contextmanager
def set_forward_context(attn_metadata: Any,
                        vllm_config: VllmConfig,
                        virtual_engine: int = 0,
                        num_tokens: int = 0,
                        dp_awared_padding: bool = False,
                        is_warmup: bool = False):
    """A context manager that stores the current forward context,
    can be attention metadata, etc.
    Here we can inject common logic for every model forward pass.
    """
    global forward_start_time
    need_to_track_batchsize = track_batchsize and attn_metadata is not None
    if need_to_track_batchsize:
        forward_start_time = time.perf_counter()
    dp_metadata: Optional[DPMetadata] = None
    if vllm_config.parallel_config.data_parallel_size > 1:
        dp_size = vllm_config.parallel_config.data_parallel_size
        dp_rank = vllm_config.parallel_config.data_parallel_rank
        if attn_metadata is not None and hasattr(attn_metadata,
                                                 "num_prefill_tokens"):
            # for v0 attention backends
            batchsize = attn_metadata.num_prefill_tokens + \
                attn_metadata.num_decode_tokens
        elif attn_metadata is not None and hasattr(attn_metadata,
                                                   "slot_mapping"):
            batchsize = attn_metadata.slot_mapping.numel()
        else:
            # for v1 attention backends or no attn_metadata
            batchsize = num_tokens
        if dp_awared_padding:
            num_tokens_across_dp = [batchsize] * dp_size
            num_tokens_tensor = torch.tensor(num_tokens_across_dp,
                                             device="cpu",
                                             dtype=torch.int32)
        else:
            num_tokens_across_dp = [0] * dp_size
            num_tokens_across_dp[dp_rank] = batchsize
            num_tokens_tensor = torch.tensor(num_tokens_across_dp,
                                             device="cpu",
                                             dtype=torch.int32)
            from vllm.distributed.parallel_state import get_dp_group
            dist.all_reduce(num_tokens_tensor, group=get_dp_group().cpu_group)
        cu_tokens_across_dp_cpu = torch.cumsum(num_tokens_tensor, dim=0)

        if current_platform.is_hpu():  # noqa
            num_experts_per_tok = 0
            num_experts_per_tok = getattr(
                vllm_config.model_config.hf_text_config, "num_experts_per_tok",
                0)
            assert num_experts_per_tok > 0, \
                "No expert found in the model config.\
                    Please check the model config."

            request_batch_size = attn_metadata.slot_mapping.size(0)
            padded_seq_length = attn_metadata.slot_mapping.size(1)
            hidden_size = vllm_config.model_config.get_hidden_size()
            device = attn_metadata.slot_mapping.device
            dtype = vllm_config.model_config.dtype
            hidden_states_across_dp = torch.empty(
                (request_batch_size * dp_size, padded_seq_length, hidden_size),
                device=device,
                dtype=dtype)
            topk_ids_across_dp = torch.empty((batchsize * dp_size,\
                num_experts_per_tok), device=device, dtype=torch.int64)
            topk_weights_across_dp = torch.empty((batchsize * dp_size,\
                num_experts_per_tok), device=device, dtype=dtype)
            hidden_states = torch.empty((batchsize, hidden_size),\
                device=device, dtype=dtype)
            dp_metadata = DPMetadata(cu_tokens_across_dp_cpu,
                                     hidden_states_across_dp,
                                     topk_ids_across_dp,
                                     topk_weights_across_dp, hidden_states)
        else:
            dp_metadata = DPMetadata.make(vllm_config.parallel_config,
                                          attn_metadata, num_tokens or 0,
                                          num_tokens_across_dp)

    global _forward_context
    prev_context = _forward_context
    _forward_context = ForwardContext(
        no_compile_layers=vllm_config.compilation_config.
        static_forward_context,
        virtual_engine=virtual_engine,
        attn_metadata=attn_metadata,
        dp_metadata=dp_metadata)

<<<<<<< HEAD
    # KVConnector: trigger (possibly async) load before forward.
    # Each attn layer will block until the reading is complete.
    trigger_kv_transfer = (attn_metadata is not None
                           and has_kv_transfer_group()
                           and is_v1_kv_transfer_group())
    if trigger_kv_transfer and not is_warmup:
        kv_connector = get_kv_transfer_group()
        assert isinstance(kv_connector, KVConnectorBase_V1)
        kv_connector.start_load_kv(_forward_context)

=======
>>>>>>> 4d5ee6c6
    try:
        yield
    finally:
        global last_logging_time, batchsize_logging_interval
        if need_to_track_batchsize:
            if hasattr(attn_metadata, "num_prefill_tokens"):
                # for v0 attention backends
                batchsize = attn_metadata.num_prefill_tokens + \
                    attn_metadata.num_decode_tokens
            elif hasattr(attn_metadata, "slot_mapping"):
                batchsize = attn_metadata.slot_mapping.numel()
            else:
                # for v1 attention backends
                batchsize = num_tokens
            # we use synchronous scheduling right now,
            # adding a sync point here should not affect
            # scheduling of the next batch
            from vllm.platforms import current_platform
            synchronize = current_platform.synchronize
            if synchronize is not None:
                synchronize()
            now = time.perf_counter()
            # time measurement is in milliseconds
            batchsize_forward_time[batchsize].append(
                (now - forward_start_time) * 1000)
            if now - last_logging_time > batchsize_logging_interval:
                last_logging_time = now
                forward_stats = []
                for bs, times in batchsize_forward_time.items():
                    if len(times) <= 1:
                        # can be cudagraph / profiling run
                        continue
                    medium = torch.quantile(torch.tensor(times), q=0.5).item()
                    medium = round(medium, 2)
                    forward_stats.append((bs, len(times), medium))
                forward_stats.sort(key=lambda x: x[1], reverse=True)
                if forward_stats:
                    logger.info(("Batchsize forward time stats "
                                 "(batchsize, count, median_time(ms)): %s"),
                                forward_stats)

<<<<<<< HEAD
        # KVConnector: each attn layer triggers (possibly async) save.
        # Ensure all those operations complete before forward() is done.
        if trigger_kv_transfer and not is_warmup:
            kv_connector = get_kv_transfer_group()
            assert isinstance(kv_connector, KVConnectorBase_V1)
            kv_connector.wait_for_save()

=======
>>>>>>> 4d5ee6c6
        _forward_context = prev_context<|MERGE_RESOLUTION|>--- conflicted
+++ resolved
@@ -199,19 +199,6 @@
         attn_metadata=attn_metadata,
         dp_metadata=dp_metadata)
 
-<<<<<<< HEAD
-    # KVConnector: trigger (possibly async) load before forward.
-    # Each attn layer will block until the reading is complete.
-    trigger_kv_transfer = (attn_metadata is not None
-                           and has_kv_transfer_group()
-                           and is_v1_kv_transfer_group())
-    if trigger_kv_transfer and not is_warmup:
-        kv_connector = get_kv_transfer_group()
-        assert isinstance(kv_connector, KVConnectorBase_V1)
-        kv_connector.start_load_kv(_forward_context)
-
-=======
->>>>>>> 4d5ee6c6
     try:
         yield
     finally:
@@ -251,16 +238,6 @@
                 if forward_stats:
                     logger.info(("Batchsize forward time stats "
                                  "(batchsize, count, median_time(ms)): %s"),
-                                forward_stats)
-
-<<<<<<< HEAD
-        # KVConnector: each attn layer triggers (possibly async) save.
-        # Ensure all those operations complete before forward() is done.
-        if trigger_kv_transfer and not is_warmup:
-            kv_connector = get_kv_transfer_group()
-            assert isinstance(kv_connector, KVConnectorBase_V1)
-            kv_connector.wait_for_save()
-
-=======
->>>>>>> 4d5ee6c6
+                              forward_stats)
+
         _forward_context = prev_context