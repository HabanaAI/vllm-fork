# SPDX-License-Identifier: Apache-2.0
"""
MooncakeStore Connector for Distributed Machine Learning Inference

The MooncakeStoreConnector transfers KV caches between prefill vLLM workers
(KV cache producer) and decode vLLM workers (KV cache consumer) using a
database-style KVStore.
"""
import hashlib
import time
from typing import TYPE_CHECKING, List, Tuple, Union

import torch

from vllm import _custom_ops as ops
from vllm.config import VllmConfig
from vllm.distributed.kv_transfer.kv_connector.base import KVConnectorBase
from vllm.logger import init_logger
from vllm.sequence import IntermediateTensors

if TYPE_CHECKING:
    from vllm.worker.model_runner import ModelInputForGPUWithSamplingMetadata
    from vllm.worker.hpu_model_runner import \
        ModelInputForHPUWithSamplingMetadata

import habana_frameworks.torch as htorch
from vllm_hpu_extension.utils import VLLMKVCache

logger = init_logger(__name__)


class MooncakeStoreConnector(KVConnectorBase):

    def __init__(
        self,
        rank: int,
        local_rank: int,
        config: VllmConfig,
    ):
        self.config = config.kv_transfer_config
        self.tp_size = config.parallel_config.tensor_parallel_size
        self.local_tp_rank = local_rank
        self.rank = rank
        self.k_head_size = 64
        self.v_head_size = 512
        self.k_v_head_size = self.k_head_size + self.v_head_size
        self.block_size = 128
        max_num_blocks = 1000
        self.block_indice_place_holder = torch.zeros(max_num_blocks,
                                                     dtype=torch.int,
                                                     device="hpu")
        self.padded_length_tensor = torch.zeros(1,
                                                dtype=torch.int,
                                                device="hpu")
        # Init kv_store
        if self.config.kv_connector == "MooncakeStoreConnector":
            # Check if MOONCAKE_CONFIG_PATH is set
            import os
            use_mooncake_store = os.getenv('MOONCAKE_CONFIG_PATH') is not None

            if not use_mooncake_store:
                raise ValueError(
                    "To use MooncakeStoreConnector, you need to pass the ENV: "
                    "'MOONCAKE_CONFIG_PATH=/path/to/mooncake_config.json'.")
            else:
                from vllm.distributed.kv_transfer.kv_lookup_buffer.mooncake_store import (  # noqa: E501
                    MooncakeStore)
                logger.info(
                    "Initializing KVStoreConnector under kv_transfer_config %s",
                    self.config)
                self.kv_store = MooncakeStore(config)
        else:
            logger.error("Can not find %s", self.config.kv_connector)

        assert self.kv_store is not None
        if config.cache_config.cache_dtype == "fp8_inc":
            dtype = torch.float8_e4m3fn
        else:
            dtype = torch.bfloat16
        self.dtype = dtype
        self.padding_k_tensor = torch.zeros(
            (self.block_size, self.k_v_head_size), dtype=dtype, device="hpu")
        self.padding_v_tensor = torch.zeros(
            (self.block_size, self.v_head_size), dtype=dtype, device="hpu")
        self.cache_k = VLLMKVCache()
        self.cache_v = VLLMKVCache()

    def close(self) -> None:
        """Close the buffer and release resources.
        This method is responsible for cleaning up resources related to the 
        connector when it is no longer needed.
        Raises:
            NotImplementedError: This method must be implemented in subclasses.
        """
        self.kv_store.close()

    def send_kv_caches_and_hidden_states(
        self,
        model_executable: torch.nn.Module,
        model_input: "ModelInputForGPUWithSamplingMetadata",
        kv_caches: List[torch.Tensor],
        hidden_or_intermediate_states: Union[torch.Tensor,
                                             IntermediateTensors],
    ) -> None:
        input_tokens_tensor = model_input.input_tokens
        seq_lens = model_input.attn_metadata.seq_lens
        slot_mapping_flat = model_input.attn_metadata.slot_mapping.flatten()
        start_layer = model_executable.model.start_layer
        end_layer = model_executable.model.end_layer

        model_config = model_executable.model.config
        num_heads = int(model_config.num_key_value_heads / self.tp_size)
        hidden_size = model_config.hidden_size
        num_attention_heads = model_config.num_attention_heads
        head_size = int(hidden_size / num_attention_heads)

        for idx, slen in enumerate(seq_lens):
            start_pos = sum(seq_lens[:idx])
            end_pos = start_pos + slen

            current_tokens = input_tokens_tensor[start_pos:end_pos]
            store_key_prefix = self.tensor_hash(current_tokens)
            keys, values = [], []

            for layer_id in range(start_layer, end_layer):
                kv_cache = kv_caches[layer_id - start_layer]

                key_cache = kv_cache[0].reshape(-1, num_heads, head_size)
                value_cache = kv_cache[1].reshape(-1, num_heads, head_size)

                current_slot_mapping = slot_mapping_flat[start_pos:end_pos]

                keys.append(key_cache[current_slot_mapping].unsqueeze(0))
                values.append(value_cache[current_slot_mapping].unsqueeze(0))

            keys = torch.cat(keys, dim=0)
            values = torch.cat(values, dim=0)
            kvcache_to_sent = torch.stack((keys, values), dim=0)
            store_kvcache_key = f"{store_key_prefix}_{self.local_tp_rank}"
            self.kv_store.put(store_kvcache_key, kvcache_to_sent)

            hidden_key = f"{store_key_prefix}_hidden_{self.local_tp_rank}"
            self.kv_store.put(hidden_key,
                              hidden_or_intermediate_states[start_pos:end_pos])

        logger.debug("[rank%d]: KV send DONE.", torch.distributed.get_rank())

    def recv_kv_caches_and_hidden_states(
        self, model_executable: torch.nn.Module,
        model_input: "ModelInputForGPUWithSamplingMetadata",
        kv_caches: List[torch.Tensor]
    ) -> Tuple[Union[torch.Tensor, IntermediateTensors], bool,
               "ModelInputForGPUWithSamplingMetadata"]:
        bypass_model_exec = True
        input_tokens_tensor = model_input.input_tokens
        seq_lens = model_input.attn_metadata.seq_lens
        num_prefill_tokens = model_input.attn_metadata.num_prefill_tokens
        slot_mapping = model_input.attn_metadata.slot_mapping.flatten()
        start_layer = model_executable.model.start_layer
        end_layer = model_executable.model.end_layer
        hidden_or_intermediate_states_for_one_req = []

        for idx, slen in enumerate(seq_lens):
            start_pos = sum(seq_lens[:idx])
            end_pos = start_pos + slen

            if start_pos >= num_prefill_tokens:
                # This can happen during inflight batching. See:
                # vllm/worker/model_runner.py::_prepare_model_input_tensors:
                # - input_tokens[:num_prefill_tokens] contains prefill tokens.
                # - input_tokens[num_prefill_tokens:] contains decode tokens.
                logger.warning("You should set --enable_chunked_prefill=False "
                               "and --max_num_batched_tokens "
                               "should be equal to max_seq_len_to_capture")
                bypass_model_exec = False
                assert start_pos == num_prefill_tokens
                break

            current_tokens = input_tokens_tensor[start_pos:end_pos]

            # get roi for current seq
            load_key_prefix = self.tensor_hash(current_tokens)
            load_kvcache_key = f"{load_key_prefix}_{self.local_tp_rank}"
            remote_kv = self.kv_store.get(load_kvcache_key)
            hidden_key = f"{load_key_prefix}_hidden_{self.local_tp_rank}"
            hidden = self.kv_store.get(hidden_key)

            if remote_kv is None or hidden is None:
                # didn't find any match.
                bypass_model_exec = False
                continue

            num_computed_tokens = current_tokens.shape[0]

            # update the end position based on how many tokens are cached.
            end_pos = start_pos + num_computed_tokens

            # call self.kv_store to get kv layer by layer
            for layer_id in range(start_layer, end_layer):
                layer = model_executable.model.layers[layer_id]
                # get kvcache object
                kv_cache = kv_caches[layer_id - start_layer]
                key_cache, value_cache = kv_cache[0], kv_cache[1]
                # get remote kvcache

                remote_k, remote_v = remote_kv[0][layer_id], remote_kv[1][
                    layer_id]
                # use ops.reshape_and_cache_flash to put kv into kvcache
                ops.reshape_and_cache_flash(
                    remote_k.to(key_cache.device),
                    remote_v.to(value_cache.device),
                    key_cache,
                    value_cache,
                    slot_mapping[start_pos:end_pos],
                    layer.self_attn.attn.kv_cache_dtype,
                    layer.self_attn.attn._k_scale,
                    layer.self_attn.attn._v_scale,
                )

            hidden_or_intermediate_states_for_one_req.append(hidden)

        if not bypass_model_exec:
            logger.warning(
                "[rank%d]: Failed to receive all KVs and hidden "
                "states, redo model forwarding.", torch.distributed.get_rank())
            hidden_or_intermediate_states = None

        else:
            logger.debug(
                "[rank%d]: Successfully received all KVs and hidden "
                "states, skip model forwarding.", torch.distributed.get_rank())
            hidden_or_intermediate_states = torch.cat(
                hidden_or_intermediate_states_for_one_req, dim=0)

        return hidden_or_intermediate_states, bypass_model_exec, model_input

    def send_kv_caches_and_hidden_states_cpu(
        self,
        input_tokens_list: List[torch.Tensor],
        kv_caches_send_list: List[torch.Tensor],
        hidden_states_list: List[torch.Tensor],
    ) -> None:
        start_time = time.time()
        if self.rank % self.tp_size != 0:
            # only the first rank will send kv cache
            return
        assert len(input_tokens_list) == len(kv_caches_send_list)
        assert len(input_tokens_list) == len(hidden_states_list)
        for idx, input_tokens in enumerate(input_tokens_list):
<<<<<<< HEAD
            store_key_prefix = self.hash_list(input_tokens) if isinstance(
                input_tokens, list) else self.tensor_hash(input_tokens)
            store_kvcache_key = f"{store_key_prefix}_{self.rank}"
            store_hidden_key = f"{store_key_prefix}_hidden_{self.rank}"
=======
            store_key_prefix = self.tensor_hash(input_tokens)
            store_kvcache_key = f"{store_key_prefix}_{self.rank % self.tp_size}"
            store_hidden_key = f"{store_key_prefix}_hidden_{self.rank % self.tp_size}"
>>>>>>> dff03e3c

            self.kv_store.put_tensor(store_kvcache_key,
                                     kv_caches_send_list[idx])
            self.kv_store.put_tensor(store_hidden_key, hidden_states_list[idx])
        logger.info("[rank %d][tp size %d]:KV send DONE. send %d, takes %f s",
                    self.rank,
                    self.tp_size,
                    len(input_tokens_list),
                    time.time() - start_time)

    def send_kv_caches_and_hidden_states_hpu(
        self,
        model_executable: torch.nn.Module,
        model_input: "ModelInputForHPUWithSamplingMetadata",
        kv_caches: List[torch.Tensor],
        hidden_or_intermediate_states: Union[torch.Tensor,
                                             IntermediateTensors],
    ) -> None:
        if self.rank % self.tp_size != 0:
            # only the first rank will send kv cache
            return
        start_time = time.time()
        input_tokens_tensor_cpu = model_input.input_tokens.to(
            "cpu")  # shape: [batch_size, seq_len_padding_to_128]
        torch.hpu.synchronize()
        seq_lens = model_input.attn_metadata.seq_lens  # 2D list
        start_layer = model_executable.model.start_layer
        end_layer = model_executable.model.end_layer
        num_kv_heads = 1

        # For each sequence in the batch, we will pack kv together, so we send
        # 0. current_tokens [seq_len]
        # 1. bool mask [seq_len]
        # 2. key [num_layers, seq_len, num_kv_heads,
        # (k_head_size + v_head_size)], [61, seq_len, 1, 576]
        # 3. empty tensor
        # 4. hidden_or_intermediate_states [1, hidden_size]
        for idx, slen in enumerate(seq_lens):
            start_time = time.time()
            if slen == 1:  # we think this is a padding sequence, so we skip it
                continue
            current_tokens_cpu = input_tokens_tensor_cpu[idx][:slen]
            store_key_prefix = self.tensor_hash(current_tokens_cpu)
            keys = []
            start = 0
            padded_total_size = (slen + self.block_size -
                                 1) // self.block_size * self.block_size
            current_slot_mapping = model_input.attn_metadata.slot_mapping[idx][
                start:padded_total_size]
            self.padded_length_tensor[0] = padded_total_size
            htorch.core.mark_step()
            # ==== graph should start here ======
            for layer_id in range(start_layer, end_layer):
                kv_cache = kv_caches[layer_id - start_layer]
                key_cache = kv_cache[0].reshape(-1, num_kv_heads,
                                                self.k_v_head_size)

                keys.append(
                    key_cache.index_select(0,
                                           current_slot_mapping).unsqueeze(0))

            keys = torch.cat(keys, dim=0)
            kvcache_to_sent = keys.cpu()
            logger.debug("kv cache reshape time: %s", time.time() - start_time)
            store_kvcache_key = f"{store_key_prefix}_{self.rank % self.tp_size}"
            self.kv_store.put_tensor(store_kvcache_key, kvcache_to_sent)

            logger.debug("put kv cache key: %s", store_kvcache_key)

            hidden_key = f"{store_key_prefix}_hidden_{self.rank % self.tp_size}"
            self.kv_store.put_tensor(
                hidden_key,
                hidden_or_intermediate_states[idx].unsqueeze(0).cpu())
            # ==== graph should end here ======
            htorch.core.mark_step()
            logger.debug("kv cache reshape + put time: %s",
                         time.time() - start_time)
        logger.debug("[rank%d]: KV send DONE.", torch.distributed.get_rank())

    def recv_kv_caches_and_hidden_states_hpu(
        self, model_executable: torch.nn.Module,
        model_input: "ModelInputForHPUWithSamplingMetadata",
        attn_metadata: object, kv_caches: List[torch.Tensor]
    ) -> Tuple[Union[torch.Tensor, IntermediateTensors], bool,
               "ModelInputForHPUWithSamplingMetadata"]:
        # When bypass_model_exec is set to False, it means that at least for
        # one request its corresponding KV cache or hidden state is missing.
        # In this case we need to do prefilling to recompute missing KV cache
        # and hidden states.
        bypass_model_exec = True

        input_tokens_tensor_cpu = model_input.input_tokens.to("cpu")
        torch.hpu.synchronize()

        seq_lens_tensor = model_input.attn_metadata.seq_lens_tensor
        seq_lens = seq_lens_tensor.tolist()  #2D list
        block_indices_list = attn_metadata.block_indices.tolist()
        # block_indices was 2D and the second dimension was padded to block size.
        padded_num_blocks = (attn_metadata.slot_mapping.size(1) + \
            self.block_size - 1 ) // self.block_size

        hidden_or_intermediate_states_for_one_req = []
        start_block_idx = 0

        # For each sequence in the batch, we patch kv tensor together,
        # so we recv
        # 0. current_tokens [seq_len]
        # 1. bool mask [seq_len]
        # 2. key_values [num_layers, seq_len, num_kv_heads,
        # (k_head_size + v_head_size)], [61, seq_len, 1, 576]
        # 3. empty tensor
        # 4. hidden_or_intermediate_states [1, hidden_size]
        for idx, slen in enumerate(seq_lens):
            current_tokens = input_tokens_tensor_cpu[idx][:slen]
            num_blocks = (slen + self.block_size - 1) // self.block_size
            end_block_idx = start_block_idx + num_blocks
            block_indices_tensor = torch.tensor(
                block_indices_list[start_block_idx:end_block_idx],
                device="hpu",
                dtype=torch.int32)
            # we think this is a padding sequence, so we skip it.
            # but we still need write kv cache
            if slen == 1:
                for i in range(model_executable.model.start_layer,
                               model_executable.model.end_layer):
                    current_layer_idx = i - model_executable.model.start_layer
                    kv_cache = kv_caches[current_layer_idx]
                    # key_cache, value_cache = kv_cache[0], kv_cache[1]
                    key_cache = kv_cache[0]
                    self.cache_k(
                        self.padding_k_tensor.unsqueeze(0),
                        key_cache,
                        attn_metadata.
                        block_indices[start_block_idx:end_block_idx],
                        attn_metadata.block_offsets,
                    )

                # the first one should never be padding,
                # so we can append the first one.
                hidden_or_intermediate_states_for_one_req.append(
                    hidden_or_intermediate_states_for_one_req[0])
                start_block_idx += padded_num_blocks
                continue

            # get roi for current seq
            load_key_prefix = self.tensor_hash(current_tokens)
            # For deepseek, we only need recv first rank
            load_kvcache_key = f"{load_key_prefix}_0"
            remote_kv = None
            if self._wait_for_key(load_kvcache_key):
                remote_kv = self.kv_store.get_tensor(load_kvcache_key,
                                                     self.dtype)
            hidden_key = f"{load_key_prefix}_hidden_0"
            hidden = None
            if self._wait_for_key(hidden_key):
                hidden = self.kv_store.get_tensor(hidden_key)

            if remote_kv is None or hidden is None:
                # didn't find any match.
                logger.warning("Didn't find any match, key_prefix: %s",
                               load_kvcache_key)
                bypass_model_exec = False
                # We need to increment the start_block_idx to continue
                start_block_idx += padded_num_blocks
                continue

            # it's padded to block size now.
            # key_values = remote_kv.to("hpu")
            # TEST: use CPU kv cache directly
            keys = remote_kv
            # values = key_values[..., self.k_head_size:]

            htorch.core.mark_step()
            torch.hpu.synchronize()
            # put received KV caches into paged memory layer by layer
            # for each layer, we need to pad the key and value to 128, so
            # key shape should be
            # [num_blocks, block_size, num_kv_heads(1,omitted), k_head_size]
            # value shape should be
            # [num_blocks, block_size, num_kv_heads(1,omitted), v_head_size]
            for i in range(model_executable.model.start_layer,
                           model_executable.model.end_layer):
                current_layer_idx = i - model_executable.model.start_layer
                kv_cache = kv_caches[current_layer_idx]

                key_cache = kv_cache[0]

                key = keys[current_layer_idx].squeeze(-2).view(
                    -1, self.block_size, self.k_v_head_size)

                # ====== D2D =======
                self.cache_k(key,
                        key_cache,
                        block_indices_tensor,
                        None,
                        )
            start_block_idx += padded_num_blocks
            hidden_or_intermediate_states_for_one_req.append(hidden.to("hpu"))
            htorch.core.mark_step()
        if not bypass_model_exec:
            # Some of the KV cache is not retrieved
            # Here we will fall back to normal model forwarding
            # But optionally you can adjust model_input so that you only do
            # prefilling on those tokens that are missing KV caches.
            logger.warning(
                "[rank%d]: Failed to receive all KVs and hidden "
                "states, redo model forwarding.", torch.distributed.get_rank())
            hidden_or_intermediate_states = None

        else:
            logger.debug(
                "[rank%d]: Successfully received all KVs and hidden "
                "states, skip model forwarding.", torch.distributed.get_rank())
            hidden_or_intermediate_states = torch.cat(
                hidden_or_intermediate_states_for_one_req, dim=0).to("hpu")

        return hidden_or_intermediate_states, bypass_model_exec, model_input

    def recv_kv_caches_and_hidden_states_cpu(
            self, prefix: str) -> Tuple[torch.Tensor, torch.Tensor]:
        """Receive KV caches and hidden states from the KV store."""
        if prefix is None:
            raise ValueError("Prefix cannot be None.")

        load_kvcache_key = f"{prefix}_0"
        load_hidden_key = f"{prefix}_hidden_0"
        remote_kv = None
        if self._wait_for_key(load_kvcache_key):
            remote_kv = self.kv_store.get_tensor(load_kvcache_key,
                                                 dtype=self.dtype)
        # hidden_states always use bf16.
        hidden = None
        if self._wait_for_key(load_hidden_key):
            hidden = self.kv_store.get_tensor(load_hidden_key)

        if remote_kv is None or hidden is None:
            # didn't find any match.
            logger.warning("Didn't find any match, load_key_prefix: %s",
                           load_kvcache_key)
            return None, None

        return remote_kv, hidden

    def _wait_for_key(self, key, timeout_in_seconds=None):
        if timeout_in_seconds is None:
            # default to 10 seconds
            timeout_in_seconds = 10
        timeout = time.time() + timeout_in_seconds
        while not self.kv_store.is_exist(key):
            if time.time() > timeout:
                return False
            time.sleep(0.01)
        return True

    @staticmethod
    def tensor_hash(tensor: torch.Tensor) -> int:
        """Calculate the hash value of the tensor."""
        tensor_bytes = tensor.clone().detach().cpu().numpy().tobytes()
        hash_object = hashlib.blake2b(tensor_bytes)
        hash_hex = hash_object.hexdigest()
        return int(hash_hex[:16], 16)

    @staticmethod
    def hash_list(input):
        import numpy as np
        input_bytes = np.array(input).tobytes()
        hash_object = hashlib.blake2b(input_bytes)
        hash_hex = hash_object.hexdigest()
        return int(hash_hex[:16], 16)<|MERGE_RESOLUTION|>--- conflicted
+++ resolved
@@ -247,16 +247,10 @@
         assert len(input_tokens_list) == len(kv_caches_send_list)
         assert len(input_tokens_list) == len(hidden_states_list)
         for idx, input_tokens in enumerate(input_tokens_list):
-<<<<<<< HEAD
             store_key_prefix = self.hash_list(input_tokens) if isinstance(
                 input_tokens, list) else self.tensor_hash(input_tokens)
-            store_kvcache_key = f"{store_key_prefix}_{self.rank}"
-            store_hidden_key = f"{store_key_prefix}_hidden_{self.rank}"
-=======
-            store_key_prefix = self.tensor_hash(input_tokens)
             store_kvcache_key = f"{store_key_prefix}_{self.rank % self.tp_size}"
             store_hidden_key = f"{store_key_prefix}_hidden_{self.rank % self.tp_size}"
->>>>>>> dff03e3c
 
             self.kv_store.put_tensor(store_kvcache_key,
                                      kv_caches_send_list[idx])
