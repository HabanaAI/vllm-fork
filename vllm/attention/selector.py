import os
from contextlib import contextmanager
from functools import lru_cache
from typing import Generator, Optional, Type

import torch

import vllm.envs as envs
from vllm.attention.backends.abstract import AttentionBackend
from vllm.logger import init_logger
from vllm.platforms import _Backend, current_platform
from vllm.utils import STR_BACKEND_ENV_VAR

logger = init_logger(__name__)


<<<<<<< HEAD
class _Backend(enum.Enum):
    FLASH_ATTN = enum.auto()
    FLASH_ATTN_VLLM_V1 = enum.auto()
    XFORMERS = enum.auto()
    ROCM_FLASH = enum.auto()
    TORCH_SDPA = enum.auto()
    OPENVINO = enum.auto()
    FLASHINFER = enum.auto()
    HPU_ATTN = enum.auto()
    HPU_ATTN_V1 = enum.auto()
    PALLAS = enum.auto()
    IPEX = enum.auto()
    NO_ATTENTION = enum.auto()


=======
>>>>>>> 89266bc8
def backend_name_to_enum(backend_name: str) -> _Backend:
    assert backend_name is not None

    backend_members = _Backend.__members__
    if backend_name not in backend_members:
        raise ValueError(f"Invalid attention backend '{backend_name}'. "
                         f"Available backends: {', '.join(backend_members)} "
                         "(case-sensitive).")

    return _Backend[backend_name]


def get_env_variable_attn_backend() -> Optional[_Backend]:
    '''
    Get the backend override specified by the vLLM attention
    backend environment variable, if one is specified.

    Returns:

    * _Backend enum value if an override is specified
    * None otherwise
    '''
    backend_name = os.environ.get(STR_BACKEND_ENV_VAR)
    return (None
            if backend_name is None else backend_name_to_enum(backend_name))


# Global state allows a particular choice of backend
# to be forced, overriding the logic which auto-selects
# a backend based on system & workload configuration
# (default behavior if this variable is None)
#
# THIS SELECTION TAKES PRECEDENCE OVER THE
# VLLM ATTENTION BACKEND ENVIRONMENT VARIABLE
forced_attn_backend: Optional[_Backend] = None


def global_force_attn_backend(attn_backend: Optional[_Backend]) -> None:
    '''
    Force all attention operations to use a specified backend.

    Passing `None` for the argument re-enables automatic
    backend selection.,

    Arguments:

    * attn_backend: backend selection (None to revert to auto)
    '''
    global forced_attn_backend
    forced_attn_backend = attn_backend


def get_global_forced_attn_backend() -> Optional[_Backend]:
    '''
    Get the currently-forced choice of attention backend,
    or None if auto-selection is currently enabled.
    '''
    return forced_attn_backend


def get_attn_backend(
    head_size: int,
    dtype: torch.dtype,
    kv_cache_dtype: Optional[str],
    block_size: int,
    is_attention_free: bool,
    is_blocksparse: bool = False,
) -> Type[AttentionBackend]:
    """Selects which attention backend to use and lazily imports it."""
    # Accessing envs.* behind an @lru_cache decorator can cause the wrong
    # value to be returned from the cache if the value changes between calls.
    # To avoid this, we read envs.VLLM_USE_V1 here and pass it explicitly to the
    # private function.
    return _cached_get_attn_backend(
        head_size=head_size,
        dtype=dtype,
        kv_cache_dtype=kv_cache_dtype,
        block_size=block_size,
        is_attention_free=is_attention_free,
        is_blocksparse=is_blocksparse,
        use_v1=envs.VLLM_USE_V1,
    )


@lru_cache(maxsize=None)
def _cached_get_attn_backend(
    head_size: int,
    dtype: torch.dtype,
    kv_cache_dtype: Optional[str],
    block_size: int,
    is_attention_free: bool,
    is_blocksparse: bool = False,
    use_v1: bool = False,
) -> Type[AttentionBackend]:
    if is_blocksparse:
        logger.info("Using BlocksparseFlashAttention backend.")
        from vllm.attention.backends.blocksparse_attn import (
            BlocksparseFlashAttentionBackend)
        return BlocksparseFlashAttentionBackend

    backend = which_attn_to_use(head_size, dtype, kv_cache_dtype, block_size,
                                is_attention_free, use_v1)
    if backend == _Backend.FLASH_ATTN:
        logger.info("Using Flash Attention backend.")
        from vllm.attention.backends.flash_attn import (  # noqa: F401
            FlashAttentionBackend)
        return FlashAttentionBackend
    if backend == _Backend.FLASH_ATTN_VLLM_V1:
        from vllm.v1.attention.backends.flash_attn import (  # noqa: F401
            FlashAttentionBackend as FlashAttentionBackendV1)
        return FlashAttentionBackendV1
    if backend == _Backend.XFORMERS:
        logger.info("Using XFormers backend.")
        from vllm.attention.backends.xformers import (  # noqa: F401
            XFormersBackend)
        return XFormersBackend
    elif backend == _Backend.ROCM_FLASH:
        logger.info("Using ROCmFlashAttention backend.")
        from vllm.attention.backends.rocm_flash_attn import (  # noqa: F401
            ROCmFlashAttentionBackend)
        return ROCmFlashAttentionBackend
    elif backend == _Backend.TORCH_SDPA:
        assert current_platform.is_cpu(), RuntimeError(
            "Torch SDPA backend is only used for the CPU device.")
        logger.info("Using Torch SDPA backend.")
        from vllm.attention.backends.torch_sdpa import TorchSDPABackend
        return TorchSDPABackend
    elif backend == _Backend.OPENVINO:
        logger.info("Using OpenVINO Attention backend.")
        from vllm.attention.backends.openvino import OpenVINOAttentionBackend
        return OpenVINOAttentionBackend
    elif backend == _Backend.IPEX:
        assert current_platform.is_xpu(), RuntimeError(
            "IPEX attention backend is only used for the XPU device.")
        logger.info("Using IPEX attention backend.")
        from vllm.attention.backends.ipex_attn import IpexAttnBackend
        return IpexAttnBackend
    elif backend == _Backend.FLASHINFER:
        logger.info("Using Flashinfer backend.")
        from vllm.attention.backends.flashinfer import FlashInferBackend
        return FlashInferBackend
    elif backend == _Backend.HPU_ATTN:
        logger.info("Using HPUAttention backend.")
        from vllm.attention.backends.hpu_attn import HPUAttentionBackend
        return HPUAttentionBackend
    elif backend == _Backend.HPU_ATTN_V1:
        logger.info("Using HPUAttentionV1 backend.")
        from vllm.v1.attention.backends.hpu_attn import HPUAttentionBackendV1
        return HPUAttentionBackendV1
    elif backend == _Backend.PALLAS:
        logger.info("Using Pallas backend.")
        from vllm.attention.backends.pallas import PallasAttentionBackend
        return PallasAttentionBackend
    elif backend == _Backend.NO_ATTENTION:
        from vllm.attention.backends.placeholder_attn import (
            PlaceholderAttentionBackend)
        return PlaceholderAttentionBackend
    else:
        raise ValueError("Invalid attention backend.")


def which_attn_to_use(head_size: int,
                      dtype: torch.dtype,
                      kv_cache_dtype: Optional[str],
                      block_size: int,
                      is_attention_free: bool,
                      use_v1: bool = False) -> _Backend:
    """Returns which flash attention backend to use."""
    # Default case.
    selected_backend = _Backend.FLASH_ATTN

    # If there are no attention layers (e.g. we are running Mamba),
    # use the placeholder NO_ATTENTION
    if is_attention_free:
        return _Backend.NO_ATTENTION

    # Check whether a particular choice of backend was
    # previously forced.
    #
    # THIS SELECTION OVERRIDES THE VLLM_ATTENTION_BACKEND
    # ENVIRONMENT VARIABLE.
    backend_by_global_setting: Optional[_Backend] = (
        get_global_forced_attn_backend())
    if backend_by_global_setting is not None:
        selected_backend = backend_by_global_setting
    else:
        # Check the environment variable and override if specified
        backend_by_env_var: Optional[str] = envs.VLLM_ATTENTION_BACKEND
        if backend_by_env_var is not None:
            selected_backend = backend_name_to_enum(backend_by_env_var)

<<<<<<< HEAD
    if current_platform.is_cpu():
        if selected_backend != _Backend.TORCH_SDPA:
            logger.info("Cannot use %s backend on CPU.", selected_backend)
        return _Backend.TORCH_SDPA

    if current_platform.is_openvino():
        if selected_backend != _Backend.OPENVINO:
            logger.info("Cannot use %s backend on OpenVINO.", selected_backend)
        return _Backend.OPENVINO

    if current_platform.is_xpu():
        if selected_backend != _Backend.IPEX:
            logger.info("Cannot use %s backend on XPU.", selected_backend)
        return _Backend.IPEX

    if current_platform.is_tpu():
        if selected_backend != _Backend.PALLAS:
            logger.info("Cannot use %s backend on TPU.", selected_backend)
        return _Backend.PALLAS

    if current_platform.is_rocm():
        # AMD GPUs.
        selected_backend = (_Backend.ROCM_FLASH if selected_backend
                            == _Backend.FLASH_ATTN else selected_backend)
        if selected_backend == _Backend.ROCM_FLASH:
            if not current_platform.has_device_capability(90):
                # not Instinct series GPUs.
                logger.info("flash_attn is not supported on NAVI GPUs.")
        else:
            logger.info("%s is not supported in AMD GPUs.", selected_backend)
        return _Backend.ROCM_FLASH

    if current_platform.is_hpu():
        if selected_backend != _Backend.HPU_ATTN and selected_backend != _Backend.HPU_ATTN_V1:
            logger.info("Cannot use %s backend on HPU.", selected_backend)
        if use_v1:
            return _Backend.HPU_ATTN_V1
        return _Backend.HPU_ATTN
=======
    # get device-specific default attn_backend
    default_backend = current_platform.get_default_attn_backend(
        selected_backend)
    if default_backend is not None:
        return default_backend
>>>>>>> 89266bc8

    if use_v1:
        return _Backend.FLASH_ATTN_VLLM_V1

    # FlashAttn in NVIDIA GPUs.
    if selected_backend == _Backend.FLASH_ATTN:
        if not current_platform.has_device_capability(80):
            # Volta and Turing NVIDIA GPUs.
            logger.info(
                "Cannot use FlashAttention-2 backend for Volta and Turing "
                "GPUs.")
            selected_backend = _Backend.XFORMERS
        elif dtype not in (torch.float16, torch.bfloat16):
            logger.info(
                "Cannot use FlashAttention-2 backend for dtype other than "
                "torch.float16 or torch.bfloat16.")
            selected_backend = _Backend.XFORMERS
        elif kv_cache_dtype is not None and kv_cache_dtype.startswith("fp8"):
            logger.info(
                "Cannot use FlashAttention-2 backend for FP8 KV cache.")
            logger.warning(
                "Please use FlashInfer backend with FP8 KV Cache for "
                "better performance by setting environment variable  "
                "VLLM_ATTENTION_BACKEND=FLASHINFER")
            selected_backend = _Backend.XFORMERS
        elif block_size % 16 != 0:
            logger.info(
                "Cannot use FlashAttention-2 backend for block size not "
                "divisible by 16.")
            selected_backend = _Backend.XFORMERS

    # FlashAttn is valid for the model, checking if the package is installed.
    if selected_backend == _Backend.FLASH_ATTN:
        try:
            import vllm.vllm_flash_attn  # noqa: F401
            from vllm.attention.backends.flash_attn import (  # noqa: F401
                FlashAttentionBackend)

            supported_sizes = FlashAttentionBackend.get_supported_head_sizes()
            if head_size not in supported_sizes:
                logger.info(
                    "Cannot use FlashAttention-2 backend for head size %d.",
                    head_size)
                selected_backend = _Backend.XFORMERS
        except ImportError:
            logger.info(
                "Cannot use FlashAttention-2 backend because the "
                "vllm.vllm_flash_attn package is not found. "
                "Make sure that vllm_flash_attn was built and installed "
                "(on by default).")
            selected_backend = _Backend.XFORMERS

    return selected_backend


@contextmanager
def global_force_attn_backend_context_manager(
        attn_backend: _Backend) -> Generator[None, None, None]:
    '''
    Globally force a vLLM attention backend override within a
    context manager, reverting the global attention backend
    override to its prior state upon exiting the context
    manager.

    Arguments:

    * attn_backend: attention backend to force

    Returns:

    * Generator
    '''

    # Save the current state of the global backend override (if any)
    original_value = get_global_forced_attn_backend()

    # Globally force the new backend override
    global_force_attn_backend(attn_backend)

    # Yield control back to the enclosed code block
    try:
        yield
    finally:
        # Revert the original global backend override, if any
        global_force_attn_backend(original_value)<|MERGE_RESOLUTION|>--- conflicted
+++ resolved
@@ -14,24 +14,6 @@
 logger = init_logger(__name__)
 
 
-<<<<<<< HEAD
-class _Backend(enum.Enum):
-    FLASH_ATTN = enum.auto()
-    FLASH_ATTN_VLLM_V1 = enum.auto()
-    XFORMERS = enum.auto()
-    ROCM_FLASH = enum.auto()
-    TORCH_SDPA = enum.auto()
-    OPENVINO = enum.auto()
-    FLASHINFER = enum.auto()
-    HPU_ATTN = enum.auto()
-    HPU_ATTN_V1 = enum.auto()
-    PALLAS = enum.auto()
-    IPEX = enum.auto()
-    NO_ATTENTION = enum.auto()
-
-
-=======
->>>>>>> 89266bc8
 def backend_name_to_enum(backend_name: str) -> _Backend:
     assert backend_name is not None
 
@@ -223,52 +205,11 @@
         if backend_by_env_var is not None:
             selected_backend = backend_name_to_enum(backend_by_env_var)
 
-<<<<<<< HEAD
-    if current_platform.is_cpu():
-        if selected_backend != _Backend.TORCH_SDPA:
-            logger.info("Cannot use %s backend on CPU.", selected_backend)
-        return _Backend.TORCH_SDPA
-
-    if current_platform.is_openvino():
-        if selected_backend != _Backend.OPENVINO:
-            logger.info("Cannot use %s backend on OpenVINO.", selected_backend)
-        return _Backend.OPENVINO
-
-    if current_platform.is_xpu():
-        if selected_backend != _Backend.IPEX:
-            logger.info("Cannot use %s backend on XPU.", selected_backend)
-        return _Backend.IPEX
-
-    if current_platform.is_tpu():
-        if selected_backend != _Backend.PALLAS:
-            logger.info("Cannot use %s backend on TPU.", selected_backend)
-        return _Backend.PALLAS
-
-    if current_platform.is_rocm():
-        # AMD GPUs.
-        selected_backend = (_Backend.ROCM_FLASH if selected_backend
-                            == _Backend.FLASH_ATTN else selected_backend)
-        if selected_backend == _Backend.ROCM_FLASH:
-            if not current_platform.has_device_capability(90):
-                # not Instinct series GPUs.
-                logger.info("flash_attn is not supported on NAVI GPUs.")
-        else:
-            logger.info("%s is not supported in AMD GPUs.", selected_backend)
-        return _Backend.ROCM_FLASH
-
-    if current_platform.is_hpu():
-        if selected_backend != _Backend.HPU_ATTN and selected_backend != _Backend.HPU_ATTN_V1:
-            logger.info("Cannot use %s backend on HPU.", selected_backend)
-        if use_v1:
-            return _Backend.HPU_ATTN_V1
-        return _Backend.HPU_ATTN
-=======
     # get device-specific default attn_backend
     default_backend = current_platform.get_default_attn_backend(
         selected_backend)
     if default_backend is not None:
         return default_backend
->>>>>>> 89266bc8
 
     if use_v1:
         return _Backend.FLASH_ATTN_VLLM_V1
