--- conflicted
+++ resolved
@@ -7,11 +7,7 @@
 import vllm.envs as envs
 from vllm.attention.backends.abstract import AttentionBackend
 from vllm.logger import init_logger
-<<<<<<< HEAD
-from vllm.utils import is_hip, is_hpu
-=======
 from vllm.utils import is_cpu, is_hip, is_hpu
->>>>>>> 09c1eb24
 
 logger = init_logger(__name__)
 
@@ -33,16 +29,7 @@
         from vllm.attention.backends.flash_attn import (  # noqa: F401
             FlashAttentionBackend)
         return FlashAttentionBackend
-<<<<<<< HEAD
-    elif is_hpu():
-        logger.info("Using HabanaAttention backend.")
-        from vllm.attention.backends.habana_attn import (  # noqa: F401
-            HabanaAttentionBackend)
-        return HabanaAttentionBackend        
-    else:
-=======
     elif backend == _Backend.XFORMERS:
->>>>>>> 09c1eb24
         logger.info("Using XFormers backend.")
         from vllm.attention.backends.xformers import (  # noqa: F401
             XFormersBackend)
@@ -77,13 +64,6 @@
 
     if is_hip():
         # AMD GPUs.
-<<<<<<< HEAD
-        logger.info("Cannot use FlashAttention backend for AMD GPUs.")
-        return False
-    if is_hpu():
-        logger.info("Cannot use FlashAttention backend for HPUs.")
-        return False
-=======
         if torch.cuda.get_device_capability()[0] != 9:
             # not Instinct series GPUs.
             logger.info("flash_atten is not supported on NAVI GPUs.")
@@ -93,7 +73,6 @@
         return _Backend.HABANA_ATTN
 
     # NVIDIA GPUs.
->>>>>>> 09c1eb24
     if torch.cuda.get_device_capability()[0] < 8:
         # Volta and Turing NVIDIA GPUs.
         logger.info("Cannot use FlashAttention-2 backend for Volta and Turing "
