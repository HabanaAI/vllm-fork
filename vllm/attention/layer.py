"""Attention layer."""
from typing import Any, Dict, List, Optional

import torch
import torch.nn as nn
import torch.nn.functional as F

import vllm.envs as envs
from vllm.attention import AttentionMetadata, AttentionType
from vllm.attention.selector import backend_name_to_enum, get_attn_backend
from vllm.config import CacheConfig, get_current_vllm_config
from vllm.forward_context import ForwardContext, get_forward_context
from vllm.model_executor.layers.quantization.base_config import (
    QuantizationConfig)
from vllm.model_executor.layers.quantization.kv_cache import BaseKVCacheMethod
from vllm.platforms import _Backend, current_platform
from vllm.utils import direct_register_custom_op


class Attention(nn.Module):
    """Attention layer.

    This class takes query, key, and value tensors as input. The input tensors
    can either contain prompt tokens or generation tokens.
    The class does the following:

    1. Store the input key and value tensors in the KV cache.
    2. Perform (multi-head/multi-query/grouped-query) attention.
    3. Return the output tensor.
    """

    def __init__(
        self,
        num_heads: int,
        head_size: int,
        scale: float,
        num_kv_heads: Optional[int] = None,
        alibi_slopes: Optional[List[float]] = None,
        cache_config: Optional[CacheConfig] = None,
        quant_config: Optional[QuantizationConfig] = None,
        blocksparse_params: Optional[Dict[str, Any]] = None,
        logits_soft_cap: Optional[float] = None,
        per_layer_sliding_window: Optional[int] = None,
        prefix: str = "",
        attn_type: str = AttentionType.DECODER,
    ) -> None:
        super().__init__()
        if per_layer_sliding_window is not None:
            # per-layer sliding window
            sliding_window = per_layer_sliding_window
        elif cache_config is not None:
            # model-level sliding window
            sliding_window = cache_config.sliding_window
        else:
            sliding_window = None

        if cache_config is not None:
            kv_cache_dtype = cache_config.cache_dtype
            block_size = cache_config.block_size
            is_attention_free = cache_config.is_attention_free
            calculate_kv_scales = cache_config.calculate_kv_scales
        else:
            kv_cache_dtype = "auto"
            block_size = 16
            is_attention_free = False
            calculate_kv_scales = False
        if num_kv_heads is None:
            num_kv_heads = num_heads

        # The default k/v_scale is set to 1.0. This is ignored
        # when kv-cache is not fp8, and should be used with
        # kv-cache in fp8_e5m2. For kv-cache in fp8_e4m3, we
        # expect the pre-quantized k/v_scale to be loaded along
        # with the model weights.
        self.kv_cache_dtype = kv_cache_dtype
        self.calculate_kv_scales = calculate_kv_scales
        self._k_scale = torch.tensor(1.0, dtype=torch.float32)
        self._v_scale = torch.tensor(1.0, dtype=torch.float32)

        # We also keep the float32 versions of k/v_scale for attention
        # backends that don't support tensors (Flashinfer)
        self._k_scale_float = 1.0
        self._v_scale_float = 1.0

        quant_method = quant_config.get_quant_method(
            self, prefix=prefix) if quant_config else None
        if quant_method is not None:
            assert isinstance(quant_method, BaseKVCacheMethod)
            # TODO (mgoin): kv cache dtype should be specified in the FP8
            # checkpoint config and become the "auto" behavior
            if self.kv_cache_dtype == "fp8_e5m2":
                raise ValueError("fp8_e5m2 kv-cache is not supported with "
                                 "fp8 checkpoints.")
            # If quantization is enabled, we make "k_scale" and "v_scale"
            # parameters so that it can be loaded from the model checkpoint.
            # The k/v_scale will then be converted back to native float32
            # values after weight loading.
            self.quant_method = quant_method
            self.quant_method.create_weights(self)

        # During model initialization, the default dtype is set as the model
        # weight and activation dtype.
        dtype = torch.get_default_dtype()
        attn_backend = get_attn_backend(head_size, dtype, kv_cache_dtype,
                                        block_size, is_attention_free,
                                        blocksparse_params is not None)
        impl_cls = attn_backend.get_impl_cls()
        self.impl = impl_cls(num_heads, head_size, scale, num_kv_heads,
                             alibi_slopes, sliding_window, kv_cache_dtype,
                             blocksparse_params, logits_soft_cap, attn_type)
        self.num_heads = num_heads
        self.head_size = head_size
        self.num_kv_heads = num_kv_heads
        self.sliding_window = sliding_window
        self.backend = backend_name_to_enum(attn_backend.get_name())
        self.dtype = dtype

        # For cuda-alike (CUDA and ROCM) and cpu platforms, we control how
        # torch.compile works by registering the attention as one giant
        # opaque custom op. For other platforms, we directly call them
        # and let torch.compile handle them.
        self.use_direct_call = not current_platform.is_cuda_alike(
        ) and not current_platform.is_cpu()

        self.use_output = attn_backend.accept_output_buffer
        compilation_config = get_current_vllm_config().compilation_config
        if prefix in compilation_config.static_forward_context:
            raise ValueError(f"Duplicate layer name: {prefix}")
        compilation_config.static_forward_context[prefix] = self
        self.layer_name = prefix
        self.attn_type = attn_type
        # use a placeholder kv cache tensor during init, which will be replaced
        # by bind_kv_cache
        # this variable will not be accessed if use_direct_call is True
        self.kv_cache = [
            torch.tensor([]) for _ in range(get_current_vllm_config(
            ).parallel_config.pipeline_parallel_size)
        ]

        self.k_range = torch.tensor(envs.K_SCALE_CONSTANT, dtype=torch.float32)
        self.v_range = torch.tensor(envs.V_SCALE_CONSTANT, dtype=torch.float32)

    def forward(
        self,
        query: torch.Tensor,
        key: torch.Tensor,
        value: torch.Tensor,
        kv_cache: torch.Tensor,
        attn_metadata: AttentionMetadata,
    ) -> torch.Tensor:
        if self.calculate_kv_scales and \
            attn_metadata.enable_kv_scales_calculation:
            self.calc_kv_scales(key, value)
        if self.use_output:
            output = torch.empty_like(query)
            hidden_size = query.size(-1)
            # Reshape the query, key, and value tensors.
            # NOTE(woosuk): We do this outside the custom op to minimize the
            # CPU overheads from the non-CUDA-graph regions.
            query = query.view(-1, self.num_heads, self.head_size)
            output = output.view(-1, self.num_heads, self.head_size)
            if key is not None:
                key = key.view(-1, self.num_kv_heads, self.head_size)
            if value is not None:
                value = value.view(-1, self.num_kv_heads, self.head_size)
            if self.use_direct_call:
                unified_attention_with_output(query, key, value, output,
                                              self.layer_name)
            else:
                torch.ops.vllm.unified_attention_with_output(
                    query, key, value, output, self.layer_name)
            return output.view(-1, hidden_size)
        else:
            if self.use_direct_call:
                return unified_attention(query, key, value, self.layer_name)
            else:
                return torch.ops.vllm.unified_attention(
                    query, key, value, self.layer_name)

    def calc_kv_scales(self, key, value):
        self._k_scale.copy_(torch.abs(key).max() / self.k_range)
        self._v_scale.copy_(torch.abs(value).max() / self.v_range)
        self._k_scale_float = self._k_scale.item()
        self._v_scale_float = self._v_scale.item()
        # We only calculate the scales once
        self.calculate_kv_scales = False

    def extra_repr(self) -> str:
        s = f"head_size={self.impl.head_size}"  # type: ignore
        s += f", num_heads={self.impl.num_heads}"  # type: ignore
        s += f", num_kv_heads={self.impl.num_kv_heads}"  # type: ignore
        s += f", scale={self.impl.scale}"  # type: ignore
        s += f", backend={self.impl.__class__.__name__}"
        return s


class MultiHeadAttention(nn.Module):
    """Multi-headed attention without any cache, used for ViT."""

    def __init__(
        self,
        num_heads: int,
        head_size: int,
        scale: float,
        num_kv_heads: Optional[int] = None,
    ):
        super().__init__()
        self.num_heads = num_heads
        self.head_size = head_size
        self.scale = scale
        self.num_kv_heads = num_heads if num_kv_heads is None else num_kv_heads

        assert self.num_heads % self.num_kv_heads == 0
        self.num_queries_per_kv = self.num_heads // self.num_kv_heads

        dtype = torch.get_default_dtype()
        attn_backend = get_attn_backend(head_size,
                                        dtype,
                                        kv_cache_dtype=None,
                                        block_size=16,
                                        is_attention_free=False)
        backend = backend_name_to_enum(attn_backend.get_name())
        if backend in {_Backend.FLASH_ATTN, _Backend.FLASH_ATTN_VLLM_V1}:
            backend = _Backend.XFORMERS

<<<<<<< HEAD
        self.attn_backend = attn_backend if attn_backend in {
            _Backend.TORCH_SDPA, _Backend.XFORMERS, _Backend.HPU_ATTN
=======
        self.attn_backend = backend if backend in {
            _Backend.TORCH_SDPA,
            _Backend.XFORMERS,
>>>>>>> 566ef567
        } else _Backend.TORCH_SDPA

    def forward(
        self,
        query: torch.Tensor,
        key: torch.Tensor,
        value: torch.Tensor,
    ) -> torch.Tensor:
        """Input shape: batch_size x seq_len x hidden_size"""
        # TODO(Isotr0py): Use existing backend implementations and support FA3
        bsz, q_len, _ = query.size()
        kv_len = key.size(1)

        query = query.view(bsz, q_len, self.num_heads, self.head_size)
        key = key.view(bsz, kv_len, self.num_kv_heads, self.head_size)
        value = value.view(bsz, kv_len, self.num_kv_heads, self.head_size)

        if (num_repeat := self.num_queries_per_kv) > 1:
            # Handle MQA and GQA
            key = torch.repeat_interleave(key, num_repeat, dim=2)
            value = torch.repeat_interleave(value, num_repeat, dim=2)

        if self.attn_backend == _Backend.XFORMERS:
            from xformers import ops as xops

            out = xops.memory_efficient_attention_forward(query,
                                                          key,
                                                          value,
                                                          scale=self.scale)
        elif self.attn_backend == _Backend.TORCH_SDPA:
            query, key, value = (x.transpose(1, 2)
                                 for x in (query, key, value))
            out = F.scaled_dot_product_attention(query,
                                                 key,
                                                 value,
                                                 scale=self.scale)
            out = out.transpose(1, 2)
        elif self.attn_backend == _Backend.HPU_ATTN:
            from habana_frameworks.torch.hpex.kernels import FusedSDPA
            from vllm_hpu_extension.utils import ModuleFusedSDPA

            fsdpa_op = ModuleFusedSDPA(FusedSDPA)

            query, key, value = (x.transpose(1, 2)
                                 for x in (query, key, value))

            out = fsdpa_op(query,
                           key,
                           value,
                           None,
                           dropout_p=0.0,
                           is_causal=False,
                           scale=self.scale,
                           softmax_mode="fast",
                           recompute_mode=True,
                           valid_sequence_lengths=None)

            out = out.transpose(1, 2)

        return out.reshape(bsz, q_len, -1)


def unified_attention(
    query: torch.Tensor,
    key: torch.Tensor,
    value: torch.Tensor,
    layer_name: str,
) -> torch.Tensor:
    forward_context: ForwardContext = get_forward_context()
    attn_metadata = forward_context.attn_metadata
    self = forward_context.attn_layers[layer_name]
    kv_cache = self.kv_cache[forward_context.virtual_engine]
    return self.impl.forward(self, query, key, value, kv_cache, attn_metadata)


def unified_attention_fake(
    query: torch.Tensor,
    key: torch.Tensor,
    value: torch.Tensor,
    layer_name: str,
) -> torch.Tensor:
    return torch.empty_like(query).contiguous()


direct_register_custom_op(
    op_name="unified_attention",
    op_func=unified_attention,
    mutates_args=[],
    fake_impl=unified_attention_fake,
    dispatch_key=current_platform.dispatch_key,
)


def unified_attention_with_output(
    query: torch.Tensor,
    key: torch.Tensor,
    value: torch.Tensor,
    output: torch.Tensor,
    layer_name: str,
) -> None:
    forward_context: ForwardContext = get_forward_context()
    attn_metadata = forward_context.attn_metadata
    self = forward_context.attn_layers[layer_name]
    kv_cache = self.kv_cache[forward_context.virtual_engine]
    self.impl.forward(self,
                      query,
                      key,
                      value,
                      kv_cache,
                      attn_metadata,
                      output=output)


def unified_attention_with_output_fake(
    query: torch.Tensor,
    key: torch.Tensor,
    value: torch.Tensor,
    output: torch.Tensor,
    layer_name: str,
) -> None:
    return


direct_register_custom_op(
    op_name="unified_attention_with_output",
    op_func=unified_attention_with_output,
    mutates_args=["output"],
    fake_impl=unified_attention_with_output_fake,
    dispatch_key=current_platform.dispatch_key,
)<|MERGE_RESOLUTION|>--- conflicted
+++ resolved
@@ -223,14 +223,10 @@
         if backend in {_Backend.FLASH_ATTN, _Backend.FLASH_ATTN_VLLM_V1}:
             backend = _Backend.XFORMERS
 
-<<<<<<< HEAD
-        self.attn_backend = attn_backend if attn_backend in {
-            _Backend.TORCH_SDPA, _Backend.XFORMERS, _Backend.HPU_ATTN
-=======
         self.attn_backend = backend if backend in {
             _Backend.TORCH_SDPA,
             _Backend.XFORMERS,
->>>>>>> 566ef567
+            _Backend.HPU_ATTN
         } else _Backend.TORCH_SDPA
 
     def forward(
