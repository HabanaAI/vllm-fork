###############################################################################
# Copyright (C) 2024 Habana Labs, Ltd. an Intel Company
###############################################################################

import os
from dataclasses import dataclass
from typing import Any, Dict, List, Optional, Tuple, Type

import torch
import vllm_hpu_extension.ops as ops
from vllm_hpu_extension import cache_ops
from vllm_hpu_extension.utils import Matmul, Softmax, VLLMKVCache

from vllm.attention.backends.abstract import (AttentionBackend, AttentionImpl,
                                              AttentionMetadata, AttentionType)
from vllm.attention.backends.utils import CommonAttentionState
from vllm.attention.ops.habana_paged_attn import (HabanaPagedAttention,
                                                  HabanaPagedAttentionMetadata)
<<<<<<< HEAD
from vllm.hpu.utils import Matmul, Softmax, VLLMKVCache
=======
>>>>>>> 9111a805
from vllm.logger import init_logger

logger = init_logger(__name__)


class HabanaAttentionBackend(AttentionBackend):

    @staticmethod
    def get_impl_cls() -> Type["HabanaAttentionImpl"]:
        return HabanaAttentionImpl

    @staticmethod
    def get_metadata_cls() -> Type["AttentionMetadata"]:
        return HabanaAttentionMetadata

    @staticmethod
    def get_state_cls() -> Type["CommonAttentionState"]:
        return CommonAttentionState

    @staticmethod
    def get_kv_cache_shape(
        num_blocks: int,
        block_size: int,
        num_kv_heads: int,
        head_size: int,
    ) -> Tuple[int, ...]:
        return HabanaPagedAttention.get_kv_cache_shape(num_blocks, block_size,
                                                       num_kv_heads, head_size)

    @staticmethod
    def swap_blocks(
        src_kv_cache: torch.Tensor,
        dst_kv_cache: torch.Tensor,
        src_to_dst: Dict[int, int],
    ) -> None:
        HabanaPagedAttention.swap_blocks(src_kv_cache, dst_kv_cache,
                                         src_to_dst)

    @staticmethod
    def copy_blocks(
        kv_caches: List[torch.Tensor],
        src_to_dists: Dict[int, List[int]],
    ) -> None:
        HabanaPagedAttention.copy_blocks(kv_caches, src_to_dists)


@dataclass
class HabanaAttentionMetadata(HabanaPagedAttentionMetadata, AttentionMetadata):
    """Metadata for HabanaAttentionbackend."""
    # Currently, input sequences can only contain all prompts
    # or all decoding. True if all sequences are prompts.
    is_prompt: bool
    attn_bias: Optional[torch.Tensor]
    seq_lens_tensor: Optional[torch.Tensor]


class HabanaAttentionImpl(AttentionImpl, torch.nn.Module):
    """
    If the input tensors contain prompt tokens, the layout is as follows:
    |<--------------- num_prefill_tokens ----------------->|
    |<--prefill_0-->|<--prefill_1-->|...|<--prefill_N-1--->|

    Otherwise, the layout is as follows:
    |<----------------- num_decode_tokens ------------------>|
    |<--decode_0-->|..........|<--decode_M-1-->|<--padding-->|

    Generation tokens can contain padding when cuda-graph is used.
    Currently, prompt tokens don't contain any padding.

    The prompts might have different lengths, while the generation tokens
    always have length 1.
    """

    def __init__(
        self,
        num_heads: int,
        head_size: int,
        scale: float,
        num_kv_heads: int,
        alibi_slopes: Optional[List[float]],
        sliding_window: Optional[int],
        kv_cache_dtype: str,
        blocksparse_params: Optional[Dict[str, Any]] = None,
        max_seq_len: int = 4096,
    ) -> None:
        super(AttentionImpl, self).__init__()
        self.kv_cache_dtype = kv_cache_dtype
        self.num_heads = num_heads
        self.head_size = head_size
        self.scale = float(scale)
        self.matmul_qk = Matmul()
        self.softmax = Softmax()
        self.matmul_av = Matmul()
        self.k_cache = VLLMKVCache()
        self.v_cache = VLLMKVCache()
        self.num_kv_heads = num_heads if num_kv_heads is None else num_kv_heads
        self.sliding_window = sliding_window
        self.alibi_slopes = alibi_slopes
        if alibi_slopes is not None:
            alibi_slopes_tensor = torch.tensor(alibi_slopes,
                                               dtype=torch.bfloat16)
            self.alibi_slopes = alibi_slopes_tensor
        assert self.num_heads % self.num_kv_heads == 0
        self.num_queries_per_kv = self.num_heads // self.num_kv_heads

        self.prefill_usefusedsdpa = os.getenv('VLLM_PROMPT_USE_FUSEDSDPA',
                                              '0').lower() in ['1', 'true']
        if self.prefill_usefusedsdpa:
            assert alibi_slopes is None, \
                'Prefill with FusedSDPA not supported with alibi slopes!'

        suppored_head_sizes = HabanaPagedAttention.get_supported_head_sizes()
        if head_size not in suppored_head_sizes:
            raise ValueError(
                f"Head size {head_size} is not supported by PagedAttention. "
                f"Supported head sizes are: {suppored_head_sizes}.")

    def forward(
        self,
        query: torch.Tensor,
        key: torch.Tensor,
        value: torch.Tensor,
        kv_cache: torch.Tensor,
        attn_metadata: HabanaAttentionMetadata,
        k_scale: float = 1.0,
        v_scale: float = 1.0,
        attn_type: AttentionType = AttentionType.DECODER,
    ) -> torch.Tensor:
        """Forward pass with xFormers and PagedAttention.

        Args:
            query: shape = [num_tokens, num_heads * head_size]
            key: shape = [num_tokens, num_kv_heads * head_size]
            value: shape = [num_tokens, num_kv_heads * head_size]
            kv_cache = [2, num_blocks, block_size * num_kv_heads * head_size]
            attn_metadata: Metadata for attention.
        Returns:
            shape = [num_tokens, num_heads * head_size]
        """
        if attn_type != AttentionType.DECODER:
            raise NotImplementedError("Encoder self-attention and "
                                      "encoder/decoder cross-attention "
                                      "are not implemented for "
                                      "HabanaAttentionImpl")
        batch_size, seq_len, hidden_size = query.shape
        _, seq_len_kv, _ = key.shape

        query = query.view(-1, self.num_heads, self.head_size)
        key = key.view(-1, self.num_kv_heads, self.head_size)
        value = value.view(-1, self.num_kv_heads, self.head_size)
        block_indices = attn_metadata.block_indices
        block_offsets = attn_metadata.block_offsets
        if attn_metadata.is_prompt:
            key = key.unflatten(0, (block_indices.size(0), -1))
            value = value.unflatten(0, (block_indices.size(0), -1))
        if kv_cache is not None:
            key_cache, value_cache = HabanaPagedAttention.split_kv_cache(
                kv_cache, self.num_kv_heads, self.head_size)

            # Reshape the input keys and values and store them in the cache.
            # If kv_cache is not provided, the new key and value tensors are
            # not cached. This happens during the initial memory profiling run.
            key_cache = self.k_cache(key, key_cache, block_indices,
                                     block_offsets)
            value_cache = self.v_cache(value, value_cache, block_indices,
                                       block_offsets)

        if attn_metadata.is_prompt:
            # Prompt run.
            if not self.prefill_usefusedsdpa:
                # TODO: move this outside of model
                assert attn_metadata.attn_bias is not None, \
                        'attn_bias must be set before calling model.forward!'
                attn_bias = attn_metadata.attn_bias
                if self.alibi_slopes is not None:
                    position_bias = _make_alibi_bias(self.alibi_slopes,
                                                     self.num_kv_heads,
                                                     attn_bias.dtype,
                                                     attn_bias.shape[-1])
                    attn_bias = attn_bias.tile((1, self.num_kv_heads, 1, 1))
                    attn_bias.add_(position_bias)
            else:
                attn_bias = None

            query_shape = (batch_size, seq_len, self.num_heads, self.head_size)
            kv_shape = (batch_size, seq_len_kv, self.num_kv_heads,
                        self.head_size)
            out = ops.prompt_attention(
                query.view(query_shape),
                key.view(kv_shape),
                value.view(kv_shape),
                attn_bias=attn_bias,
                p=0.0,
                scale=self.scale,
                matmul_qk_op=self.matmul_qk,
                softmax_op=self.softmax,
                matmul_av_op=self.matmul_av,
            )
            output = out.reshape(batch_size, seq_len, hidden_size)
        else:
            # Decoding run.
            output = HabanaPagedAttention.forward_decode(
                query=query,
                key_cache=key_cache,
                value_cache=value_cache,
                block_list=attn_metadata.block_list,
                block_mapping=attn_metadata.block_mapping,
                block_bias=attn_metadata.attn_bias,
                scale=self.scale,
                matmul_qk_op=self.matmul_qk,
                matmul_av_op=self.matmul_av,
                keys_fetch_func=self.k_cache.fetch_from_cache,
                values_fetch_func=self.v_cache.fetch_from_cache)
        # Reshape the output tensor.
        return output.view(batch_size, seq_len, hidden_size)


def _make_alibi_bias(
    alibi_slopes: torch.Tensor,
    num_kv_heads: int,
    dtype: torch.dtype,
    seq_len: int,
) -> torch.Tensor:
    bias = torch.arange(seq_len, dtype=dtype)
    # NOTE(zhuohan): HF uses
    #     `bias = bias[None, :].repeat(seq_len, 1)`
    # here. We find that both biases give the same results, but
    # the bias below more accurately follows the original ALiBi
    # paper.
    # Calculate a matrix where each element represents ith element- jth
    # element.
    bias = bias[None, :] - bias[:, None]

    padded_len = (seq_len + 7) // 8 * 8
    num_heads = alibi_slopes.shape[0]
    bias = torch.empty(
        1,  # batch size
        num_heads,
        seq_len,
        padded_len,
        device=alibi_slopes.device,
        dtype=dtype,
    )[:, :, :, :seq_len].copy_(bias)
    bias.mul_(alibi_slopes[:, None, None])
    if num_heads != num_kv_heads:
        bias = bias.unflatten(1, (num_kv_heads, num_heads // num_kv_heads))
    return bias<|MERGE_RESOLUTION|>--- conflicted
+++ resolved
@@ -8,7 +8,6 @@
 
 import torch
 import vllm_hpu_extension.ops as ops
-from vllm_hpu_extension import cache_ops
 from vllm_hpu_extension.utils import Matmul, Softmax, VLLMKVCache
 
 from vllm.attention.backends.abstract import (AttentionBackend, AttentionImpl,
@@ -16,10 +15,6 @@
 from vllm.attention.backends.utils import CommonAttentionState
 from vllm.attention.ops.habana_paged_attn import (HabanaPagedAttention,
                                                   HabanaPagedAttentionMetadata)
-<<<<<<< HEAD
-from vllm.hpu.utils import Matmul, Softmax, VLLMKVCache
-=======
->>>>>>> 9111a805
 from vllm.logger import init_logger
 
 logger = init_logger(__name__)
