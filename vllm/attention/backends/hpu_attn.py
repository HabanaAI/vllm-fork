--- conflicted
+++ resolved
@@ -574,21 +574,11 @@
             output = out.reshape(batch_size, seq_len, hidden_size)
         else:
             # Decoding run.
-<<<<<<< HEAD
             block_list = attn_metadata.block_list if not self.sliding_window else attn_metadata.window_block_list
             block_groups = attn_metadata.block_groups if not self.sliding_window else attn_metadata.window_block_groups
             block_mapping = attn_metadata.block_mapping if not self.sliding_window else attn_metadata.window_block_mapping
             attn_bias = attn_metadata.attn_bias if not self.sliding_window else attn_metadata.window_attn_bias
 
-            output = HPUPagedAttention.forward_decode(
-                query=query,
-                block_mapping=block_mapping,
-                block_bias=attn_bias,
-                block_groups=block_groups,
-                **self.common_attention_args(block_list,
-                                             key_cache, value_cache, attn_metadata.block_size))
-
-=======
             self.position_bias = None
             alibi_blocks = getattr(attn_metadata, 'alibi_blocks', None)
             if self.alibi_slopes is not None and alibi_blocks is not None:
@@ -604,14 +594,13 @@
 
             output = HPUPagedAttention.forward_decode(
                 query=query,
-                block_mapping=attn_metadata.block_mapping,
-                block_bias=attn_metadata.attn_bias,
-                block_groups=attn_metadata.block_groups,
+                block_mapping=block_mapping,
+                block_bias=attn_bias,
+                block_groups=block_groups,
                 position_bias=self.position_bias,
-                **self.common_attention_args(attn_metadata.block_list,
+                **self.common_attention_args(block_list,
                                              key_cache, value_cache,
                                              attn_metadata.block_size))
->>>>>>> 7751cb54
         # Reshape the output tensor.
         return output.view(batch_size, seq_len, hidden_size)
 
@@ -756,7 +745,7 @@
         seq_len,  # Directly use seq_len instead of padded_len
         device=alibi_slopes.device,
         dtype=dtype,
-    )
+    )[:, :, :, :seq_len].copy_(bias)
 
     # Copy the bias matrix into each head
     per_head_bias[:, :] = bias
@@ -765,7 +754,6 @@
     per_head_bias.mul_(alibi_slopes[:, None, None])
 
     return per_head_bias
-
 
 def _make_decode_alibi_bias(
     alibi_blocks: torch.Tensor,
@@ -793,14 +781,14 @@
         alibi_blocks.size(-1),
         device=alibi_slopes.device,
         dtype=dtype,
-<<<<<<< HEAD
-    )[:, :, :, :seq_len].copy_(bias)
-    bias.mul_(alibi_slopes[:, None, None])
-    if num_heads != num_kv_heads:
-        bias = bias.unflatten(1, (num_kv_heads, num_heads // num_kv_heads))
-    return bias
-
-
+    )
+    # NOTE(Tanner):
+    # .copy_ was not performing broadcasting of bias
+    # to all 32 heads in Eager mode.
+    per_head_bias[:, :] = alibi_blocks.unsqueeze(-2)
+    per_head_bias.mul_(alibi_slopes[None, :, None])
+
+    return per_head_bias
 
 def _make_sliding_window_bias(
     batch_size: int,
@@ -835,14 +823,4 @@
     attn_bias =torch.where(mask,0, -math.inf)
     '''
 
-    return attn_bias
-=======
-    )
-    # NOTE(Tanner):
-    # .copy_ was not performing broadcasting of bias
-    # to all 32 heads in Eager mode.
-    per_head_bias[:, :] = alibi_blocks.unsqueeze(-2)
-    per_head_bias.mul_(alibi_slopes[None, :, None])
-
-    return per_head_bias
->>>>>>> 7751cb54
+    return attn_bias