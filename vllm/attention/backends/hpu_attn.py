# SPDX-License-Identifier: Apache-2.0
# SPDX-FileCopyrightText: Copyright contributors to the vLLM project

###############################################################################
# Copyright (C) 2024-2025 Habana Labs, Ltd. an Intel Company
###############################################################################

import os
from dataclasses import dataclass
from typing import Any, Dict, List, Optional, Tuple, Type

import torch
import vllm_hpu_extension.kernels as kernels
import vllm_hpu_extension.ops as ops
from vllm_hpu_extension.runtime import get_config
from vllm_hpu_extension.utils import (FP8Matmul, Matmul, ModuleFusedSDPA,
                                      Softmax, VLLMFP8KVCache, VLLMKVCache)

from vllm.attention.backends.abstract import (AttentionBackend, AttentionImpl,
                                              AttentionLayer,
                                              AttentionMetadata, AttentionType)
from vllm.attention.backends.mla.common import MLACommonImpl
from vllm.attention.backends.utils import CommonAttentionState
from vllm.attention.ops.hpu_paged_attn import (HPUPagedAttention,
                                               HPUPagedAttentionMetadata)
from vllm.logger import init_logger

logger = init_logger(__name__)


class HPUAttentionBackend(AttentionBackend):

    @staticmethod
    def get_name() -> str:
        return "HPU_ATTN"

    @staticmethod
    def get_impl_cls() -> Type["HPUAttentionImpl"]:
        return HPUAttentionImpl

    @staticmethod
    def get_metadata_cls() -> Type["AttentionMetadata"]:
        return HPUAttentionMetadata

    @staticmethod
    def get_state_cls() -> Type["CommonAttentionState"]:
        return CommonAttentionState

    @staticmethod
    def get_kv_cache_shape(
        num_blocks: int,
        block_size: int,
        num_kv_heads: int,
        head_size: int,
    ) -> Tuple[int, ...]:
        return HPUPagedAttention.get_kv_cache_shape(num_blocks, block_size,
                                                    num_kv_heads, head_size)

    @staticmethod
    def swap_blocks(
        src_kv_cache: torch.Tensor,
        dst_kv_cache: torch.Tensor,
        src_to_dsts: torch.Tensor,
<<<<<<< HEAD
    ) -> None:
        HPUPagedAttention.swap_blocks(src_kv_cache, dst_kv_cache, src_to_dsts)

    @staticmethod
    def copy_blocks(
        kv_caches: List[torch.Tensor],
        src_to_dsts: torch.Tensor,
    ) -> None:
        HPUPagedAttention.copy_blocks(kv_caches, src_to_dsts)


class HPUMLAAttentionBackend(AttentionBackend):

    @staticmethod
    def get_name() -> str:
        return "HPU_MLA"

    @staticmethod
    def get_impl_cls() -> Type["HPUMLAImpl"]:
        return HPUMLAImpl

    @staticmethod
    def get_metadata_cls() -> Type["AttentionMetadata"]:
        return HPUMLAMetadata

    @staticmethod
    def get_state_cls() -> Type["CommonAttentionState"]:
        return CommonAttentionState

    @staticmethod
    def get_kv_cache_shape(
        num_blocks: int,
        block_size: int,
        num_kv_heads: int,
        head_size: int,
    ) -> Tuple[int, ...]:
        return (num_blocks * block_size, head_size)

    @staticmethod
    def swap_blocks(
        src_kv_cache: torch.Tensor,
        dst_kv_cache: torch.Tensor,
        src_to_dst: torch.Tensor,
=======
>>>>>>> 7661e92e
    ) -> None:
        HPUPagedAttention.swap_blocks(src_kv_cache, dst_kv_cache, src_to_dsts)

    @staticmethod
    def copy_blocks(
        kv_caches: List[torch.Tensor],
<<<<<<< HEAD
        src_to_dists: torch.Tensor,
=======
        src_to_dsts: torch.Tensor,
>>>>>>> 7661e92e
    ) -> None:
        HPUPagedAttention.copy_blocks(kv_caches, src_to_dsts)


@dataclass
class HPUAttentionMetadata(HPUPagedAttentionMetadata, AttentionMetadata):
    """Metadata for HPUAttentionbackend."""
    # Currently, input sequences can only contain all prompts
    # or all decoding. True if all sequences are prompts.
    is_prompt: bool
    block_size: int
    attn_bias: Optional[torch.Tensor]
    seq_lens_tensor: Optional[torch.Tensor]
    context_lens_tensor: Optional[torch.Tensor]
<<<<<<< HEAD
    input_positions: torch.Tensor
    seq_lens: Optional[List[int]] = None
    encoder_seq_lens: Optional[List[int]] = None
    encoder_seq_lens_tensor: Optional[torch.Tensor] = None
    max_encoder_seq_len: Optional[int] = None
    cross_block_list: Optional[torch.Tensor] = None
    cross_slot_mapping: Optional[torch.Tensor] = None
    cross_block_mapping: Optional[torch.Tensor] = None
    cross_block_groups: Optional[torch.Tensor] = None
    cross_block_usage: Optional[torch.Tensor] = None
    cross_attn_bias: Optional[torch.Tensor] = None


@dataclass
class HPUMLAMetadata(HPUAttentionMetadata, AttentionMetadata):
    pass


class HPUMLAImpl(MLACommonImpl[HPUAttentionMetadata], torch.nn.Module):

    def __init__(
            self,
            num_heads: int,
            head_size: int,
            scale: float,
            num_kv_heads: int,
            alibi_slopes: Optional[List[float]],
            sliding_window: Optional[int],
            kv_cache_dtype: str,
            blocksparse_params: Optional[Dict[str, Any]],
            logits_soft_cap: Optional[float],
            attn_type: str,
            # MLA Specific Arguments
            **kwargs) -> None:
        torch.nn.Module.__init__(self)
        MLACommonImpl.__init__(self, num_heads, head_size, scale, num_kv_heads,
                               alibi_slopes, sliding_window, kv_cache_dtype,
                               blocksparse_params, logits_soft_cap, attn_type,
                               **kwargs)
        self.enable_fp8_attn = kv_cache_dtype == 'fp8_inc' and os.environ.get(
            'QUANT_CONFIG', None) is None
        self.matmul_qk = Matmul() if not self.enable_fp8_attn \
            else FP8Matmul()
        self.softmax = Softmax()
        self.matmul_av = Matmul() if not self.enable_fp8_attn \
            else FP8Matmul()
        self.batch2block_matmul = Matmul() if not self.enable_fp8_attn \
            else FP8Matmul()
        self.block2batch_matmul = Matmul() if not self.enable_fp8_attn \
            else FP8Matmul()
        self.latent_cache_k = VLLMKVCache() if not self.enable_fp8_attn \
            else VLLMFP8KVCache()
        self.fused_scaled_dot_product_attention = kernels.fsdpa()

        self.prefill_impl = get_config().prompt_attn_impl
        assert self.prefill_impl != 'fsdpa_impl' or alibi_slopes is None, \
            'Prefill with FusedSDPA not supported with alibi slopes!'

        unsupported_features = [
            alibi_slopes, sliding_window, blocksparse_params, logits_soft_cap
        ]
        if any(unsupported_features):
            raise NotImplementedError(
                "HPUMLAImpl does not support one of the following: "
                "alibi_slopes, sliding_window, blocksparse_params, "
                "logits_soft_cap")

        if attn_type != AttentionType.DECODER:
            raise NotImplementedError("Encoder self-attention and "
                                      "encoder/decoder cross-attention "
                                      "are not implemented for "
                                      "TritonMLAImpl")

    def forward(
        self,
        layer: AttentionLayer,
        q: torch.Tensor,
        k_c_normed: torch.Tensor,  # key in unified attn
        k_pe: torch.Tensor,  # value in unified attn
        kv_cache: torch.Tensor,
        attn_metadata: HPUAttentionMetadata,
        output: Optional[torch.Tensor] = None,
    ) -> torch.Tensor:
        if output is not None:
            raise NotImplementedError(
                "output is not yet supported for MLAImplBase")

        batch_size = q.shape[0]
        is_prefill = attn_metadata.is_prompt

        # Restore head dim (for rotary embedding)
        k_pe = k_pe.view(-1, 1, self.qk_rope_head_dim)
        q = q.view(-1, self.num_heads, self.qk_head_dim)
        assert hasattr(attn_metadata,
                       "input_positions"), f"attn meta: {attn_metadata}"

        input_positions = attn_metadata.input_positions.view(-1)
        if not is_prefill:
            # decode
            q_nope, q_pe = q.split(
                [self.qk_nope_head_dim, self.qk_rope_head_dim], dim=-1)
            # Convert from (B, N, P) to (N, B, P)
            q_nope = q_nope.transpose(0, 1)
            # Multiply (N, B, P) x (N, P, L) -> (N, B, L)
            decode_ql_nope = torch.bmm(q_nope, self.W_UK_T)
            # Convert from (N, B, L) to (B, N, L)
            decode_ql_nope = decode_ql_nope.transpose(0, 1)
            q_pe, k_pe = \
                self.rotary_emb(input_positions, q_pe, k_pe)
        else:
            # prefill
            q_pe = q[..., self.qk_nope_head_dim:]
            q[..., self.qk_nope_head_dim:], k_pe = \
                self.rotary_emb(input_positions, q_pe, k_pe)

        slot_mapping = attn_metadata.slot_mapping.flatten(
        ) if attn_metadata.slot_mapping is not None else None

        latent_vec_k = torch.concat(
            (k_c_normed, k_pe.view(batch_size, -1, self.qk_rope_head_dim)),
            dim=-1)
        latent_vec_k = latent_vec_k.view(
            -1, self.qk_rope_head_dim + self.kv_lora_rank)

        # write the latent and rope to kv cache
        if kv_cache is not None and len(kv_cache) == 2:
            self.latent_cache_k(latent_vec_k, kv_cache[0], slot_mapping)
            k_cache = kv_cache[0]
            v_cache = None

        if is_prefill:
            return self._forward_prefill(q, k_c_normed, k_pe, attn_metadata,
                                         batch_size)
        else:
            return self._forward_decode(decode_ql_nope, q_pe,
                                        (k_cache, v_cache), attn_metadata,
                                        batch_size)

    def _forward_prefill(  # type: ignore
            self, q: torch.Tensor, k_c_normed: torch.Tensor,
            k_pe: torch.Tensor, attn_metadata: HPUAttentionMetadata,
            batch_size: int) -> torch.Tensor:
        kv_nope = self.kv_b_proj(k_c_normed)[0]\
            .view(-1, self.num_heads, self.qk_nope_head_dim + self.v_head_dim)
        k_nope, v = kv_nope\
            .split([self.qk_nope_head_dim, self.v_head_dim], dim=-1)

        k = torch.cat((k_nope, k_pe.expand((*k_nope.shape[:-1], -1))), dim=-1)

        q = q.view(batch_size, -1, self.num_heads, self.qk_head_dim)
        k = k.view(batch_size, -1, self.num_heads, self.qk_head_dim)
        v = v.view(batch_size, -1, self.num_heads, self.v_head_dim)

        to_pad = self.qk_head_dim - self.v_head_dim
        if to_pad > 0:
            v_padding = torch.zeros(*v.shape[:-1],
                                    q.shape[-1] - v.shape[-1],
                                    device=v.device,
                                    dtype=v.dtype)
            v_padded = torch.cat((v, v_padding), dim=-1)
        else:
            v_padded = v

        out = ops.prompt_attention(
            impl=self.prefill_impl,
            query=q,
            key=k,
            value=v_padded,
            is_causal=True,
            attn_bias=attn_metadata.attn_bias,
            valid_seq_lengths=attn_metadata.seq_lens_tensor,
            scale=self.scale,
            matmul_qk_op=self.matmul_qk,
            softmax_op=self.softmax,
            matmul_av_op=self.matmul_av,
            fsdpa_op=self.fused_scaled_dot_product_attention.apply \
            if self.fused_scaled_dot_product_attention is not None else None)
        attn_output = out.view(batch_size, -1, self.num_heads, q.shape[-1])
        attn_output = attn_output[..., :v.shape[-1]]\
                .reshape(batch_size, -1, self.num_heads * v.shape[-1])

        return attn_output

    def _forward_decode(  # type: ignore
            self, q_nope: torch.Tensor, q_pe: torch.Tensor,
            kv_cache: torch.Tensor, attn_metadata: HPUAttentionMetadata,
            batch_size: int) -> torch.Tensor:
        query = torch.cat([q_nope, q_pe], dim=-1)
        key_cache = kv_cache[0].unsqueeze(1)
        value_cache = kv_cache[1]  # value_cache is None
        output = HPUPagedAttention.forward_decode(
            query=query,
            key_cache=key_cache,
            value_cache=value_cache,
            block_list=attn_metadata.block_list,
            block_mapping=attn_metadata.block_mapping,
            block_bias=attn_metadata.attn_bias,
            block_groups=attn_metadata.block_groups,
            block_size=attn_metadata.block_size,
            scale=self.scale,
            matmul_qk_op=self.matmul_qk,
            matmul_av_op=self.matmul_av,
            batch2block_matmul_op=self.batch2block_matmul,
            block2batch_matmul_op=self.block2batch_matmul,
            keys_fetch_func=self.latent_cache_k.fetch_from_cache,
            values_fetch_func=None,
            kv_lora_rank=self.kv_lora_rank)
        output = output.view(batch_size, 1, -1)
        result = self._v_up_proj(output)
        result = result.view(batch_size, 1, -1)
        return result
=======
>>>>>>> 7661e92e


class HPUAttentionImpl(AttentionImpl, torch.nn.Module):
    """
    If the input tensors contain prompt tokens, the layout is as follows:
    |<--------------- num_prefill_tokens ----------------->|
    |<--prefill_0-->|<--prefill_1-->|...|<--prefill_N-1--->|

    Otherwise, the layout is as follows:
    |<----------------- num_decode_tokens ------------------>|
    |<--decode_0-->|..........|<--decode_M-1-->|<--padding-->|

    Generation tokens can contain padding when cuda-graph is used.
    Currently, prompt tokens don't contain any padding.

    The prompts might have different lengths, while the generation tokens
    always have length 1.
    """

    def __init__(
        self,
        num_heads: int,
        head_size: int,
        scale: float,
        num_kv_heads: int,
        alibi_slopes: Optional[List[float]],
        sliding_window: Optional[int],
        kv_cache_dtype: str,
        blocksparse_params: Optional[Dict[str, Any]] = None,
        max_seq_len: int = 4096,
        attn_type: str = AttentionType.DECODER,
        kv_sharing_target_layer_name: Optional[str] = None,
        use_irope: bool = False,
    ) -> None:
        super(AttentionImpl, self).__init__()
        if kv_sharing_target_layer_name is not None:
            raise NotImplementedError("KV sharing is not supported in V0.")
        if use_irope:
            logger.warning_once(
                "Using irope in HPU is not supported yet, it will fall back "
                "to global attention for long context.")
        self.enable_fp8_attn = kv_cache_dtype == 'fp8_inc' and os.environ.get(
            'QUANT_CONFIG', None) is None
        self.kv_cache_dtype = kv_cache_dtype
        self.num_heads = num_heads
        self.head_size = head_size
        self.scale = float(scale)
        self.matmul_qk = Matmul() if not self.enable_fp8_attn \
            else FP8Matmul()
        self.softmax = Softmax()
        self.matmul_av = Matmul() if not self.enable_fp8_attn \
            else FP8Matmul()
        self.batch2block_matmul = Matmul() if not self.enable_fp8_attn \
            else FP8Matmul()
        self.block2batch_matmul = Matmul() if not self.enable_fp8_attn \
            else FP8Matmul()
        self.k_cache = VLLMKVCache() if not self.enable_fp8_attn \
            else VLLMFP8KVCache()
        self.v_cache = VLLMKVCache() if not self.enable_fp8_attn \
            else VLLMFP8KVCache()
        HPUFusedSDPA = kernels.fsdpa()
        self.fused_scaled_dot_product_attention = None if HPUFusedSDPA is None \
            else ModuleFusedSDPA(HPUFusedSDPA)

        self.prefill_impl = get_config().prompt_attn_impl
        assert self.prefill_impl != 'fsdpa_impl' or alibi_slopes is None, \
            'Prefill with FusedSDPA not supported with alibi slopes!'

        self.num_kv_heads = num_heads if num_kv_heads is None else num_kv_heads
        self.sliding_window = sliding_window
        self.alibi_slopes = alibi_slopes
        if alibi_slopes is not None:
            alibi_slopes_tensor = torch.tensor(alibi_slopes,
                                               dtype=torch.bfloat16)
            self.alibi_slopes = alibi_slopes_tensor
        assert self.num_heads % self.num_kv_heads == 0
        self.num_queries_per_kv = self.num_heads // self.num_kv_heads

        supported_head_sizes = HPUPagedAttention.get_supported_head_sizes()
        if head_size not in supported_head_sizes:
            raise ValueError(
                f"Head size {head_size} is not supported by PagedAttention. "
                f"Supported head sizes are: {supported_head_sizes}.")

        self.attn_type = attn_type
        if (self.attn_type != AttentionType.DECODER
                and self.attn_type != AttentionType.ENCODER_DECODER
                and self.attn_type != AttentionType.ENCODER_ONLY):
            raise NotImplementedError("Encoder self-attention "
                                      "is not implemented for "
                                      "HPUAttentionImpl")

    def forward(
        self,
        layer: AttentionLayer,
        query: torch.Tensor,
        key: torch.Tensor,
        value: torch.Tensor,
        kv_cache: torch.Tensor,
        attn_metadata: HPUAttentionMetadata,
        output: Optional[torch.Tensor] = None,
    ) -> torch.Tensor:
        """Forward pass with xFormers and PagedAttention.

        Args:
            query: shape = [num_tokens, num_heads * head_size]
            key: shape = [num_tokens, num_kv_heads * head_size]
            value: shape = [num_tokens, num_kv_heads * head_size]
            kv_cache = [2, num_blocks, block_size * num_kv_heads * head_size]
            attn_metadata: Metadata for attention.
        Returns:
            shape = [num_tokens, num_heads * head_size]
        """
        assert layer._k_scale_float == 1.0 and layer._v_scale_float == 1.0
        if self.attn_type == AttentionType.ENCODER_DECODER:
            return self.forward_encoder_decoder(
                query=query,
                key=key,
                value=value,
                kv_cache=kv_cache,
                attn_metadata=attn_metadata,
                k_scale=layer._k_scale_float,
                v_scale=layer._k_scale_float,
            )

        batch_size, seq_len, hidden_size = query.shape
        _, seq_len_kv, _ = key.shape

        key = key.view(-1, self.num_kv_heads, self.head_size)
        value = value.view(-1, self.num_kv_heads, self.head_size)
        slot_mapping = attn_metadata.slot_mapping.flatten(
        ) if attn_metadata.slot_mapping is not None else None
        key_cache = None
        value_cache = None
<<<<<<< HEAD
=======
        if attn_metadata.is_prompt and self.attn_type \
           is not AttentionType.ENCODER_ONLY:
            key = key.unflatten(0, (block_indices.size(0), -1))
            value = value.unflatten(0, (block_indices.size(0), -1))
>>>>>>> 7661e92e
        if kv_cache is not None and isinstance(kv_cache, tuple):
            key_cache, value_cache = HPUPagedAttention.split_kv_cache(
                kv_cache, self.num_kv_heads, self.head_size)

            # Reshape the input keys and values and store them in the cache.
            # If kv_cache is not provided, the new key and value tensors are
            # not cached. This happens during the initial memory profiling run.
            key_cache = self.k_cache(key, key_cache, slot_mapping)
            value_cache = self.v_cache(value, value_cache, slot_mapping)

        if attn_metadata.is_prompt:
            # Prompt run.
            query_shape = (batch_size, seq_len, self.num_heads, self.head_size)
            kv_shape = (batch_size, seq_len_kv, self.num_kv_heads,
                        self.head_size)

            attn_bias = attn_metadata.attn_bias
            if attn_bias is not None and self.alibi_slopes is not None:
                position_bias = _make_alibi_bias(self.alibi_slopes,
                                                 self.num_kv_heads,
                                                 attn_bias.dtype,
                                                 attn_bias.shape[-1])
                attn_bias = attn_bias.tile((1, self.num_kv_heads, 1, 1))
                attn_bias.add_(position_bias)

            block_list = attn_metadata.block_list if attn_metadata \
                and attn_metadata.block_list is not None else None

            out = ops.prompt_attention(
                impl=self.prefill_impl,
                query=query.view(query_shape),
                key=key.view(kv_shape),
                value=value.view(kv_shape),
                is_causal=True,
                attn_bias=attn_bias,
                valid_seq_lengths=attn_metadata.seq_lens_tensor,
                **self.common_attention_args(block_list, key_cache,
<<<<<<< HEAD
                                             value_cache,
                                             attn_metadata.block_size))
=======
                                             value_cache))
>>>>>>> 7661e92e
            output = out.reshape(batch_size, seq_len, hidden_size)
        else:
            # Decoding run.
            output = HPUPagedAttention.forward_decode(
                query=query,
                block_mapping=attn_metadata.block_mapping,
                block_bias=attn_metadata.attn_bias,
                block_groups=attn_metadata.block_groups,
                **self.common_attention_args(attn_metadata.block_list,
<<<<<<< HEAD
                                             key_cache, value_cache,
                                             attn_metadata.block_size))
=======
                                             key_cache, value_cache))
>>>>>>> 7661e92e
        # Reshape the output tensor.
        return output.view(batch_size, seq_len, hidden_size)

    def common_attention_args(self,
                              block_list=None,
                              key_cache=None,
<<<<<<< HEAD
                              value_cache=None,
                              block_size=None):
=======
                              value_cache=None):
        fsdpa_op = self.fused_scaled_dot_product_attention.apply \
            if self.fused_scaled_dot_product_attention is not None else None
>>>>>>> 7661e92e
        return {
            'scale': self.scale,
            'matmul_qk_op': self.matmul_qk,
            'matmul_av_op': self.matmul_av,
            'batch2block_matmul_op': self.batch2block_matmul,
            'block2batch_matmul_op': self.block2batch_matmul,
            'fsdpa_op': self.fused_scaled_dot_product_attention,
            'keys_fetch_func': self.k_cache.fetch_from_cache,
            'values_fetch_func': self.v_cache.fetch_from_cache,
            'softmax_op': self.softmax,
            'block_list': block_list,
            'key_cache': key_cache,
            'value_cache': value_cache,
<<<<<<< HEAD
            'block_size': block_size,
=======
>>>>>>> 7661e92e
        }

    def forward_encoder_decoder(
        self,
        query: torch.Tensor,
        key: torch.Tensor,
        value: torch.Tensor,
        kv_cache: torch.Tensor,
        attn_metadata: HPUAttentionMetadata,
        k_scale: float = 1.0,
        v_scale: float = 1.0,
    ) -> torch.Tensor:
        """Forward pass with xFormers and PagedAttention.

        Args:
            query: shape = [num_tokens, num_heads * head_size]
            key: shape = [num_tokens, num_kv_heads * head_size]
            value: shape = [num_tokens, num_kv_heads * head_size]
            kv_cache = [2, num_blocks, block_size * num_kv_heads * head_size]
            attn_metadata: Metadata for attention.
        Returns:
            shape = [num_tokens, num_heads * head_size]
        """
        batch_size, hidden_size = query.shape

        if attn_metadata.is_prompt:
            batch_size = attn_metadata.num_prefills
            batched_tokens, _ = query.shape
            batched_kv_tokens, _, _ = key.shape
            assert batch_size > 0, (
                "In prefill stage the num_prefills should be > 0")
            assert batched_tokens % batch_size == 0
            assert batched_kv_tokens % batch_size == 0
            seq_len = batched_tokens // batch_size

        query = query.unsqueeze(1)
        if key is not None:
            assert value is not None
            key = key.view(-1, self.num_kv_heads, self.head_size)
            value = value.view(-1, self.num_kv_heads, self.head_size)
        else:
            assert value is None

        cross_slot_mapping = attn_metadata.cross_slot_mapping.flatten(
        ) if attn_metadata.cross_slot_mapping is not None else None
        if kv_cache is not None and isinstance(kv_cache, tuple):
            key_cache, value_cache = HPUPagedAttention.split_kv_cache(
                kv_cache, self.num_kv_heads, self.head_size)

            # Reshape the input keys and values and store them in the cache.
            # If kv_cache is not provided, the new key and value tensors are
            # not cached. This happens during the initial memory profiling run.
            key_cache = self.k_cache(key, key_cache, cross_slot_mapping)
            value_cache = self.v_cache(value, value_cache, cross_slot_mapping)

        if attn_metadata.is_prompt:
            # Prompt run.
            batch_size = attn_metadata.num_prefills

            query_shape = (batch_size, -1, self.num_heads, self.head_size)
            kv_shape = (batch_size, -1, self.num_kv_heads, self.head_size)
            out = ops.prompt_attention(impl=self.prefill_impl,
                                       query=query.view(query_shape),
                                       key=key.view(kv_shape),
                                       value=value.view(kv_shape),
                                       attn_bias=None,
                                       is_causal=False,
                                       **self.common_attention_args())
            output = out.reshape(batch_size, seq_len, hidden_size)
        else:
            # Enc/dec cross-attention KVs match encoder sequence length;
            # cross-attention utilizes special "cross" block tables
            block_list = attn_metadata.cross_block_list
            block_mapping = attn_metadata.cross_block_mapping
            block_groups = attn_metadata.cross_block_groups
            attn_bias = attn_metadata.cross_attn_bias
            # Decoding run.
            output = HPUPagedAttention.forward_decode(
                query=query,
                block_mapping=block_mapping,
                block_bias=attn_bias,
                block_groups=block_groups,
                **self.common_attention_args(block_list, key_cache,
                                             value_cache,
                                             attn_metadata.block_size))
        # Reshape the output tensor.
        return output.view(batch_size, -1, hidden_size)


def _make_alibi_bias(
    alibi_slopes: torch.Tensor,
    num_kv_heads: int,
    dtype: torch.dtype,
    seq_len: int,
) -> torch.Tensor:
    bias = torch.arange(seq_len, dtype=dtype)
    # NOTE(zhuohan): HF uses
    #     `bias = bias[None, :].repeat(seq_len, 1)`
    # here. We find that both biases give the same results, but
    # the bias below more accurately follows the original ALiBi
    # paper.
    # Calculate a matrix where each element represents ith element- jth
    # element.
    bias = bias[None, :] - bias[:, None]

    padded_len = (seq_len + 7) // 8 * 8
    num_heads = alibi_slopes.shape[0]
    bias = torch.empty(
        1,  # batch size
        num_heads,
        seq_len,
        padded_len,
        device=alibi_slopes.device,
        dtype=dtype,
    )[:, :, :, :seq_len].copy_(bias)
    bias.mul_(alibi_slopes[:, None, None])
    if num_heads != num_kv_heads:
        bias = bias.unflatten(1, (num_kv_heads, num_heads // num_kv_heads))
    return bias<|MERGE_RESOLUTION|>--- conflicted
+++ resolved
@@ -61,7 +61,6 @@
         src_kv_cache: torch.Tensor,
         dst_kv_cache: torch.Tensor,
         src_to_dsts: torch.Tensor,
-<<<<<<< HEAD
     ) -> None:
         HPUPagedAttention.swap_blocks(src_kv_cache, dst_kv_cache, src_to_dsts)
 
@@ -105,19 +104,13 @@
         src_kv_cache: torch.Tensor,
         dst_kv_cache: torch.Tensor,
         src_to_dst: torch.Tensor,
-=======
->>>>>>> 7661e92e
     ) -> None:
         HPUPagedAttention.swap_blocks(src_kv_cache, dst_kv_cache, src_to_dsts)
 
     @staticmethod
     def copy_blocks(
         kv_caches: List[torch.Tensor],
-<<<<<<< HEAD
-        src_to_dists: torch.Tensor,
-=======
         src_to_dsts: torch.Tensor,
->>>>>>> 7661e92e
     ) -> None:
         HPUPagedAttention.copy_blocks(kv_caches, src_to_dsts)
 
@@ -132,7 +125,6 @@
     attn_bias: Optional[torch.Tensor]
     seq_lens_tensor: Optional[torch.Tensor]
     context_lens_tensor: Optional[torch.Tensor]
-<<<<<<< HEAD
     input_positions: torch.Tensor
     seq_lens: Optional[List[int]] = None
     encoder_seq_lens: Optional[List[int]] = None
@@ -344,8 +336,6 @@
         result = self._v_up_proj(output)
         result = result.view(batch_size, 1, -1)
         return result
-=======
->>>>>>> 7661e92e
 
 
 class HPUAttentionImpl(AttentionImpl, torch.nn.Module):
@@ -480,13 +470,10 @@
         ) if attn_metadata.slot_mapping is not None else None
         key_cache = None
         value_cache = None
-<<<<<<< HEAD
-=======
         if attn_metadata.is_prompt and self.attn_type \
            is not AttentionType.ENCODER_ONLY:
             key = key.unflatten(0, (block_indices.size(0), -1))
             value = value.unflatten(0, (block_indices.size(0), -1))
->>>>>>> 7661e92e
         if kv_cache is not None and isinstance(kv_cache, tuple):
             key_cache, value_cache = HPUPagedAttention.split_kv_cache(
                 kv_cache, self.num_kv_heads, self.head_size)
@@ -524,12 +511,8 @@
                 attn_bias=attn_bias,
                 valid_seq_lengths=attn_metadata.seq_lens_tensor,
                 **self.common_attention_args(block_list, key_cache,
-<<<<<<< HEAD
                                              value_cache,
                                              attn_metadata.block_size))
-=======
-                                             value_cache))
->>>>>>> 7661e92e
             output = out.reshape(batch_size, seq_len, hidden_size)
         else:
             # Decoding run.
@@ -539,26 +522,16 @@
                 block_bias=attn_metadata.attn_bias,
                 block_groups=attn_metadata.block_groups,
                 **self.common_attention_args(attn_metadata.block_list,
-<<<<<<< HEAD
                                              key_cache, value_cache,
                                              attn_metadata.block_size))
-=======
-                                             key_cache, value_cache))
->>>>>>> 7661e92e
         # Reshape the output tensor.
         return output.view(batch_size, seq_len, hidden_size)
 
     def common_attention_args(self,
                               block_list=None,
                               key_cache=None,
-<<<<<<< HEAD
                               value_cache=None,
                               block_size=None):
-=======
-                              value_cache=None):
-        fsdpa_op = self.fused_scaled_dot_product_attention.apply \
-            if self.fused_scaled_dot_product_attention is not None else None
->>>>>>> 7661e92e
         return {
             'scale': self.scale,
             'matmul_qk_op': self.matmul_qk,
@@ -572,10 +545,7 @@
             'block_list': block_list,
             'key_cache': key_cache,
             'value_cache': value_cache,
-<<<<<<< HEAD
             'block_size': block_size,
-=======
->>>>>>> 7661e92e
         }
 
     def forward_encoder_decoder(
