# SPDX-License-Identifier: Apache-2.0

###############################################################################
# Copyright (C) 2024-2025 Habana Labs, Ltd. an Intel Company
###############################################################################

import os
from dataclasses import dataclass
from typing import Any, Dict, List, Optional, Tuple, Type

import torch
<<<<<<< HEAD
import habana_frameworks.torch.core as htcore
from vllm import envs
from vllm.attention.backends.mla.utils import MLACommonImpl
=======
>>>>>>> 18556655
import vllm_hpu_extension.kernels as kernels
import vllm_hpu_extension.ops as ops
from vllm_hpu_extension.flags import enabled_flags
from vllm_hpu_extension.utils import (Matmul, ModuleFusedSDPA, Softmax,
                                      VLLMKVCache)

from vllm import envs
from vllm.attention.backends.abstract import (AttentionBackend, AttentionImpl,
                                              AttentionLayer,
                                              AttentionMetadata, AttentionType)
from vllm.attention.backends.mla.utils import MLACommonImpl
from vllm.attention.backends.utils import CommonAttentionState
from vllm.attention.ops.hpu_paged_attn import (HPUPagedAttention,
                                               HPUPagedAttentionMetadata)
from vllm.logger import init_logger

logger = init_logger(__name__)


def initialize_fp8_kv_cache(mod, load_device="hpu"):

    class FP8VLLMKVCache(torch.nn.Module):

        def __init__(self, mod):
            super().__init__()
            self.orig_mod = mod
            self.scale_input = torch.tensor(1.0,
                                            dtype=torch.bfloat16,
                                            device=load_device)

        def quant_input(self, x, input_scale=None):
            return torch.ops.hpu.cast_to_fp8_v2(x, input_scale, False, False,
                                                torch.float8_e4m3fn)[0]

        def forward(self, input, *args, **kwargs):
            qinput = self.quant_input(input, input_scale=self.scale_input)
            return self.orig_mod(qinput, *args, **kwargs)

        def fetch_from_cache(self, quant_cache, blocks, permutations=None):
            if permutations:
                output_cache = self.orig_mod.fetch_from_cache(
                    quant_cache, blocks, permutations)
                return output_cache
            output_cache = self.orig_mod.fetch_from_cache(quant_cache, blocks)
            return output_cache

    return FP8VLLMKVCache(mod)


def initialize_fp8_matmul(mod, load_device="hpu"):

    class FP8Matmul(torch.nn.Module):

        def __init__(self, mod):
            super().__init__()
            self.orig_mod = mod
            self.scale_input = torch.tensor(1.0,
                                            dtype=torch.bfloat16,
                                            device=load_device)
            self.scale_other = torch.tensor(1.0,
                                            dtype=torch.bfloat16,
                                            device=load_device)

        def quant_input(self, x):
            return torch.ops.hpu.cast_to_fp8_v2(x, 1.0, False, False,
                                                torch.float8_e4m3fn)[0]

        def matmul_fp8(self,
                       x,
                       other,
                       out_dtype,
                       scale_input_inv=None,
                       scale_other_inv=None):
            return torch.ops.hpu.fp8_gemm_v2(A=x,
                                             trans_A=False,
                                             B=other,
                                             trans_B=False,
                                             D=None,
                                             out_dtype=out_dtype,
                                             A_scale_inv=scale_input_inv,
                                             B_scale_inv=scale_other_inv,
                                             bias=None,
                                             accumulate=False)

        def forward(self, input, other):
            qinput = self.quant_input(input)
            qother = other
            output = self.matmul_fp8(qinput,
                                     qother,
                                     out_dtype=torch.bfloat16,
                                     scale_input_inv=self.scale_input,
                                     scale_other_inv=self.scale_other)
            return output

    return FP8Matmul(mod)


class HPUAttentionBackend(AttentionBackend):

    @staticmethod
    def get_name() -> str:
        return "HPU_ATTN"

    @staticmethod
    def get_impl_cls() -> Type["HPUAttentionImpl"]:
        return HPUAttentionImpl

    @staticmethod
    def get_metadata_cls() -> Type["AttentionMetadata"]:
        return HPUAttentionMetadata

    @staticmethod
    def get_state_cls() -> Type["CommonAttentionState"]:
        return CommonAttentionState

    @staticmethod
    def get_kv_cache_shape(
        num_blocks: int,
        block_size: int,
        num_kv_heads: int,
        head_size: int,
    ) -> Tuple[int, ...]:
        return HPUPagedAttention.get_kv_cache_shape(num_blocks, block_size,
                                                    num_kv_heads, head_size)

    @staticmethod
    def swap_blocks(
        src_kv_cache: torch.Tensor,
        dst_kv_cache: torch.Tensor,
        src_to_dsts: torch.Tensor,
    ) -> None:
        HPUPagedAttention.swap_blocks(src_kv_cache, dst_kv_cache, src_to_dsts)

    @staticmethod
    def copy_blocks(
        kv_caches: List[torch.Tensor],
        src_to_dsts: torch.Tensor,
    ) -> None:
        HPUPagedAttention.copy_blocks(kv_caches, src_to_dsts)


class HPUMLAAttentionBackend(HPUAttentionBackend):

    @staticmethod
    def get_kv_cache_shape(
        num_blocks: int,
        block_size: int,
        num_kv_heads: int,
        head_size: int,
    ) -> Tuple[int, ...]:
        # return (num_blocks, block_size,
        #         head_size // 9 * 1), (num_blocks, block_size,
        #                               head_size // 9 * 8)
        return (num_blocks, block_size, head_size), None

    @staticmethod
    def get_impl_cls() -> Type["HPUMLAImpl"]:
        return HPUMLAImpl

    @staticmethod
    def get_name() -> str:
        return "HPU_MLA"


def _pipelined_pa(attn, value, block_groups, block_mapping, block_scales,
                  batch_size, matmul_av_op, batch2block_matmul_op,
                  block2batch_matmul_op):
    # When fp32_softmax is enabled attn is left in fp32 after Q@K
    # We can return to native dtype after we renormalize and calculate
    # the adjustments

    # Normalize the attention scores and cast attn to native dtype
    block_max = attn.amax(dim=-1, keepdim=True)
    adjustment_target_shape = block_max.shape
    attn = attn.sub(block_max)
    attn = attn.exp()
    #attn = attn.to(value.dtype)
    block_sums = attn.sum(dim=-1, keepdim=True)
    attn = matmul_av_op(attn, value)
    # qother = self.quant_input_1(other)
    block_max = block_max.squeeze()
    block_sums = block_sums.squeeze()

    # Calculate maximum of blocks that belong to the same sequences
    # and cast adjustments to native dtype
    group_max = ops.grouped_max(block_max, batch_size, block_groups)
    block_adjustment = (block_max - group_max).exp()
    #block_adjustment = block_adjustment.to(value.dtype)
    sum_adjusted = block_sums.mul(block_adjustment)

    # Sum block's sums that belongs to the same sequences
    group_sum_adjusted = ops.block2batch(sum_adjusted, block_mapping,
                                         block2batch_matmul_op)
    group_sum_adjusted = ops.batch2block(group_sum_adjusted, block_mapping,
                                         batch2block_matmul_op)
    sum_adjusted = sum_adjusted.view(*adjustment_target_shape)
    group_sum_adjusted = group_sum_adjusted.view(*adjustment_target_shape)
    block_adjustment = block_adjustment.view(*adjustment_target_shape)

    # For stability in case some of the sums have been zeroed out during
    # block aggretation
    group_sum_adjusted = torch.maximum(group_sum_adjusted, sum_adjusted)

    # Post processing for the attention scores
    rescale = block_adjustment.div(group_sum_adjusted)
    attn = attn.mul(rescale)
    return attn


def flat_pa_mla(query, key_cache, value_cache, block_list, block_mapping,
                block_bias, block_scales, block_groups, scale, matmul_qk_op,
                matmul_av_op, batch2block_matmul_op, block2batch_matmul_op,
                keys_fetch_func, values_fetch_func, kv_lora_rank, kv_in_fp8):
    key_cache = key_cache.unsqueeze(2)

    batch_size = query.size(0)
    q_heads = query.size(1)
    kv_heads = key_cache.size(2)

    query = ops.batch2block(scale * query, block_mapping,
                            batch2block_matmul_op).unsqueeze(-2)
    key = keys_fetch_func(key_cache, block_list)
    if value_cache is not None:
        value_cache = value_cache.unsqueeze(2)
        value = values_fetch_func(value_cache, block_list)
        key = torch.concat((value, key), dim=-1)
    else:
        value = key[..., :kv_lora_rank]

    key = key.transpose(1, 2)
    value = value.transpose(1, 2)
    block_bias = block_bias.view(key.size(0), 1, 1, -1)
    if kv_heads != q_heads:
        block_bias = block_bias.unsqueeze(1)
        query = query.unflatten(1, (kv_heads, -1))
        key = key.unflatten(1, (kv_heads, 1))
        value = value.unflatten(1, (kv_heads, 1))
        key = key.transpose(3, 4)
    else:
        key = key.transpose(2, 3)

    attn = matmul_qk_op(query, key)

    if "fp32_softmax" in enabled_flags():
        attn = attn.float()
        htcore.mark_step()

    attn = attn + block_bias
    if kv_in_fp8:
        # Chendi: This is a workaround for manually
        # remove dequant/quant for performance
        attn = _pipelined_pa(attn,
                             value,
                             block_groups,
                             block_mapping,
                             block_scales=block_scales,
                             batch_size=batch_size,
                             matmul_av_op=matmul_av_op,
                             batch2block_matmul_op=batch2block_matmul_op,
                             block2batch_matmul_op=block2batch_matmul_op)
    else:
        attn = ops.pipelined_pa(attn,
                                value,
                                block_groups,
                                block_mapping,
                                block_scales=block_scales,
                                batch_size=batch_size,
                                matmul_av_op=matmul_av_op,
                                batch2block_matmul_op=batch2block_matmul_op,
                                block2batch_matmul_op=block2batch_matmul_op)
    attn = ops.block2batch(attn, block_mapping, block2batch_matmul_op)
    attn = attn.squeeze(-2)
    if kv_heads != q_heads:
        attn = attn.flatten(1, 2)
    return attn


@dataclass
class HPUAttentionMetadata(HPUPagedAttentionMetadata, AttentionMetadata):
    """Metadata for HPUAttentionbackend."""
    # Currently, input sequences can only contain all prompts
    # or all decoding. True if all sequences are prompts.
    is_prompt: bool
    attn_bias: Optional[torch.Tensor]
    seq_lens_tensor: Optional[torch.Tensor]
    context_lens_tensor: Optional[torch.Tensor]
    input_positions: torch.Tensor
    seq_lens: Optional[List[int]] = None
    encoder_seq_lens: Optional[List[int]] = None
    encoder_seq_lens_tensor: Optional[torch.Tensor] = None
    cross_block_indices: Optional[torch.Tensor] = None
    cross_block_offsets: Optional[torch.Tensor] = None
    cross_block_list: Optional[torch.Tensor] = None
    cross_slot_mapping: Optional[torch.Tensor] = None
    cross_block_mapping: Optional[torch.Tensor] = None
    cross_block_groups: Optional[torch.Tensor] = None
    cross_block_scales: Optional[torch.Tensor] = None
    cross_block_usage: Optional[torch.Tensor] = None
    cross_attn_bias: Optional[torch.Tensor] = None


class HPUMLAImpl(MLACommonImpl[HPUAttentionMetadata], torch.nn.Module):

    def __init__(
            self,
            num_heads: int,
            head_size: int,
            scale: float,
            num_kv_heads: int,
            alibi_slopes: Optional[List[float]],
            sliding_window: Optional[int],
            kv_cache_dtype: str,
            blocksparse_params: Optional[Dict[str, Any]],
            logits_soft_cap: Optional[float],
            attn_type: str,
            # MLA Specific Arguments
            **kwargs) -> None:
        torch.nn.Module.__init__(self)
        MLACommonImpl.__init__(self, num_heads, head_size, scale, num_kv_heads,
                               alibi_slopes, sliding_window, kv_cache_dtype,
                               blocksparse_params, logits_soft_cap, attn_type,
                               **kwargs)

        self.matmul_qk = Matmul()
        self.softmax = Softmax()
        self.matmul_av = Matmul()
        self.batch2block_matmul = Matmul()
        self.block2batch_matmul = Matmul()

        self.VLLM_USE_FP8_MATMUL = os.environ.get(
            "VLLM_USE_FP8_MATMUL", "false").lower() in ["true", "1"]

        if self.VLLM_USE_FP8_MATMUL:
            self.latent_cache_k_nodeq = VLLMKVCache()
            self.latent_cache_v_nodeq = VLLMKVCache()
            self.latent_cache_k_nodeq = initialize_fp8_kv_cache(
                self.latent_cache_k_nodeq)
            self.latent_cache_v_nodeq = initialize_fp8_kv_cache(
                self.latent_cache_v_nodeq)
            self.matmul_qk_decode = initialize_fp8_matmul(self.matmul_qk)
            self.matmul_av_decode = initialize_fp8_matmul(self.matmul_av)
        else:
            self.latent_cache_k = VLLMKVCache()
            self.latent_cache_v = VLLMKVCache()

        self.prefill_use_fusedsdpa = "fsdpa" in enabled_flags()
        HPUFusedSDPA = kernels.fsdpa()
        self.fused_scaled_dot_product_attention = None if HPUFusedSDPA is None \
            else ModuleFusedSDPA(HPUFusedSDPA)

        unsupported_features = [
            alibi_slopes, sliding_window, blocksparse_params, logits_soft_cap
        ]
        if any(unsupported_features):
            raise NotImplementedError(
                "TritonMLAImpl does not support one of the following: "
                "alibi_slopes, sliding_window, blocksparse_params, "
                "logits_soft_cap")

        if attn_type != AttentionType.DECODER:
            raise NotImplementedError("Encoder self-attention and "
                                      "encoder/decoder cross-attention "
                                      "are not implemented for "
                                      "TritonMLAImpl")

    def forward(
        self,
        layer: AttentionLayer,
        hidden_states_or_q_c: torch.Tensor,  # query in unified attn
        k_c_normed: torch.Tensor,  # key in unified attn
        k_pe: torch.Tensor,  # value in unified attn
        kv_cache: torch.Tensor,
        attn_metadata: HPUAttentionMetadata,
        output: Optional[torch.Tensor] = None,
    ) -> torch.Tensor:
        if output is not None:
            raise NotImplementedError(
                "output is not yet supported for MLAImplBase")

        batch_size = hidden_states_or_q_c.shape[0]

        is_prefill = attn_metadata.is_prompt

        k_pe = k_pe.view(-1, 1, self.qk_rope_head_dim)

        # Restore head dim (for rotary embedding)
        # k_pe = k_pe.unsqueeze(1)
        assert hasattr(attn_metadata,
                       "input_positions"), f"attn meta: {attn_metadata}"

        if not is_prefill:
            if envs.VLLM_MLA_PERFORM_MATRIX_ABSORPTION:
                q_nope = self._q_proj_and_k_up_proj(hidden_states_or_q_c)
                q_pe = torch.matmul(hidden_states_or_q_c, self.W_QR)\
                    .view(-1, self.num_heads, self.qk_rope_head_dim)
            else:
                q_nope, q_pe = self._q_proj_and_k_up_proj(hidden_states_or_q_c)
            input_positions = attn_metadata.input_positions.view(-1)
            q_pe, k_pe = \
                self.rotary_emb(input_positions, q_pe, k_pe)
        else:
            q = self.q_proj(hidden_states_or_q_c)[0]\
                .view(-1, self.num_heads, self.qk_head_dim)

            q_pe = q[..., self.qk_nope_head_dim:]

            input_positions = attn_metadata.input_positions.view(-1)
            # TODO(lucas): there must be a nicer way to write this line
            q[..., self.qk_nope_head_dim:], k_pe = \
                self.rotary_emb(input_positions, q_pe, k_pe)

        block_indices = attn_metadata.block_indices
        block_offsets = attn_metadata.block_offsets

        latent_vec_k = torch.concat(
            (k_c_normed, k_pe.view(batch_size, -1, self.qk_rope_head_dim)),
            dim=-1)
        latent_vec_k = latent_vec_k.view(
            -1, self.qk_rope_head_dim + self.kv_lora_rank)
        if is_prefill:
            latent_vec_k = latent_vec_k.unflatten(0,
                                                  (block_indices.size(0), -1))

        # write the latent and rope to kv cache
        if kv_cache is not None and len(kv_cache) == 2:
            if not self.VLLM_USE_FP8_MATMUL:
                self.latent_cache_k(latent_vec_k, kv_cache[0],
                                    block_indices, block_offsets)
                k_cache = kv_cache[0]
            else:
                k_cache = self.latent_cache_k_nodeq(latent_vec_k, kv_cache[0],
                                                    block_indices,
                                                    block_offsets)
            v_cache = None

        if is_prefill:
            return self._forward_prefill(q, k_c_normed, k_pe, attn_metadata,
                                         batch_size)
        else:
            return self._forward_decode(q_nope, q_pe, (k_cache, v_cache), attn_metadata,
                                        batch_size)

    def _forward_prefill(self, q: torch.Tensor, k_c_normed: torch.Tensor,
                         k_pe: torch.Tensor,
                         attn_metadata: HPUAttentionMetadata,
                         batch_size: int) -> torch.Tensor:
        kv_nope = self.kv_b_proj(k_c_normed)[0]\
            .view(-1, self.num_heads, self.qk_nope_head_dim + self.v_head_dim)
        k_nope, v = kv_nope\
            .split([self.qk_nope_head_dim, self.v_head_dim], dim=-1)

        k = torch.cat((k_nope, k_pe.expand((*k_nope.shape[:-1], -1))), dim=-1)

        # For MLA the v head dim is smaller than qk head dim so we pad out
        # v with 0s to match the qk head dim
        v_padded = torch.nn.functional.pad(v, [0, q.shape[-1] - v.shape[-1]],
                                           value=0)
        q = q.view(batch_size, -1, self.num_heads, self.qk_head_dim)
        k = k.view(batch_size, -1, self.num_heads, self.qk_head_dim)
        v_padded = v_padded.view(batch_size, -1, self.num_heads,
                                 self.qk_head_dim)
        out = ops.prompt_attention(
            q,
            k,
            v_padded,
            attn_bias=attn_metadata.attn_bias,
            p=0.0,
            scale=self.scale,
            matmul_qk_op=self.matmul_qk,
            softmax_op=self.softmax,
            matmul_av_op=self.matmul_av,
            valid_seq_lengths=attn_metadata.seq_lens_tensor,
            fsdpa_op=self.fused_scaled_dot_product_attention
            if self.prefill_use_fusedsdpa else None,
        )
        attn_output = out.view(batch_size, -1, self.num_heads, q.shape[-1])
        attn_output = attn_output[..., :v.shape[-1]]\
                .reshape(batch_size, -1, self.num_heads * v.shape[-1])

        return self.o_proj(attn_output)[0]

    def _forward_decode(self, q_nope: torch.Tensor, q_pe: torch.Tensor,
                        kv_cache: torch.Tensor,
                        attn_metadata: HPUAttentionMetadata,
                        batch_size: int) -> torch.Tensor:
        q = torch.cat([q_nope, q_pe], dim=-1)

        output = flat_pa_mla(
            query=q,
            key_cache=kv_cache[0],
            value_cache=kv_cache[1],
            block_list=attn_metadata.block_list,
            block_mapping=attn_metadata.block_mapping,
            block_bias=attn_metadata.attn_bias,
            block_scales=attn_metadata.block_scales,
            block_groups=attn_metadata.block_groups,
            scale=self.scale,
            matmul_qk_op=self.matmul_qk
            if not self.VLLM_USE_FP8_MATMUL else self.matmul_qk_decode,
            matmul_av_op=self.matmul_av
            if not self.VLLM_USE_FP8_MATMUL else self.matmul_av_decode,
            batch2block_matmul_op=self.batch2block_matmul,
            block2batch_matmul_op=self.block2batch_matmul,
            keys_fetch_func=self.latent_cache_k.fetch_from_cache
            if not self.VLLM_USE_FP8_MATMUL else
            self.latent_cache_k_nodeq.fetch_from_cache,
            values_fetch_func=self.latent_cache_v.fetch_from_cache
            if not self.VLLM_USE_FP8_MATMUL else
            self.latent_cache_v_nodeq.fetch_from_cache,
            kv_lora_rank=self.kv_lora_rank,
            kv_in_fp8=self.VLLM_USE_FP8_MATMUL,
        )
        output = output.view(batch_size, 1, -1)
        result = self._v_up_proj_and_o_proj(output)
        result = result.view(batch_size, 1, -1)
        return result


class HPUAttentionImpl(AttentionImpl, torch.nn.Module):
    """
    If the input tensors contain prompt tokens, the layout is as follows:
    |<--------------- num_prefill_tokens ----------------->|
    |<--prefill_0-->|<--prefill_1-->|...|<--prefill_N-1--->|

    Otherwise, the layout is as follows:
    |<----------------- num_decode_tokens ------------------>|
    |<--decode_0-->|..........|<--decode_M-1-->|<--padding-->|

    Generation tokens can contain padding when cuda-graph is used.
    Currently, prompt tokens don't contain any padding.

    The prompts might have different lengths, while the generation tokens
    always have length 1.
    """

    def __init__(
        self,
        num_heads: int,
        head_size: int,
        scale: float,
        num_kv_heads: int,
        alibi_slopes: Optional[List[float]],
        sliding_window: Optional[int],
        kv_cache_dtype: str,
        blocksparse_params: Optional[Dict[str, Any]] = None,
        max_seq_len: int = 4096,
        attn_type: str = AttentionType.DECODER,
    ) -> None:
        super(AttentionImpl, self).__init__()
        self.kv_cache_dtype = kv_cache_dtype
        self.num_heads = num_heads
        self.head_size = head_size
        self.scale = float(scale)
        self.matmul_qk = Matmul()
        self.softmax = Softmax()
        self.matmul_av = Matmul()
        self.batch2block_matmul = Matmul()
        self.block2batch_matmul = Matmul()
        self.k_cache = VLLMKVCache()
        self.v_cache = VLLMKVCache()
        HPUFusedSDPA = kernels.fsdpa()
        self.fused_scaled_dot_product_attention = None if HPUFusedSDPA is None \
            else ModuleFusedSDPA(HPUFusedSDPA)
        self.num_kv_heads = num_heads if num_kv_heads is None else num_kv_heads
        self.sliding_window = sliding_window
        self.alibi_slopes = alibi_slopes
        if alibi_slopes is not None:
            alibi_slopes_tensor = torch.tensor(alibi_slopes,
                                               dtype=torch.bfloat16)
            self.alibi_slopes = alibi_slopes_tensor
        assert self.num_heads % self.num_kv_heads == 0
        self.num_queries_per_kv = self.num_heads // self.num_kv_heads

        self.prefill_use_fusedsdpa = "fsdpa" in enabled_flags()
        if self.prefill_use_fusedsdpa:
            assert alibi_slopes is None, \
                'Prefill with FusedSDPA not supported with alibi slopes!'
            try:
                from habana_frameworks.torch.hpex.kernels import FusedSDPA
                self.fused_scaled_dot_product_attention = ModuleFusedSDPA(
                    FusedSDPA)
            except ImportError:
                logger().warning("Could not import HPU FusedSDPA kernel. "
                                 "vLLM will use native implementation.")

        self.prefill_use_flex_attention = "flex_attention" in enabled_flags()

        self.attn_type = attn_type
        if (self.attn_type != AttentionType.DECODER
                and self.attn_type != AttentionType.ENCODER_DECODER
                and self.attn_type != AttentionType.ENCODER_ONLY):
            raise NotImplementedError("Encoder self-attention "
                                      "is not implemented for "
                                      "HPUAttentionImpl")

    def forward(
        self,
        layer: AttentionLayer,
        query: torch.Tensor,
        key: torch.Tensor,
        value: torch.Tensor,
        kv_cache: torch.Tensor,
        attn_metadata: HPUAttentionMetadata,
        output: Optional[torch.Tensor] = None,
    ) -> torch.Tensor:
        """Forward pass with xFormers and PagedAttention.

        Args:
            query: shape = [num_tokens, num_heads * head_size]
            key: shape = [num_tokens, num_kv_heads * head_size]
            value: shape = [num_tokens, num_kv_heads * head_size]
            kv_cache = [2, num_blocks, block_size * num_kv_heads * head_size]
            attn_metadata: Metadata for attention.
        Returns:
            shape = [num_tokens, num_heads * head_size]
        """
        assert layer._k_scale_float == 1.0 and layer._v_scale_float == 1.0
        if self.attn_type == AttentionType.ENCODER_DECODER:
            return self.forward_encoder_decoder(
                query=query,
                key=key,
                value=value,
                kv_cache=kv_cache,
                attn_metadata=attn_metadata,
                k_scale=layer._k_scale_float,
                v_scale=layer._k_scale_float,
            )

        batch_size, seq_len, hidden_size = query.shape
        _, seq_len_kv, _ = key.shape

        query = query.view(-1, self.num_heads, self.head_size)
        key = key.view(-1, self.num_kv_heads, self.head_size)
        value = value.view(-1, self.num_kv_heads, self.head_size)
        block_indices = attn_metadata.block_indices
        block_offsets = attn_metadata.block_offsets
        if attn_metadata.is_prompt and self.attn_type \
            is not AttentionType.ENCODER_ONLY:
            key = key.unflatten(0, (block_indices.size(0), -1))
            value = value.unflatten(0, (block_indices.size(0), -1))
        if kv_cache is not None and isinstance(kv_cache, tuple):
            key_cache, value_cache = HPUPagedAttention.split_kv_cache(
                kv_cache, self.num_kv_heads, self.head_size)

            # Reshape the input keys and values and store them in the cache.
            # If kv_cache is not provided, the new key and value tensors are
            # not cached. This happens during the initial memory profiling run.
            key_cache = self.k_cache(key, key_cache, block_indices,
                                     block_offsets)
            value_cache = self.v_cache(value, value_cache, block_indices,
                                       block_offsets)

        if attn_metadata.is_prompt:
            # Prompt run.
            query_shape = (batch_size, seq_len, self.num_heads, self.head_size)
            kv_shape = (batch_size, seq_len_kv, self.num_kv_heads,
                        self.head_size)

            if attn_metadata is None or attn_metadata.block_list is None:
                if (not self.prefill_use_fusedsdpa
                        and not self.prefill_use_flex_attention):
                    # TODO: move this outside of model
                    assert attn_metadata.attn_bias is not None, \
                            'attn_bias must be set before calling model.forward'
                    attn_bias = attn_metadata.attn_bias
                    if self.alibi_slopes is not None:
                        position_bias = _make_alibi_bias(
                            self.alibi_slopes, self.num_kv_heads,
                            attn_bias.dtype, attn_bias.shape[-1])
                        attn_bias = attn_bias.tile(
                            (1, self.num_kv_heads, 1, 1))
                        attn_bias.add_(position_bias)
                else:
                    attn_bias = attn_metadata.attn_bias

                if not self.prefill_use_flex_attention:
                    out = ops.prompt_attention(
                        query.view(query_shape),
                        key.view(kv_shape),
                        value.view(kv_shape),
                        attn_bias=attn_bias,
                        p=0.0,
                        scale=self.scale,
                        matmul_qk_op=self.matmul_qk,
                        softmax_op=self.softmax,
                        matmul_av_op=self.matmul_av,
                        valid_seq_lengths=attn_metadata.seq_lens_tensor,
                        fsdpa_op=self.fused_scaled_dot_product_attention
                        if self.prefill_use_fusedsdpa else None,
                    )
                else:
                    out = ops.flex_attention(
                        query.view(query_shape),
                        key.view(kv_shape),
                        value.view(kv_shape),
                        scale=self.scale,
                    )

            else:
                # TODO: enable FusedSDPA
                out = HPUPagedAttention.forward_prefix(
                    query=query.view(query_shape),
                    key=key.view(kv_shape),
                    value=value.view(kv_shape),
                    key_cache=key_cache,
                    value_cache=value_cache,
                    block_list=attn_metadata.block_list,
                    attn_bias=attn_metadata.attn_bias,
                    scale=self.scale,
                    matmul_qk_op=self.matmul_qk,
                    matmul_av_op=self.matmul_av,
                    softmax_op=self.softmax,
                    keys_fetch_func=self.k_cache.fetch_from_cache,
                    values_fetch_func=self.v_cache.fetch_from_cache)
            output = out.reshape(batch_size, seq_len, hidden_size)
        else:
            # Decoding run.
            output = HPUPagedAttention.forward_decode(
                query=query,
                key_cache=key_cache,
                value_cache=value_cache,
                block_list=attn_metadata.block_list,
                block_mapping=attn_metadata.block_mapping,
                block_bias=attn_metadata.attn_bias,
                block_scales=attn_metadata.block_scales,
                block_groups=attn_metadata.block_groups,
                scale=self.scale,
                matmul_qk_op=self.matmul_qk,
                matmul_av_op=self.matmul_av,
                batch2block_matmul_op=self.batch2block_matmul,
                block2batch_matmul_op=self.block2batch_matmul,
                keys_fetch_func=self.k_cache.fetch_from_cache,
                values_fetch_func=self.v_cache.fetch_from_cache)
        # Reshape the output tensor.
        return output.view(batch_size, seq_len, hidden_size)

    def forward_encoder_decoder(
        self,
        query: torch.Tensor,
        key: torch.Tensor,
        value: torch.Tensor,
        kv_cache: torch.Tensor,
        attn_metadata: HPUAttentionMetadata,
        k_scale: float = 1.0,
        v_scale: float = 1.0,
    ) -> torch.Tensor:
        """Forward pass with xFormers and PagedAttention.

        Args:
            query: shape = [num_tokens, num_heads * head_size]
            key: shape = [num_tokens, num_kv_heads * head_size]
            value: shape = [num_tokens, num_kv_heads * head_size]
            kv_cache = [2, num_blocks, block_size * num_kv_heads * head_size]
            attn_metadata: Metadata for attention.
        Returns:
            shape = [num_tokens, num_heads * head_size]
        """
        batch_size, hidden_size = query.shape

        if attn_metadata.is_prompt:
            batch_size = attn_metadata.num_prefills
            batched_tokens, _ = query.shape
            batched_kv_tokens, _, _ = key.shape
            assert batch_size > 0, (
                "In prefill stage the num_prefills should be > 0")
            assert batched_tokens % batch_size == 0
            assert batched_kv_tokens % batch_size == 0
            seq_len = batched_tokens // batch_size

        query = query.view(-1, self.num_heads, self.head_size)
        if key is not None:
            assert value is not None
            key = key.view(-1, self.num_kv_heads, self.head_size)
            value = value.view(-1, self.num_kv_heads, self.head_size)
        else:
            assert value is None

        block_indices = attn_metadata.cross_block_indices
        block_offsets = attn_metadata.cross_block_offsets
        if kv_cache is not None and isinstance(kv_cache, tuple):
            key_cache, value_cache = HPUPagedAttention.split_kv_cache(
                kv_cache, self.num_kv_heads, self.head_size)

            # Reshape the input keys and values and store them in the cache.
            # If kv_cache is not provided, the new key and value tensors are
            # not cached. This happens during the initial memory profiling run.
            if (key is not None) and (value is not None):
                # During cross-attention decode, key & value will be None,
                # we don't need to cache them.
                key_cache = self.k_cache(key, key_cache, block_indices,
                                         block_offsets)
                value_cache = self.v_cache(value, value_cache, block_indices,
                                           block_offsets)

        if attn_metadata.is_prompt:
            # Prompt run.
            batch_size = attn_metadata.num_prefills

            query_shape = (batch_size, -1, self.num_heads, self.head_size)
            kv_shape = (batch_size, -1, self.num_kv_heads, self.head_size)
            # Just a workaround, to make ops.prompt_attention go into the
            # torch ops assembly path.
            # TODO: add new prompt_attention op in vllm_hpu_extension
            # which calls FusedSDPA with causal = False.
            attn_bias = torch.zeros((batch_size, 1, 1, 1),
                                    device=query.device,
                                    dtype=torch.bool)

            out = ops.prompt_attention(
                query.view(query_shape),
                key.view(kv_shape),
                value.view(kv_shape),
                attn_bias=attn_bias,
                p=0.0,
                scale=self.scale,
                matmul_qk_op=self.matmul_qk,
                softmax_op=self.softmax,
                matmul_av_op=self.matmul_av,
                fsdpa_op=self.fused_scaled_dot_product_attention
                if self.prefill_use_fusedsdpa else None,
            )
            output = out.reshape(batch_size, seq_len, hidden_size)
        else:
            # Enc/dec cross-attention KVs match encoder sequence length;
            # cross-attention utilizes special "cross" block tables
            block_list = attn_metadata.cross_block_list
            block_mapping = attn_metadata.cross_block_mapping
            block_scales = attn_metadata.cross_block_scales
            block_groups = attn_metadata.cross_block_groups
            attn_bias = attn_metadata.cross_attn_bias
            # Decoding run.
            output = HPUPagedAttention.forward_decode(
                query=query,
                key_cache=key_cache,
                value_cache=value_cache,
                block_list=block_list,
                block_mapping=block_mapping,
                block_bias=attn_bias,
                block_scales=block_scales,
                block_groups=block_groups,
                scale=self.scale,
                matmul_qk_op=self.matmul_qk,
                matmul_av_op=self.matmul_av,
                batch2block_matmul_op=self.batch2block_matmul,
                block2batch_matmul_op=self.block2batch_matmul,
                keys_fetch_func=self.k_cache.fetch_from_cache,
                values_fetch_func=self.v_cache.fetch_from_cache)
        # Reshape the output tensor.
        return output.view(batch_size, -1, hidden_size)


def _make_alibi_bias(
    alibi_slopes: torch.Tensor,
    num_kv_heads: int,
    dtype: torch.dtype,
    seq_len: int,
) -> torch.Tensor:
    bias = torch.arange(seq_len, dtype=dtype)
    # NOTE(zhuohan): HF uses
    #     `bias = bias[None, :].repeat(seq_len, 1)`
    # here. We find that both biases give the same results, but
    # the bias below more accurately follows the original ALiBi
    # paper.
    # Calculate a matrix where each element represents ith element- jth
    # element.
    bias = bias[None, :] - bias[:, None]

    padded_len = (seq_len + 7) // 8 * 8
    num_heads = alibi_slopes.shape[0]
    bias = torch.empty(
        1,  # batch size
        num_heads,
        seq_len,
        padded_len,
        device=alibi_slopes.device,
        dtype=dtype,
    )[:, :, :, :seq_len].copy_(bias)
    bias.mul_(alibi_slopes[:, None, None])
    if num_heads != num_kv_heads:
        bias = bias.unflatten(1, (num_kv_heads, num_heads // num_kv_heads))
    return bias<|MERGE_RESOLUTION|>--- conflicted
+++ resolved
@@ -9,12 +9,7 @@
 from typing import Any, Dict, List, Optional, Tuple, Type
 
 import torch
-<<<<<<< HEAD
 import habana_frameworks.torch.core as htcore
-from vllm import envs
-from vllm.attention.backends.mla.utils import MLACommonImpl
-=======
->>>>>>> 18556655
 import vllm_hpu_extension.kernels as kernels
 import vllm_hpu_extension.ops as ops
 from vllm_hpu_extension.flags import enabled_flags
