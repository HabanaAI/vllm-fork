--- conflicted
+++ resolved
@@ -192,7 +192,6 @@
         Returns:
             shape = [num_tokens, num_heads * head_size]
         """
-<<<<<<< HEAD
         if (attn_type != AttentionType.DECODER
                 and attn_type != AttentionType.ENCODER_DECODER):
             raise NotImplementedError("Encoder self-attention "
@@ -209,8 +208,6 @@
                 v_scale=v_scale,
             )
 
-=======
->>>>>>> 241ad7b3
         batch_size, seq_len, hidden_size = query.shape
         _, seq_len_kv, _ = key.shape
 
