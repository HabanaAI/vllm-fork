# SPDX-License-Identifier: Apache-2.0

###############################################################################
# Copyright (C) 2024-2025 Habana Labs, Ltd. an Intel Company
###############################################################################

import os
from dataclasses import dataclass
from typing import Any, Dict, List, Optional, Tuple, Type

import torch
import vllm_hpu_extension.kernels as kernels
import vllm_hpu_extension.ops as ops
from vllm_hpu_extension.flags import enabled_flags
<<<<<<< HEAD
from vllm_hpu_extension.utils import (Matmul, ModuleFusedSDPA, Softmax,
                                      VLLMKVCache)
=======
from vllm_hpu_extension.utils import (FP8Matmul, Matmul, ModuleFusedSDPA,
                                      Softmax, VLLMFP8KVCache, VLLMKVCache)
>>>>>>> 5caca07b

from vllm.attention.backends.abstract import (AttentionBackend, AttentionImpl,
                                              AttentionLayer,
                                              AttentionMetadata, AttentionType)
<<<<<<< HEAD
from vllm.attention.backends.mla.utils import MLACommonImpl
=======
from vllm.attention.backends.mla.common import MLACommonImpl
>>>>>>> 5caca07b
from vllm.attention.backends.utils import CommonAttentionState
from vllm.attention.ops.hpu_paged_attn import (HPUPagedAttention,
                                               HPUPagedAttentionMetadata)
from vllm.logger import init_logger

logger = init_logger(__name__)


class HPUAttentionBackend(AttentionBackend):

    @staticmethod
    def get_name() -> str:
        return "HPU_ATTN"

    @staticmethod
    def get_impl_cls() -> Type["HPUAttentionImpl"]:
        return HPUAttentionImpl

    @staticmethod
    def get_metadata_cls() -> Type["AttentionMetadata"]:
        return HPUAttentionMetadata

    @staticmethod
    def get_state_cls() -> Type["CommonAttentionState"]:
        return CommonAttentionState

    @staticmethod
    def get_kv_cache_shape(
        num_blocks: int,
        block_size: int,
        num_kv_heads: int,
        head_size: int,
    ) -> Tuple[int, ...]:
        return HPUPagedAttention.get_kv_cache_shape(num_blocks, block_size,
                                                    num_kv_heads, head_size)

    @staticmethod
    def swap_blocks(
        src_kv_cache: torch.Tensor,
        dst_kv_cache: torch.Tensor,
        src_to_dsts: torch.Tensor,
    ) -> None:
        HPUPagedAttention.swap_blocks(src_kv_cache, dst_kv_cache, src_to_dsts)

    @staticmethod
    def copy_blocks(
        kv_caches: List[torch.Tensor],
        src_to_dsts: torch.Tensor,
    ) -> None:
        HPUPagedAttention.copy_blocks(kv_caches, src_to_dsts)


class HPUMLAAttentionBackend(AttentionBackend):

    @staticmethod
    def get_name() -> str:
        return "HPU_MLA"

    @staticmethod
    def get_impl_cls() -> Type["HPUMLAImpl"]:
        return HPUMLAImpl

    @staticmethod
    def get_metadata_cls() -> Type["AttentionMetadata"]:
        return HPUMLAMetadata

    @staticmethod
    def get_state_cls() -> Type["CommonAttentionState"]:
        return CommonAttentionState

    @staticmethod
    def get_kv_cache_shape(
        num_blocks: int,
        block_size: int,
        num_kv_heads: int,
        head_size: int,
    ) -> Tuple[int, ...]:
<<<<<<< HEAD
        return (num_blocks, block_size, head_size)
=======
        return (num_blocks * block_size, head_size)
>>>>>>> 5caca07b

    @staticmethod
    def swap_blocks(
        src_kv_cache: torch.Tensor,
        dst_kv_cache: torch.Tensor,
        src_to_dst: torch.Tensor,
    ) -> None:
        HPUPagedAttention.swap_blocks(src_kv_cache, dst_kv_cache, src_to_dst)

    @staticmethod
    def copy_blocks(
        kv_caches: List[torch.Tensor],
        src_to_dists: torch.Tensor,
    ) -> None:
        HPUPagedAttention.copy_blocks(kv_caches, src_to_dists)


@dataclass
class HPUAttentionMetadata(HPUPagedAttentionMetadata, AttentionMetadata):
    """Metadata for HPUAttentionbackend."""
    # Currently, input sequences can only contain all prompts
    # or all decoding. True if all sequences are prompts.
    is_prompt: bool
    block_size: int
    attn_bias: Optional[torch.Tensor]
    seq_lens_tensor: Optional[torch.Tensor]
    context_lens_tensor: Optional[torch.Tensor]
    input_positions: torch.Tensor
    seq_lens: Optional[List[int]] = None
    encoder_seq_lens: Optional[List[int]] = None
    encoder_seq_lens_tensor: Optional[torch.Tensor] = None
    max_encoder_seq_len: Optional[int] = None
    cross_block_list: Optional[torch.Tensor] = None
    cross_slot_mapping: Optional[torch.Tensor] = None
    cross_block_mapping: Optional[torch.Tensor] = None
    cross_block_groups: Optional[torch.Tensor] = None
    cross_block_usage: Optional[torch.Tensor] = None
    cross_attn_bias: Optional[torch.Tensor] = None


@dataclass
class HPUMLAMetadata(HPUAttentionMetadata, AttentionMetadata):
    pass


class HPUMLAImpl(MLACommonImpl[HPUAttentionMetadata], torch.nn.Module):

    def __init__(
            self,
            num_heads: int,
            head_size: int,
            scale: float,
            num_kv_heads: int,
            alibi_slopes: Optional[List[float]],
            sliding_window: Optional[int],
            kv_cache_dtype: str,
            blocksparse_params: Optional[Dict[str, Any]],
            logits_soft_cap: Optional[float],
            attn_type: str,
            # MLA Specific Arguments
            **kwargs) -> None:
        torch.nn.Module.__init__(self)
        MLACommonImpl.__init__(self, num_heads, head_size, scale, num_kv_heads,
                               alibi_slopes, sliding_window, kv_cache_dtype,
                               blocksparse_params, logits_soft_cap, attn_type,
                               **kwargs)
<<<<<<< HEAD

        self.matmul_qk = Matmul()
        self.softmax = Softmax()
        self.matmul_av = Matmul()
        self.batch2block_matmul = Matmul()
        self.block2batch_matmul = Matmul()
        self.latent_cache_k = VLLMKVCache()
=======
        self.enable_fp8_attn = kv_cache_dtype == 'fp8_inc' and os.environ.get(
            'QUANT_CONFIG', None) is None
        self.matmul_qk = Matmul() if not self.enable_fp8_attn \
            else FP8Matmul()
        self.softmax = Softmax()
        self.matmul_av = Matmul() if not self.enable_fp8_attn \
            else FP8Matmul()
        self.batch2block_matmul = Matmul() if not self.enable_fp8_attn \
            else FP8Matmul()
        self.block2batch_matmul = Matmul() if not self.enable_fp8_attn \
            else FP8Matmul()
        self.latent_cache_k = VLLMKVCache() if not self.enable_fp8_attn \
            else VLLMFP8KVCache()
>>>>>>> 5caca07b
        self.fused_scaled_dot_product_attention = kernels.fsdpa()

        if "fsdpa" in enabled_flags():
            assert alibi_slopes is None, \
                'Prefill with FusedSDPA not supported with alibi slopes!'
            self.prefill_impl = 'fsdpa'
        else:
            self.prefill_impl = 'naive'

        unsupported_features = [
            alibi_slopes, sliding_window, blocksparse_params, logits_soft_cap
        ]
        if any(unsupported_features):
            raise NotImplementedError(
                "HPUMLAImpl does not support one of the following: "
                "alibi_slopes, sliding_window, blocksparse_params, "
                "logits_soft_cap")

        if attn_type != AttentionType.DECODER:
            raise NotImplementedError("Encoder self-attention and "
                                      "encoder/decoder cross-attention "
                                      "are not implemented for "
                                      "TritonMLAImpl")

    def forward(
        self,
        layer: AttentionLayer,
<<<<<<< HEAD
        hidden_states_or_q_c: torch.Tensor,  # query in unified attn
=======
        q: torch.Tensor,
>>>>>>> 5caca07b
        k_c_normed: torch.Tensor,  # key in unified attn
        k_pe: torch.Tensor,  # value in unified attn
        kv_cache: torch.Tensor,
        attn_metadata: HPUAttentionMetadata,
        output: Optional[torch.Tensor] = None,
    ) -> torch.Tensor:
        if output is not None:
            raise NotImplementedError(
                "output is not yet supported for MLAImplBase")

<<<<<<< HEAD
        batch_size = hidden_states_or_q_c.shape[0]

        is_prefill = attn_metadata.is_prompt

        k_pe = k_pe.view(-1, 1, self.qk_rope_head_dim)

        assert hasattr(attn_metadata,
                       "input_positions"), f"attn meta: {attn_metadata}"

        if not is_prefill:
            if envs.VLLM_MLA_PERFORM_MATRIX_ABSORPTION:
                q_nope = self._q_proj_and_k_up_proj(hidden_states_or_q_c)
                q_pe = torch.matmul(hidden_states_or_q_c, self.W_QR)\
                    .view(-1, self.num_heads, self.qk_rope_head_dim)
            else:
                q_nope, q_pe = self._q_proj_and_k_up_proj(hidden_states_or_q_c)
            input_positions = attn_metadata.input_positions.view(-1)
            q_pe, k_pe = \
                self.rotary_emb(input_positions, q_pe, k_pe)
        else:
            q = self.q_proj(hidden_states_or_q_c)[0]\
                .view(-1, self.num_heads, self.qk_head_dim)

            q_pe = q[..., self.qk_nope_head_dim:]

            input_positions = attn_metadata.input_positions.view(-1)
            q[..., self.qk_nope_head_dim:], k_pe = \
                self.rotary_emb(input_positions, q_pe, k_pe)

        block_indices = attn_metadata.block_indices
        block_offsets = attn_metadata.block_offsets
=======
        batch_size = q.shape[0]
        is_prefill = attn_metadata.is_prompt

        # Restore head dim (for rotary embedding)
        k_pe = k_pe.view(-1, 1, self.qk_rope_head_dim)
        q = q.view(-1, self.num_heads, self.qk_head_dim)
        assert hasattr(attn_metadata,
                       "input_positions"), f"attn meta: {attn_metadata}"

        input_positions = attn_metadata.input_positions.view(-1)
        if not is_prefill:
            # decode
            q_nope, q_pe = q.split(
                [self.qk_nope_head_dim, self.qk_rope_head_dim], dim=-1)
            # Convert from (B, N, P) to (N, B, P)
            q_nope = q_nope.transpose(0, 1)
            # Multiply (N, B, P) x (N, P, L) -> (N, B, L)
            decode_ql_nope = torch.bmm(q_nope, self.W_UK_T)
            # Convert from (N, B, L) to (B, N, L)
            decode_ql_nope = decode_ql_nope.transpose(0, 1)
            q_pe, k_pe = \
                self.rotary_emb(input_positions, q_pe, k_pe)
        else:
            # prefill
            q_pe = q[..., self.qk_nope_head_dim:]
            q[..., self.qk_nope_head_dim:], k_pe = \
                self.rotary_emb(input_positions, q_pe, k_pe)

        slot_mapping = attn_metadata.slot_mapping.flatten(
        ) if attn_metadata.slot_mapping is not None else None
>>>>>>> 5caca07b

        latent_vec_k = torch.concat(
            (k_c_normed, k_pe.view(batch_size, -1, self.qk_rope_head_dim)),
            dim=-1)
        latent_vec_k = latent_vec_k.view(
            -1, self.qk_rope_head_dim + self.kv_lora_rank)
<<<<<<< HEAD
        if is_prefill:
            latent_vec_k = latent_vec_k.unflatten(0,
                                                  (block_indices.size(0), -1))

        # write the latent and rope to kv cache
        if kv_cache is not None and len(kv_cache) == 2:
            self.latent_cache_k(latent_vec_k, kv_cache[0], block_indices,
                                block_offsets)
=======

        # write the latent and rope to kv cache
        if kv_cache is not None and len(kv_cache) == 2:
            self.latent_cache_k(latent_vec_k, kv_cache[0], slot_mapping)
>>>>>>> 5caca07b
            k_cache = kv_cache[0]
            v_cache = None

        if is_prefill:
            return self._forward_prefill(q, k_c_normed, k_pe, attn_metadata,
                                         batch_size)
        else:
<<<<<<< HEAD
            return self._forward_decode(q_nope, q_pe, (k_cache, v_cache),
                                        attn_metadata, batch_size)
=======
            return self._forward_decode(decode_ql_nope, q_pe,
                                        (k_cache, v_cache), attn_metadata,
                                        batch_size)
>>>>>>> 5caca07b

    def _forward_prefill(  # type: ignore
            self, q: torch.Tensor, k_c_normed: torch.Tensor,
            k_pe: torch.Tensor, attn_metadata: HPUAttentionMetadata,
            batch_size: int) -> torch.Tensor:
        kv_nope = self.kv_b_proj(k_c_normed)[0]\
            .view(-1, self.num_heads, self.qk_nope_head_dim + self.v_head_dim)
        k_nope, v = kv_nope\
            .split([self.qk_nope_head_dim, self.v_head_dim], dim=-1)

        k = torch.cat((k_nope, k_pe.expand((*k_nope.shape[:-1], -1))), dim=-1)

<<<<<<< HEAD
        # For MLA the v head dim is smaller than qk head dim so we pad out
        # v with 0s to match the qk head dim
        v_padded = torch.nn.functional.pad(v, [0, q.shape[-1] - v.shape[-1]],
                                           value=0)
        q = q.view(batch_size, -1, self.num_heads, self.qk_head_dim)
        k = k.view(batch_size, -1, self.num_heads, self.qk_head_dim)
        v_padded = v_padded.view(batch_size, -1, self.num_heads,
                                 self.qk_head_dim)
=======
        q = q.view(batch_size, -1, self.num_heads, self.qk_head_dim)
        k = k.view(batch_size, -1, self.num_heads, self.qk_head_dim)
        v = v.view(batch_size, -1, self.num_heads, self.v_head_dim)

        to_pad = self.qk_head_dim - self.v_head_dim
        if to_pad > 0:
            v_padding = torch.zeros(*v.shape[:-1],
                                    q.shape[-1] - v.shape[-1],
                                    device=v.device,
                                    dtype=v.dtype)
            v_padded = torch.cat((v, v_padding), dim=-1)
        else:
            v_padded = v

>>>>>>> 5caca07b
        out = ops.prompt_attention(
            impl=self.prefill_impl,
            query=q,
            key=k,
            value=v_padded,
            is_causal=True,
            attn_bias=attn_metadata.attn_bias,
            valid_seq_lengths=attn_metadata.seq_lens_tensor,
            scale=self.scale,
            matmul_qk_op=self.matmul_qk,
            softmax_op=self.softmax,
            matmul_av_op=self.matmul_av,
            fsdpa_op=self.fused_scaled_dot_product_attention.apply \
            if self.fused_scaled_dot_product_attention is not None else None)
        attn_output = out.view(batch_size, -1, self.num_heads, q.shape[-1])
        attn_output = attn_output[..., :v.shape[-1]]\
                .reshape(batch_size, -1, self.num_heads * v.shape[-1])

<<<<<<< HEAD
        return self.o_proj(attn_output)[0]
=======
        return attn_output
>>>>>>> 5caca07b

    def _forward_decode(  # type: ignore
            self, q_nope: torch.Tensor, q_pe: torch.Tensor,
            kv_cache: torch.Tensor, attn_metadata: HPUAttentionMetadata,
            batch_size: int) -> torch.Tensor:
        query = torch.cat([q_nope, q_pe], dim=-1)
<<<<<<< HEAD

        key_cache = kv_cache[0].unsqueeze(2)
=======
        key_cache = kv_cache[0].unsqueeze(1)
>>>>>>> 5caca07b
        value_cache = kv_cache[1]  # value_cache is None
        output = HPUPagedAttention.forward_decode(
            query=query,
            key_cache=key_cache,
            value_cache=value_cache,
            block_list=attn_metadata.block_list,
            block_mapping=attn_metadata.block_mapping,
            block_bias=attn_metadata.attn_bias,
            block_groups=attn_metadata.block_groups,
<<<<<<< HEAD
=======
            block_size=attn_metadata.block_size,
>>>>>>> 5caca07b
            scale=self.scale,
            matmul_qk_op=self.matmul_qk,
            matmul_av_op=self.matmul_av,
            batch2block_matmul_op=self.batch2block_matmul,
            block2batch_matmul_op=self.block2batch_matmul,
            keys_fetch_func=self.latent_cache_k.fetch_from_cache,
            values_fetch_func=None,
            kv_lora_rank=self.kv_lora_rank)
        output = output.view(batch_size, 1, -1)
<<<<<<< HEAD
        result = self._v_up_proj_and_o_proj(output)
=======
        result = self._v_up_proj(output)
>>>>>>> 5caca07b
        result = result.view(batch_size, 1, -1)
        return result


class HPUAttentionImpl(AttentionImpl, torch.nn.Module):
    """
    If the input tensors contain prompt tokens, the layout is as follows:
    |<--------------- num_prefill_tokens ----------------->|
    |<--prefill_0-->|<--prefill_1-->|...|<--prefill_N-1--->|

    Otherwise, the layout is as follows:
    |<----------------- num_decode_tokens ------------------>|
    |<--decode_0-->|..........|<--decode_M-1-->|<--padding-->|

    Generation tokens can contain padding when cuda-graph is used.
    Currently, prompt tokens don't contain any padding.

    The prompts might have different lengths, while the generation tokens
    always have length 1.
    """

    def __init__(
        self,
        num_heads: int,
        head_size: int,
        scale: float,
        num_kv_heads: int,
        alibi_slopes: Optional[List[float]],
        sliding_window: Optional[int],
        kv_cache_dtype: str,
        blocksparse_params: Optional[Dict[str, Any]] = None,
        max_seq_len: int = 4096,
        attn_type: str = AttentionType.DECODER,
        use_irope: bool = False,
    ) -> None:
        super(AttentionImpl, self).__init__()
        if use_irope:
            logger.warning_once(
                "Using irope in HPU is not supported yet, it will fall back "
                "to global attention for long context.")
        self.enable_fp8_attn = kv_cache_dtype == 'fp8_inc' and os.environ.get(
            'QUANT_CONFIG', None) is None
        self.kv_cache_dtype = kv_cache_dtype
        self.num_heads = num_heads
        self.head_size = head_size
        self.scale = float(scale)
        self.matmul_qk = Matmul() if not self.enable_fp8_attn \
            else FP8Matmul()
        self.softmax = Softmax()
<<<<<<< HEAD
        self.matmul_av = Matmul()
        self.batch2block_matmul = Matmul()
        self.block2batch_matmul = Matmul()
        self.k_cache = VLLMKVCache()
        self.v_cache = VLLMKVCache()
=======
        self.matmul_av = Matmul() if not self.enable_fp8_attn \
            else FP8Matmul()
        self.batch2block_matmul = Matmul() if not self.enable_fp8_attn \
            else FP8Matmul()
        self.block2batch_matmul = Matmul() if not self.enable_fp8_attn \
            else FP8Matmul()
        self.k_cache = VLLMKVCache() if not self.enable_fp8_attn \
            else VLLMFP8KVCache()
        self.v_cache = VLLMKVCache() if not self.enable_fp8_attn \
            else VLLMFP8KVCache()
>>>>>>> 5caca07b
        HPUFusedSDPA = kernels.fsdpa()
        self.fused_scaled_dot_product_attention = None if HPUFusedSDPA is None \
            else ModuleFusedSDPA(HPUFusedSDPA)

        self.prefill_impl = 'naive'
        if "flex_attention" in enabled_flags():
            self.prefill_impl = 'flex'
        if "fsdpa" in enabled_flags():
            assert alibi_slopes is None, \
                'Prefill with FusedSDPA not supported with alibi slopes!'
            self.prefill_impl = 'fsdpa'

        self.num_kv_heads = num_heads if num_kv_heads is None else num_kv_heads
        self.sliding_window = sliding_window
        self.alibi_slopes = alibi_slopes
        if alibi_slopes is not None:
            alibi_slopes_tensor = torch.tensor(alibi_slopes,
                                               dtype=torch.bfloat16)
            self.alibi_slopes = alibi_slopes_tensor
        assert self.num_heads % self.num_kv_heads == 0
        self.num_queries_per_kv = self.num_heads // self.num_kv_heads

<<<<<<< HEAD
=======
        if self.prefill_impl == 'fsdpa':
            assert alibi_slopes is None, \
                'Prefill with FusedSDPA not supported with alibi slopes!'

        supported_head_sizes = HPUPagedAttention.get_supported_head_sizes()
        if head_size not in supported_head_sizes:
            raise ValueError(
                f"Head size {head_size} is not supported by PagedAttention. "
                f"Supported head sizes are: {supported_head_sizes}.")

>>>>>>> 5caca07b
        self.attn_type = attn_type
        if (self.attn_type != AttentionType.DECODER
                and self.attn_type != AttentionType.ENCODER_DECODER
                and self.attn_type != AttentionType.ENCODER_ONLY):
            raise NotImplementedError("Encoder self-attention "
                                      "is not implemented for "
                                      "HPUAttentionImpl")

    def forward(
        self,
        layer: AttentionLayer,
        query: torch.Tensor,
        key: torch.Tensor,
        value: torch.Tensor,
        kv_cache: torch.Tensor,
        attn_metadata: HPUAttentionMetadata,
        output: Optional[torch.Tensor] = None,
    ) -> torch.Tensor:
        """Forward pass with xFormers and PagedAttention.

        Args:
            query: shape = [num_tokens, num_heads * head_size]
            key: shape = [num_tokens, num_kv_heads * head_size]
            value: shape = [num_tokens, num_kv_heads * head_size]
            kv_cache = [2, num_blocks, block_size * num_kv_heads * head_size]
            attn_metadata: Metadata for attention.
        Returns:
            shape = [num_tokens, num_heads * head_size]
        """
        assert layer._k_scale_float == 1.0 and layer._v_scale_float == 1.0
        if self.attn_type == AttentionType.ENCODER_DECODER:
            return self.forward_encoder_decoder(
                query=query,
                key=key,
                value=value,
                kv_cache=kv_cache,
                attn_metadata=attn_metadata,
                k_scale=layer._k_scale_float,
                v_scale=layer._k_scale_float,
            )

        batch_size, seq_len, hidden_size = query.shape
        _, seq_len_kv, _ = key.shape

        key = key.view(-1, self.num_kv_heads, self.head_size)
        value = value.view(-1, self.num_kv_heads, self.head_size)
        slot_mapping = attn_metadata.slot_mapping.flatten(
        ) if attn_metadata.slot_mapping is not None else None
        key_cache = None
        value_cache = None
        if kv_cache is not None and isinstance(kv_cache, tuple):
            key_cache, value_cache = HPUPagedAttention.split_kv_cache(
                kv_cache, self.num_kv_heads, self.head_size)

            # Reshape the input keys and values and store them in the cache.
            # If kv_cache is not provided, the new key and value tensors are
            # not cached. This happens during the initial memory profiling run.
            key_cache = self.k_cache(key, key_cache, slot_mapping)
            value_cache = self.v_cache(value, value_cache, slot_mapping)

        if attn_metadata.is_prompt:
            # Prompt run.
            query_shape = (batch_size, seq_len, self.num_heads, self.head_size)
            kv_shape = (batch_size, seq_len_kv, self.num_kv_heads,
                        self.head_size)

            attn_bias = attn_metadata.attn_bias
            if attn_bias is not None and self.alibi_slopes is not None:
                position_bias = _make_alibi_bias(self.alibi_slopes,
                                                 self.num_kv_heads,
                                                 attn_bias.dtype,
                                                 attn_bias.shape[-1])
                attn_bias = attn_bias.tile((1, self.num_kv_heads, 1, 1))
                attn_bias.add_(position_bias)

            block_list = attn_metadata.block_list if attn_metadata \
                and attn_metadata.block_list is not None else None

            out = ops.prompt_attention(
                impl=self.prefill_impl,
                query=query.view(query_shape),
                key=key.view(kv_shape),
                value=value.view(kv_shape),
                is_causal=True,
                attn_bias=attn_bias,
                valid_seq_lengths=attn_metadata.seq_lens_tensor,
                **self.common_attention_args(block_list, key_cache,
<<<<<<< HEAD
                                             value_cache))
=======
                                             value_cache,
                                             attn_metadata.block_size))
>>>>>>> 5caca07b
            output = out.reshape(batch_size, seq_len, hidden_size)
        else:
            # Decoding run.
            output = HPUPagedAttention.forward_decode(
                query=query,
                block_mapping=attn_metadata.block_mapping,
                block_bias=attn_metadata.attn_bias,
                block_groups=attn_metadata.block_groups,
                **self.common_attention_args(attn_metadata.block_list,
<<<<<<< HEAD
                                             key_cache, value_cache))
=======
                                             key_cache, value_cache,
                                             attn_metadata.block_size))
>>>>>>> 5caca07b
        # Reshape the output tensor.
        return output.view(batch_size, seq_len, hidden_size)

    def common_attention_args(self,
                              block_list=None,
                              key_cache=None,
<<<<<<< HEAD
                              value_cache=None):
=======
                              value_cache=None,
                              block_size=None):
>>>>>>> 5caca07b
        return {
            'scale': self.scale,
            'matmul_qk_op': self.matmul_qk,
            'matmul_av_op': self.matmul_av,
            'batch2block_matmul_op': self.batch2block_matmul,
            'block2batch_matmul_op': self.block2batch_matmul,
            'fsdpa_op': self.fused_scaled_dot_product_attention,
            'keys_fetch_func': self.k_cache.fetch_from_cache,
            'values_fetch_func': self.v_cache.fetch_from_cache,
            'softmax_op': self.softmax,
            'block_list': block_list,
            'key_cache': key_cache,
            'value_cache': value_cache,
<<<<<<< HEAD
=======
            'block_size': block_size,
>>>>>>> 5caca07b
        }

    def forward_encoder_decoder(
        self,
        query: torch.Tensor,
        key: torch.Tensor,
        value: torch.Tensor,
        kv_cache: torch.Tensor,
        attn_metadata: HPUAttentionMetadata,
        k_scale: float = 1.0,
        v_scale: float = 1.0,
    ) -> torch.Tensor:
        """Forward pass with xFormers and PagedAttention.

        Args:
            query: shape = [num_tokens, num_heads * head_size]
            key: shape = [num_tokens, num_kv_heads * head_size]
            value: shape = [num_tokens, num_kv_heads * head_size]
            kv_cache = [2, num_blocks, block_size * num_kv_heads * head_size]
            attn_metadata: Metadata for attention.
        Returns:
            shape = [num_tokens, num_heads * head_size]
        """
        batch_size, hidden_size = query.shape

        if attn_metadata.is_prompt:
            batch_size = attn_metadata.num_prefills
            batched_tokens, _ = query.shape
            batched_kv_tokens, _, _ = key.shape
            assert batch_size > 0, (
                "In prefill stage the num_prefills should be > 0")
            assert batched_tokens % batch_size == 0
            assert batched_kv_tokens % batch_size == 0
            seq_len = batched_tokens // batch_size

        query = query.unsqueeze(1)
        if key is not None:
            assert value is not None
            key = key.view(-1, self.num_kv_heads, self.head_size)
            value = value.view(-1, self.num_kv_heads, self.head_size)
        else:
            assert value is None

        cross_slot_mapping = attn_metadata.cross_slot_mapping.flatten(
        ) if attn_metadata.cross_slot_mapping is not None else None
        if kv_cache is not None and isinstance(kv_cache, tuple):
            key_cache, value_cache = HPUPagedAttention.split_kv_cache(
                kv_cache, self.num_kv_heads, self.head_size)

            # Reshape the input keys and values and store them in the cache.
            # If kv_cache is not provided, the new key and value tensors are
            # not cached. This happens during the initial memory profiling run.
            key_cache = self.k_cache(key, key_cache, cross_slot_mapping)
            value_cache = self.v_cache(value, value_cache, cross_slot_mapping)

        if attn_metadata.is_prompt:
            # Prompt run.
            batch_size = attn_metadata.num_prefills

            query_shape = (batch_size, -1, self.num_heads, self.head_size)
            kv_shape = (batch_size, -1, self.num_kv_heads, self.head_size)
            out = ops.prompt_attention(impl=self.prefill_impl,
                                       query=query.view(query_shape),
                                       key=key.view(kv_shape),
                                       value=value.view(kv_shape),
                                       attn_bias=None,
                                       is_causal=False,
                                       **self.common_attention_args())
            output = out.reshape(batch_size, seq_len, hidden_size)
        else:
            # Enc/dec cross-attention KVs match encoder sequence length;
            # cross-attention utilizes special "cross" block tables
            block_list = attn_metadata.cross_block_list
            block_mapping = attn_metadata.cross_block_mapping
            block_groups = attn_metadata.cross_block_groups
            attn_bias = attn_metadata.cross_attn_bias
            # Decoding run.
            output = HPUPagedAttention.forward_decode(
                query=query,
                block_mapping=block_mapping,
                block_bias=attn_bias,
                block_groups=block_groups,
                **self.common_attention_args(block_list, key_cache,
<<<<<<< HEAD
                                             value_cache))
=======
                                             value_cache,
                                             attn_metadata.block_size))
>>>>>>> 5caca07b
        # Reshape the output tensor.
        return output.view(batch_size, -1, hidden_size)


def _make_alibi_bias(
    alibi_slopes: torch.Tensor,
    num_kv_heads: int,
    dtype: torch.dtype,
    seq_len: int,
) -> torch.Tensor:
    bias = torch.arange(seq_len, dtype=dtype)
    # NOTE(zhuohan): HF uses
    #     `bias = bias[None, :].repeat(seq_len, 1)`
    # here. We find that both biases give the same results, but
    # the bias below more accurately follows the original ALiBi
    # paper.
    # Calculate a matrix where each element represents ith element- jth
    # element.
    bias = bias[None, :] - bias[:, None]

    padded_len = (seq_len + 7) // 8 * 8
    num_heads = alibi_slopes.shape[0]
    bias = torch.empty(
        1,  # batch size
        num_heads,
        seq_len,
        padded_len,
        device=alibi_slopes.device,
        dtype=dtype,
    )[:, :, :, :seq_len].copy_(bias)
    bias.mul_(alibi_slopes[:, None, None])
    if num_heads != num_kv_heads:
        bias = bias.unflatten(1, (num_kv_heads, num_heads // num_kv_heads))
    return bias<|MERGE_RESOLUTION|>--- conflicted
+++ resolved
@@ -12,22 +12,13 @@
 import vllm_hpu_extension.kernels as kernels
 import vllm_hpu_extension.ops as ops
 from vllm_hpu_extension.flags import enabled_flags
-<<<<<<< HEAD
-from vllm_hpu_extension.utils import (Matmul, ModuleFusedSDPA, Softmax,
-                                      VLLMKVCache)
-=======
 from vllm_hpu_extension.utils import (FP8Matmul, Matmul, ModuleFusedSDPA,
                                       Softmax, VLLMFP8KVCache, VLLMKVCache)
->>>>>>> 5caca07b
 
 from vllm.attention.backends.abstract import (AttentionBackend, AttentionImpl,
                                               AttentionLayer,
                                               AttentionMetadata, AttentionType)
-<<<<<<< HEAD
-from vllm.attention.backends.mla.utils import MLACommonImpl
-=======
 from vllm.attention.backends.mla.common import MLACommonImpl
->>>>>>> 5caca07b
 from vllm.attention.backends.utils import CommonAttentionState
 from vllm.attention.ops.hpu_paged_attn import (HPUPagedAttention,
                                                HPUPagedAttentionMetadata)
@@ -105,11 +96,7 @@
         num_kv_heads: int,
         head_size: int,
     ) -> Tuple[int, ...]:
-<<<<<<< HEAD
-        return (num_blocks, block_size, head_size)
-=======
         return (num_blocks * block_size, head_size)
->>>>>>> 5caca07b
 
     @staticmethod
     def swap_blocks(
@@ -176,15 +163,6 @@
                                alibi_slopes, sliding_window, kv_cache_dtype,
                                blocksparse_params, logits_soft_cap, attn_type,
                                **kwargs)
-<<<<<<< HEAD
-
-        self.matmul_qk = Matmul()
-        self.softmax = Softmax()
-        self.matmul_av = Matmul()
-        self.batch2block_matmul = Matmul()
-        self.block2batch_matmul = Matmul()
-        self.latent_cache_k = VLLMKVCache()
-=======
         self.enable_fp8_attn = kv_cache_dtype == 'fp8_inc' and os.environ.get(
             'QUANT_CONFIG', None) is None
         self.matmul_qk = Matmul() if not self.enable_fp8_attn \
@@ -198,7 +176,6 @@
             else FP8Matmul()
         self.latent_cache_k = VLLMKVCache() if not self.enable_fp8_attn \
             else VLLMFP8KVCache()
->>>>>>> 5caca07b
         self.fused_scaled_dot_product_attention = kernels.fsdpa()
 
         if "fsdpa" in enabled_flags():
@@ -226,11 +203,7 @@
     def forward(
         self,
         layer: AttentionLayer,
-<<<<<<< HEAD
-        hidden_states_or_q_c: torch.Tensor,  # query in unified attn
-=======
         q: torch.Tensor,
->>>>>>> 5caca07b
         k_c_normed: torch.Tensor,  # key in unified attn
         k_pe: torch.Tensor,  # value in unified attn
         kv_cache: torch.Tensor,
@@ -241,39 +214,6 @@
             raise NotImplementedError(
                 "output is not yet supported for MLAImplBase")
 
-<<<<<<< HEAD
-        batch_size = hidden_states_or_q_c.shape[0]
-
-        is_prefill = attn_metadata.is_prompt
-
-        k_pe = k_pe.view(-1, 1, self.qk_rope_head_dim)
-
-        assert hasattr(attn_metadata,
-                       "input_positions"), f"attn meta: {attn_metadata}"
-
-        if not is_prefill:
-            if envs.VLLM_MLA_PERFORM_MATRIX_ABSORPTION:
-                q_nope = self._q_proj_and_k_up_proj(hidden_states_or_q_c)
-                q_pe = torch.matmul(hidden_states_or_q_c, self.W_QR)\
-                    .view(-1, self.num_heads, self.qk_rope_head_dim)
-            else:
-                q_nope, q_pe = self._q_proj_and_k_up_proj(hidden_states_or_q_c)
-            input_positions = attn_metadata.input_positions.view(-1)
-            q_pe, k_pe = \
-                self.rotary_emb(input_positions, q_pe, k_pe)
-        else:
-            q = self.q_proj(hidden_states_or_q_c)[0]\
-                .view(-1, self.num_heads, self.qk_head_dim)
-
-            q_pe = q[..., self.qk_nope_head_dim:]
-
-            input_positions = attn_metadata.input_positions.view(-1)
-            q[..., self.qk_nope_head_dim:], k_pe = \
-                self.rotary_emb(input_positions, q_pe, k_pe)
-
-        block_indices = attn_metadata.block_indices
-        block_offsets = attn_metadata.block_offsets
-=======
         batch_size = q.shape[0]
         is_prefill = attn_metadata.is_prompt
 
@@ -304,28 +244,16 @@
 
         slot_mapping = attn_metadata.slot_mapping.flatten(
         ) if attn_metadata.slot_mapping is not None else None
->>>>>>> 5caca07b
 
         latent_vec_k = torch.concat(
             (k_c_normed, k_pe.view(batch_size, -1, self.qk_rope_head_dim)),
             dim=-1)
         latent_vec_k = latent_vec_k.view(
             -1, self.qk_rope_head_dim + self.kv_lora_rank)
-<<<<<<< HEAD
-        if is_prefill:
-            latent_vec_k = latent_vec_k.unflatten(0,
-                                                  (block_indices.size(0), -1))
-
-        # write the latent and rope to kv cache
-        if kv_cache is not None and len(kv_cache) == 2:
-            self.latent_cache_k(latent_vec_k, kv_cache[0], block_indices,
-                                block_offsets)
-=======
 
         # write the latent and rope to kv cache
         if kv_cache is not None and len(kv_cache) == 2:
             self.latent_cache_k(latent_vec_k, kv_cache[0], slot_mapping)
->>>>>>> 5caca07b
             k_cache = kv_cache[0]
             v_cache = None
 
@@ -333,14 +261,9 @@
             return self._forward_prefill(q, k_c_normed, k_pe, attn_metadata,
                                          batch_size)
         else:
-<<<<<<< HEAD
-            return self._forward_decode(q_nope, q_pe, (k_cache, v_cache),
-                                        attn_metadata, batch_size)
-=======
             return self._forward_decode(decode_ql_nope, q_pe,
                                         (k_cache, v_cache), attn_metadata,
                                         batch_size)
->>>>>>> 5caca07b
 
     def _forward_prefill(  # type: ignore
             self, q: torch.Tensor, k_c_normed: torch.Tensor,
@@ -353,16 +276,6 @@
 
         k = torch.cat((k_nope, k_pe.expand((*k_nope.shape[:-1], -1))), dim=-1)
 
-<<<<<<< HEAD
-        # For MLA the v head dim is smaller than qk head dim so we pad out
-        # v with 0s to match the qk head dim
-        v_padded = torch.nn.functional.pad(v, [0, q.shape[-1] - v.shape[-1]],
-                                           value=0)
-        q = q.view(batch_size, -1, self.num_heads, self.qk_head_dim)
-        k = k.view(batch_size, -1, self.num_heads, self.qk_head_dim)
-        v_padded = v_padded.view(batch_size, -1, self.num_heads,
-                                 self.qk_head_dim)
-=======
         q = q.view(batch_size, -1, self.num_heads, self.qk_head_dim)
         k = k.view(batch_size, -1, self.num_heads, self.qk_head_dim)
         v = v.view(batch_size, -1, self.num_heads, self.v_head_dim)
@@ -377,7 +290,6 @@
         else:
             v_padded = v
 
->>>>>>> 5caca07b
         out = ops.prompt_attention(
             impl=self.prefill_impl,
             query=q,
@@ -396,23 +308,14 @@
         attn_output = attn_output[..., :v.shape[-1]]\
                 .reshape(batch_size, -1, self.num_heads * v.shape[-1])
 
-<<<<<<< HEAD
-        return self.o_proj(attn_output)[0]
-=======
         return attn_output
->>>>>>> 5caca07b
 
     def _forward_decode(  # type: ignore
             self, q_nope: torch.Tensor, q_pe: torch.Tensor,
             kv_cache: torch.Tensor, attn_metadata: HPUAttentionMetadata,
             batch_size: int) -> torch.Tensor:
         query = torch.cat([q_nope, q_pe], dim=-1)
-<<<<<<< HEAD
-
-        key_cache = kv_cache[0].unsqueeze(2)
-=======
         key_cache = kv_cache[0].unsqueeze(1)
->>>>>>> 5caca07b
         value_cache = kv_cache[1]  # value_cache is None
         output = HPUPagedAttention.forward_decode(
             query=query,
@@ -422,10 +325,7 @@
             block_mapping=attn_metadata.block_mapping,
             block_bias=attn_metadata.attn_bias,
             block_groups=attn_metadata.block_groups,
-<<<<<<< HEAD
-=======
             block_size=attn_metadata.block_size,
->>>>>>> 5caca07b
             scale=self.scale,
             matmul_qk_op=self.matmul_qk,
             matmul_av_op=self.matmul_av,
@@ -435,11 +335,7 @@
             values_fetch_func=None,
             kv_lora_rank=self.kv_lora_rank)
         output = output.view(batch_size, 1, -1)
-<<<<<<< HEAD
-        result = self._v_up_proj_and_o_proj(output)
-=======
         result = self._v_up_proj(output)
->>>>>>> 5caca07b
         result = result.view(batch_size, 1, -1)
         return result
 
@@ -489,13 +385,6 @@
         self.matmul_qk = Matmul() if not self.enable_fp8_attn \
             else FP8Matmul()
         self.softmax = Softmax()
-<<<<<<< HEAD
-        self.matmul_av = Matmul()
-        self.batch2block_matmul = Matmul()
-        self.block2batch_matmul = Matmul()
-        self.k_cache = VLLMKVCache()
-        self.v_cache = VLLMKVCache()
-=======
         self.matmul_av = Matmul() if not self.enable_fp8_attn \
             else FP8Matmul()
         self.batch2block_matmul = Matmul() if not self.enable_fp8_attn \
@@ -506,7 +395,6 @@
             else VLLMFP8KVCache()
         self.v_cache = VLLMKVCache() if not self.enable_fp8_attn \
             else VLLMFP8KVCache()
->>>>>>> 5caca07b
         HPUFusedSDPA = kernels.fsdpa()
         self.fused_scaled_dot_product_attention = None if HPUFusedSDPA is None \
             else ModuleFusedSDPA(HPUFusedSDPA)
@@ -529,8 +417,6 @@
         assert self.num_heads % self.num_kv_heads == 0
         self.num_queries_per_kv = self.num_heads // self.num_kv_heads
 
-<<<<<<< HEAD
-=======
         if self.prefill_impl == 'fsdpa':
             assert alibi_slopes is None, \
                 'Prefill with FusedSDPA not supported with alibi slopes!'
@@ -541,7 +427,6 @@
                 f"Head size {head_size} is not supported by PagedAttention. "
                 f"Supported head sizes are: {supported_head_sizes}.")
 
->>>>>>> 5caca07b
         self.attn_type = attn_type
         if (self.attn_type != AttentionType.DECODER
                 and self.attn_type != AttentionType.ENCODER_DECODER
@@ -629,12 +514,8 @@
                 attn_bias=attn_bias,
                 valid_seq_lengths=attn_metadata.seq_lens_tensor,
                 **self.common_attention_args(block_list, key_cache,
-<<<<<<< HEAD
-                                             value_cache))
-=======
                                              value_cache,
                                              attn_metadata.block_size))
->>>>>>> 5caca07b
             output = out.reshape(batch_size, seq_len, hidden_size)
         else:
             # Decoding run.
@@ -644,24 +525,16 @@
                 block_bias=attn_metadata.attn_bias,
                 block_groups=attn_metadata.block_groups,
                 **self.common_attention_args(attn_metadata.block_list,
-<<<<<<< HEAD
-                                             key_cache, value_cache))
-=======
                                              key_cache, value_cache,
                                              attn_metadata.block_size))
->>>>>>> 5caca07b
         # Reshape the output tensor.
         return output.view(batch_size, seq_len, hidden_size)
 
     def common_attention_args(self,
                               block_list=None,
                               key_cache=None,
-<<<<<<< HEAD
-                              value_cache=None):
-=======
                               value_cache=None,
                               block_size=None):
->>>>>>> 5caca07b
         return {
             'scale': self.scale,
             'matmul_qk_op': self.matmul_qk,
@@ -675,10 +548,7 @@
             'block_list': block_list,
             'key_cache': key_cache,
             'value_cache': value_cache,
-<<<<<<< HEAD
-=======
             'block_size': block_size,
->>>>>>> 5caca07b
         }
 
     def forward_encoder_decoder(
@@ -762,12 +632,8 @@
                 block_bias=attn_bias,
                 block_groups=block_groups,
                 **self.common_attention_args(block_list, key_cache,
-<<<<<<< HEAD
-                                             value_cache))
-=======
                                              value_cache,
                                              attn_metadata.block_size))
->>>>>>> 5caca07b
         # Reshape the output tensor.
         return output.view(batch_size, -1, hidden_size)
 
