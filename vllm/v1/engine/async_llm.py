import asyncio
from typing import Any, AsyncGenerator, Dict, List, Mapping, Optional, Type, Union

from vllm.config import ModelConfig, VllmConfig
from vllm.engine.arg_utils import AsyncEngineArgs
from vllm.engine.metrics_types import StatLoggerBase
from vllm.engine.protocol import EngineClient
from vllm.inputs import INPUT_REGISTRY, InputRegistry, PromptType
from vllm.inputs.preprocess import InputPreprocessor
from vllm.logger import init_logger
from vllm.lora.request import LoRARequest
from vllm.outputs import PoolingRequestOutput, RequestOutput
from vllm.pooling_params import PoolingParams
from vllm.prompt_adapter.request import PromptAdapterRequest
from vllm.sampling_params import SamplingParams
from vllm.transformers_utils.tokenizer import AnyTokenizer
from vllm.transformers_utils.tokenizer_group import init_tokenizer_from_configs
from vllm.usage.usage_lib import UsageContext
from vllm.v1.engine.async_stream import AsyncStream
from vllm.v1.engine.core_client import EngineCoreClient
from vllm.v1.engine.detokenizer import Detokenizer
from vllm.v1.engine.processor import Processor
<<<<<<< HEAD
from vllm.platforms import current_platform
=======
from vllm.v1.executor.abstract import Executor
>>>>>>> 89266bc8

logger = init_logger(__name__)


class AsyncLLM(EngineClient):

    def __init__(
        self,
        vllm_config: VllmConfig,
<<<<<<< HEAD
        executor_class: Type[Any],
=======
        executor_class: Type[Executor],
>>>>>>> 89266bc8
        log_stats: bool,
        usage_context: UsageContext = UsageContext.ENGINE_CONTEXT,
        stat_loggers: Optional[Dict[str, StatLoggerBase]] = None,
        input_registry: InputRegistry = INPUT_REGISTRY,
        use_cached_outputs: bool = False,
        log_requests: bool = True,
        start_engine_loop: bool = True,
    ) -> None:
        assert start_engine_loop

        self.log_requests = log_requests
        self.log_stats = log_stats
        self.stat_loggers = stat_loggers
        self.model_config = vllm_config.model_config

        # Tokenizer (+ ensure liveness if running in another process).
        self.tokenizer = init_tokenizer_from_configs(
            model_config=vllm_config.model_config,
            scheduler_config=vllm_config.scheduler_config,
            parallel_config=vllm_config.parallel_config,
            lora_config=vllm_config.lora_config)
        self.tokenizer.ping()

        # Request streams (map of request_id -> AsyncStream).
        self.request_streams: Dict[str, AsyncStream] = {}
        # List of cancelled request ids to be aborted.
        self.client_aborted_requests: List[str] = []

        # Processor (converts Inputs --> EngineCoreRequests).
        self.processor = Processor(vllm_config.model_config,
                                   vllm_config.lora_config, self.tokenizer,
                                   input_registry)

        # Detokenizer (converts EngineCoreOutputs --> RequestOutput).
        self.detokenizer = Detokenizer(
            tokenizer_name=vllm_config.model_config.tokenizer,
            tokenizer_mode=vllm_config.model_config.tokenizer_mode,
            trust_remote_code=vllm_config.model_config.trust_remote_code,
            revision=vllm_config.model_config.tokenizer_revision,
        )

        # EngineCore (starts the engine in background process).
        self.engine_core = EngineCoreClient.make_client(
            vllm_config=vllm_config,
            executor_class=executor_class,
            usage_context=usage_context,
            multiprocess_mode=True,
            asyncio_mode=True,
        )

        self.output_handler = None

    def __del__(self):
        self.shutdown()

    @classmethod
    def from_engine_args(
        cls,
        engine_args: AsyncEngineArgs,
        engine_config: Optional[VllmConfig] = None,
        start_engine_loop: bool = True,
        usage_context: UsageContext = UsageContext.ENGINE_CONTEXT,
        stat_loggers: Optional[Dict[str, StatLoggerBase]] = None,
    ) -> "AsyncLLMEngine":
        """Create an AsyncLLM from the EngineArgs."""

        # Create the engine configs.
        if engine_config is None:
            vllm_config = engine_args.create_engine_config(usage_context)
        else:
            vllm_config = engine_config

        executor_class = cls._get_executor_cls(vllm_config)

        # Create the AsyncLLM.
        return cls(
            vllm_config=vllm_config,
            executor_class=executor_class,
            log_requests=not engine_args.disable_log_requests,
            log_stats=not engine_args.disable_log_stats,
            start_engine_loop=start_engine_loop,
            usage_context=usage_context,
            stat_loggers=stat_loggers,
        )

    def shutdown(self):
        """Shutdown, cleaning up the background proc and IPC."""

        if engine_core := getattr(self, "engine_core", None):
            engine_core.shutdown()

        if handler := getattr(self, "output_handler", None):
            handler.cancel()

    @classmethod
    def _get_executor_cls(cls, vllm_config: VllmConfig):
<<<<<<< HEAD
        if current_platform.is_hpu():
            from vllm.v1.executor.hpu_executor import HPUExecutor
            return HPUExecutor
        from vllm.v1.executor.gpu_executor import GPUExecutor
        return GPUExecutor
=======
        distributed_executor_backend = (
            vllm_config.parallel_config.distributed_executor_backend)
        if distributed_executor_backend == "mp":
            from vllm.v1.executor.multiproc_executor import MultiprocExecutor
            executor_class = MultiprocExecutor
        else:
            assert (distributed_executor_backend is None)
            from vllm.v1.executor.uniproc_executor import UniprocExecutor
            executor_class = UniprocExecutor
        return executor_class
>>>>>>> 89266bc8

    async def add_request(
        self,
        request_id: str,
        prompt: PromptType,
        params: Union[SamplingParams, PoolingParams],
        arrival_time: Optional[float] = None,
        lora_request: Optional[LoRARequest] = None,
        trace_headers: Optional[Mapping[str, str]] = None,
        prompt_adapter_request: Optional[PromptAdapterRequest] = None,
        priority: int = 0,
    ) -> AsyncGenerator[Union[RequestOutput, PoolingRequestOutput], None]:
        """Add new request to the AsyncLLM."""

        if self.detokenizer.is_request_active(request_id):
            raise KeyError(f"Request {request_id} already exists.")

        # 1) Create a new AsyncStream for the request.
        stream = self._add_request_to_streams(request_id)

        # 2) Convert input --> DetokenizerRequest / EngineCoreRequest.
        detokenizer_req, engine_core_req = self.processor.process_inputs(
            request_id, prompt, params, arrival_time, lora_request,
            trace_headers, prompt_adapter_request, priority)

        # 3) Add the request to Detokenizer (this process).
        self.detokenizer.add_request(detokenizer_req)

        # 4) Add the EngineCoreRequest to EngineCore (separate process).
        await self.engine_core.add_request_async(engine_core_req)

        # 5) Return the generator.
        return stream.generator()

    # TODO: we should support multiple prompts in one call, as you
    # can do with LLM.generate. So that for multi-prompt completion
    # requests we don't need to send multiple messages to core proc,
    # and so we don't need multiple streams which then get
    # re-multiplexed in the API server anyhow.
    async def generate(
        self,
        prompt: PromptType,
        sampling_params: SamplingParams,
        request_id: str,
        lora_request: Optional[LoRARequest] = None,
        trace_headers: Optional[Mapping[str, str]] = None,
        prompt_adapter_request: Optional[PromptAdapterRequest] = None,
        priority: int = 0,
    ) -> AsyncGenerator[RequestOutput, None]:
        """
        Main function called by the API server to kick off a request
            * 1) Making an AsyncStream corresponding to the Request.
            # 2) Processing the Input.
            * 3) Adding the Request to the Detokenizer.
            * 4) Adding the Request to the EngineCore (separate process).

        A separate output_handler loop runs in a background AsyncIO task, 
        pulling outputs from EngineCore and putting them into the 
        per-request AsyncStream.

        The caller of generate() iterates the returned AsyncGenerator,
        returning the RequestOutput back to the caller.
        """

        # We start the output_handler on the first call to generate() so that
        # we can call __init__ before the event loop starts, which enables us
        # to handle startup failure gracefully in the OpenAI server.
        if self.output_handler is None:
            self.output_handler = asyncio.create_task(
                self._run_output_handler())

        async for output in await self.add_request(
                request_id,
                prompt,
                sampling_params,
                lora_request=lora_request,
                trace_headers=trace_headers,
                prompt_adapter_request=prompt_adapter_request,
                priority=priority,
        ):
            yield output

    def _finish_stream(self, request_id: str):
        stream = self.request_streams.pop(request_id, None)
        if stream is not None:
            stream.finish()

    def _add_request_to_streams(
        self,
        request_id: str,
    ) -> AsyncStream:

        if request_id in self.request_streams:
            raise ValueError(f"Request id {request_id} already running.")

        # Avoid streams having circular ref to parent AsyncLLM object.
        aborted_reqs = self.client_aborted_requests
        stream = AsyncStream(request_id, aborted_reqs.append)
        self.request_streams[request_id] = stream

        if self.log_requests:
            logger.info("Added request %s.", request_id)

        return stream

    async def _process_cancellations(self) -> None:
        """
        Process requests cancelled from user disconnecting.

        When a client disconnects, AsyncStream._cancel() is called.
        We passed a callback to AsyncStream(), which appends to 
        self.client_aborted_requests.

        As a result, if any requests are canceled from the user side
        the request_id will show up in self.client_aborted_requests.
        """

        # Avoid streams having circular ref to parent AsyncLLM object.
        if not self.client_aborted_requests:
            return
        reqs_to_abort = self.client_aborted_requests.copy()
        self.client_aborted_requests.clear()

        # Remove from Detokenizer.
        self.detokenizer.abort_requests(reqs_to_abort)

        # Remove from RequestStreams.
        for request_id in reqs_to_abort:
            if self.log_requests:
                logger.info("User-cancelled request %s.", request_id)
            self._finish_stream(request_id)

        # Remove from EngineCore.
        await self.engine_core.abort_requests_async(reqs_to_abort)

    def _process_request_outputs(self, request_outputs: List[RequestOutput]):
        """Process outputs by putting them into per-request AsyncStreams."""

        for request_output in request_outputs:
            request_id = request_output.request_id
            assert request_id in self.request_streams

            # Each request in the API server pulls from the per-request stream.
            stream = self.request_streams.get(request_id)
            if stream is not None:
                stream.put(request_output)

                # If finished, remove from the tracker.
                if request_output.finished:
                    if self.log_requests:
                        logger.info("Finished request %s.", request_id)
                    self._finish_stream(request_id)

    async def _run_output_handler(self):
        """Background loop: pulls from EngineCore and pushes to AsyncStreams."""

        try:
            while True:
                # 1) Pull EngineCoreOutput from the EngineCore.
                outputs = await self.engine_core.get_output_async()

                # 2) Detokenize based on the output.
                request_outputs, reqs_to_abort = self.detokenizer.step(outputs)

                # 3) Put the RequestOutputs into the per-request AsyncStreams.
                self._process_request_outputs(request_outputs)

                # 4) Abort any requests that finished due to stop strings.
                await self.engine_core.abort_requests_async(reqs_to_abort)

                # 5) Abort any requests due to client cancellations.
                await self._process_cancellations()

        except BaseException as e:
            logger.error(e)
            raise e

    # TODO: can we eliminate these?

    async def abort(self, request_id: str) -> None:
        # Note: Who Calls this? I dont think this is actually used.
        raise ValueError("Not Supported on V1 yet.")

    def encode(
        self,
        prompt: PromptType,
        pooling_params: PoolingParams,
        request_id: str,
        lora_request: Optional[LoRARequest] = None,
        trace_headers: Optional[Mapping[str, str]] = None,
        priority: int = 0,
    ):
        raise ValueError("Not Supported on V1 yet.")

    async def get_model_config(self) -> ModelConfig:
        return self.model_config

    async def get_decoding_config(self):
        raise ValueError("Not Supported on V1 yet.")

    async def get_input_preprocessor(self) -> InputPreprocessor:
        return self.processor.input_preprocessor

    async def get_tokenizer(
        self,
        lora_request: Optional[LoRARequest] = None,
    ) -> AnyTokenizer:
        assert lora_request is None
        return self.detokenizer.tokenizer

    async def is_tracing_enabled(self) -> bool:
        return False

    async def do_log_stats(
        self,
        scheduler_outputs=None,
        model_output=None,
    ) -> None:
        logger.debug("Called do_log_stats.")

    async def check_health(self) -> None:
        logger.debug("Called check_health.")

    async def start_profile(self) -> None:
        await self.engine_core.profile(True)

    async def stop_profile(self) -> None:
        await self.engine_core.profile(False)

    @property
    def is_running(self) -> bool:
        return True

    @property
    def is_stopped(self) -> bool:
        return False

    @property
    def errored(self) -> bool:
        return False

    @property
    def dead_error(self) -> BaseException:
        return Exception


# Retain V0 name for backwards compatibility.
AsyncLLMEngine = AsyncLLM<|MERGE_RESOLUTION|>--- conflicted
+++ resolved
@@ -10,6 +10,7 @@
 from vllm.logger import init_logger
 from vllm.lora.request import LoRARequest
 from vllm.outputs import PoolingRequestOutput, RequestOutput
+from vllm.platforms import current_platform
 from vllm.pooling_params import PoolingParams
 from vllm.prompt_adapter.request import PromptAdapterRequest
 from vllm.sampling_params import SamplingParams
@@ -20,11 +21,7 @@
 from vllm.v1.engine.core_client import EngineCoreClient
 from vllm.v1.engine.detokenizer import Detokenizer
 from vllm.v1.engine.processor import Processor
-<<<<<<< HEAD
-from vllm.platforms import current_platform
-=======
 from vllm.v1.executor.abstract import Executor
->>>>>>> 89266bc8
 
 logger = init_logger(__name__)
 
@@ -34,11 +31,7 @@
     def __init__(
         self,
         vllm_config: VllmConfig,
-<<<<<<< HEAD
-        executor_class: Type[Any],
-=======
         executor_class: Type[Executor],
->>>>>>> 89266bc8
         log_stats: bool,
         usage_context: UsageContext = UsageContext.ENGINE_CONTEXT,
         stat_loggers: Optional[Dict[str, StatLoggerBase]] = None,
@@ -135,24 +128,20 @@
 
     @classmethod
     def _get_executor_cls(cls, vllm_config: VllmConfig):
-<<<<<<< HEAD
-        if current_platform.is_hpu():
+        if current_platform.is_cuda_alike():
+            distributed_executor_backend = (
+                vllm_config.parallel_config.distributed_executor_backend)
+            if distributed_executor_backend == "mp":
+                from vllm.v1.executor.multiproc_executor import MultiprocExecutor
+                executor_class = MultiprocExecutor
+            else:
+                assert (distributed_executor_backend is None)
+                from vllm.v1.executor.uniproc_executor import UniprocExecutor
+                executor_class = UniprocExecutor
+        elif current_platform.is_hpu():
             from vllm.v1.executor.hpu_executor import HPUExecutor
-            return HPUExecutor
-        from vllm.v1.executor.gpu_executor import GPUExecutor
-        return GPUExecutor
-=======
-        distributed_executor_backend = (
-            vllm_config.parallel_config.distributed_executor_backend)
-        if distributed_executor_backend == "mp":
-            from vllm.v1.executor.multiproc_executor import MultiprocExecutor
-            executor_class = MultiprocExecutor
-        else:
-            assert (distributed_executor_backend is None)
-            from vllm.v1.executor.uniproc_executor import UniprocExecutor
-            executor_class = UniprocExecutor
+            executor_class = HPUExecutor
         return executor_class
->>>>>>> 89266bc8
 
     async def add_request(
         self,
