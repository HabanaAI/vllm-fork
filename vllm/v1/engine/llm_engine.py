--- conflicted
+++ resolved
@@ -21,10 +21,7 @@
 from vllm.v1.engine.core_client import EngineCoreClient
 from vllm.v1.engine.detokenizer import Detokenizer
 from vllm.v1.engine.processor import Processor
-<<<<<<< HEAD
-=======
 from vllm.v1.executor.abstract import Executor
->>>>>>> 89266bc8
 
 logger = init_logger(__name__)
 
@@ -37,11 +34,7 @@
     def __init__(
         self,
         vllm_config: VllmConfig,
-<<<<<<< HEAD
-        executor_class: Type[Any],
-=======
         executor_class: Type[Executor],
->>>>>>> 89266bc8
         log_stats: bool,
         usage_context: UsageContext = UsageContext.ENGINE_CONTEXT,
         stat_loggers: Optional[Dict[str, StatLoggerBase]] = None,
@@ -112,28 +105,21 @@
 
     @classmethod
     def _get_executor_cls(cls, vllm_config: VllmConfig):
-<<<<<<< HEAD
-        if current_platform.is_hpu():
+        if current_platform.is_cuda_alike():
+            distributed_executor_backend = (
+                vllm_config.parallel_config.distributed_executor_backend)
+            if distributed_executor_backend == "mp":
+                from vllm.v1.executor.multiproc_executor import MultiprocExecutor
+                executor_class = MultiprocExecutor
+            else:
+                assert (distributed_executor_backend is None)
+                from vllm.v1.executor.uniproc_executor import UniprocExecutor
+                executor_class = UniprocExecutor
+        elif current_platform.is_hpu():
             from vllm.v1.executor.hpu_executor import HPUExecutor
-            return HPUExecutor
-        from vllm.v1.executor.gpu_executor import GPUExecutor
-        return GPUExecutor
-
-    def stop_remote_worker_execution_loop(self) -> None:
-        raise NotImplementedError("TP not implemented yet.")
-=======
-        distributed_executor_backend = (
-            vllm_config.parallel_config.distributed_executor_backend)
-        if distributed_executor_backend == "mp":
-            from vllm.v1.executor.multiproc_executor import MultiprocExecutor
-            executor_class = MultiprocExecutor
-        else:
-            assert (distributed_executor_backend is None)
-            from vllm.v1.executor.uniproc_executor import UniprocExecutor
-            executor_class = UniprocExecutor
+            executor_class = HPUExecutor
 
         return executor_class
->>>>>>> 89266bc8
 
     def get_num_unfinished_requests(self) -> int:
         return self.detokenizer.get_num_unfinished_requests()
