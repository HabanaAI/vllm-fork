--- conflicted
+++ resolved
@@ -24,7 +24,6 @@
         logits: torch.Tensor,
         sampling_metadata: SamplingMetadata,
     ) -> SamplerOutput:
-<<<<<<< HEAD
         needs_logprobs = sampling_metadata.max_num_logprobs > 0
         if needs_logprobs:
             # NOTE(woosuk): Use the original logits (before any penalties or
@@ -36,25 +35,6 @@
             # the logits tensor for memory efficiency).
             topk_logprobs, topk_indices = self.get_topk_logprobs(
                 logits, sampling_metadata)
-=======
-        logits = self.apply_temperature(logits, sampling_metadata.temperature)
-        logits = self.apply_top_k_top_p(logits, sampling_metadata)
-
-        probs = self.get_probs(
-            logits) if not sampling_metadata.all_greedy else logits
-        sampled = self.sample(probs, sampling_metadata)
-        # Use int32 to reduce the tensor size.
-        sampled = sampled  # .to(torch.int32) NOTE(kzawora): WHY DO WE HAVE AN UNDEFINED BEHAVIOR HERE?! IN WHICH WORLD DOES 75696 INT64 CAST TO -828218624 INT32?!? HOW CAN ARGMAX EVEN RETURN -828218624?! >_< # NOQA
-
-        if sampling_metadata.max_num_logprobs > 0:
-            logprobs = self.get_logprobs(logits)
-            # FIXME: Mask the sampled token_id, get topk logprobs,
-            # and concatenate the topk with the sampled token_id.
-            topk_logprobs, topk_indices = torch.topk(
-                logprobs, sampling_metadata.max_num_logprobs, dim=-1)
-            # Use int32 to reduce the tensor size.
-            topk_indices = topk_indices.to(torch.int32)
->>>>>>> 897b0421
         else:
             topk_logprobs = None
             topk_indices = None
@@ -68,7 +48,8 @@
         # Sample the next token.
         sampled = self.sample(logits, sampling_metadata)
         # Use int32 to reduce the tensor size.
-        sampled = sampled.to(torch.int32)
+        #        sampled = sampled.to(torch.int32)
+        sampled = sampled  # .to(torch.int32) NOTE(kzawora): WHY DO WE HAVE AN UNDEFINED BEHAVIOR HERE?! IN WHICH WORLD DOES 75696 INT64 CAST TO -828218624 INT32?!? HOW CAN ARGMAX EVEN RETURN -828218624?! >_< # NOQA
 
         # NOTE: CPU-GPU synchronization happens here.
         sampler_output = SamplerOutput(
