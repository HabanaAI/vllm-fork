"""A layer that samples the next tokens from the model's outputs."""
from typing import Dict

import torch
import torch.nn as nn

from vllm.v1.outputs import SamplerOutput
from vllm.v1.sample.metadata import SamplingMetadata

_SAMPLING_EPS = 1e-5


class Sampler(nn.Module):

    def forward(
        self,
        logits: torch.Tensor,
        sampling_metadata: SamplingMetadata,
    ) -> SamplerOutput:
        logits = self.apply_temperature(logits, sampling_metadata.temperature)
        logits = self.apply_top_k_top_p(logits, sampling_metadata)

        probs = self.get_probs(
            logits) if not sampling_metadata.all_greedy else logits
        sampled = self.sample(probs, sampling_metadata)
        # Use int32 to reduce the tensor size.
        sampled = sampled  # .to(torch.int32) NOTE(kzawora): WHY DO WE HAVE AN UNDEFINED BEHAVIOR HERE?! IN WHICH WORLD DOES 75696 INT64 CAST TO -828218624 INT32?!? HOW CAN ARGMAX EVEN RETURN -828218624?! >_<

        if sampling_metadata.max_num_logprobs > 0:
            logprobs = self.get_logprobs(logits)
            # FIXME: Mask the sampled token_id, get topk logprobs,
            # and concatenate the topk with the sampled token_id.
            topk_logprobs, topk_indices = torch.topk(
                logprobs, sampling_metadata.max_num_logprobs, dim=-1)
            # Use int32 to reduce the tensor size.
            topk_indices = topk_indices.to(torch.int32)
        else:
            topk_logprobs = None
            topk_indices = None
<<<<<<< HEAD
=======

        # NOTE: CPU-GPU synchronization happens here.
>>>>>>> 89266bc8
        sampler_output = SamplerOutput(
            sampled_token_ids=sampled.tolist(),
            logprob_token_ids=topk_indices,
            logprobs=topk_logprobs,
            prompt_logprob_token_ids=None,
            prompt_logprobs=None,
        )
        return sampler_output

    def apply_temperature(
        self,
        logits: torch.Tensor,
        temp: torch.Tensor,
    ) -> torch.Tensor:
        # Use float32 to apply temperature scaling.
        logits = logits.to(torch.float32)
        # Avoid division by zero.
        temp = torch.where(temp < _SAMPLING_EPS, 1.0, temp)
        # Use in-place division to avoid creating a new tensor.
        logits.div_(temp.unsqueeze(dim=1))
        return logits

    def apply_top_k_top_p(
        self,
        logits: torch.Tensor,
        sampling_metadata: SamplingMetadata,
    ) -> torch.Tensor:
        return _apply_top_k_top_p(
            logits,
            sampling_metadata.no_top_k,
            sampling_metadata.top_k,
            sampling_metadata.no_top_p,
            sampling_metadata.top_p,
        )

    def get_probs(self, logits: torch.Tensor) -> torch.Tensor:
        return torch.softmax(logits, dim=-1, dtype=torch.float32)

    def get_logprobs(self, logits: torch.Tensor) -> torch.Tensor:
        return torch.log_softmax(logits, dim=-1, dtype=torch.float32)

    def greedy_sample(self, probs: torch.Tensor) -> torch.Tensor:
        return probs.argmax(dim=-1).view(-1)

    def random_sample(
        self,
        probs: torch.Tensor,
        generators: Dict[int, torch.Generator],
    ) -> torch.Tensor:
        q = torch.empty_like(probs)
        # NOTE(woosuk): To batch-process the requests without their own seeds,
        # which is the common case, we first assume that every request does
        # not have its own seed. Then, we overwrite the values for the requests
        # that have their own seeds.
        if len(generators) != probs.shape[0]:
            # This might still be done here unnecessarily if there are greedies
            q.exponential_()
        if generators:
            # TODO(woosuk): This can be slow because we handle each request
            # one by one. Optimize this.
            for i, generator in generators.items():
                q[i].exponential_(generator=generator)
        return probs.div_(q).argmax(dim=-1).view(-1)

    def sample(
        self,
        probs: torch.Tensor,
        sampling_metadata: SamplingMetadata,
    ) -> torch.Tensor:
        assert not (sampling_metadata.all_greedy
                    and sampling_metadata.all_random)
        if sampling_metadata.all_greedy:
            return self.greedy_sample(probs)
        if sampling_metadata.all_random:
            return self.random_sample(probs, sampling_metadata.generators)

        greedy_sampled = self.greedy_sample(probs)
        random_sampled = self.random_sample(probs,
                                            sampling_metadata.generators)
        sampled = torch.where(
            sampling_metadata.temperature < _SAMPLING_EPS,
            greedy_sampled,
            random_sampled,
        )
        return sampled


# TODO(woosuk): Optimize this with a custom kernel.
def _apply_top_k_top_p(
    logits: torch.Tensor,
    no_top_k: bool,
    k: torch.Tensor,
    no_top_p: bool,
    p: torch.Tensor,
) -> torch.Tensor:
    if no_top_k and no_top_p:
        return logits
    logits_sort, logits_idx = logits.sort(dim=-1, descending=False)

    if not no_top_k:
        # Apply top-k.
        top_k_mask = logits_sort.size(1) - k.to(torch.long)
        # Get all the top_k values.
        top_k_mask = logits_sort.gather(1, top_k_mask.unsqueeze(dim=1))
        top_k_mask = logits_sort < top_k_mask
        logits_sort.masked_fill_(top_k_mask, -float("inf"))

    if not no_top_p:
        # Apply top-p.
        probs_sort = logits_sort.softmax(dim=-1)
        probs_sum = probs_sort.cumsum(dim=-1)
        top_p_mask = probs_sum <= 1 - p.unsqueeze(dim=1)
        # at least one
        top_p_mask[:, -1] = False
        logits_sort.masked_fill_(top_p_mask, -float("inf"))

    # Re-sort the probabilities.
    logits = logits_sort.scatter(dim=-1, index=logits_idx, src=logits_sort)
    return logits<|MERGE_RESOLUTION|>--- conflicted
+++ resolved
@@ -37,11 +37,8 @@
         else:
             topk_logprobs = None
             topk_indices = None
-<<<<<<< HEAD
-=======
 
         # NOTE: CPU-GPU synchronization happens here.
->>>>>>> 89266bc8
         sampler_output = SamplerOutput(
             sampled_token_ids=sampled.tolist(),
             logprob_token_ids=topk_indices,
