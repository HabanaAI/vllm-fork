# SPDX-License-Identifier: Apache-2.0

###############################################################################
# Copyright (C) 2024 Habana Labs, Ltd. an Intel Company
###############################################################################

from dataclasses import dataclass
from typing import Optional

import torch

from vllm.attention.backends.abstract import AttentionMetadata
from vllm.attention.backends.hpu_attn import (HPUAttentionBackend,
                                              HPUAttentionMetadata)
from vllm.logger import init_logger

logger = init_logger(__name__)


class HPUAttentionBackendV1(HPUAttentionBackend):

    @staticmethod
    def get_name() -> str:
        return "HPU_ATTN_V1"

    @staticmethod
    def get_metadata_cls() -> type["AttentionMetadata"]:
        return HPUAttentionMetadataV1


@dataclass
class HPUAttentionMetadataV1(HPUAttentionMetadata):
    # TODO(kwisniewski98): for now, in V1 input positions are not provided
    # which needs to be fixed in the future, as we need to support MLA
    """Metadata for HPUAttentionbackend."""
    is_prompt: bool
    attn_bias: Optional[torch.Tensor]

    seq_lens_tensor: Optional[torch.Tensor]
    context_lens_tensor: Optional[torch.Tensor]

    @classmethod
    def make_prefill_metadata(cls, seq_lens_tensor, num_prefills,
                              input_positions, num_prefill_tokens,
<<<<<<< HEAD
                              slot_mapping):
=======
                              slot_mapping, block_size):
>>>>>>> 5caca07b
        return cls(is_prompt=True,
                   block_list=None,
                   block_mapping=None,
                   block_usage=None,
                   block_groups=None,
                   attn_bias=None,
                   num_decode_tokens=0,
                   context_lens_tensor=None,
                   multi_modal_placeholder_index_maps=None,
                   seq_lens_tensor=seq_lens_tensor,
                   num_prefills=num_prefills,
                   input_positions=input_positions,
                   num_prefill_tokens=num_prefill_tokens,
                   slot_mapping=slot_mapping,
                   enable_kv_scales_calculation=False,
                   block_size=block_size)

    @classmethod
    def make_cached_prefill_metadata(cls, seq_lens_tensor, context_lens_tensor,
                                     num_prefills, num_prefill_tokens,
<<<<<<< HEAD
                                     input_positions, slot_mapping,
                                     block_list):
=======
                                     input_positions, slot_mapping, block_list,
                                     block_size):
>>>>>>> 5caca07b
        return cls(is_prompt=True,
                   block_list=block_list,
                   block_mapping=None,
                   block_usage=None,
                   block_groups=None,
                   attn_bias=None,
                   num_decode_tokens=0,
                   context_lens_tensor=context_lens_tensor,
                   multi_modal_placeholder_index_maps=None,
                   seq_lens_tensor=seq_lens_tensor,
                   num_prefills=num_prefills,
                   num_prefill_tokens=num_prefill_tokens,
                   input_positions=input_positions,
                   slot_mapping=slot_mapping,
                   enable_kv_scales_calculation=False,
                   block_size=block_size)

    @classmethod
    def make_decode_metadata(cls, block_list, block_usage, block_groups,
<<<<<<< HEAD
                             input_positions, num_decode_tokens, slot_mapping):
=======
                             input_positions, num_decode_tokens, slot_mapping,
                             block_size):
>>>>>>> 5caca07b
        return cls(is_prompt=False,
                   block_mapping=None,
                   attn_bias=None,
                   seq_lens_tensor=None,
                   context_lens_tensor=None,
                   num_prefills=0,
                   num_prefill_tokens=0,
                   multi_modal_placeholder_index_maps=None,
                   block_list=block_list,
                   block_usage=block_usage,
                   block_groups=block_groups,
                   input_positions=input_positions,
                   num_decode_tokens=num_decode_tokens,
                   slot_mapping=slot_mapping,
                   enable_kv_scales_calculation=False,
                   block_size=block_size)<|MERGE_RESOLUTION|>--- conflicted
+++ resolved
@@ -42,11 +42,7 @@
     @classmethod
     def make_prefill_metadata(cls, seq_lens_tensor, num_prefills,
                               input_positions, num_prefill_tokens,
-<<<<<<< HEAD
-                              slot_mapping):
-=======
                               slot_mapping, block_size):
->>>>>>> 5caca07b
         return cls(is_prompt=True,
                    block_list=None,
                    block_mapping=None,
@@ -67,13 +63,8 @@
     @classmethod
     def make_cached_prefill_metadata(cls, seq_lens_tensor, context_lens_tensor,
                                      num_prefills, num_prefill_tokens,
-<<<<<<< HEAD
-                                     input_positions, slot_mapping,
-                                     block_list):
-=======
                                      input_positions, slot_mapping, block_list,
                                      block_size):
->>>>>>> 5caca07b
         return cls(is_prompt=True,
                    block_list=block_list,
                    block_mapping=None,
@@ -93,12 +84,8 @@
 
     @classmethod
     def make_decode_metadata(cls, block_list, block_usage, block_groups,
-<<<<<<< HEAD
-                             input_positions, num_decode_tokens, slot_mapping):
-=======
                              input_positions, num_decode_tokens, slot_mapping,
                              block_size):
->>>>>>> 5caca07b
         return cls(is_prompt=False,
                    block_mapping=None,
                    attn_bias=None,
