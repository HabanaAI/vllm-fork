# SPDX-License-Identifier: Apache-2.0
import collections
import contextlib
import functools
import itertools
import math
import os
import time
from dataclasses import dataclass
from enum import Enum
from typing import TYPE_CHECKING, Any, Optional, Union

import habana_frameworks.torch as htorch
import habana_frameworks.torch.internal.bridge_config as bc
import numpy as np
import torch
import torch.distributed
import vllm_hpu_extension.environment as environment
<<<<<<< HEAD
from vllm_hpu_extension.flags import enabled_flags
from vllm_hpu_extension.profiler import (HabanaHighLevelProfiler,
                                         HabanaMemoryProfiler, format_bytes)
=======
from vllm_hpu_extension.profiler import HabanaMemoryProfiler, format_bytes
from vllm_hpu_extension.runtime import get_config
>>>>>>> b1804839

from vllm.attention.backends.abstract import AttentionType
from vllm.attention.layer import Attention
from vllm.attention.selector import get_attn_backend
from vllm.config import VllmConfig
from vllm.forward_context import set_forward_context
from vllm.logger import init_logger
from vllm.model_executor.layers.fused_moe.layer import FusedMoE
from vllm.model_executor.layers.layernorm import RMSNorm
from vllm.model_executor.layers.sampler import get_sampler
from vllm.model_executor.layers.vocab_parallel_embedding import (
    VocabParallelEmbedding)
from vllm.model_executor.model_loader import get_model
from vllm.sampling_params import SamplingType
from vllm.transformers_utils.tokenizer_group import init_tokenizer_from_configs
from vllm.utils import (STR_DTYPE_TO_TORCH_DTYPE, LayerBlockType, cdiv,
                        is_fake_hpu, is_pin_memory_available)
from vllm.v1.attention.backends.hpu_attn import HPUAttentionMetadataV1
from vllm.v1.kv_cache_interface import (FullAttentionSpec, KVCacheConfig,
                                        KVCacheSpec)
from vllm.v1.outputs import (EMPTY_MODEL_RUNNER_OUTPUT, LogprobsLists,
                             LogprobsTensors, ModelRunnerOutput)
from vllm.v1.sample.metadata import SamplingMetadata
from vllm.v1.utils import bind_kv_cache
from vllm.v1.worker.gpu_input_batch import CachedRequestState, InputBatch

if TYPE_CHECKING:
    from vllm.v1.core.scheduler import SchedulerOutput

from vllm_hpu_extension.bucketing.common import get_bucketing_context

logger = init_logger(__name__)

_TYPE_CACHE: dict[str, dict[str, Any]] = {}


def setup_profiler(warmup, active):
    schedule = torch.profiler.schedule(wait=0,
                                       warmup=warmup,
                                       active=active,
                                       repeat=1)
    activities = [
        torch.profiler.ProfilerActivity.CPU,
        torch.profiler.ProfilerActivity.HPU
    ]
    profiler = torch.profiler.profile(
        schedule=schedule,
        activities=activities,
        on_trace_ready=torch.profiler.tensorboard_trace_handler('.',
                                                                use_gzip=True),
        record_shapes=False,
        with_stack=True)
    return profiler


class PhaseType(Enum):
    PROMPT = 'prompt'
    DECODE = 'decode'


@dataclass
class PromptDecodeInfo:
    prompt_req_ids: list[str]
    decode_req_ids: list[str]
    prompt_scheduled_tokens: list[int]


@dataclass
class PromptData:
    input_tokens: torch.Tensor
    input_positions: torch.Tensor
    attn_metadata: HPUAttentionMetadataV1


@dataclass
class DecodeData:
    input_tokens: Optional[torch.Tensor] = None
    input_positions: Optional[torch.Tensor] = None
    attn_metadata: Optional[HPUAttentionMetadataV1] = None


#TODO(kzawora): remove this
@dataclass
class PrefillInputData:
    request_ids: list
    prompt_lens: list
    token_ids: list
    position_ids: list
    attn_metadata: list
    logits_indices: list

    def zipped(self):
        return zip(self.request_ids, self.prompt_lens, self.token_ids,
                   self.position_ids, self.attn_metadata, self.logits_indices)


#TODO(kzawora): remove this
@dataclass
class DecodeInputData:
    num_decodes: int
    token_ids: Optional[torch.Tensor] = None
    position_ids: Optional[torch.Tensor] = None
    attn_metadata: Optional[HPUAttentionMetadataV1] = None
    logits_indices: Optional[torch.Tensor] = None


def bool_helper(value):
    value = value.lower()
    return value in ("y", "yes", "t", "true", "on", "1")


<<<<<<< HEAD
@dataclass
class HpuEnvFlags:
    enable_bucketing: bool
    use_contiguous_pa: bool
    __env_var_cfg_type = collections.namedtuple('__env_var_cfg_type',
                                                ['name', 'default', 'handler'])

    @classmethod
    def get_env_var_cfg_map(cls):
        return {
            "enable_bucketing":
            cls.__env_var_cfg_type('VLLM_ENABLE_BUCKETING', 'true',
                                   cls.handle_boolean_env_var),
            "use_contiguous_pa":
            cls.__env_var_cfg_type('VLLM_CONTIGUOUS_PA', 'false',
                                   cls.handle_boolean_env_var),
        }

    @classmethod
    def build(cls, vllm_config: VllmConfig, update_env=True):
        cfg_map = cls.get_env_var_cfg_map()
        env_vars = {
            key: handler(env_var, default, vllm_config, update_env)
            for key, (env_var, default, handler) in cfg_map.items()
        }
        return cls(**env_vars)

    @staticmethod
    def env_var_post_init(env_var, val, vllm_config):
        match env_var:
            case 'VLLM_CONTIGUOUS_PA':
                can_use_contiguous_pa = not vllm_config.cache_config.\
                    enable_prefix_caching
                if val and not can_use_contiguous_pa:
                    logger.warning(
                        "Contiguous PA is not supported with prefix caching. "
                        "Forcing contiguous PA off.")
                    val = False
                if val:
                    logger.warning("Contiguous PA is not recommended in V1.")
            case _:
                pass
        return val

    @classmethod
    def handle_boolean_env_var(cls,
                               env_var,
                               default,
                               vllm_config,
                               update_env=True):
        x = bool_helper(os.environ.get(env_var, default))
        x = cls.env_var_post_init(env_var, x, vllm_config)
        if update_env:
            os.environ[env_var] = str(x).lower()
        logger.info('HpuEnvFlags %s: %s', env_var, x)
        return x


=======
>>>>>>> b1804839
def flatten(in_list):
    return list(itertools.chain(*in_list))


def gather_list(input, indices, v):
    return [input[i] if i is not None else v for i in indices]


def _async_h2d_tensor_copy(source, device='hpu'):
    assert source.device.type == 'cpu', \
        "Source tensor is not present in host memory!"
    target = torch.empty(source.shape, dtype=source.dtype, device=device)
    target.copy_(source, non_blocking=True)
    return target


def ensure_decodes_first(b: InputBatch):
    num_reqs = b.num_reqs
    while True:
        # Find the first prompt index
        first_prompt_index = None
        for i in range(num_reqs):
            if b.num_computed_tokens_cpu[i] < b.num_prompt_tokens[i]:
                first_prompt_index = i
                break
        if first_prompt_index is None:
            break

        # Find the last decode index
        last_decode_index = None
        for i in reversed(range(num_reqs)):
            if b.num_computed_tokens_cpu[i] >= b.num_prompt_tokens[i]:
                last_decode_index = i
                break
        if last_decode_index is None:
            break

        # Sanity
        assert first_prompt_index != last_decode_index

        # Check if done
        if first_prompt_index > last_decode_index:
            break

        # Swap
        b.swap_states(first_prompt_index, last_decode_index)


def get_target_layer_suffix_list(model_type) -> list[str]:
    # This sets the suffix for the hidden layer name, which is controlled by
    # VLLM_CONFIG_HIDDEN_LAYERS. The default suffix is "DecoderLayer," which is
    # applicable for most language models such as LLaMA, Qwen, and BART. If the
    # model's decoder layer name differs from the default, it will need to
    # be specified here.
    decoder_layer_table = {
        "gpt_bigcode": "BigCodeBlock",
    }

    return [
        decoder_layer_table.get(model_type, "DecoderLayer"), "EncoderLayer"
    ]


def modify_model_layers(module: torch.nn.Module,
                        suffix_list: list[str],
                        n=1,
                        counter=None):
    """Currently add mark_step at the end of specified layers.
    """

    def forward_hook(module, args, output):
        htorch.core.mark_step()
        return output

    if counter is None:
        counter = [0]

    for child_name, child_module in module.named_children():
        if any(
                child_module.__class__.__name__.endswith(layer)
                for layer in suffix_list):
            counter[0] += 1
            if counter[0] % n == 0:
                child_module.register_forward_hook(forward_hook)
        else:
            modify_model_layers(child_module, suffix_list, n, counter)


def get_path_to_rope(model: torch.nn.Module):
    """Dynamically get the path to the RotaryEmbedding layer in the model.
    This function will recursively search through the module hierarchy to find
    a RotaryEmbedding layer and return the full path to that layer as a list
    of names.
    If no such layer is found, it returns None.
    """

    def find_rope_layer(parent, path):
        # Base case: check if this parent is None
        if parent is None:
            return None

        # Check if the current layer is a RotaryEmbedding
        if hasattr(parent, 'named_children'):
            for child_name, child_module in parent.named_children():
                # If the current child is of type RotaryEmbedding,
                # return the full path
                if child_module.__class__.__name__.endswith("RotaryEmbedding"):
                    return path + [child_name]
                # Otherwise, recurse into this child to check its children
                result = find_rope_layer(child_module, path + [child_name])
                if result is not None:
                    return result
        return None

    # Start the search from the top level model
    path_to_rope = find_rope_layer(model, [])

    # Return the result if found, otherwise None
    return path_to_rope


class HpuModelAdapter(torch.nn.Module):

    def __init__(self, model, vllm_config, layer_names):
        super().__init__()
        self.model = model
        self.prefill_use_fusedsdpa = get_config(
        ).prompt_attn_impl == 'fsdpa_impl'
        self.recompute_cos_sin = os.getenv('VLLM_COS_SIN_RECOMPUTE',
                                           'false').lower() in ['1', 'true']
        self.vllm_config = vllm_config
        self.block_size = vllm_config.cache_config.block_size
        self.dtype = vllm_config.model_config.dtype
        self.layer_names = layer_names

    def _set_attn_bias(self, attn_metadata, batch_size, seq_len, device,
                       dtype):
        if (attn_metadata is None or
            (self.prefill_use_fusedsdpa and attn_metadata.block_list is None)
                or not attn_metadata.is_prompt):
            return attn_metadata

        prefill_metadata = attn_metadata

        seq_lens_t = prefill_metadata.seq_lens_tensor
        context_lens_t = prefill_metadata.context_lens_tensor

        block_list = attn_metadata.block_list
        max_context_len = (block_list.size(-1) //
                           batch_size if block_list is not None else 0)
        max_context_len = max_context_len * self.block_size
        past_mask = torch.arange(0,
                                 max_context_len,
                                 dtype=torch.int32,
                                 device=device)
        past_mask = (past_mask.view(1, -1).expand(batch_size, -1).ge(
            context_lens_t.view(-1, 1)).view(batch_size, 1, -1).expand(
                batch_size, seq_len, -1).view(batch_size, 1, seq_len, -1))

        len_mask = (torch.arange(0, seq_len, device=device,
                                 dtype=torch.int32).view(1, seq_len).ge(
                                     seq_lens_t.unsqueeze(-1)).view(
                                         batch_size, 1, 1, seq_len))
        causal_mask = torch.triu(torch.ones((batch_size, 1, seq_len, seq_len),
                                            device=device,
                                            dtype=torch.bool),
                                 diagonal=1)
        mask = causal_mask.logical_or(len_mask)
        mask = torch.concat((past_mask, mask), dim=-1)
        attn_bias = (torch.zeros_like(mask, dtype=dtype).masked_fill_(
            mask, -math.inf))
        attn_metadata = custom_tuple_replace(prefill_metadata,
                                             "TrimmedAttentionMetadata",
                                             attn_bias=attn_bias)
        return attn_metadata

    def _set_block_mapping(self, metadata, batch_size, device, dtype):
        mask = torch.arange(0,
                            self.block_size,
                            device=device,
                            dtype=torch.int32).unsqueeze(0)
        mask = mask >= metadata.block_usage.unsqueeze(-1)
        attn_bias = (torch.zeros_like(mask, dtype=dtype).masked_fill_(
            mask, -math.inf))

        if not is_fake_hpu():
            block_mapping = torch.nn.functional.one_hot(metadata.block_groups,
                                                        num_classes=batch_size)
        else:
            # Unfortunately one_hot on CPU
            # doesn't handle out of bounds classes so we need to convert
            # all negative values to 0 (block_mapping) or bs (block_groups)
            block_groups = metadata.block_groups.to(torch.long)
            block_mapping = torch.nn.functional.relu(block_groups)
            block_mapping = torch.nn.functional.one_hot(block_mapping,
                                                        num_classes=batch_size)
            oob_values = block_groups.lt(0)
            block_mapping.masked_fill_(oob_values.unsqueeze(-1), 0)
            block_groups.masked_fill_(oob_values, batch_size)
            metadata = custom_tuple_replace(metadata,
                                            "TrimmedAttentionMetadata",
                                            block_groups=block_groups)
        block_mapping = block_mapping.to(dtype)
        metadata = custom_tuple_replace(metadata,
                                        "TrimmedAttentionMetadata",
                                        block_mapping=block_mapping,
                                        attn_bias=attn_bias)
        return metadata

    def _update_metadata(self, attn_metadata, batch_size, seq_len, device,
                         dtype):
        if attn_metadata.is_prompt:
            attn_metadata = self._set_attn_bias(attn_metadata, batch_size,
                                                seq_len, device, dtype)
        else:
            attn_metadata = self._set_block_mapping(attn_metadata, batch_size,
                                                    device, dtype)
        return attn_metadata

    def _prepare_cos_sin(self, positions):
        """Navigate through the model using the provided path and call
        the prepare_cos_sin method on the 'RotaryEmbedding' layer."""

        current_module = self.model  # Start from the top level of the model

        for layer in self.layer_names:
            if layer.isdigit():  # Check if the layer is an index
                layer = int(layer)

            # Check if the current layer is a name in a module
            if isinstance(
                    layer,
                    str) and not isinstance(layer, int):  # Name-based access
                current_module = getattr(current_module, layer)
            elif isinstance(layer,
                            int):  # Indexed-based access (like Modulelist)
                current_module = list(current_module._modules.values())[layer]

        # At the end, we should be at the RotaryEmbedding layer.
        if hasattr(current_module, 'prepare_cos_sin'):
            current_module.prepare_cos_sin(
                positions, recompute_cos_sin=self.recompute_cos_sin)
        else:
            raise AttributeError(
                "The module at the end of the path does not have \
                a 'prepare_cos_sin' method.")

    def forward(self, *args, **kwargs):
        # TODO(kzawora): something goes VERY WRONG when operating on
        # kwargs['attn_metadata'].slot_mapping, compared to untrimmed metadata
        kwargs = kwargs.copy()
        #        selected_token_indices = kwargs.pop('selected_token_indices')
        if 'warmup_mode' in kwargs:
            kwargs.pop('warmup_mode')
        input_ids = kwargs['input_ids']
        kwargs['attn_metadata'] = self._update_metadata(
            kwargs['attn_metadata'], input_ids.size(0), input_ids.size(1),
            input_ids.device, self.dtype)
        if self.layer_names is not None:
            self._prepare_cos_sin(kwargs['positions'])
        attn_meta = kwargs.pop('attn_metadata')
        if 'kv_caches' in kwargs:
            kwargs.pop('kv_caches')
        with set_forward_context(attn_meta, self.vllm_config):
            hidden_states = self.model(*args, **kwargs)
        return hidden_states

    def compute_logits(self, *args, **kwargs):
        return self.model.compute_logits(*args, **kwargs)

    # def sample(self, *args, **kwargs):
    #    return self.sampler(*args, **kwargs)

    def generate_proposals(self, *args, **kwargs):
        return self.model.generate_proposals(*args, **kwargs)

    # sampler property will be used by spec_decode_worker
    # don't rename
    # @property
    # def sampler(self):
    #    return self.model.sampler


def _maybe_wrap_in_hpu_graph(*args, **kwargs):
    return htorch.hpu.wrap_in_hpu_graph(
        HpuModelAdapter(*args, **kwargs), disable_tensor_cache=True
    ) if htorch.utils.internal.is_lazy() else HpuModelAdapter(*args, **kwargs)


def subtuple(obj: object,
             typename: str,
             to_copy: list[str],
             to_override: Optional[dict[str, object]] = None):
    if obj is None:
        return None
    if to_override is None:
        to_override = {}
    fields = set(to_copy) | set(to_override.keys())
    if type(obj) is dict:
        values = {key: obj[key] for key in fields if key in obj}
    else:
        values = {f: to_override.get(f, getattr(obj, f)) for f in fields}
    if typename not in _TYPE_CACHE:
        _TYPE_CACHE[typename] = {
            'type': collections.namedtuple(typename, ' '.join(fields)),
            'fields': fields
        }
    return _TYPE_CACHE[typename]['type'](**values)  # type: ignore


def custom_tuple_replace(obj: object, typename: str, **to_override):
    # Torch compile dynamo doesn't support calling any named tuple
    # dynamic methods other than len and get_attr. This function is
    # a torch.compile friendly version of tuple._replace

    cached_type = _TYPE_CACHE[typename]['type']
    fields = _TYPE_CACHE[typename]['fields']
    values = {
        field: getattr(obj, field)
        for field in fields  # type: ignore
    }
    values.update(to_override)
    return cached_type(**values)  # type: ignore


def trim_attn_metadata(metadata: HPUAttentionMetadataV1) -> object:
    # NOTE(kzawora): To anyone working on this in the future:
    # Trimming metadata is required when using HPUGraphs.
    # Attention metadata is going to be hashed by PT bridge, and
    # appropriate HPUGraphs will be matched based on all inputs' hash.

    # Before you put more keys in here, make sure you know their
    # value type and make sure you know how it's going to be hashed.
    # You can find that information in input_hash function
    # in habana_frameworks/torch/hpu/graphs.py. You can also hash
    # it manually with torch.hpu.graphs.input_hash(attention_metadata)

    # If you use primitive types here - they will get hashed based
    # on their value. You *will* get lots of excessive graph captures
    # (and an OOM eventually) if you decide to put something like
    # seq_len int here.
    # If you absolutely need a scalar, put it in a tensor. Tensors
    # get hashed using their metadata, not their values:
    # input_hash(torch.tensor(123)) == input_hash(torch.tensor(321))
    # input_hash(123) != input_hash(321)
    # input_hash("abc") != input_hash("cba")
    attention_metadata = subtuple(metadata, 'TrimmedAttentionMetadata', [
        'attn_bias', 'seq_lens_tensor', 'context_lens_tensor', 'block_list',
        'block_mapping', 'block_usage', 'slot_mapping', 'is_prompt',
        'block_size', 'block_groups'
    ])
    return attention_metadata


def next_pow2(value: int, base: int):
    res = base
    while value > 1:
        value = (value + 1) // 2
        res *= 2
    return res


def round_up(value: int, k: int):
    return (value + k - 1) // k * k


def pad_list(list, k, v):
    target_len = round_up(len(list), k)
    padding = target_len - len(list)
    return list + [v] * padding


class HPUModelRunner:

    def __init__(
        self,
        vllm_config: VllmConfig,
        device: torch.device = 'hpu',
        is_driver_worker: bool = True,
    ):
        # TODO: use ModelRunnerBase.__init__(self, vllm_config=vllm_config)
<<<<<<< HEAD
        environment.set_model_config(vllm_config.model_config)
        self.is_driver_worker = is_driver_worker
=======
        environment.set_vllm_config(vllm_config)
>>>>>>> b1804839
        self.vllm_config = vllm_config
        self.model_config = vllm_config.model_config
        self.cache_config = vllm_config.cache_config
        self.lora_config = vllm_config.lora_config
        self.load_config = vllm_config.load_config
        self.parallel_config = vllm_config.parallel_config
        self.scheduler_config = vllm_config.scheduler_config
        self.speculative_config = vllm_config.speculative_config
        self.prompt_adapter_config = vllm_config.prompt_adapter_config
        self.observability_config = vllm_config.observability_config

        self.sampler = get_sampler()

        # NOTE(kzawora) update_env is a hack to work around VLLMKVCache in
        # hpu-extension which selects fetch_from_cache implementation based
        # on env vars... this should be fixed in the future
<<<<<<< HEAD
        self.env_flags = HpuEnvFlags.build(vllm_config, update_env=True)
        self.enable_bucketing = self.env_flags.enable_bucketing
        self.use_contiguous_pa = self.env_flags.use_contiguous_pa
        self.skip_warmup = os.environ.get('VLLM_SKIP_WARMUP',
                                          'false').lower() == 'true'
=======
        self.enable_bucketing = get_config().use_bucketing
        self.use_contiguous_pa = get_config().use_contiguous_pa
        self.skip_warmup = get_config().skip_warmup
>>>>>>> b1804839

        model_config = self.model_config
        cache_config = self.cache_config
        scheduler_config = self.scheduler_config
        self.device = device
        self.pin_memory = is_pin_memory_available()
        self.dtype = self.model_config.dtype
        if cache_config.cache_dtype == "auto":
            self.kv_cache_dtype = self.dtype
        else:
            self.kv_cache_dtype = STR_DTYPE_TO_TORCH_DTYPE[
                cache_config.cache_dtype]

        self.sliding_window = model_config.get_sliding_window()
        self.block_size = cache_config.block_size
        self.max_model_len = model_config.max_model_len
        self.max_num_blocks_per_req = cdiv(self.max_model_len, self.block_size)
        self.max_num_tokens = scheduler_config.max_num_batched_tokens

        # Model-related.
        self.num_attn_layers = self.model_config.get_num_layers_by_block_type(
            self.parallel_config, LayerBlockType.attention)
        self.num_query_heads = self.model_config.get_num_attention_heads(
            self.parallel_config)
        self.num_kv_heads = self.model_config.get_num_kv_heads(
            self.parallel_config)
        self.head_size = self.model_config.get_head_size()
        self.hidden_size = self.model_config.get_hidden_size()

        self.attn_backend = get_attn_backend(
            self.head_size,
            self.dtype,
            self.kv_cache_dtype,
            self.block_size,
            self.model_config.is_attention_free,
            use_mla=self.model_config.use_mla,
        )

        # Lazy initialization
        # self.model: nn.Module  # set after load_model
        self.kv_caches: list[torch.Tensor] = []
        self.inc_initialized_successfully = False
        self._is_inc_finalized = False

        # Request states.
        self.requests: dict[str, CachedRequestState] = {}
        # Persistent batch.
        self.input_batch = InputBatch(
            max_num_reqs=self.scheduler_config.max_num_seqs,
            max_model_len=self.max_model_len,
            max_num_blocks_per_req=self.max_num_blocks_per_req,
            device=self.device,
            pin_memory=self.pin_memory,
            vocab_size=self.model_config.get_vocab_size(),
        )
        self.mem_margin = None

        self.use_hpu_graph = not self.model_config.enforce_eager
        # TODO(woosuk): Provide an option to tune the max cudagraph batch size.
        self.max_batch_size = self.scheduler_config.max_num_seqs
        self.input_ids = torch.zeros(
            (self.max_batch_size, self.max_num_tokens),
            dtype=torch.int32,
            device=self.device)
        self.positions = torch.zeros(
            (self.max_batch_size, self.max_num_tokens),
            dtype=torch.int64,
            device=self.device)
        self.prefill_positions = torch.tensor(
            range(self.max_model_len),
            device="cpu",
        ).to(torch.int32).reshape(1, -1)
        self.max_num_seqs = self.scheduler_config.max_num_seqs
        self.max_prefill_batch_size = 1  # TODO(kzawora): add knob for that
        self.padding_aware_scheduling = True  # TODO(kzawora): add knob for that
        self.padding_ratio_threshold = 0.9  # TODO(kzawora): add knob for that
        # Profiler stats
        self.profiler = HabanaHighLevelProfiler()
        self.seen_configs: set = set()
        self.max_num_batched_tokens = \
            self.scheduler_config.max_num_batched_tokens
        self.use_merged_prefill = False
        if self.enable_bucketing:
            logger.info("Bucketing is ON.")
            HPUBucketingContext = get_bucketing_context()
            self.bucketing_ctx = HPUBucketingContext(
                self.max_num_seqs, self.max_prefill_batch_size,
                self.block_size, self.max_num_batched_tokens,
                self.use_merged_prefill, self.max_model_len)
            self.graphed_buckets: set[Any] = set()
        else:
            logger.info("Bucketing is OFF.")
        self._PAD_SLOT_ID = -1
        self._PAD_BLOCK_ID = -1
        self._tokenizer = init_tokenizer_from_configs(
            model_config=vllm_config.model_config,
            scheduler_config=vllm_config.scheduler_config,
            lora_config=vllm_config.lora_config).tokenizer

    def get_kv_cache_spec(self) -> dict[str, KVCacheSpec]:
        """
        Generates the KVCacheSpec by parsing the kv cache format from each
        Attention module in the static forward context.
        Returns:
            KVCacheSpec: A dictionary mapping layer names to their KV cache
            format. Layers that do not need KV cache are not included.
        """

        forward_ctx = self.vllm_config.compilation_config.static_forward_context
        block_size = self.vllm_config.cache_config.block_size
        use_mla = self.vllm_config.model_config.use_mla
        kv_cache_spec: dict[str, KVCacheSpec] = {}
        for layer_name, attn_module in forward_ctx.items():
            if isinstance(attn_module, FusedMoE):
                continue

            # TODO: Support other attention modules, e.g., sliding window,
            # cross-attention
            assert isinstance(attn_module, Attention)
            if attn_module.attn_type == AttentionType.DECODER:
                kv_cache_spec[layer_name] = FullAttentionSpec(
                    block_size=block_size,
                    num_kv_heads=attn_module.num_kv_heads,
                    head_size=attn_module.head_size,
                    dtype=self.kv_cache_dtype,
                    use_mla=use_mla)
            elif attn_module.attn_type in (AttentionType.ENCODER,
                                           AttentionType.ENCODER_ONLY):
                # encoder-only attention does not need KV cache.
                continue
            elif attn_module.attn_type == AttentionType.ENCODER_DECODER:
                raise NotImplementedError
            else:
                raise ValueError(
                    f"Unknown attention type: {attn_module.attn_type}")

        return kv_cache_spec

    def _update_states(self, scheduler_output: "SchedulerOutput") -> bool:
        """Update the cached states and the persistent batch with the scheduler
        output.

        The updated states are used by the `_prepare_inputs` function to create
        the input GPU tensors for the model.

        The SamplingMetadata is updated and copied to the GPU if there is a
        new/resumed/paused/finished request in the batch.
        """
        # Remove finished requests from the cached states.
        for req_id in scheduler_output.finished_req_ids:
            self.requests.pop(req_id, None)
        # Remove the finished requests from the persistent batch.
        # NOTE(woosuk): There could be an edge case where finished_req_ids and
        # scheduled_req_ids overlap. This happens when a request is aborted and
        # then resubmitted with the same ID. In this case, we treat them as two
        # distinct requests - clearing the cached states for the first request
        # and handling the second as a new request.
        removed_req_indices: list[int] = []
        for req_id in scheduler_output.finished_req_ids:
            req_index = self.input_batch.remove_request(req_id)
            if req_index is not None:
                removed_req_indices.append(req_index)

        # Remove the unscheduled requests from the persistent batch.
        # NOTE(woosuk): The unscheduled requests are either preempted requests
        # or running requests that are not scheduled in this step. We remove
        # them from the persistent batch but keep their cached states since
        # they will be scheduled again sometime in the future.
        scheduled_req_ids = scheduler_output.num_scheduled_tokens.keys()
        cached_req_ids = self.input_batch.req_id_to_index.keys()
        unscheduled_req_ids = cached_req_ids - scheduled_req_ids
        # NOTE(woosuk): The persistent batch optimization assumes that
        # consecutive batches contain mostly the same requests. If batches
        # have low request overlap (e.g., alternating between two distinct
        # sets of requests), this optimization becomes very inefficient.
        for req_id in unscheduled_req_ids:
            req_index = self.input_batch.remove_request(req_id)
            assert req_index is not None
            removed_req_indices.append(req_index)

        req_ids_to_add: list[str] = []
        # Add new requests to the cached states.
        for new_req_data in scheduler_output.scheduled_new_reqs:
            req_id = new_req_data.req_id
            sampling_params = new_req_data.sampling_params
            if sampling_params.sampling_type == SamplingType.RANDOM_SEED:
                generator = torch.Generator(device=self.device)
                generator.manual_seed(sampling_params.seed)
            else:
                generator = None

            self.requests[req_id] = CachedRequestState(
                req_id=req_id,
                prompt_token_ids=new_req_data.prompt_token_ids,
                mm_inputs=new_req_data.mm_inputs,
                mm_positions=new_req_data.mm_positions,
                sampling_params=sampling_params,
                generator=generator,
                block_ids=new_req_data.block_ids,
                num_computed_tokens=new_req_data.num_computed_tokens,
                output_token_ids=[],
                lora_request=new_req_data.lora_request,
            )

            req_ids_to_add.append(req_id)
        # Update the states of the running/resumed requests.
        for req_data in scheduler_output.scheduled_cached_reqs:
            req_id = req_data.req_id
            req_state = self.requests[req_id]
            # Update the cached states.
            num_computed_tokens = req_data.num_computed_tokens
            req_state.num_computed_tokens = num_computed_tokens
            # Add the sampled token(s) from the previous step (if any).
            # This doesn't include "unverified" tokens like spec decode tokens.
            num_new_tokens = (num_computed_tokens +
                              len(req_data.new_token_ids) -
                              req_state.num_tokens)
            if num_new_tokens == 1:
                # Avoid slicing list in most common case.
                req_state.output_token_ids.append(req_data.new_token_ids[-1])
            elif num_new_tokens > 0:
                req_state.output_token_ids.extend(
                    req_data.new_token_ids[-num_new_tokens:])
            # Update the block IDs.
            if not req_data.resumed_from_preemption:
                # Append the new blocks to the existing block IDs.
                req_state.block_ids.extend(req_data.new_block_ids)
            else:
                # The request is resumed from preemption.
                # Replace the existing block IDs with the new ones.
                req_state.block_ids = req_data.new_block_ids

            req_index = self.input_batch.req_id_to_index.get(req_id)
            if req_index is None:
                # The request is not in the persistent batch.
                # The request was either preempted and resumed later, or was not
                # scheduled in the previous step and needs to be added again.
                req_ids_to_add.append(req_id)
                continue

            # Update the persistent batch.
            self.input_batch.num_computed_tokens_cpu[req_index] = (
                num_computed_tokens)
            self.input_batch.block_table.append_row(req_data.new_block_ids,
                                                    req_index)
            # Add new_token_ids to token_ids_cpu.
            start_token_index = num_computed_tokens
            end_token_index = num_computed_tokens + len(req_data.new_token_ids)
            self.input_batch.token_ids_cpu[
                req_index,
                start_token_index:end_token_index] = req_data.new_token_ids
            self.input_batch.num_tokens_no_spec[req_index] = end_token_index
            # Add spec_token_ids to token_ids_cpu.
            spec_token_ids = scheduler_output.scheduled_spec_decode_tokens.get(
                req_id, ())
            if spec_token_ids:
                start_index = end_token_index
                end_token_index += len(spec_token_ids)
                self.input_batch.token_ids_cpu[
                    req_index, start_index:end_token_index] = spec_token_ids
            # NOTE(woosuk): `num_tokens` here may include spec decode tokens.
            self.input_batch.num_tokens[req_index] = end_token_index

        # Check if the batch has changed. If not, we can skip copying the
        # sampling metadata from CPU to GPU.
        batch_changed = len(removed_req_indices) > 0 or len(req_ids_to_add) > 0

        # Add the new or resumed requests to the persistent batch.
        # The smaller empty indices are filled first.
        removed_req_indices = sorted(removed_req_indices, reverse=True)
        for req_id in req_ids_to_add:
            req_state = self.requests[req_id]
            if removed_req_indices:
                # Fill the empty index.
                req_index = removed_req_indices.pop()
            else:
                # Append to the end.
                req_index = None
            self.input_batch.add_request(req_state, req_index)

        # Condense the batched states if there are empty indices.
        if removed_req_indices:
            self.input_batch.condense(removed_req_indices)

        if batch_changed:
            self.input_batch.refresh_sampling_metadata()
        return batch_changed

    def get_model(self) -> torch.nn.Module:
        assert self.model is not None
        return self.model

    def _get_prompts_and_decodes(
        self,
        scheduler_output: "SchedulerOutput",
    ) -> PromptDecodeInfo:
        total_num_scheduled_tokens = scheduler_output.total_num_scheduled_tokens
        assert total_num_scheduled_tokens > 0
        num_reqs = self.input_batch.num_reqs
        assert num_reqs > 0

        # Traverse decodes first
        decode_req_ids = []
        for i in range(num_reqs):
            req_id = self.input_batch.req_ids[i]
            assert req_id is not None

            num_computed_tokens = self.input_batch.num_computed_tokens_cpu[i]
            num_prompt_tokens = self.input_batch.num_prompt_tokens[i]
            num_scheduled_tokens = scheduler_output.num_scheduled_tokens[
                req_id]

            if num_computed_tokens < num_prompt_tokens:
                # This is prompt
                break

            # This is decode
            assert num_scheduled_tokens == 1
            decode_req_ids.append(req_id)

        # Traverse prompts
        prompt_req_ids = []
        prompt_scheduled_tokens = []
        for i in range(len(decode_req_ids), num_reqs):
            req_id = self.input_batch.req_ids[i]
            assert req_id is not None

            num_computed_tokens = self.input_batch.num_computed_tokens_cpu[i]
            num_prompt_tokens = self.input_batch.num_prompt_tokens[i]
            num_scheduled_tokens = scheduler_output.num_scheduled_tokens[
                req_id]

            # Must be prompt
            assert num_computed_tokens < num_prompt_tokens
            assert len(self.requests[req_id].output_token_ids) == 0

            prompt_req_ids.append(req_id)
            prompt_scheduled_tokens.append(num_scheduled_tokens)

        return PromptDecodeInfo(prompt_req_ids, decode_req_ids,
                                prompt_scheduled_tokens)

    def _prepare_sampling(self,
                          batch_changed: bool,
                          request_ids: Union[None, list[str]] = None,
                          pad_to: Optional[int] = None) -> SamplingMetadata:
        # Create the sampling metadata.
        req_id_output_token_ids: dict[str, list[int]] = \
            {req_id: req.output_token_ids \
                for req_id, req in self.requests.items()}
        if request_ids is not None:
            req_id_output_token_ids = {
                req_id: req_id_output_token_ids[req_id] \
                    for req_id in request_ids}
        req_id_output_token_ids_lst = list(req_id_output_token_ids.items())
        if pad_to is not None:
            while len(req_id_output_token_ids_lst) < pad_to:
                req_id_output_token_ids_lst.append(
                    req_id_output_token_ids_lst[0])
        sampling_metadata = self.input_batch.make_selective_sampling_metadata(
            req_id_output_token_ids_lst, skip_copy=not batch_changed)
        return sampling_metadata

    def get_habana_paged_attn_buffers(self,
                                      block_tables,
                                      slot_mapping,
                                      bucketing=True):

        last_block_usage = [
            slot[0] % self.block_size + 1 for slot in slot_mapping
        ]
        block_groups = [[i] * len(bt) for i, bt in enumerate(block_tables)]
        block_usage = [[self.block_size] * (len(bt) - 1) + [lbu]
                       for bt, lbu in zip(block_tables, last_block_usage)
                       if bt]
        block_list = flatten(block_tables)
        block_groups = flatten(block_groups)
        block_usage = flatten(block_usage)
        assert len(block_list) == len(block_groups)
        assert len(block_list) == len(block_usage)

        padding_fn = None
        block_bucket_size: int
        if self.use_contiguous_pa:
            block_bucket_size = max(max(block_list) + 1, len(block_list))
            if bucketing:
                block_bucket_size = \
                    self.bucketing_ctx.get_padded_decode_num_blocks(
                    block_bucket_size)
            indices: list[Any]
            indices = [None] * block_bucket_size
            for i, bid in enumerate(block_list):
                indices[bid] = i
            padding_fn = lambda tensor, pad_value: gather_list(
                tensor, indices, pad_value)
        else:
            if bucketing:
                block_bucket_size = \
                    self.bucketing_ctx.get_padded_decode_num_blocks(
                    len(block_list))
            else:
                block_bucket_size = len(block_list)
            padding_fn = lambda tensor, pad_value: pad_list(
                tensor, block_bucket_size, pad_value)

        block_list = padding_fn(block_list, self._PAD_BLOCK_ID)
        block_groups = padding_fn(block_groups, -1)
        block_usage = padding_fn(block_usage, 1)

        block_list = torch.tensor(block_list, dtype=torch.long, device='cpu')
        block_groups = torch.tensor(block_groups,
                                    dtype=torch.long,
                                    device='cpu')
        block_usage = torch.tensor(block_usage,
                                   dtype=self.model_config.dtype,
                                   device='cpu')
        return block_list, block_groups, block_usage

    def _get_padded_prefill_dims(self, num_prefills, max_prompt_len,
                                 bucketing):
        if bucketing:
            padded_batch_size = self.bucketing_ctx.get_padded_batch_size(
                num_prefills, True)
            padded_prompt_len = self.bucketing_ctx.get_padded_prompt_seq_len(
                max_prompt_len)
        else:
            #NOTE(kzawora): On HPU prompt length needs to be block_size
            # aligned, so we're padding to that, even if bucketing
            # is disabled.
            padded_batch_size = num_prefills
            padded_prompt_len = math.ceil(
                max_prompt_len / self.block_size) * self.block_size
        assert padded_prompt_len <= self.max_model_len
        return padded_batch_size, padded_prompt_len

    def _prefill_find_batch_size(self, num_scheduled_tokens, batch_idx,
                                 num_reqs, fake_prefix_prefill, bucketing):
        num_prefills: int
        padded_batch_size: int
        padded_prompt_len: int
        padded_num_tokens: int
        padding_ratio: float
        for possible_batch_size in reversed(
                range(1, self.max_prefill_batch_size + 1)):
            if batch_idx + possible_batch_size > num_reqs:
                continue
            num_prefills = possible_batch_size
            batch_req_ids = self.input_batch.req_ids[batch_idx:batch_idx +
                                                     num_prefills]
            batch_context_lens = self.input_batch.num_computed_tokens_cpu[
                batch_idx:batch_idx + num_prefills]
            batch_num_prompt_tokens = self.input_batch.num_prompt_tokens[
                batch_idx:batch_idx + num_prefills]
            batch_num_scheduled_tokens = num_scheduled_tokens[
                batch_idx:batch_idx + num_prefills]

            prompt_lens = num_scheduled_tokens[batch_idx:batch_idx +
                                               num_prefills]

            if fake_prefix_prefill:
                for i in range(num_prefills):
                    if batch_context_lens[i] > 0 and batch_num_scheduled_tokens[
                            i] != batch_num_prompt_tokens[i]:
                        prompt_lens[i] = batch_num_prompt_tokens[i]

            max_prompt_len = max(prompt_lens)
            num_tokens = sum(prompt_lens)
            padded_batch_size, padded_prompt_len = \
                self._get_padded_prefill_dims(num_prefills,
                    max_prompt_len, bucketing)
            padded_num_tokens = padded_batch_size * padded_prompt_len
            padding_ratio = 1 - (num_tokens / padded_num_tokens)
            is_within_token_budget = padded_batch_size * padded_prompt_len \
                < self.scheduler_config.max_num_batched_tokens
            is_within_padding_ratio_threshold = padding_ratio < \
                self.padding_ratio_threshold
            can_schedule = is_within_token_budget and \
                is_within_padding_ratio_threshold
            # If padding aware scheduling is off, we'll break on the first
            # loop iteration (==max_prefill_batch_size).
            # Else, we'll break on first batch size that fits token budget.
            if not self.padding_aware_scheduling or can_schedule:
                break
        return batch_req_ids, padded_batch_size, padded_prompt_len

    def _prepare_prefill_inputs(self,
                                total_num_prefills,
                                num_decodes,
                                num_scheduled_tokens: list[int],
                                bucketing=True) -> PrefillInputData:
        # Each prefill run separately with shape [1, padded_prompt_len].
        # So we create lists that will be used in execute_model().
        prefill_request_ids = []
        prefill_prompt_lens = []
        prefill_token_ids = []
        prefill_position_ids = []
        prefill_attn_metadata = []
        prefill_logits_indices = []
        block_table_cpu_tensor = self.input_batch.block_table.get_cpu_tensor()
        fake_prefix_prefill = False

        # DECODES are the first num_decodes REQUESTS.
        # PREFILLS are the next num_reqs - num_decodes REQUESTS.
        num_reqs = total_num_prefills + num_decodes
        # NOTE(kzawora): This loop was initially implemented as
        # for batch_idx in range(num_decodes, num_reqs, max_prefill_batch_size)
        # but was changed to accommodate variable loop step size for
        # padding-aware scheduling
        batch_idx = num_decodes
        while batch_idx < num_reqs:
            # Find the largest batch size in range [1, max_prefill_batch_size]
            # that can fit within specified token budget

            batch_req_ids, padded_batch_size, padded_prompt_len = (
                self._prefill_find_batch_size(num_scheduled_tokens, batch_idx,
                                              num_reqs, fake_prefix_prefill,
                                              bucketing))
            num_prefills = len(batch_req_ids)
            context_lens = self.input_batch.num_computed_tokens_cpu[
                batch_idx:batch_idx + num_prefills]
            batch_num_scheduled_tokens = num_scheduled_tokens[
                batch_idx:batch_idx + num_prefills]

            use_prefix_prefill = any(context_lens) and not fake_prefix_prefill
            # TODO(kzawora): this is an ugly hack for prefix caching, remove
            # padded_batch_size = num_prefills
            if use_prefix_prefill:
                padded_batch_size = num_prefills
                #padded_prompt_len = max(batch_num_scheduled_tokens)

            padded_prompt_lens = [
                padded_prompt_len for _ in range(padded_batch_size)
            ]

            # TOKEN_IDS.
            token_ids = torch.zeros((padded_batch_size, padded_prompt_len),
                                    dtype=torch.int32,
                                    device='cpu')
            # POSITIONS.
            positions = torch.zeros((padded_batch_size, padded_prompt_len),
                                    dtype=torch.int32,
                                    device='cpu')
            # SLOT_MAPPING.
            # The "slot" is the "physical index" of a token in the KV cache.
            # Look up the block_idx in the block table (logical<>physical map)
            # to compute this.
            slot_mapping = torch.ones((padded_batch_size, padded_prompt_len),
                                      dtype=torch.int32,
                                      device='cpu') * self._PAD_SLOT_ID
            dummy_slots = itertools.cycle(
                range(self._PAD_SLOT_ID, self._PAD_SLOT_ID + self.block_size))
            slot_mapping.apply_(lambda _, ds=dummy_slots: next(ds))
            # NOTE(kzawora): this has no right to work on prefix prefills
            iterable = zip(batch_num_scheduled_tokens, [0] *
                           len(batch_num_scheduled_tokens)
                           ) if not use_prefix_prefill else zip(
                               batch_num_scheduled_tokens, context_lens)
            for i, (prompt_scheduled_tokens,
                    prompt_start_idx) in enumerate(iterable):
                # Prepare and sanitize token ids (cpu)
                batch_offset = batch_idx + i
                token_ids[i, :prompt_scheduled_tokens] = torch.from_numpy(
                    self.input_batch.token_ids_cpu[
                        batch_offset, prompt_start_idx:prompt_start_idx +
                        prompt_scheduled_tokens])
                #token_ids[i, prompt_len:] = 0 # no need to sanitize - buffer
                # is pre-filled with 0s

                # Prepare and sanitize positions ids (cpu)
                positions[
                    i, :
                    prompt_scheduled_tokens] = self.prefill_positions[:,
                                                                      prompt_start_idx:
                                                                      prompt_start_idx
                                                                      +
                                                                      prompt_scheduled_tokens]
                #positions[i, prompt_len:] = 0 # no need to sanitize - buffer
                # is pre-filled with 0s

                # Prepare and sanitize slot_mapping (cpu)
                flat_prefill_positions = positions[
                    i, :prompt_scheduled_tokens].flatten()
                block_numbers = block_table_cpu_tensor[
                    batch_offset, flat_prefill_positions // self.block_size]
                block_offsets = flat_prefill_positions % self.block_size
                slot_mapping[
                    i, :
                    prompt_scheduled_tokens] = block_numbers * self.block_size \
                        + block_offsets
                #slot_mapping[i, prompt_len:] = _PAD_SLOT_ID # no need to
                # sanitize - buffer is pre-filled with _PAD_SLOT_IDs
            slot_mapping = slot_mapping.long()

            logits_indices = torch.zeros(padded_batch_size,
                                         dtype=torch.int32,
                                         device='cpu')
            query_start_loc = torch.empty((num_prefills + 1, ),
                                          dtype=torch.int32,
                                          device="cpu")
            query_start_loc_np = query_start_loc.numpy()
            query_start_loc_np[0] = 0

            # logits indices in prefill must account for padding: last
            # token logits will be emitted at index
            # (idx - 1) * padded_seq_len + seq_len[idx] - 1
            np.cumsum(padded_prompt_lens[:num_prefills],
                      out=query_start_loc_np[1:])
            query_start_loc_np[:num_prefills] += num_scheduled_tokens[
                batch_idx:batch_idx + num_prefills]
            logits_indices[:num_prefills] = query_start_loc[:num_prefills] - 1

            # HPU should *not* sync here with CPU
            seq_lens_tensor = torch.zeros((padded_batch_size),
                                          dtype=torch.int32,
                                          device='cpu')
            seq_lens_tensor[:num_prefills] = torch.tensor(
                batch_num_scheduled_tokens, device='cpu')
            token_ids_device = _async_h2d_tensor_copy(token_ids, self.device)
            positions_device = _async_h2d_tensor_copy(positions, self.device)
            seq_lens_tensor_device = _async_h2d_tensor_copy(
                seq_lens_tensor, self.device)
            slot_mapping_device = _async_h2d_tensor_copy(
                slot_mapping, self.device)
            logits_indices_device = _async_h2d_tensor_copy(
                logits_indices, self.device)
            prefill_request_ids.append(batch_req_ids)
            prefill_prompt_lens.append(batch_num_scheduled_tokens)
            prefill_token_ids.append(token_ids_device)
            prefill_position_ids.append(positions_device)
            prefill_logits_indices.append(logits_indices_device)

            attn_metadata = None
            if use_prefix_prefill:
                # Prefix caching
                num_blocks = np.ceil(context_lens / self.block_size).astype(
                    np.int32).tolist()
                max_num_blocks = max(num_blocks)
                prefix_block_tables = torch.ones(
                    (padded_batch_size, max_num_blocks),
                    dtype=torch.int32,
                    device='cpu') * self._PAD_BLOCK_ID
                for i, n in enumerate(num_blocks):
                    prefix_block_tables[i, :n] = block_table_cpu_tensor[
                        batch_idx + i, :n]
                context_lens_tensor = torch.zeros((padded_batch_size),
                                                  dtype=torch.int32,
                                                  device='cpu')
                context_lens_tensor[:num_prefills] = torch.tensor(context_lens,
                                                                  device='cpu')

                block_list_device = _async_h2d_tensor_copy(
                    prefix_block_tables.flatten(), self.device)
                context_lens_tensor_device = _async_h2d_tensor_copy(
                    context_lens_tensor, self.device)
                attn_metadata = \
                    HPUAttentionMetadataV1.make_cached_prefill_metadata(
                    seq_lens_tensor=seq_lens_tensor_device,
                    context_lens_tensor=context_lens_tensor_device,
                    num_prefills=num_prefills,
                    num_prefill_tokens=sum(batch_num_scheduled_tokens),
                    input_positions=None,
                    slot_mapping=slot_mapping_device,
                    block_list=block_list_device,
                    block_size=self.block_size,
                )
            else:
                attn_metadata = HPUAttentionMetadataV1.make_prefill_metadata(
                    seq_lens_tensor=seq_lens_tensor_device,
                    num_prefills=num_prefills,
                    num_prefill_tokens=sum(batch_num_scheduled_tokens),
                    input_positions=None,
                    slot_mapping=slot_mapping_device,
                    block_size=self.block_size,
                )
            # ATTN_METADATA.
            prefill_attn_metadata.append(attn_metadata)
            batch_idx += num_prefills
        return PrefillInputData(request_ids=prefill_request_ids,
                                prompt_lens=prefill_prompt_lens,
                                token_ids=prefill_token_ids,
                                position_ids=prefill_position_ids,
                                attn_metadata=prefill_attn_metadata,
                                logits_indices=prefill_logits_indices)

    def _prepare_decode_inputs(self,
                               num_decodes,
                               num_scheduled_tokens,
                               bucketing=True) -> DecodeInputData:
        # Decodes run as one single padded batch with shape [batch, 1]
        #
        # We need to set _PAD_SLOT_ID for the padding tokens in the
        # slot_mapping, such that the attention KV cache insertion
        # logic knows to ignore those indicies. Otherwise, the
        # padding data can be dummy since we have a causal mask.

        block_table_cpu_tensor = self.input_batch.block_table.get_cpu_tensor()
        if num_decodes == 0:
            return DecodeInputData(num_decodes=0)

        # PAD FOR STATIC SHAPES.
        padded_batch_size: int
        if bucketing:
            padded_batch_size = self.bucketing_ctx.get_padded_batch_size(
                num_decodes, False)
        else:
            padded_batch_size = num_decodes

        # POSITIONS. [batch, 1]
        # We slice at the end, since we use the positions for gathering.
        positions = torch.zeros((padded_batch_size, 1), dtype=torch.int32)
        positions[:num_decodes] = torch.from_numpy(
            self.input_batch.num_computed_tokens_cpu.reshape(-1,
                                                             1)[:num_decodes])
        positions = positions[:padded_batch_size]

        padded_index = torch.zeros((padded_batch_size, 1), dtype=torch.int64)
        index = positions.to(torch.int64)[:num_decodes]
        padded_index[:num_decodes] = index

        # TOKEN_IDS. [batch, 1]
        token_ids = torch.zeros((padded_batch_size, 1), dtype=torch.int32)
        token_ids[:num_decodes] = torch.gather(input=torch.from_numpy(
            self.input_batch.token_ids_cpu),
                                               dim=1,
                                               index=index)

        # SLOT_MAPPING [batch, 1]
        # The "slot" is the "physical index" of a token in the KV cache.
        # Look up the block_idx in the block table (logical<>physical map)
        # to compute this.
        block_number = torch.ones(
            (padded_batch_size, 1), dtype=torch.int32) * self._PAD_BLOCK_ID
        block_number[:num_decodes] = torch.gather(input=block_table_cpu_tensor,
                                                  dim=1,
                                                  index=(index //
                                                         self.block_size))
        block_offsets = padded_index % self.block_size
        slot_mapping = block_number * self.block_size + block_offsets
        # set an out of range value for the padding tokens so that they
        # are ignored when inserting into the KV cache.
        slot_mapping = slot_mapping[:padded_batch_size]
        dummy_slots = itertools.cycle(
            range(self._PAD_SLOT_ID, self._PAD_SLOT_ID + self.block_size))
        slot_mapping[num_decodes:].apply_(lambda _, ds=dummy_slots: next(ds))
        # BLOCK_TABLE [batch, max_num_blocks_per_req]
        context_lens = self.input_batch.num_computed_tokens_cpu[:num_decodes]

        # NOTE(kzawora): the +1 is what causes this entire thing to work,
        # as in the paged attention, we don't fetch just the context from cache,
        # but also kvs for the current token
        num_blocks = np.ceil(
            (context_lens + 1) / self.block_size).astype(np.int32).tolist()
        block_tables_list = []
        for i, n in enumerate(num_blocks):
            seq_block_table = block_table_cpu_tensor[i, :n].tolist()
            assert len(seq_block_table) == n
            block_tables_list.append(seq_block_table)

        # CONTEXT_LENS [batch_size]
        block_list, block_groups, block_usage = \
            self.get_habana_paged_attn_buffers(
            block_tables_list, slot_mapping.tolist(), bucketing)

        logits_indices = torch.zeros(padded_batch_size,
                                     dtype=torch.int32,
                                     device='cpu')
        query_start_loc = torch.empty((num_decodes + 1, ),
                                      dtype=torch.int32,
                                      device="cpu",
                                      pin_memory=self.pin_memory)
        query_start_loc_np = query_start_loc.numpy()
        query_start_loc_np[0] = 0
        np.cumsum(num_scheduled_tokens[:num_decodes],
                  out=query_start_loc_np[1:])
        logits_indices[:num_decodes] = query_start_loc[1:] - 1
        num_decode_tokens = torch.tensor(np.sum(context_lens), device='cpu')

        # CPU<>HPU sync *should not* happen here.
        token_ids_device = _async_h2d_tensor_copy(token_ids, self.device)
        positions_device = _async_h2d_tensor_copy(positions, self.device)
        logits_indices_device = _async_h2d_tensor_copy(logits_indices,
                                                       self.device)
        block_list_device = _async_h2d_tensor_copy(block_list, self.device)
        block_usage_device = _async_h2d_tensor_copy(block_usage, self.device)
        block_groups_device = _async_h2d_tensor_copy(block_groups, self.device)
        num_decode_tokens_device = _async_h2d_tensor_copy(
            num_decode_tokens, self.device)
        slot_mapping_device = _async_h2d_tensor_copy(slot_mapping, self.device)
        return DecodeInputData(
            num_decodes=num_decodes,
            token_ids=token_ids_device,
            position_ids=positions_device,
            logits_indices=logits_indices_device,
            attn_metadata=HPUAttentionMetadataV1.make_decode_metadata(
                block_list=block_list_device,
                block_usage=block_usage_device,
                block_groups=block_groups_device,
                input_positions=None,
                num_decode_tokens=num_decode_tokens_device,
                slot_mapping=slot_mapping_device,
                block_size=self.block_size,
            ))

    def _prepare_inputs(
            self,
            scheduler_output: "SchedulerOutput",
            num_prefills,
            num_decodes,
            bucketing=True
    ) -> tuple[PrefillInputData, Optional[DecodeInputData]]:
        total_num_scheduled_tokens = scheduler_output.total_num_scheduled_tokens
        assert total_num_scheduled_tokens > 0

        num_reqs = num_prefills + num_decodes

        # Get the number of scheduled tokens for each request.
        # TODO: The Python loop can be slow. Optimize.
        num_scheduled_tokens = []
        num_prompt_tokens = []
        for idx, req_id in enumerate(self.input_batch.req_ids[:num_reqs]):
            assert req_id is not None
            seq_num_scheduled_tokens = scheduler_output.num_scheduled_tokens[
                req_id]
            seq_num_prompt_tokens = self.input_batch.num_prompt_tokens[idx]
            num_scheduled_tokens.append(seq_num_scheduled_tokens)
            num_prompt_tokens.append(seq_num_prompt_tokens)
            # NOTE: assert that all the decodes are "decodes".
            if idx < num_decodes:
                assert seq_num_scheduled_tokens == 1
        return (
            self._prepare_prefill_inputs(num_prefills, num_decodes,
                                         num_scheduled_tokens, bucketing),
            self._prepare_decode_inputs(num_decodes, num_scheduled_tokens,
                                        bucketing),
        )

    def _seq_len(self, attn_metadata):
        return attn_metadata.slot_mapping.size(1)

    def _num_blocks(self, attn_metadata):
        if attn_metadata.block_list is None:
            return 0
        return attn_metadata.block_list.numel()

    def _phase(self, attn_metadata):
        phase_type: PhaseType
        is_prompt = attn_metadata.is_prompt
        '''is_prefix_cached = is_prompt and attn_metadata.block_list is not None
        if is_prompt and is_prefix_cached:
            phase_type = PhaseType.PREFIX_PREFILL
        elif is_prompt and not is_prefix_cached:
            phase_type = PhaseType.PREFILL
        elif not is_prompt:
            phase_type = PhaseType.DECODE'''
        if is_prompt:
            phase_type = PhaseType.PROMPT
        else:
            phase_type = PhaseType.DECODE
        #raise ValueError("Unrecognized pass type, likely due to malformed "
        #                     "attention metadata")
        return phase_type

    def _check_config(self, batch_size, seq_len, num_blocks, attn_metadata,
                      warmup_mode):
        phase = self._phase(attn_metadata)
        cfg = (batch_size, seq_len, num_blocks, phase)
        seen = cfg in self.seen_configs
        self.seen_configs.add(cfg)
        if not seen and not warmup_mode:
            phase = phase.value
            logger.warning(
                "Configuration: (%s, %s, %s, %s) was not warmed-up!", phase,
                batch_size, seq_len, num_blocks)

    def _execute_model_generic(self,
                               token_ids,
                               position_ids,
                               attn_metadata,
                               logits_indices,
                               kv_caches,
                               warmup_mode=False):

        # FORWARD.
        batch_size = token_ids.size(0)
        seq_len = self._seq_len(attn_metadata)
        num_blocks = self._num_blocks(attn_metadata)
        #print("before", seq_len, num_blocks)
        is_prompt = attn_metadata.is_prompt
        phase = "prompt" if is_prompt else "decode"
        '''if phase == 'decode':
            if not warmup_mode:
                num_blocks = seq_len
            seq_len = 1'''
        #print("after", seq_len, num_blocks)

        self._check_config(batch_size, seq_len, num_blocks, attn_metadata,
                           warmup_mode)

        additional_kwargs = {}
        if htorch.utils.internal.is_lazy(
        ) and not self.model_config.enforce_eager:
            use_graphs = self._use_graphs(batch_size, seq_len, num_blocks,
                                          is_prompt)
            additional_kwargs.update({"bypass_hpu_graphs": not use_graphs})
        else:
            # no hpu graphs for t.compile?
            use_graphs = False
        trimmed_attn_metadata = trim_attn_metadata(attn_metadata)
        if self.is_driver_worker:
            model_event_name = ("model_"
                                f"{phase}_"
                                f"bs{batch_size}_"
                                f"seq{seq_len}_"
                                f"ctx{num_blocks}_"
                                f"graphs{'T' if use_graphs else 'F'}")
        else:
            model_event_name = 'model_executable'
        profiler_args = {
            'real_seq_len': seq_len,
            'real_batch_size': batch_size
        }

        with self.profiler.record_event('internal',
                                        model_event_name,
                                        args=profiler_args):
            hidden_states = self.model.forward(
                input_ids=token_ids,
                positions=position_ids,
                attn_metadata=trimmed_attn_metadata,
                kv_caches=kv_caches)
        #hidden_states = hidden_states[:num_scheduled_tokens]
        # NOTE(kzawora): returning hidden_states is required in prompt logprobs
        # scenarios, as they will do logit processing on their own
        non_flattened_hidden_states = hidden_states

        hidden_states = hidden_states.view(-1, hidden_states.shape[-1])
        hidden_states = hidden_states[logits_indices]
        # Compute the logits.
        with self.profiler.record_event('internal', ('compute_logits_'
                                                     f'{phase}_bs'
                                                     f'{batch_size}_'
                                                     f'seq{seq_len}_ctx'
                                                     f'{num_blocks}'),
                                        args=profiler_args):
            logits = self.model.compute_logits(hidden_states, None)
        return non_flattened_hidden_states, logits

    def _get_prompt_logprobs_dict(
        self,
        hidden_states: torch.Tensor,
        scheduler_output: "SchedulerOutput",
    ) -> dict[str, Optional[LogprobsTensors]]:
        num_prompt_logprobs_dict = self.input_batch.num_prompt_logprobs
        if not num_prompt_logprobs_dict:
            return {}

        prompt_logprobs_dict: dict[str, Optional[LogprobsTensors]] = {}

        # Since prompt logprobs are a rare feature, prioritize simple,
        # maintainable loop over optimal performance.
        completed_prefill_reqs = []
        for i, (req_id, num_prompt_logprobs) in enumerate(
                num_prompt_logprobs_dict.items()):

            num_tokens = scheduler_output.num_scheduled_tokens[req_id]

            # Get metadata for this request.
            request = self.requests[req_id]
            num_prompt_tokens = len(request.prompt_token_ids)
            prompt_token_ids = torch.tensor(request.prompt_token_ids).to(
                self.device, non_blocking=True)

            # Determine number of logits to retrieve.
            start_tok = request.num_computed_tokens + 1
            num_remaining_tokens = num_prompt_tokens - start_tok
            if num_tokens < num_remaining_tokens:
                # This is a chunk, more tokens remain.
                num_logits = num_tokens
            else:
                # This is the last chunk of prompt tokens to return.
                num_logits = num_remaining_tokens
                completed_prefill_reqs.append(req_id)

            # Get the logits corresponding to this req's prompt tokens.
            # If this is a partial request (i.e. chunked prefill),
            # then there is prompt logprob generated for each index.
            prompt_hidden_states = hidden_states[i, :num_logits]
            logits = self.model.compute_logits(prompt_hidden_states, None)

            # Get the "target" tokens for each index. For prompt at index i,
            # the token at prompt index i+1 is the "sampled" token we want
            # to gather the logprob for.
            tgt_token_ids = prompt_token_ids[start_tok:start_tok + num_logits]

            # Compute prompt logprobs.
            logprobs = self.sampler.compute_logprobs(logits)
            token_ids, logprobs, ranks = self.sampler.gather_logprobs(
                logprobs, num_prompt_logprobs, tgt_token_ids)

            # Transfer GPU->CPU async.
            prompt_logprobs_dict[req_id] = LogprobsTensors(
                token_ids.to("cpu", non_blocking=True),
                logprobs.to("cpu", non_blocking=True),
                ranks.to("cpu", non_blocking=True),
            )

        # Remove requests that have completed prefill from the batch
        # num_prompt_logprobs_dict.
        for req_id in completed_prefill_reqs:
            del num_prompt_logprobs_dict[req_id]

        # Must synchronize the non-blocking GPU->CPU transfers.
        torch.hpu.synchronize()

        return prompt_logprobs_dict

    def _is_quant_with_inc(self):
        quant_config = os.getenv("QUANT_CONFIG", None) is not None
        return (self.model_config.quantization == "inc" or quant_config)

    @torch.inference_mode()
    def execute_model(
        self,
        scheduler_output: "SchedulerOutput",
    ) -> ModelRunnerOutput:
        # NOTE(kzawora): Since scheduler doesn't differentiate between prefills
        # and decodes, we must handle mixed batches. In _update_states we make
        # sure that first self.input_batch.num_decodes requests are decodes,
        # and remaining ones until the end are prefills. _update_states also
        # handles changes in request cache based on scheduler outputs and
        # previous iterations (e.g. keeping block tables and context lengths up
        # to date, creating, pruning and updating request caches,
        # and some more stuff)

        # If num_decodes == self.input_batch.num_reqs, then batch is all decode, and only a single decode forward pass will be executed in this method. # noqa
        # If num_decodes == 0, then batch is all prefill, and only prefill forward passes will be executed  in this method. # noqa
        # If neither apply, then batch is mixed, and both prefill and decode forward passes will be executed in this method. # noqa

        # First, we will execute all decodes (if any) in a single batch,
        # then we'll execute prefills in batches of up to max_prefill_batch_size elements. # noqa
        # All shapes used in forward passes are bucketed appropriately to mitigate risk of graph recompilations. # noqa

        # We perform sampling directly after executing each forward pass
        # Everything is done asynchronously - the only sync point is the place
        # where we copy the generated tokens back to the host.

        # Example: If a batch has 6 requests, 3 prefills and 3 decodes, the unprocessed sequences in batch will be laid as follows: # noqa
        # [D0, D1, D2, P0, P1, P2]
        # If we assume max_prefill_batch_size=2, the flow of this method will look as follows: # noqa
        # prepare_inputs: bucket [D0, D1, D2] -> [D0, D1, D2, 0] (BS=4 bucket, 1 seq padding) # noqa
        # prepare_inputs: bucket [P0, P1, P2] -> [P0, P1], [P2] (BS=2 + BS=1 bucket, no seqs padding) # noqa
        # decode forward pass BS4 [D0, D1, D2, 0]
        # decode compute_logits BS4 [D0, D1, D2, 0]
        # decode sampler BS4 [D0, D1, D2, 0] -> [tokD0, tokD1, tokD2, 0]
        # prefill[iter 0] forward pass BS2 [P0, P1]
        # prefill[iter 0] compute_logits BS2 [P0, P1]
        # prefill[iter 0] sampler BS2 [P0, P1] -> [tokP0, tokP1]
        # prefill[iter 1] forward pass BS1 [P0, P1]
        # prefill[iter 1] compute_logits BS1 [P0, P1]
        # prefill[iter 1] sampler BS1 [P0, P1] -> [tokP2]
        # prefill concat sampler results [tokP0, tokP1], [tokP2] -> [tokP0, tokP1, tokP2] # noqa
        # Join the prefill and decode on device into [tokD0, tokD1, tokD2, 0, tokP0, tokP1, tokP2] # noqa
        # Transfer [tokD0, tokD1, tokD2, 0, tokP0, tokP1, tokP2] to CPU
        # On CPU, sanitize [tokD0, tokD1, tokD2, 0, tokP0, tokP1, tokP2] -> [tokD0, tokD1, tokD2, tokP0, tokP1, tokP2] # noqa
        # Return [tokD0, tokD1, tokD2, tokP0, tokP1, tokP2]

        # Example2: Same thing, but with max_prefill_batch_size=4:
        # prepare_inputs: bucket [D0, D1, D2] -> [D0, D1, D2, 0] (BS=4 bucket, 1 seq padding) # noqa
        # prepare_inputs: bucket [P0, P1, P2] -> [P0, P1, P2, 0] (BS=4 bucket, 1 seq padding) # noqa
        # decode forward pass BS4 [D0, D1, D2, 0]
        # decode compute_logits BS4 [D0, D1, D2, 0]
        # decode sampler BS4 [D0, D1, D2, 0] -> [tokD0, tokD1, tokD2, 0]
        # prefill[iter 0] forward pass BS4 [P0, P1, P2, 0]
        # prefill[iter 0] compute_logits BS4 [P0, P1, P2, 0]
        # prefill[iter 0] sampler BS4 [P0, P1, P2, 0] -> [tokP0, tokP1, tokP2, 0] # noqa
        # Join the prefill and decode on device into [tokD0, tokD1, tokD2, 0, tokP0, tokP1, tokP2, 0] # noqa
        # Transfer [tokD0, tokD1, tokD2, 0, tokP0, tokP1, tokP2, 0] to CPU
        # On CPU, sanitize [tokD0, tokD1, tokD2, 0, tokP0, tokP1, tokP2, 0] -> [tokD0, tokD1, tokD2, tokP0, tokP1, tokP2] # noqa
        # Return [tokD0, tokD1, tokD2, tokP0, tokP1, tokP2]

        batch_changed = self._update_states(scheduler_output)
        if not scheduler_output.total_num_scheduled_tokens:
            # Return empty ModelRunnerOuptut if there's no work to do.
            return EMPTY_MODEL_RUNNER_OUTPUT
        # If necessary, swap decodes/prompts to have all decodes on the start
        ensure_decodes_first(self.input_batch)
        # Prepare prompts/decodes info
        pd_info = self._get_prompts_and_decodes(scheduler_output)
        num_decodes = len(pd_info.decode_req_ids)
        num_prefills = len(pd_info.prompt_req_ids)
        num_reqs = num_decodes + num_prefills
        prefill_data, decode_data = self._prepare_inputs(
            scheduler_output,
            num_prefills,
            num_decodes,
            bucketing=self.enable_bucketing)

        #num_padded_decodes = decode_data.token_ids.shape[
        #    0] if num_decodes > 0 else 0

        #FIXME(kzawora): Currently there's no handling of logprobs. Fix that
        # later.
        prefill_sampler_outputs = []
        prefill_hidden_states = []
        decode_sampler_outputs = []
        prefill_output_tokens_device = None
        prefill_hidden_states_device = None
        decode_output_tokens_device = None
        ######################### PREFILLS #########################
        # Prefills run with shape [padded_prefill_bs, padded_prefill_len]
        if num_prefills > 0:
            htorch.core.mark_step()
            for idx, (req_id, prompt_len, token_ids, position_ids,
                      attn_metadata,
                      logits_indices) in enumerate(prefill_data.zipped()):
                self.profiler.start("internal", "prepare_input_tensors")
                htorch.core.mark_step()
                prefill_hidden_states_ts, logits_device = \
                    self._execute_model_generic(
                    token_ids, position_ids, attn_metadata, logits_indices,
                    self.kv_caches)
                htorch.core.mark_step()

                with self.profiler.record_event('internal',
                                                "_prepare_sampling"):
                    sampling_metadata = self._prepare_sampling(
                        batch_changed, req_id, pad_to=logits_device.shape[0])
                    sampler_output = self.sampler(
                        logits=logits_device,
                        sampling_metadata=sampling_metadata)

                htorch.core.mark_step()
                prefill_sampler_outputs.append(sampler_output)
                if self.input_batch.num_prompt_logprobs:
                    prefill_hidden_states.append(prefill_hidden_states_ts)
                self.profiler.end()
            # sampler returns device tensors, concat will happen on device
            if len(prefill_sampler_outputs) > 0:
                prefill_output_tokens_device = torch.tensor(
                    [o.sampled_token_ids for o in prefill_sampler_outputs],
                    device=prefill_sampler_outputs[0].sampled_token_ids.device,
                    dtype=prefill_sampler_outputs[0].sampled_token_ids.dtype)
                #torch.cat(prefill_output_tokens, dim=0)
            if len(prefill_hidden_states) > 0:
                prefill_hidden_states_device = torch.cat(prefill_hidden_states)
            htorch.core.mark_step()

        ######################### DECODES #########################
        # Decodes run as one single batch with [padded_decode_bs, 1]
        if num_decodes > 0:
            self.profiler.start("internal", "prepare_input_tensors")
            assert decode_data is not None
            htorch.core.mark_step()
            _, logits_device = self._execute_model_generic(
                decode_data.token_ids, decode_data.position_ids,
                decode_data.attn_metadata, decode_data.logits_indices,
                self.kv_caches)
            htorch.core.mark_step()
            with self.profiler.record_event('internal',
                                            "_prepare_sampling_decode"):
                sampling_metadata = self._prepare_sampling(
                    batch_changed,
                    pd_info.decode_req_ids,
                    pad_to=logits_device.shape[0])
                sampler_output = self.sampler(
                    logits=logits_device, sampling_metadata=sampling_metadata)
            decode_sampler_outputs.append(sampler_output)
            decode_output_tokens_device = sampler_output.sampled_token_ids
            self.profiler.end()
            htorch.core.mark_step()
        # From this point onward, all operations are done on CPU.
        # We already have tokens. Let's copy the data to
        # CPU as is, and then discard padded tokens.
        prefill_output_tokens_cpu = prefill_output_tokens_device.cpu(
        ) if prefill_output_tokens_device is not None else None
        decode_output_tokens_cpu = decode_output_tokens_device.cpu(
        ) if decode_output_tokens_device is not None else None
        # From this point onward, all operations are done on CPU.

        # Discard garbage tokens from prefills and/or decodes
        if prefill_output_tokens_cpu is not None \
            and decode_output_tokens_cpu is not None:
            sampled_token_ids_cpu = torch.cat(
                (decode_output_tokens_cpu[:num_decodes].flatten(),
                 prefill_output_tokens_cpu[:num_prefills].flatten()),
                dim=0)
        else:
            sampled_token_ids_cpu = (
                decode_output_tokens_cpu[:num_decodes].flatten()
                if decode_output_tokens_cpu is not None else
                prefill_output_tokens_cpu[:num_prefills].flatten())

        sampled_token_ids_list = sampled_token_ids_cpu.tolist()
        logprobs = None
        all_outputs = [*prefill_sampler_outputs, *decode_sampler_outputs]
        # NOTE(kzawora): idk what happens if part of batch doesn't have logprobs
        has_logprobs = all(
            [o.logprobs_tensors is not None for o in all_outputs])
        if has_logprobs:
            logprob_token_ids = []
            logprob_values = []
            selected_token_ranks = []
            for out in all_outputs:
                # NOTE(kzawora): this is likely wrong - we're including
                # padded sequence data here
                logprob_token_ids.extend(
                    out.logprobs_tensors.logprob_token_ids.tolist())
                logprob_values.extend(out.logprobs_tensors.logprobs.tolist())
                selected_token_ranks.extend(
                    out.logprobs_tensors.selected_token_ranks.tolist())
            logprobs = LogprobsLists(
                logprob_token_ids,
                logprob_values,
                selected_token_ranks,
            )

        ######### UPDATE REQUEST STATE WITH GENERATED TOKENS #########
        seqs_to_discard = []
        for i, req_id in enumerate(self.input_batch.req_ids[:num_reqs]):
            req_state = self.requests[req_id]

            seq_len = (req_state.num_computed_tokens +
                       scheduler_output.num_scheduled_tokens[req_id])
            # NOTE(kzawora): this is crucial!!! scheduler can send us partial
            # prefills to do, e.g. if we have token budget of 2048 tokens and 3
            # prefills with 768 tokens, we'd process 2 full prefills and first
            # 512 tokens of the last one - but the token that's emitted is
            # obviously garbage and we should not include it in the state
            if seq_len >= len(req_state.prompt_token_ids):
                token_id = sampled_token_ids_list[i]
                self.input_batch.token_ids_cpu[i, seq_len] = token_id
                self.input_batch.num_tokens[i] += 1
                req_state.output_token_ids.append(token_id)
            else:
                seqs_to_discard.append(i)

        ################## RETURN ##################
        # Create output.
        all_req_ids = pd_info.decode_req_ids + pd_info.prompt_req_ids
        prompt_logprobs_dict: dict[
            str, Optional[LogprobsTensors]] = self._get_prompt_logprobs_dict(
                prefill_hidden_states_device, scheduler_output)
        #prompt_logprobs_dict: dict[str, Optional[LogprobsTensors]] = {}
        #for req_id in all_req_ids:
        #    prompt_logprobs_dict[req_id] = None
        all_req_ids = pd_info.decode_req_ids + pd_info.prompt_req_ids

        # in spec decode, multiple tokens can be returned, so
        # scheduler expects a list of tokens per seq here
        postprocessed_sampled_token_ids = [
            ([tok] if i not in seqs_to_discard else [])
            for i, tok in enumerate(sampled_token_ids_list)
        ]
        model_runner_output = ModelRunnerOutput(
            req_ids=all_req_ids,
            req_id_to_index=self.input_batch.req_id_to_index,
            sampled_token_ids=postprocessed_sampled_token_ids,
            logprobs=logprobs,
            spec_token_ids=None,
            prompt_logprobs_dict=prompt_logprobs_dict,  # type: ignore[arg-type]
        )
        return model_runner_output

    def load_model(self) -> None:
        import habana_frameworks.torch.core as htcore
        if self.model_config.quantization == 'inc' or \
            self.model_config.quantization == 'fp8':
            htcore.hpu_set_env()
        logger.info("Starting to load model %s...", self.model_config.model)
        with HabanaMemoryProfiler() as m:  # noqa: SIM117
            self.model = get_model(vllm_config=self.vllm_config)
        self.model_memory_usage = m.consumed_device_memory
        logger.info("Loading model weights took %.4f GB",
                    self.model_memory_usage / float(2**30))

        if self._is_quant_with_inc():
            logger.info("Preparing model with INC..")
            with HabanaMemoryProfiler() as m_inc:
                from neural_compressor.torch.quantization import (FP8Config,
                                                                  convert,
                                                                  prepare)
                config = FP8Config.from_json_file(os.getenv(
                    "QUANT_CONFIG", ""))
                if config.measure:
                    self.model = prepare(self.model, config)
                elif config.quantize:
                    self.model = convert(self.model, config)
                htcore.hpu_initialize(self.model,
                                      mark_only_scales_as_const=True)
            self.inc_initialized_successfully = True
            self.model_memory_usage = m_inc.consumed_device_memory
            logger.info("Preparing model with INC took %.4f GB",
                        self.model_memory_usage / float(2**30))
        elif not is_fake_hpu():
            self.model = self.model.to("hpu")
            htcore.mark_step()

        hidden_layer_markstep_interval = int(
            os.getenv('VLLM_CONFIG_HIDDEN_LAYERS', '1'))
        model_config = getattr(self.model, "config", None)
        modify_model_layers(
            self.model,
            get_target_layer_suffix_list(
                model_config.model_type if model_config is not None else None),
            hidden_layer_markstep_interval)
        path_to_rope = get_path_to_rope(self.model)
        torch.hpu.synchronize()

        with HabanaMemoryProfiler() as m:  # noqa: SIM117
            self.model = _maybe_wrap_in_hpu_graph(self.model,
                                                  vllm_config=self.vllm_config,
                                                  layer_names=path_to_rope)
        self.model_memory_usage = m.consumed_device_memory
        logger.info("Wrapping in HPUGraph took %.4f GB",
                    self.model_memory_usage / float(2**30))

        with HabanaMemoryProfiler() as m:
            self._maybe_compile(self.model,
                                vllm_config=self.vllm_config,
                                layer_names=path_to_rope)
        self.model_memory_usage = m.consumed_device_memory
        logger.info("Compilation took %.4f GB",
                    self.model_memory_usage / float(2**30))

    def _maybe_compile(self, *args, **kwargs):
        if not is_fake_hpu() and not htorch.utils.internal.is_lazy(
        ) and not self.vllm_config.model_config.enforce_eager:
            if os.getenv('VLLM_REGIONAL_COMPILATION',
                         'true').strip().lower() in ("1", "true"):
                compiled_methods = ['_update_metadata']
                for method_name in compiled_methods:
                    method = getattr(self.model, method_name)
                    self._compile_region(self.model, method_name, method)
                self.regional_compilation_layers_list = [
                    RMSNorm, VocabParallelEmbedding
                ]
                self._regional_compilation(self.model)
            else:
                self.model = self._compile(self.model)

    def _regional_compilation(self,
                              module,
                              parent_module=None,
                              module_name=None):
        if isinstance(module, torch.nn.ModuleList):
            for children_name, children_module in module.named_children():
                self._compile_region(module, children_name, children_module)
        elif any(
                isinstance(module, layer)
                for layer in self.regional_compilation_layers_list):
            self._compile_region(
                parent_module,
                module_name,
                module,
            )
        else:
            for children_name, children_module in module.named_children():
                self._regional_compilation(children_module, module,
                                           children_name)

    def _compile_region(self, model, name, module):
        module = self._compile(module)
        setattr(model, name, module)

    def _compile(self, module):
        if not hasattr(self, '_compile_config'):
            fullgraph = os.getenv('VLLM_T_COMPILE_FULLGRAPH',
                                  'false').strip().lower() in ("1", "true")
            dynamic = os.getenv('VLLM_T_COMPILE_DYNAMIC_SHAPES',
                                'false').strip().lower() in ("1", "true")
            self._compile_config = {'fullgraph': fullgraph, 'dynamic': dynamic}
        fullgraph = self._compile_config['fullgraph']
        dynamic = self._compile_config['dynamic']
        if dynamic:
            return torch.compile(module,
                                 backend='hpu_backend',
                                 fullgraph=fullgraph,
                                 options={"force_static_compile": True})
        else:
            return torch.compile(module,
                                 backend='hpu_backend',
                                 fullgraph=fullgraph,
                                 dynamic=False)

    def _use_graphs(self, batch_size, seq_len, num_blocks, phase):
        if self.model_config.enforce_eager:
            return False
        if self.skip_warmup:
            return True
        return (batch_size, seq_len, num_blocks, phase) in self.graphed_buckets

    def log_graph_warmup_summary(self, buckets, is_prompt, total_mem):
        num_candidates = len(buckets)
        phase = f'Graph/{"Prompt" if is_prompt else "Decode"}'
        graphed = list(c[:2] for c in self.graphed_buckets
                       if c[2] == is_prompt)
        if num_candidates == 0:
            num_candidates = 1
        msg = (f'{phase} captured:{len(graphed)} '
               f'({100 * len(graphed) / num_candidates:.1f}%) '
               f'used_mem:{format_bytes(total_mem)} '
               f'buckets:{sorted(list(graphed))}')
        logger.info(msg)

    def warmup_scenario(self,
                        batch_size,
                        seq_or_block,
                        num_blocks,
                        is_prompt,
                        kv_caches,
                        is_pt_profiler_run=True) -> None:
        """Dummy warmup run for memory usage and graph compilation."""
        query_seq_len = seq_or_block if is_prompt else 1
        input_ids = torch.zeros((batch_size, query_seq_len),
                                dtype=torch.int32,
                                device='cpu')
        position_ids = torch.zeros((batch_size, query_seq_len),
                                   dtype=torch.int32,
                                   device='cpu')
        slot_mapping = torch.zeros((batch_size, query_seq_len),
                                   dtype=torch.int64,
                                   device='cpu')

        input_ids_device = _async_h2d_tensor_copy(input_ids, self.device)
        position_ids_device = _async_h2d_tensor_copy(position_ids, self.device)
        slot_mapping_device = _async_h2d_tensor_copy(slot_mapping, self.device)

        phase = "prompt" if is_prompt else "decode"
        use_graphs = self._use_graphs(batch_size, query_seq_len, num_blocks,
                                      is_prompt)
        scenario_name = ("warmup_"
                         f"{phase}_"
                         f"bs{batch_size}_"
                         f"seq{query_seq_len}_"
                         f"ctx{num_blocks}_"
                         f"graphs{'T' if use_graphs else 'F'}")
        input_ids = torch.zeros((batch_size, query_seq_len),
                                dtype=torch.int32,
                                device='cpu')
        position_ids = torch.zeros((batch_size, query_seq_len),
                                   dtype=torch.int32,
                                   device='cpu')
        slot_mapping = torch.zeros((batch_size, query_seq_len),
                                   dtype=torch.int64,
                                   device='cpu')

        input_ids_device = _async_h2d_tensor_copy(input_ids, self.device)
        position_ids_device = _async_h2d_tensor_copy(position_ids, self.device)
        slot_mapping_device = _async_h2d_tensor_copy(slot_mapping, self.device)
        self.profiler.start('internal', scenario_name)
        times = 3 if use_graphs or is_pt_profiler_run else 1
        for time_index in range(times):
            if is_prompt:
                seq_lens = torch.zeros((batch_size),
                                       dtype=torch.int32,
                                       device='cpu')
                seq_lens.fill_(seq_or_block)
                seq_lens_device = _async_h2d_tensor_copy(seq_lens, self.device)
                if num_blocks:
                    prefix_block_tables = torch.ones(
                        (batch_size, num_blocks),
                        dtype=torch.int32,
                        device='cpu') * self._PAD_BLOCK_ID
                    #for i, n in enumerate(num_blocks):
                    #    prefix_block_tables[i, :n] = block_table_cpu_tensor[
                    #        batch_idx + i, :n]
                    '''context_lens_tensor = torch.zeros((batch_size),
                                                    dtype=torch.int32,
                                                    device='cpu')
                    context_lens_tensor[:num_prefills] = torch.tensor(context_lens,
                                                                    device='cpu')
                    '''
                    block_list_device = _async_h2d_tensor_copy(
                        prefix_block_tables.flatten(), self.device)
                    #context_lens_tensor_device = _async_h2d_tensor_copy(
                    #    context_lens_tensor, self.device)
                    attn_metadata = \
                        HPUAttentionMetadataV1.make_cached_prefill_metadata(
                        seq_lens_tensor=seq_lens_device,
                        context_lens_tensor=seq_lens_device,
                        num_prefills=batch_size,
                        num_prefill_tokens=batch_size * seq_or_block,
                        input_positions=None,
                        slot_mapping=slot_mapping_device,
                        block_list=block_list_device,
                        block_size=self.block_size)
                else:
                    #block_list = None
                    attn_metadata = HPUAttentionMetadataV1.make_prefill_metadata(
                        seq_lens_tensor=seq_lens_device,
                        num_prefills=batch_size,
                        num_prefill_tokens=batch_size * seq_or_block,
                        input_positions=None,
                        slot_mapping=slot_mapping_device,
                        block_size=self.block_size)
            else:
                block_tables = [
                    x.tolist()
                    for x in np.array_split(np.arange(num_blocks), batch_size)
                ]
                block_list, block_groups, block_usage = \
                    self.get_habana_paged_attn_buffers(
                    block_tables=block_tables,
                    slot_mapping=slot_mapping,
                    bucketing=True)
                block_list_device = _async_h2d_tensor_copy(
                    block_list, self.device)
                block_usage_device = _async_h2d_tensor_copy(
                    block_usage, self.device)
                block_groups_device = _async_h2d_tensor_copy(
                    block_groups, self.device)
                attn_metadata = HPUAttentionMetadataV1.make_decode_metadata(
                    block_list=block_list_device,
                    block_usage=block_usage_device,
                    block_groups=block_groups_device,
                    num_decode_tokens=batch_size,
                    input_positions=None,
                    slot_mapping=slot_mapping_device,
                    block_size=self.block_size)

        logits_indices = torch.arange(0, batch_size, device='cpu')
        logits_indices_device = _async_h2d_tensor_copy(logits_indices,
                                                       self.device)
        # Dummy run.
        htorch.core.mark_step()
        logits = self._execute_model_generic(input_ids_device,
                                             position_ids_device,
                                             attn_metadata,
                                             logits_indices_device, kv_caches,
                                             True)

        # TODO: do sampling on logits, warmup sampler and prefill joiner
        htorch.core.mark_step()
        temperature = torch.ones(batch_size, dtype=torch.float32, device='cpu')
        top_p = torch.ones(batch_size, dtype=torch.float32, device='cpu')
        top_k = torch.ones(batch_size, dtype=torch.float32, device='cpu')
        temperature_device = _async_h2d_tensor_copy(temperature, self.device)
        top_p_device = _async_h2d_tensor_copy(top_p, self.device)
        top_k_device = _async_h2d_tensor_copy(top_k, self.device)
        generators = {
            i: None
            for i in range(batch_size)
        }  # NOTE(kzawora): idk what to set here
        max_num_logprobs = 0  # NOTE(kzawora): idk what to set here
        # NOTE(kzawora: do this in a smarter way)
        self.profiler.end()
        return None
        htorch.core.mark_step()
        sampling_metadata = SamplingMetadata(
            temperature=temperature_device,
            all_greedy=False,  # hacky
            all_random=True,  # hacky
            top_p=top_p_device,
            top_k=top_k_device,
            no_top_p=True,
            no_top_k=True,
            generators=generators,
            max_num_logprobs=max_num_logprobs,
        )
        tokens_all_random = self.sampler(logits, sampling_metadata)
        htorch.core.mark_step()
        sampling_metadata = SamplingMetadata(
            temperature=temperature_device,
            all_greedy=True,  # hacky
            all_random=False,  # hacky
            top_p=top_p_device,
            top_k=top_k_device,
            no_top_p=True,
            no_top_k=True,
            generators=generators,
            max_num_logprobs=max_num_logprobs,
        )
        tokens_all_greedy = self.sampler(logits, sampling_metadata)
        htorch.core.mark_step()
        sampling_metadata = SamplingMetadata(
            temperature=temperature_device,
            all_greedy=False,  # hacky
            all_random=False,  # hacky
            top_p=top_p_device,
            top_k=top_k_device,
            no_top_p=True,
            no_top_k=True,
            generators=generators,
            max_num_logprobs=max_num_logprobs,
        )
        tokens_mixed = self.sampler(logits, sampling_metadata)
        htorch.core.mark_step()
        return tokens_all_random, tokens_all_greedy, tokens_mixed

    def log_warmup(self, phase, i, max_i, batch_size, seq_len, num_blocks):
        free_mem = format_bytes(
            HabanaMemoryProfiler.current_free_device_memory())
        dim = "num_blocks"
        if phase == "Prompt":
            dim = "seq_len"
        msg = (f"[Warmup][{phase}][{i+1}/{max_i}] "
               f"batch_size:{batch_size} "
               f"{dim}:{seq_len} "
               f"ctx:{num_blocks} "
               f"free_mem:{free_mem}")
        logger.info(msg)

    def warmup_graphs(self,
                      buckets,
                      is_prompt,
                      kv_caches,
                      starting_mem=0,
                      total_batch_seq=0.001):
        total_mem = starting_mem
        idx = 0
        #phase = f'Graph/{"Prompt" if is_prompt else "Decode"}'
        num_candidates = len(buckets)
        captured_all = True
        for idx, (batch_size, seq_len,
                  num_blocks) in enumerate(reversed(buckets)):
            # Graph memory usage is proportional to seq dimension in a batch
            phase = f"Graph/{'prompt' if is_prompt else 'decode'}"
            #batch_seq = batch_size * seq_len if is_prompt else batch_size
            if is_prompt:
                if num_blocks:
                    batch_seq = batch_size * seq_len * num_blocks
                else:
                    batch_seq = batch_size * seq_len
            else:
                batch_seq = batch_size

            graphed_bucket = (batch_size, seq_len, num_blocks, is_prompt)
            if graphed_bucket in self.graphed_buckets:
                continue
            self.graphed_buckets.add(graphed_bucket)
            self.log_warmup(phase, idx, num_candidates, batch_size, seq_len,
                            num_blocks)
            with HabanaMemoryProfiler() as mem_prof:
                self.warmup_scenario(batch_size, seq_len, num_blocks,
                                     is_prompt, kv_caches)
            #TODO(kzawora): align_workers
            used_mem = mem_prof.consumed_device_memory
            total_mem += used_mem
            total_batch_seq += batch_seq

        return total_mem, total_batch_seq, captured_all

    def _add_dummy_request(self, requests, num_scheduled_tokens,
                           num_computed_tokens, total_tokens,
                           scheduled_tokens):
        from vllm.sampling_params import SamplingParams
        from vllm.v1.core.sched.output import NewRequestData

        num_blocks = round_up(total_tokens, 128) // 128
        prompt_token_ids = list(range(total_tokens))

        req_id = f'req-{len(requests)}'
        block_ids = [0] * num_blocks
        sampling_params = SamplingParams(temperature=0.0)

        req = NewRequestData(
            req_id=req_id,
            prompt_token_ids=prompt_token_ids,
            mm_inputs=[],
            mm_hashes=[],
            mm_positions=[],
            sampling_params=sampling_params,
            block_ids=block_ids,
            num_computed_tokens=num_computed_tokens,
            lora_request=None,
        )
        requests.append(req)
        num_scheduled_tokens[req_id] = scheduled_tokens

    @staticmethod
    def _generate_seq_lengths(num_samples, num_blocks, block_size):
        assert num_samples <= num_blocks
        blocks = [num_blocks // num_samples] * num_samples
        missing_blocks = num_blocks - sum(blocks)
        for i in range(missing_blocks):
            blocks[i] += 1
        seq_lengths = [b * block_size - 1 for b in blocks]
        return seq_lengths

    def _execute_dummy_scenario(self, prompt_cfg, decode_cfg):
        from vllm.v1.core.sched.output import NewRequestData, SchedulerOutput
        requests: list[NewRequestData] = []
        scheduled_tokens: dict[str, int] = {}

        if prompt_cfg:
            prompt_bs, prompt_query_len, prompt_blocks = prompt_cfg
            prompt_ctx_len = prompt_blocks * self.block_size
            prompt_total_tokens = prompt_query_len + prompt_ctx_len
            for _ in range(prompt_bs):
                self._add_dummy_request(requests,
                                        scheduled_tokens,
                                        num_computed_tokens=prompt_ctx_len,
                                        total_tokens=prompt_total_tokens,
                                        scheduled_tokens=prompt_query_len)
        if decode_cfg:
            decode_bs, decode_blocks = decode_cfg
            decode_seq_lengths = self._generate_seq_lengths(
                decode_bs, decode_blocks, self.block_size)
            for dsl in decode_seq_lengths:
                self._add_dummy_request(requests,
                                        scheduled_tokens,
                                        num_computed_tokens=dsl,
                                        total_tokens=dsl,
                                        scheduled_tokens=1)
        sched_output = SchedulerOutput(
            scheduled_new_reqs=requests,
            scheduled_cached_reqs=[],
            num_scheduled_tokens=scheduled_tokens,
            total_num_scheduled_tokens=sum(scheduled_tokens.values()),
            scheduled_spec_decode_tokens={},
            scheduled_encoder_inputs={},
            num_common_prefix_blocks=0,
            finished_req_ids=set(),
            free_encoder_input_ids=[],
            structured_output_request_ids={},
            grammar_bitmask=None,
        )
        cleanup = SchedulerOutput(
            scheduled_new_reqs=[],
            scheduled_cached_reqs=[],
            num_scheduled_tokens={},
            total_num_scheduled_tokens=0,
            scheduled_spec_decode_tokens={},
            scheduled_encoder_inputs={},
            num_common_prefix_blocks=0,
            finished_req_ids=set(req.req_id for req in requests),
            free_encoder_input_ids=[],
            structured_output_request_ids={},
            grammar_bitmask=None,
        )
        self.execute_model(sched_output)
        self.execute_model(cleanup)

    def _generate_profiling(self, prompt_cfg, decode_cfg):
        steps = 3
        profiler = setup_profiler(warmup=steps - 1, active=1)
        torch.hpu.synchronize()
        profiler.start()
        for _ in range(steps):
            self._execute_dummy_scenario(prompt_cfg, decode_cfg)
            torch.hpu.synchronize()
            profiler.step()
        profiler.stop()

    @staticmethod
    def _parse_profile_cfg(profile_cfg):
        if profile_cfg:
            return tuple(map(int, profile_cfg.split(',')))
        return None

    @staticmethod
    def _parse_legacy_profile_cfg(profile_cfg):
        if profile_cfg:
            cfg = profile_cfg.split('_')
            assert cfg[0] in ['prompt', 'decode']
            return (cfg[0], int(cfg[1]), int(cfg[2]), cfg[3] == 't')
        return None

    def _read_profiling_cfg(self):
        prompt_cfg = self._parse_profile_cfg(
            os.environ.get('VLLM_PROFILE_PROMPT', None))
        decode_cfg = self._parse_profile_cfg(
            os.environ.get('VLLM_PROFILE_DECODE', None))
        legacy_cfg = self._parse_legacy_profile_cfg(
            os.environ.get('VLLM_PT_PROFILE', None))
        if legacy_cfg and not (prompt_cfg or decode_cfg):
            phase, bs, seq_or_blocks, use_graphs = legacy_cfg
            assert use_graphs != self.model_config.enforce_eager, \
                "'use_graphs' is out of sync with model config. " \
                "Either change the flag or change vllm engine parameters"
            if phase == 'prompt':
                prompt_cfg = (bs, seq_or_blocks, 0)
            else:
                decode_cfg = (bs, seq_or_blocks)
        return prompt_cfg, decode_cfg

    @torch.inference_mode()
    def warmup_model(self) -> None:
        prompt_profile_cfg, decode_profile_cfg = self._read_profiling_cfg()
        if prompt_profile_cfg or decode_profile_cfg:
            self._generate_profiling(prompt_profile_cfg, decode_profile_cfg)
            raise AssertionError("Finished profiling")
        if self.skip_warmup:
            logger.info("Skipping warmup...")
            return
        kv_caches = self.kv_caches
<<<<<<< HEAD
        max_blocks = kv_caches[0][0].size(0) - 1
=======
        max_blocks = int(kv_caches[0][0].size(0) // self.block_size)
>>>>>>> b1804839
        self.bucketing_ctx.generate_decode_buckets(max_blocks)

        if not htorch.utils.internal.is_lazy(
        ) and not self.model_config.enforce_eager:
            multiplier = 3 if os.getenv('VLLM_REGIONAL_COMPILATION',
                                        'true').lower() in ('1', 'true') else 1
            cache_size_limit = 1 + multiplier * (
                len(self.bucketing_ctx.prompt_buckets) +
                len(self.bucketing_ctx.decode_buckets))
            torch._dynamo.config.cache_size_limit = max(
                cache_size_limit, torch._dynamo.config.cache_size_limit)
            # Multiply by 8 to follow the original default ratio between
            # the cache_size_limit and accumulated_cache_size_limit
            torch._dynamo.config.accumulated_cache_size_limit = max(
                cache_size_limit * 8,
                torch._dynamo.config.accumulated_cache_size_limit)

        if self.skip_warmup:
            logger.info("Skipping warmup...")
            return

        self.profiler.start('internal', 'warmup')
        start_mem = HabanaMemoryProfiler.current_device_memory_usage()
        start_time = time.perf_counter()

        compile_only_mode_context = functools.partial(bc.env_setting,
                                                      "PT_COMPILE_ONLY_MODE",
                                                      True)
        can_use_compile_only_mode = True
        try:
            with compile_only_mode_context():
                pass
            logger.debug("Using PT_COMPILE_ONLY_MODE.")
        except KeyError:
            can_use_compile_only_mode = False
            logger.warning('Cannot use PT_COMPILE_ONLY_MODE. '
                           'Warmup time will be negatively impacted. '
                           'Please update Gaudi Software Suite.')
        with compile_only_mode_context(
        ) if can_use_compile_only_mode else contextlib.nullcontext():

            if not self.model_config.enforce_eager:
                assert self.mem_margin is not None, \
                    ("HabanaWorker.determine_num_available_blocks needs "
                    "to be called before warming up the model.")
                free_mem = HabanaMemoryProfiler.current_free_device_memory()
                graph_free_mem = free_mem - self.mem_margin
                #TODO(kzawora): align_workers
                '''graph_free_mem = graph_free_mem
                prompt_graph_mem_ratio = float(
                    os.environ.get('VLLM_GRAPH_PROMPT_RATIO', '0.3'))

                prompt_available_memory = graph_free_mem
                decode_available_memory = (graph_free_mem -
                                           prompt_available_memory)
                msg = (
                    f"Using {format_bytes(graph_free_mem)}"
                    f"/{format_bytes(free_mem)} "
                    "of free device memory for HPUGraphs, "
                    f"{format_bytes(prompt_available_memory)} for prompt and "
                    f"{format_bytes(decode_available_memory)} for decode "
                    f"(VLLM_GRAPH_PROMPT_RATIO={prompt_graph_mem_ratio})")
                logger.info(msg)
                prompt_strategy = os.environ.get('VLLM_GRAPH_PROMPT_STRATEGY',
                                                 'min_tokens')
                decode_strategy = os.environ.get('VLLM_GRAPH_DECODE_STRATEGY',
                                                 'max_bs')
                '''
                mem_post_prompt, prompt_batch_seq, prompt_captured_all = \
                    self.warmup_graphs(
                    self.bucketing_ctx.prompt_buckets,
                    True, kv_caches)
                mem_post_decode, decode_batch_seq, decode_captured_all = \
                    self.warmup_graphs(
                    self.bucketing_ctx.decode_buckets,
                    False, kv_caches)

                self.log_graph_warmup_summary(
                    self.bucketing_ctx.prompt_buckets, True, mem_post_prompt)
                self.log_graph_warmup_summary(
                    self.bucketing_ctx.decode_buckets, False, mem_post_decode)

        end_time = time.perf_counter()
        end_mem = HabanaMemoryProfiler.current_device_memory_usage()
        if os.getenv('VLLM_FULL_WARMUP',
                     'false').strip().lower() in ("1", "true"):
            # Since the model is warmed up for all possible tensor sizes,
            # Dynamo can skip checking the guards
            torch.compiler.set_stance(skip_guard_eval_unsafe=True)
        elapsed_time = end_time - start_time
        msg = (
            f"Warmup finished in {elapsed_time:.0f} secs, "
            f"allocated {format_bytes(end_mem - start_mem)} of device memory")
        logger.info(msg)
        self.profiler.end()

    def shutdown_inc(self):
        can_finalize_inc = self._is_quant_with_inc() and \
            (self.model.model is not None) and \
            self.inc_initialized_successfully and \
            not self._is_inc_finalized
        if can_finalize_inc:
            from neural_compressor.torch.quantization import (
                finalize_calibration)
            finalize_calibration(self.model.model)
            self._is_inc_finalized = True

    def __del__(self):
        self.shutdown_inc()

    @torch.inference_mode()
    def profile_run(self) -> None:
        return
        """Profile to measure peak memory during forward pass."""

        # use an empty tensor instead of `None`` to force Dynamo to pass
        # it by reference, rather by specializing on the value `None`.
        # the `dtype` argument does not matter, and we use `float32` as
        # a placeholder (it has wide hardware support).
        # it is important to create tensors inside the loop, rather than
        # multiplying the list, to avoid Dynamo from treating them as
        # tensor aliasing.
        num_layers = self.model_config.get_num_layers(self.parallel_config)
        kv_caches = [None] * num_layers

        # Run empty prefill forwards - prefill max batch and prefill max seq
        self.warmup_scenario(batch_size=1,
                             seq_or_block=self.max_model_len,
                             is_prompt=True,
                             kv_caches=kv_caches)
        max_seq_len = math.ceil(
            (self.max_num_tokens // self.max_prefill_batch_size) /
            self.block_size) * self.block_size
        self.warmup_scenario(batch_size=self.max_prefill_batch_size,
                             seq_or_block=max_seq_len,
                             is_prompt=True,
                             kv_caches=kv_caches)

    def initialize_kv_cache(self, kv_cache_config: KVCacheConfig) -> None:
        """
        Initialize KV cache based on `kv_cache_config`.
        Args:
            kv_cache_config: Configuration for the KV cache, including the KV
            cache size of each layer
        """
        if len(kv_cache_config.kv_cache_groups) > 1:
            raise NotImplementedError(
                "Hybrid models with more than one KV cache type are not "
                "supported yet.")

        kv_caches: dict[str, torch.Tensor] = {}

        for kv_cache_group in kv_cache_config.kv_cache_groups:
            kv_cache_spec = kv_cache_group.kv_cache_spec
            for layer_name in kv_cache_group.layer_names:
                tensor_config = kv_cache_config.tensors[layer_name]
                assert tensor_config.size % kv_cache_spec.page_size_bytes == 0
                num_blocks = tensor_config.size // kv_cache_spec.page_size_bytes
                # `num_blocks` is the number of blocks the model runner can use.
                # `kv_cache_config.num_blocks` is the number of blocks that
                # KVCacheManager may allocate.
                # Since different GPUs may have different number of layers and
                # different memory capacities, `num_blocks` can be different on
                # different GPUs, and `kv_cache_config.num_blocks` is set to
                # the min of all `num_blocks`. Verify it here.
                assert num_blocks >= kv_cache_config.num_blocks
                if isinstance(kv_cache_spec, FullAttentionSpec):
                    kv_cache_shape = self.attn_backend.get_kv_cache_shape(
                        num_blocks + 1, kv_cache_spec.block_size,
                        kv_cache_spec.num_kv_heads, kv_cache_spec.head_size)
                    dtype = kv_cache_spec.dtype
                    key_cache = torch.zeros(kv_cache_shape,
                                            dtype=dtype,
                                            device=self.device)
                    value_cache = torch.zeros_like(key_cache)
                    kv_caches[layer_name] = (key_cache, value_cache)
                else:
                    # TODO: add new branches when introducing more types of
                    # KV cache specs.
                    raise ValueError("Unknown KV cache spec type.")

        bind_kv_cache(
            kv_caches,
            self.vllm_config.compilation_config.static_forward_context,
            self.kv_caches)

        if self.enable_bucketing:
            self.bucketing_ctx.num_hpu_blocks = num_blocks
        self._PAD_BLOCK_ID = num_blocks
        self._PAD_SLOT_ID = num_blocks * self.block_size

        htorch.hpu.synchronize()<|MERGE_RESOLUTION|>--- conflicted
+++ resolved
@@ -16,14 +16,9 @@
 import torch
 import torch.distributed
 import vllm_hpu_extension.environment as environment
-<<<<<<< HEAD
-from vllm_hpu_extension.flags import enabled_flags
 from vllm_hpu_extension.profiler import (HabanaHighLevelProfiler,
                                          HabanaMemoryProfiler, format_bytes)
-=======
-from vllm_hpu_extension.profiler import HabanaMemoryProfiler, format_bytes
 from vllm_hpu_extension.runtime import get_config
->>>>>>> b1804839
 
 from vllm.attention.backends.abstract import AttentionType
 from vllm.attention.layer import Attention
@@ -135,67 +130,6 @@
     return value in ("y", "yes", "t", "true", "on", "1")
 
 
-<<<<<<< HEAD
-@dataclass
-class HpuEnvFlags:
-    enable_bucketing: bool
-    use_contiguous_pa: bool
-    __env_var_cfg_type = collections.namedtuple('__env_var_cfg_type',
-                                                ['name', 'default', 'handler'])
-
-    @classmethod
-    def get_env_var_cfg_map(cls):
-        return {
-            "enable_bucketing":
-            cls.__env_var_cfg_type('VLLM_ENABLE_BUCKETING', 'true',
-                                   cls.handle_boolean_env_var),
-            "use_contiguous_pa":
-            cls.__env_var_cfg_type('VLLM_CONTIGUOUS_PA', 'false',
-                                   cls.handle_boolean_env_var),
-        }
-
-    @classmethod
-    def build(cls, vllm_config: VllmConfig, update_env=True):
-        cfg_map = cls.get_env_var_cfg_map()
-        env_vars = {
-            key: handler(env_var, default, vllm_config, update_env)
-            for key, (env_var, default, handler) in cfg_map.items()
-        }
-        return cls(**env_vars)
-
-    @staticmethod
-    def env_var_post_init(env_var, val, vllm_config):
-        match env_var:
-            case 'VLLM_CONTIGUOUS_PA':
-                can_use_contiguous_pa = not vllm_config.cache_config.\
-                    enable_prefix_caching
-                if val and not can_use_contiguous_pa:
-                    logger.warning(
-                        "Contiguous PA is not supported with prefix caching. "
-                        "Forcing contiguous PA off.")
-                    val = False
-                if val:
-                    logger.warning("Contiguous PA is not recommended in V1.")
-            case _:
-                pass
-        return val
-
-    @classmethod
-    def handle_boolean_env_var(cls,
-                               env_var,
-                               default,
-                               vllm_config,
-                               update_env=True):
-        x = bool_helper(os.environ.get(env_var, default))
-        x = cls.env_var_post_init(env_var, x, vllm_config)
-        if update_env:
-            os.environ[env_var] = str(x).lower()
-        logger.info('HpuEnvFlags %s: %s', env_var, x)
-        return x
-
-
-=======
->>>>>>> b1804839
 def flatten(in_list):
     return list(itertools.chain(*in_list))
 
@@ -577,12 +511,8 @@
         is_driver_worker: bool = True,
     ):
         # TODO: use ModelRunnerBase.__init__(self, vllm_config=vllm_config)
-<<<<<<< HEAD
-        environment.set_model_config(vllm_config.model_config)
+        environment.set_vllm_config(vllm_config)
         self.is_driver_worker = is_driver_worker
-=======
-        environment.set_vllm_config(vllm_config)
->>>>>>> b1804839
         self.vllm_config = vllm_config
         self.model_config = vllm_config.model_config
         self.cache_config = vllm_config.cache_config
@@ -599,17 +529,9 @@
         # NOTE(kzawora) update_env is a hack to work around VLLMKVCache in
         # hpu-extension which selects fetch_from_cache implementation based
         # on env vars... this should be fixed in the future
-<<<<<<< HEAD
-        self.env_flags = HpuEnvFlags.build(vllm_config, update_env=True)
-        self.enable_bucketing = self.env_flags.enable_bucketing
-        self.use_contiguous_pa = self.env_flags.use_contiguous_pa
-        self.skip_warmup = os.environ.get('VLLM_SKIP_WARMUP',
-                                          'false').lower() == 'true'
-=======
         self.enable_bucketing = get_config().use_bucketing
         self.use_contiguous_pa = get_config().use_contiguous_pa
         self.skip_warmup = get_config().skip_warmup
->>>>>>> b1804839
 
         model_config = self.model_config
         cache_config = self.cache_config
@@ -1496,15 +1418,8 @@
         batch_size = token_ids.size(0)
         seq_len = self._seq_len(attn_metadata)
         num_blocks = self._num_blocks(attn_metadata)
-        #print("before", seq_len, num_blocks)
         is_prompt = attn_metadata.is_prompt
         phase = "prompt" if is_prompt else "decode"
-        '''if phase == 'decode':
-            if not warmup_mode:
-                num_blocks = seq_len
-            seq_len = 1'''
-        #print("after", seq_len, num_blocks)
-
         self._check_config(batch_size, seq_len, num_blocks, attn_metadata,
                            warmup_mode)
 
@@ -2396,11 +2311,7 @@
             logger.info("Skipping warmup...")
             return
         kv_caches = self.kv_caches
-<<<<<<< HEAD
-        max_blocks = kv_caches[0][0].size(0) - 1
-=======
         max_blocks = int(kv_caches[0][0].size(0) // self.block_size)
->>>>>>> b1804839
         self.bucketing_ctx.generate_decode_buckets(max_blocks)
 
         if not htorch.utils.internal.is_lazy(
