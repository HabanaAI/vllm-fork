# SPDX-License-Identifier: Apache-2.0
import collections
import contextlib
import functools
import itertools
import math
import os
import time
<<<<<<< HEAD
from dataclasses import dataclass, field
from enum import Enum
from typing import TYPE_CHECKING, Any, Callable, Optional, Union
=======
from dataclasses import dataclass
from typing import TYPE_CHECKING, Any, Optional, Union
>>>>>>> 6bac2f76

import habana_frameworks.torch as htorch
import habana_frameworks.torch.internal.bridge_config as bc
import numpy as np
import torch
import torch.distributed
import vllm_hpu_extension.environment as environment
from vllm_hpu_extension.profiler import HabanaMemoryProfiler, format_bytes
from vllm_hpu_extension.runtime import get_config

from vllm.attention.backends.abstract import AttentionType
from vllm.attention.layer import Attention
from vllm.attention.selector import get_attn_backend
from vllm.config import VllmConfig
from vllm.forward_context import set_forward_context
from vllm.logger import init_logger
from vllm.model_executor.layers.fused_moe.layer import FusedMoE
from vllm.model_executor.layers.layernorm import RMSNorm
from vllm.model_executor.layers.sampler import get_sampler
from vllm.model_executor.layers.vocab_parallel_embedding import (
    VocabParallelEmbedding)
from vllm.model_executor.model_loader import get_model
from vllm.sampling_params import SamplingType
from vllm.transformers_utils.tokenizer_group import init_tokenizer_from_configs
from vllm.utils import (STR_DTYPE_TO_TORCH_DTYPE, LayerBlockType, cdiv,
                        is_fake_hpu, is_pin_memory_available)
from vllm.v1.attention.backends.hpu_attn import HPUAttentionMetadataV1
from vllm.v1.kv_cache_interface import (FullAttentionSpec, KVCacheConfig,
                                        KVCacheSpec)
from vllm.v1.outputs import (EMPTY_MODEL_RUNNER_OUTPUT, LogprobsTensors,
                             ModelRunnerOutput)
from vllm.v1.sample.metadata import SamplingMetadata
from vllm.v1.utils import bind_kv_cache
from vllm.v1.worker.gpu_input_batch import CachedRequestState, InputBatch

if TYPE_CHECKING:
    from vllm.v1.core.scheduler import SchedulerOutput

from vllm_hpu_extension.bucketing.common import get_bucketing_context

logger = init_logger(__name__)

_TYPE_CACHE: dict[str, dict[str, Any]] = {}


def setup_profiler(warmup, active):
    schedule = torch.profiler.schedule(wait=0,
                                       warmup=warmup,
                                       active=active,
                                       repeat=1)
    activities = [
        torch.profiler.ProfilerActivity.CPU,
        torch.profiler.ProfilerActivity.HPU
    ]
    profiler = torch.profiler.profile(
        schedule=schedule,
        activities=activities,
        on_trace_ready=torch.profiler.tensorboard_trace_handler('.',
                                                                use_gzip=True),
        record_shapes=False,
        with_stack=True)
    return profiler


@dataclass
class PromptDecodeInfo:
    prompt_req_ids: list[str]
    decode_req_ids: list[str]
    prompt_scheduled_tokens: list[int]


@dataclass
class PromptData:
    input_tokens: torch.Tensor
    input_positions: torch.Tensor
    attn_metadata: HPUAttentionMetadataV1


@dataclass
class DecodeData:
    input_tokens: Optional[torch.Tensor] = None
    input_positions: Optional[torch.Tensor] = None
    attn_metadata: Optional[HPUAttentionMetadataV1] = None


empty_list: Callable[[], list] = lambda: field(default_factory=list)


@dataclass
class BatchContents:
    req_ids: list[str] = empty_list()
    token_ids: list[list[int]] = empty_list()
    context_lens: list[int] = empty_list()
    blocks: list[list[int]] = empty_list()
    logits_positions: list[list[int]] = empty_list()

    def _data(self):
        return (self.req_ids, self.token_ids, self.context_lens, self.blocks,
                self.logits_positions)

    def merge(self, *other):
        for o in other:
            for lhs, rhs in zip(self._data(), o._data()):
                lhs.extend(rhs)

    def get_num_tokens(self):
        return [len(t) for t in self.token_ids]


#TODO(kzawora): remove this
@dataclass
class PrefillInputData:
    request_ids: list = empty_list()
    prompt_lens: list = empty_list()
    token_ids: list = empty_list()
    position_ids: list = empty_list()
    attn_metadata: list = empty_list()
    logits_indices: list = empty_list()
    logits_requests: list = empty_list()

    def _data(self):
        return (self.request_ids, self.prompt_lens, self.token_ids,
                self.position_ids, self.attn_metadata, self.logits_indices,
                self.logits_requests)

    def merge(self, *other):
        for o in other:
            for lhs, rhs in zip(self._data(), o._data()):
                lhs.extend(rhs)

    def zipped(self):
        return zip(*self._data())


#TODO(kzawora): remove this
@dataclass
class DecodeInputData:
    num_decodes: int
    token_ids: Optional[torch.Tensor] = None
    position_ids: Optional[torch.Tensor] = None
    attn_metadata: Optional[HPUAttentionMetadataV1] = None
    logits_indices: Optional[torch.Tensor] = None


def bool_helper(value):
    value = value.lower()
    return value in ("y", "yes", "t", "true", "on", "1")


def flatten(in_list):
    return list(itertools.chain(*in_list))


def gather_list(input, indices, v):
    return [input[i] if i is not None else v for i in indices]


def _async_h2d_tensor(data, dtype, device='hpu'):
    return torch.tensor(data, dtype=dtype, device='cpu').to(device,
                                                            non_blocking=True)


def _async_h2d_tensor_copy(source, device='hpu'):
    assert source.device.type == 'cpu', \
        "Source tensor is not present in host memory!"
    target = torch.empty(source.shape, dtype=source.dtype, device=device)
    target.copy_(source, non_blocking=True)
    return target


def ensure_decodes_first(b: InputBatch):
    num_reqs = b.num_reqs
    while True:
        # Find the first prompt index
        first_prompt_index = None
        for i in range(num_reqs):
            if b.num_computed_tokens_cpu[i] < b.num_prompt_tokens[i]:
                first_prompt_index = i
                break
        if first_prompt_index is None:
            break

        # Find the last decode index
        last_decode_index = None
        for i in reversed(range(num_reqs)):
            if b.num_computed_tokens_cpu[i] >= b.num_prompt_tokens[i]:
                last_decode_index = i
                break
        if last_decode_index is None:
            break

        # Sanity
        assert first_prompt_index != last_decode_index

        # Check if done
        if first_prompt_index > last_decode_index:
            break

        # Swap
        b.swap_states(first_prompt_index, last_decode_index)


def get_target_layer_suffix_list(model_type) -> list[str]:
    # This sets the suffix for the hidden layer name, which is controlled by
    # VLLM_CONFIG_HIDDEN_LAYERS. The default suffix is "DecoderLayer," which is
    # applicable for most language models such as LLaMA, Qwen, and BART. If the
    # model's decoder layer name differs from the default, it will need to
    # be specified here.
    decoder_layer_table = {
        "gpt_bigcode": "BigCodeBlock",
    }

    return [
        decoder_layer_table.get(model_type, "DecoderLayer"), "EncoderLayer"
    ]


def modify_model_layers(module: torch.nn.Module,
                        suffix_list: list[str],
                        n=1,
                        counter=None):
    """Currently add mark_step at the end of specified layers.
    """

    def forward_hook(module, args, output):
        htorch.core.mark_step()
        return output

    if counter is None:
        counter = [0]

    for child_name, child_module in module.named_children():
        if any(
                child_module.__class__.__name__.endswith(layer)
                for layer in suffix_list):
            counter[0] += 1
            if counter[0] % n == 0:
                child_module.register_forward_hook(forward_hook)
        else:
            modify_model_layers(child_module, suffix_list, n, counter)


def get_path_to_rope(model: torch.nn.Module):
    """Dynamically get the path to the RotaryEmbedding layer in the model.
    This function will recursively search through the module hierarchy to find
    a RotaryEmbedding layer and return the full path to that layer as a list
    of names.
    If no such layer is found, it returns None.
    """

    def find_rope_layer(parent, path):
        # Base case: check if this parent is None
        if parent is None:
            return None

        # Check if the current layer is a RotaryEmbedding
        if hasattr(parent, 'named_children'):
            for child_name, child_module in parent.named_children():
                # If the current child is of type RotaryEmbedding,
                # return the full path
                if child_module.__class__.__name__.endswith("RotaryEmbedding"):
                    return path + [child_name]
                # Otherwise, recurse into this child to check its children
                result = find_rope_layer(child_module, path + [child_name])
                if result is not None:
                    return result
        return None

    # Start the search from the top level model
    path_to_rope = find_rope_layer(model, [])

    # Return the result if found, otherwise None
    return path_to_rope


class HpuModelAdapter(torch.nn.Module):

    def __init__(self, model, vllm_config, layer_names):
        super().__init__()
        self.model = model
        self.prefill_use_fusedsdpa = get_config(
        ).prompt_attn_impl == 'fsdpa_impl'
        self.recompute_cos_sin = os.getenv('VLLM_COS_SIN_RECOMPUTE',
                                           'false').lower() in ['1', 'true']
        self.vllm_config = vllm_config
        self.block_size = vllm_config.cache_config.block_size
        self.dtype = vllm_config.model_config.dtype
        self.layer_names = layer_names

    def _set_attn_bias(self, attn_metadata, batch_size, seq_len, device,
                       dtype):
        if (attn_metadata is None or
            (self.prefill_use_fusedsdpa and attn_metadata.block_list is None)
                or not attn_metadata.is_prompt):
            return attn_metadata

        if attn_metadata.attn_bias is not None:
            return attn_metadata

        prefill_metadata = attn_metadata

        seq_lens_t = prefill_metadata.seq_lens_tensor
        context_lens_t = prefill_metadata.context_lens_tensor

        block_list = attn_metadata.block_list
        max_context_len = (block_list.size(-1) //
                           batch_size if block_list is not None else 0)
        max_context_len = max_context_len * self.block_size
        past_mask = torch.arange(0,
                                 max_context_len,
                                 dtype=torch.int32,
                                 device=device)
        past_mask = (past_mask.view(1, -1).expand(batch_size, -1).ge(
            context_lens_t.view(-1, 1)).view(batch_size, 1, -1).expand(
                batch_size, seq_len, -1).view(batch_size, 1, seq_len, -1))

        len_mask = (torch.arange(0, seq_len, device=device,
                                 dtype=torch.int32).view(1, seq_len).ge(
                                     seq_lens_t.unsqueeze(-1)).view(
                                         batch_size, 1, 1, seq_len))
        causal_mask = torch.triu(torch.ones((batch_size, 1, seq_len, seq_len),
                                            device=device,
                                            dtype=torch.bool),
                                 diagonal=1)
        mask = causal_mask.logical_or(len_mask)
        mask = torch.concat((past_mask, mask), dim=-1)
        attn_bias = (torch.zeros_like(mask, dtype=dtype).masked_fill_(
            mask, -math.inf))
        attn_metadata = custom_tuple_replace(prefill_metadata,
                                             "TrimmedAttentionMetadata",
                                             attn_bias=attn_bias)
        return attn_metadata

    def _set_block_mapping(self, metadata, batch_size, device, dtype):
        mask = torch.arange(0,
                            self.block_size,
                            device=device,
                            dtype=torch.int32).unsqueeze(0)
        mask = mask >= metadata.block_usage.unsqueeze(-1)
        attn_bias = (torch.zeros_like(mask, dtype=dtype).masked_fill_(
            mask, -math.inf))

        if not is_fake_hpu():
            block_mapping = torch.nn.functional.one_hot(metadata.block_groups,
                                                        num_classes=batch_size)
        else:
            # Unfortunately one_hot on CPU
            # doesn't handle out of bounds classes so we need to convert
            # all negative values to 0 (block_mapping) or bs (block_groups)
            block_groups = metadata.block_groups.to(torch.long)
            block_mapping = torch.nn.functional.relu(block_groups)
            block_mapping = torch.nn.functional.one_hot(block_mapping,
                                                        num_classes=batch_size)
            oob_values = block_groups.lt(0)
            block_mapping.masked_fill_(oob_values.unsqueeze(-1), 0)
            block_groups.masked_fill_(oob_values, batch_size)
            metadata = custom_tuple_replace(metadata,
                                            "TrimmedAttentionMetadata",
                                            block_groups=block_groups)
        block_mapping = block_mapping.to(dtype)
        metadata = custom_tuple_replace(metadata,
                                        "TrimmedAttentionMetadata",
                                        block_mapping=block_mapping,
                                        attn_bias=attn_bias)
        return metadata

    def _update_metadata(self, attn_metadata, batch_size, seq_len, device,
                         dtype):
        if attn_metadata.is_prompt:
            attn_metadata = self._set_attn_bias(attn_metadata, batch_size,
                                                seq_len, device, dtype)
        else:
            attn_metadata = self._set_block_mapping(attn_metadata, batch_size,
                                                    device, dtype)
        return attn_metadata

    def _prepare_cos_sin(self, positions):
        """Navigate through the model using the provided path and call
        the prepare_cos_sin method on the 'RotaryEmbedding' layer."""

        current_module = self.model  # Start from the top level of the model

        for layer in self.layer_names:
            if layer.isdigit():  # Check if the layer is an index
                layer = int(layer)

            # Check if the current layer is a name in a module
            if isinstance(
                    layer,
                    str) and not isinstance(layer, int):  # Name-based access
                current_module = getattr(current_module, layer)
            elif isinstance(layer,
                            int):  # Indexed-based access (like Modulelist)
                current_module = list(current_module._modules.values())[layer]

        # At the end, we should be at the RotaryEmbedding layer.
        if hasattr(current_module, 'prepare_cos_sin'):
            current_module.prepare_cos_sin(
                positions, recompute_cos_sin=self.recompute_cos_sin)
        else:
            raise AttributeError(
                "The module at the end of the path does not have \
                a 'prepare_cos_sin' method.")

    def forward(self, *args, **kwargs):
        # TODO(kzawora): something goes VERY WRONG when operating on
        # kwargs['attn_metadata'].slot_mapping, compared to untrimmed metadata
        kwargs = kwargs.copy()
        #        selected_token_indices = kwargs.pop('selected_token_indices')
        if 'warmup_mode' in kwargs:
            kwargs.pop('warmup_mode')
        input_ids = kwargs['input_ids']
        kwargs['attn_metadata'] = self._update_metadata(
            kwargs['attn_metadata'], input_ids.size(0), input_ids.size(1),
            input_ids.device, self.dtype)
        if self.layer_names is not None:
            self._prepare_cos_sin(kwargs['positions'])
        attn_meta = kwargs.pop('attn_metadata')
        if 'kv_caches' in kwargs:
            kwargs.pop('kv_caches')
        with set_forward_context(attn_meta, self.vllm_config):
            hidden_states = self.model(*args, **kwargs)
        return hidden_states

    def compute_logits(self, *args, **kwargs):
        return self.model.compute_logits(*args, **kwargs)

    # def sample(self, *args, **kwargs):
    #    return self.sampler(*args, **kwargs)

    def generate_proposals(self, *args, **kwargs):
        return self.model.generate_proposals(*args, **kwargs)

    # sampler property will be used by spec_decode_worker
    # don't rename
    # @property
    # def sampler(self):
    #    return self.model.sampler


def _maybe_wrap_in_hpu_graph(*args, **kwargs):
    return htorch.hpu.wrap_in_hpu_graph(
        HpuModelAdapter(*args, **kwargs), disable_tensor_cache=True
    ) if htorch.utils.internal.is_lazy() else HpuModelAdapter(*args, **kwargs)


def subtuple(obj: object,
             typename: str,
             to_copy: list[str],
             to_override: Optional[dict[str, object]] = None):
    if obj is None:
        return None
    if to_override is None:
        to_override = {}
    fields = set(to_copy) | set(to_override.keys())
    if type(obj) is dict:
        values = {key: obj[key] for key in fields if key in obj}
    else:
        values = {f: to_override.get(f, getattr(obj, f)) for f in fields}
    if typename not in _TYPE_CACHE:
        _TYPE_CACHE[typename] = {
            'type': collections.namedtuple(typename, ' '.join(fields)),
            'fields': fields
        }
    return _TYPE_CACHE[typename]['type'](**values)  # type: ignore


def custom_tuple_replace(obj: object, typename: str, **to_override):
    # Torch compile dynamo doesn't support calling any named tuple
    # dynamic methods other than len and get_attr. This function is
    # a torch.compile friendly version of tuple._replace

    cached_type = _TYPE_CACHE[typename]['type']
    fields = _TYPE_CACHE[typename]['fields']
    values = {
        field: getattr(obj, field)
        for field in fields  # type: ignore
    }
    values.update(to_override)
    return cached_type(**values)  # type: ignore


def trim_attn_metadata(metadata: HPUAttentionMetadataV1) -> object:
    # NOTE(kzawora): To anyone working on this in the future:
    # Trimming metadata is required when using HPUGraphs.
    # Attention metadata is going to be hashed by PT bridge, and
    # appropriate HPUGraphs will be matched based on all inputs' hash.

    # Before you put more keys in here, make sure you know their
    # value type and make sure you know how it's going to be hashed.
    # You can find that information in input_hash function
    # in habana_frameworks/torch/hpu/graphs.py. You can also hash
    # it manually with torch.hpu.graphs.input_hash(attention_metadata)

    # If you use primitive types here - they will get hashed based
    # on their value. You *will* get lots of excessive graph captures
    # (and an OOM eventually) if you decide to put something like
    # seq_len int here.
    # If you absolutely need a scalar, put it in a tensor. Tensors
    # get hashed using their metadata, not their values:
    # input_hash(torch.tensor(123)) == input_hash(torch.tensor(321))
    # input_hash(123) != input_hash(321)
    # input_hash("abc") != input_hash("cba")
    attention_metadata = subtuple(metadata, 'TrimmedAttentionMetadata', [
        'attn_bias', 'seq_lens_tensor', 'context_lens_tensor', 'block_list',
        'block_mapping', 'block_usage', 'slot_mapping', 'is_prompt',
        'block_size', 'block_groups'
    ])
    return attention_metadata


def next_pow2(value: int, base: int):
    res = base
    while value > 1:
        value = (value + 1) // 2
        res *= 2
    return res


def round_up(value: int, k: int):
    return (value + k - 1) // k * k


def pad_list(input, target_len, val_generator):
    padding = target_len - len(input)
    input.extend(itertools.islice(val_generator, padding))
    return input


class HPUModelRunner:

    def __init__(
        self,
        vllm_config: VllmConfig,
        device: torch.device = 'hpu',
    ):
        # TODO: use ModelRunnerBase.__init__(self, vllm_config=vllm_config)
        environment.set_vllm_config(vllm_config)
        self.vllm_config = vllm_config
        self.model_config = vllm_config.model_config
        self.cache_config = vllm_config.cache_config
        self.lora_config = vllm_config.lora_config
        self.load_config = vllm_config.load_config
        self.parallel_config = vllm_config.parallel_config
        self.scheduler_config = vllm_config.scheduler_config
        self.speculative_config = vllm_config.speculative_config
        self.prompt_adapter_config = vllm_config.prompt_adapter_config
        self.observability_config = vllm_config.observability_config

        self.sampler = get_sampler()

        # NOTE(kzawora) update_env is a hack to work around VLLMKVCache in
        # hpu-extension which selects fetch_from_cache implementation based
        # on env vars... this should be fixed in the future
        self.enable_bucketing = get_config().use_bucketing
        self.use_contiguous_pa = get_config().use_contiguous_pa
        self.skip_warmup = get_config().skip_warmup

        model_config = self.model_config
        cache_config = self.cache_config
        scheduler_config = self.scheduler_config
        self.device = device
        self.pin_memory = is_pin_memory_available()
        self.dtype = self.model_config.dtype
        if cache_config.cache_dtype == "auto":
            self.kv_cache_dtype = self.dtype
        else:
            self.kv_cache_dtype = STR_DTYPE_TO_TORCH_DTYPE[
                cache_config.cache_dtype]

        self.sliding_window = model_config.get_sliding_window()
        self.block_size = cache_config.block_size
        self.max_model_len = model_config.max_model_len
        self.max_num_blocks_per_req = cdiv(self.max_model_len, self.block_size)
        self.max_num_tokens = scheduler_config.max_num_batched_tokens

        # Model-related.
        self.num_attn_layers = self.model_config.get_num_layers_by_block_type(
            self.parallel_config, LayerBlockType.attention)
        self.num_query_heads = self.model_config.get_num_attention_heads(
            self.parallel_config)
        self.num_kv_heads = self.model_config.get_num_kv_heads(
            self.parallel_config)
        self.head_size = self.model_config.get_head_size()
        self.hidden_size = self.model_config.get_hidden_size()

        self.attn_backend = get_attn_backend(
            self.head_size,
            self.dtype,
            self.kv_cache_dtype,
            self.block_size,
            self.model_config.is_attention_free,
            use_mla=self.model_config.use_mla,
        )

        # Lazy initialization
        # self.model: nn.Module  # set after load_model
        self.kv_caches: list[torch.Tensor] = []
        self.inc_initialized_successfully = False
        self._is_inc_finalized = False

        # Request states.
        self.requests: dict[str, CachedRequestState] = {}
        # Persistent batch.
        self.input_batch = InputBatch(
            max_num_reqs=self.scheduler_config.max_num_seqs,
            max_model_len=self.max_model_len,
            max_num_blocks_per_req=self.max_num_blocks_per_req,
            device=self.device,
            pin_memory=self.pin_memory,
            vocab_size=self.model_config.get_vocab_size(),
        )
        self.mem_margin = None

        self.use_hpu_graph = not self.model_config.enforce_eager
        self.max_batch_size = self.scheduler_config.max_num_seqs
        self.max_num_seqs = self.scheduler_config.max_num_seqs
        self.max_prefill_batch_size = 1  # TODO(kzawora): add knob for that
        self.seen_configs: set = set()
        self.max_num_batched_tokens = \
            self.scheduler_config.max_num_batched_tokens
        self.use_merged_prefill = get_config().merged_prefill
        if self.enable_bucketing:
            self.use_prefix_caching = (
                self.vllm_config.cache_config.enable_prefix_caching)
            logger.info("Bucketing is ON.")
            HPUBucketingContext = get_bucketing_context()
            self.bucketing_ctx = HPUBucketingContext(
                self.max_num_seqs, self.max_prefill_batch_size,
                self.block_size, self.max_num_batched_tokens,
                self.use_merged_prefill, self.use_prefix_caching,
                self.max_model_len)
            self.graphed_buckets: set[Any] = set()
        else:
            logger.info("Bucketing is OFF.")
        self._PAD_SLOT_ID = -1
        self._PAD_BLOCK_ID = -1
        self._tokenizer = init_tokenizer_from_configs(
            model_config=vllm_config.model_config,
            scheduler_config=vllm_config.scheduler_config,
            lora_config=vllm_config.lora_config).tokenizer

    def get_kv_cache_spec(self) -> dict[str, KVCacheSpec]:
        """
        Generates the KVCacheSpec by parsing the kv cache format from each
        Attention module in the static forward context.
        Returns:
            KVCacheSpec: A dictionary mapping layer names to their KV cache
            format. Layers that do not need KV cache are not included.
        """

        forward_ctx = self.vllm_config.compilation_config.static_forward_context
        block_size = self.vllm_config.cache_config.block_size
        use_mla = self.vllm_config.model_config.use_mla
        kv_cache_spec: dict[str, KVCacheSpec] = {}
        for layer_name, attn_module in forward_ctx.items():
            if isinstance(attn_module, FusedMoE):
                continue

            # TODO: Support other attention modules, e.g., sliding window,
            # cross-attention
            assert isinstance(attn_module, Attention)
            if attn_module.attn_type == AttentionType.DECODER:
                kv_cache_spec[layer_name] = FullAttentionSpec(
                    block_size=block_size,
                    num_kv_heads=attn_module.num_kv_heads,
                    head_size=attn_module.head_size,
                    dtype=self.kv_cache_dtype,
                    use_mla=use_mla)
            elif attn_module.attn_type in (AttentionType.ENCODER,
                                           AttentionType.ENCODER_ONLY):
                # encoder-only attention does not need KV cache.
                continue
            elif attn_module.attn_type == AttentionType.ENCODER_DECODER:
                raise NotImplementedError
            else:
                raise ValueError(
                    f"Unknown attention type: {attn_module.attn_type}")

        return kv_cache_spec

    def _update_states(self, scheduler_output: "SchedulerOutput") -> bool:
        """Update the cached states and the persistent batch with the scheduler
        output.

        The updated states are used by the `_prepare_inputs` function to create
        the input GPU tensors for the model.

        The SamplingMetadata is updated and copied to the GPU if there is a
        new/resumed/paused/finished request in the batch.
        """
        # Remove finished requests from the cached states.
        for req_id in scheduler_output.finished_req_ids:
            self.requests.pop(req_id, None)
        # Remove the finished requests from the persistent batch.
        # NOTE(woosuk): There could be an edge case where finished_req_ids and
        # scheduled_req_ids overlap. This happens when a request is aborted and
        # then resubmitted with the same ID. In this case, we treat them as two
        # distinct requests - clearing the cached states for the first request
        # and handling the second as a new request.
        removed_req_indices: list[int] = []
        for req_id in scheduler_output.finished_req_ids:
            req_index = self.input_batch.remove_request(req_id)
            if req_index is not None:
                removed_req_indices.append(req_index)

        # Remove the unscheduled requests from the persistent batch.
        # NOTE(woosuk): The unscheduled requests are either preempted requests
        # or running requests that are not scheduled in this step. We remove
        # them from the persistent batch but keep their cached states since
        # they will be scheduled again sometime in the future.
        scheduled_req_ids = scheduler_output.num_scheduled_tokens.keys()
        cached_req_ids = self.input_batch.req_id_to_index.keys()
        unscheduled_req_ids = cached_req_ids - scheduled_req_ids
        # NOTE(woosuk): The persistent batch optimization assumes that
        # consecutive batches contain mostly the same requests. If batches
        # have low request overlap (e.g., alternating between two distinct
        # sets of requests), this optimization becomes very inefficient.
        for req_id in unscheduled_req_ids:
            req_index = self.input_batch.remove_request(req_id)
            assert req_index is not None
            removed_req_indices.append(req_index)

        req_ids_to_add: list[str] = []
        # Add new requests to the cached states.
        for new_req_data in scheduler_output.scheduled_new_reqs:
            req_id = new_req_data.req_id
            sampling_params = new_req_data.sampling_params
            if sampling_params.sampling_type == SamplingType.RANDOM_SEED:
                generator = torch.Generator(device=self.device)
                generator.manual_seed(sampling_params.seed)
            else:
                generator = None

            self.requests[req_id] = CachedRequestState(
                req_id=req_id,
                prompt_token_ids=new_req_data.prompt_token_ids,
                mm_inputs=new_req_data.mm_inputs,
                mm_positions=new_req_data.mm_positions,
                sampling_params=sampling_params,
                generator=generator,
                block_ids=new_req_data.block_ids,
                num_computed_tokens=new_req_data.num_computed_tokens,
                output_token_ids=[],
                lora_request=new_req_data.lora_request,
            )

            req_ids_to_add.append(req_id)
        # Update the states of the running/resumed requests.
        for req_data in scheduler_output.scheduled_cached_reqs:
            req_id = req_data.req_id
            req_state = self.requests[req_id]
            # Update the cached states.
            num_computed_tokens = req_data.num_computed_tokens
            req_state.num_computed_tokens = num_computed_tokens
            # Add the sampled token(s) from the previous step (if any).
            # This doesn't include "unverified" tokens like spec decode tokens.
            num_new_tokens = (num_computed_tokens +
                              len(req_data.new_token_ids) -
                              req_state.num_tokens)
            if num_new_tokens == 1:
                # Avoid slicing list in most common case.
                req_state.output_token_ids.append(req_data.new_token_ids[-1])
            elif num_new_tokens > 0:
                req_state.output_token_ids.extend(
                    req_data.new_token_ids[-num_new_tokens:])
            # Update the block IDs.
            if not req_data.resumed_from_preemption:
                # Append the new blocks to the existing block IDs.
                req_state.block_ids.extend(req_data.new_block_ids)
            else:
                # The request is resumed from preemption.
                # Replace the existing block IDs with the new ones.
                req_state.block_ids = req_data.new_block_ids

            req_index = self.input_batch.req_id_to_index.get(req_id)
            if req_index is None:
                # The request is not in the persistent batch.
                # The request was either preempted and resumed later, or was not
                # scheduled in the previous step and needs to be added again.
                req_ids_to_add.append(req_id)
                continue

            # Update the persistent batch.
            self.input_batch.num_computed_tokens_cpu[req_index] = (
                num_computed_tokens)
            self.input_batch.block_table.append_row(req_data.new_block_ids,
                                                    req_index)
            # Add new_token_ids to token_ids_cpu.
            start_token_index = num_computed_tokens
            end_token_index = num_computed_tokens + len(req_data.new_token_ids)
            self.input_batch.token_ids_cpu[
                req_index,
                start_token_index:end_token_index] = req_data.new_token_ids
            self.input_batch.num_tokens_no_spec[req_index] = end_token_index
            # Add spec_token_ids to token_ids_cpu.
            spec_token_ids = scheduler_output.scheduled_spec_decode_tokens.get(
                req_id, ())
            if spec_token_ids:
                start_index = end_token_index
                end_token_index += len(spec_token_ids)
                self.input_batch.token_ids_cpu[
                    req_index, start_index:end_token_index] = spec_token_ids
            # NOTE(woosuk): `num_tokens` here may include spec decode tokens.
            self.input_batch.num_tokens[req_index] = end_token_index

        # Check if the batch has changed. If not, we can skip copying the
        # sampling metadata from CPU to GPU.
        batch_changed = len(removed_req_indices) > 0 or len(req_ids_to_add) > 0

        # Add the new or resumed requests to the persistent batch.
        # The smaller empty indices are filled first.
        removed_req_indices = sorted(removed_req_indices, reverse=True)
        for req_id in req_ids_to_add:
            req_state = self.requests[req_id]
            if removed_req_indices:
                # Fill the empty index.
                req_index = removed_req_indices.pop()
            else:
                # Append to the end.
                req_index = None
            self.input_batch.add_request(req_state, req_index)

        # Condense the batched states if there are empty indices.
        if removed_req_indices:
            self.input_batch.condense(removed_req_indices)

        if batch_changed:
            self.input_batch.refresh_sampling_metadata()
        return batch_changed

    def get_model(self) -> torch.nn.Module:
        assert self.model is not None
        return self.model

    def _get_prompts_and_decodes(
        self,
        scheduler_output: "SchedulerOutput",
    ) -> PromptDecodeInfo:
        total_num_scheduled_tokens = scheduler_output.total_num_scheduled_tokens
        assert total_num_scheduled_tokens > 0
        num_reqs = self.input_batch.num_reqs
        assert num_reqs > 0

        # Traverse decodes first
        decode_req_ids = []
        for i in range(num_reqs):
            req_id = self.input_batch.req_ids[i]
            assert req_id is not None

            num_computed_tokens = self.input_batch.num_computed_tokens_cpu[i]
            num_prompt_tokens = self.input_batch.num_prompt_tokens[i]
            num_scheduled_tokens = scheduler_output.num_scheduled_tokens[
                req_id]

            if num_computed_tokens < num_prompt_tokens:
                # This is prompt
                break

            # This is decode
            assert num_scheduled_tokens == 1
            decode_req_ids.append(req_id)

        # Traverse prompts
        prompt_req_ids = []
        prompt_scheduled_tokens = []
        for i in range(len(decode_req_ids), num_reqs):
            req_id = self.input_batch.req_ids[i]
            assert req_id is not None

            num_computed_tokens = self.input_batch.num_computed_tokens_cpu[i]
            num_prompt_tokens = self.input_batch.num_prompt_tokens[i]
            num_scheduled_tokens = scheduler_output.num_scheduled_tokens[
                req_id]

            # Must be prompt
            assert num_computed_tokens < num_prompt_tokens
            num_output_tokens = len(self.requests[req_id].output_token_ids)
            assert num_output_tokens == 0, \
                f'req_id: {req_id}, {num_output_tokens}'

            prompt_req_ids.append(req_id)
            prompt_scheduled_tokens.append(num_scheduled_tokens)

        return PromptDecodeInfo(prompt_req_ids, decode_req_ids,
                                prompt_scheduled_tokens)

    def _prepare_sampling(self,
                          batch_changed: bool,
                          request_ids: Union[None, list[str]] = None,
                          pad_to: Optional[int] = None) -> SamplingMetadata:
        # Create the sampling metadata.
        req_id_output_token_ids: dict[str, list[int]] = \
            {req_id: req.output_token_ids \
                for req_id, req in self.requests.items()}
        if request_ids is not None:
            req_id_output_token_ids = {
                req_id: req_id_output_token_ids[req_id] \
                    for req_id in request_ids}
        req_id_output_token_ids_lst = list(req_id_output_token_ids.items())
        if pad_to is not None:
            while len(req_id_output_token_ids_lst) < pad_to:
                req_id_output_token_ids_lst.append(
                    req_id_output_token_ids_lst[0])
        sampling_metadata = self.input_batch.make_selective_sampling_metadata(
            req_id_output_token_ids_lst, skip_copy=not batch_changed)
        return sampling_metadata

    def get_habana_paged_attn_buffers(self, block_tables, slot_mapping):

        last_block_usage = [
            slot[0] % self.block_size + 1 for slot in slot_mapping
        ]
        block_groups = [[i] * len(bt) for i, bt in enumerate(block_tables)]
        block_usage = [[self.block_size] * (len(bt) - 1) + [lbu]
                       for bt, lbu in zip(block_tables, last_block_usage)
                       if bt]
        block_list = flatten(block_tables)
        block_groups = flatten(block_groups)
        block_usage = flatten(block_usage)
        assert len(block_list) == len(block_groups)
        assert len(block_list) == len(block_usage)

        padding_fn = None
        block_bucket_size: int
        if self.use_contiguous_pa:
            block_bucket_size = max(max(block_list) + 1, len(block_list))
            if self.enable_bucketing:
                block_bucket_size = \
                    self.bucketing_ctx.get_padded_decode_num_blocks(
                    block_bucket_size)
            indices: list[Any]
            indices = [None] * block_bucket_size
            for i, bid in enumerate(block_list):
                indices[bid] = i
            padding_fn = lambda tensor, pad_value: gather_list(
                tensor, indices, pad_value)
        else:
            if self.enable_bucketing:
                block_bucket_size = \
                    self.bucketing_ctx.get_padded_decode_num_blocks(
                    len(block_list))
            else:
                block_bucket_size = len(block_list)
            padding_fn = lambda tensor, pad_value: pad_list(
                tensor, block_bucket_size, itertools.repeat(pad_value))

        block_list = padding_fn(block_list, self._PAD_BLOCK_ID)
        block_groups = padding_fn(block_groups, -1)
        block_usage = padding_fn(block_usage, 1)

        block_list = torch.tensor(block_list, dtype=torch.long, device='cpu')
        block_groups = torch.tensor(block_groups,
                                    dtype=torch.long,
                                    device='cpu')
        block_usage = torch.tensor(block_usage,
                                   dtype=self.model_config.dtype,
                                   device='cpu')
        return block_list, block_groups, block_usage

    def _align_and_pad(self, data, bucketing, padding_gen):
        bs = len(data)
        target_bs, target_len = bucketing
        if target_bs == 1 and bs > 1:
            data = [list(itertools.chain(*data))]
        data = [pad_list(x, target_len, padding_gen) for x in data]
        padding = itertools.islice(padding_gen, target_len)
        data = pad_list(data, target_bs, itertools.repeat(padding))
        return data

    def _bucketize_merged_prompt(self, seq_lens, num_blocks):
        seq = sum(seq_lens)
        num_blocks = sum(num_blocks)
        if self.enable_bucketing:
            seq = self.bucketing_ctx.get_padded_prompt_seq_len(seq)
            num_blocks = round_up(num_blocks, 32)
        return (1, seq, num_blocks)

    def _bucketize_2d_prompt(self, seq_lens, num_blocks):
        bs = len(seq_lens)
        seq = max(seq_lens)
        num_blocks = max(num_blocks) if len(num_blocks) > 0 else 0
        if self.enable_bucketing:
            if bs <= self.max_prefill_batch_size:
                bs = self.bucketing_ctx.get_padded_batch_size(bs, True)
            seq = self.bucketing_ctx.get_padded_prompt_seq_len(seq)
            num_blocks = round_up(num_blocks, 32)
        return (bs, seq, num_blocks)

    def _get_prompt_bucketing_fn(self):
        if self.use_merged_prefill:
            return self._bucketize_merged_prompt
        else:
            return self._bucketize_2d_prompt

    def _can_merge_prefill_contents(self, lhs, rhs):
        combined_num_tokens = lhs.get_num_tokens() + rhs.get_num_tokens()
        bucketing_fn = self._get_prompt_bucketing_fn()
        target_bs, target_seq, target_blocks = bucketing_fn(
            combined_num_tokens, [])
        return target_bs <= self.max_prefill_batch_size and\
            target_bs * target_seq <= self.max_num_tokens

    def _extract_prefill_batch_contents(self, num_prefills, num_decodes,
                                        num_scheduled_tokens):
        # DECODES are the first num_decodes REQUESTS.
        # PREFILLS are the next num_reqs - num_decodes REQUESTS.
        num_reqs = num_prefills + num_decodes
        block_table_cpu_tensor = self.input_batch.block_table.get_cpu_tensor()
        all_batch_contents = [BatchContents()]

        for batch_idx in range(num_decodes, num_reqs):
            req_id = self.input_batch.req_ids[batch_idx]
            context_len = self.input_batch.num_computed_tokens_cpu[batch_idx]
            query_len = num_scheduled_tokens[batch_idx]

            token_ids = self.input_batch.token_ids_cpu[
                batch_idx, context_len:context_len + query_len].tolist()

            num_blocks = round_up(context_len + query_len,
                                  self.block_size) // self.block_size
            blocks = block_table_cpu_tensor[batch_idx, :num_blocks].tolist()

            prompt_tokens = self.input_batch.num_prompt_tokens[batch_idx]
            #TODO: Fix non-prompt case
            num_output_logits = context_len + query_len - prompt_tokens + 1
            logits_positions = list(
                range(query_len - num_output_logits, query_len))

            new_batch_contents = BatchContents(
                req_ids=[req_id],
                token_ids=[token_ids],
                context_lens=[context_len],
                blocks=[blocks],
                logits_positions=[logits_positions],
            )
            if self._can_merge_prefill_contents(all_batch_contents[-1],
                                                new_batch_contents):
                all_batch_contents[-1].merge(new_batch_contents)
            else:
                all_batch_contents.append(new_batch_contents)
        return all_batch_contents

    def _make_attn_bias(self, context_groups, token_groups):
        dtype = self.dtype
        is_causal = True  # TODO: add support for non-causal tasks
        context_groups = torch.tensor(context_groups,
                                      device='cpu',
                                      dtype=torch.int16)
        context_groups = context_groups.repeat_interleave(self.block_size,
                                                          dim=-1)
        context_len = context_groups.size(-1)
        token_groups = torch.tensor(token_groups,
                                    device='cpu',
                                    dtype=torch.int16)
        num_queries = token_groups.size(-1)
        seq_groups = torch.cat([context_groups, token_groups], dim=-1)
        attn_mask = seq_groups.unflatten(-1,
                                         (1, -1)) != token_groups.unflatten(
                                             -1, (-1, 1))
        if is_causal:
            causal_mask = torch.ones(num_queries,
                                     num_queries,
                                     device='cpu',
                                     dtype=torch.bool)
            causal_mask = torch.triu(causal_mask, diagonal=1).unsqueeze(0)
            attn_mask[:, :, context_len:].logical_or_(causal_mask)
        attn_mask = attn_mask.to(dtype).masked_fill_(attn_mask, -math.inf)

        return attn_mask.unflatten(0, (1, -1))

    def _form_prefill_batch(self, contents):
        if len(contents.req_ids) == 0:
            return PrefillInputData()

        token_ids = contents.token_ids
        req_ids = contents.req_ids
        query_lens = [len(tids) for tids in contents.token_ids]
        context_lens = contents.context_lens

        token_positions = [
            list(range(cl, cl + ql))
            for cl, ql in zip(context_lens, query_lens)
        ]
        block_assignment = [[
            divmod(pos, self.block_size) for pos in positions
        ] for positions in token_positions]
        token_slots = [[
            blocks[bi] * self.block_size + bo for bi, bo in assignment
        ] for blocks, assignment in zip(contents.blocks, block_assignment)]
        token_groups = [[i] * len(tid) for i, tid in enumerate(token_ids)]
        num_context_blocks = [
            round_up(ctx_len, self.block_size) // self.block_size
            for ctx_len in context_lens
        ]
        context_blocks: list = [
            blocks[:num]
            for blocks, num in zip(contents.blocks, num_context_blocks)
        ]
        num_context_blocks = [len(b) for b in context_blocks]
        context_groups = [[i] * b for i, b in enumerate(num_context_blocks)]
        has_context = sum(context_lens) > 0

        target_bs, target_seq, target_blocks = self._get_prompt_bucketing_fn()(
            query_lens, num_context_blocks)
        token_ids = self._align_and_pad(contents.token_ids,
                                        (target_bs, target_seq),
                                        itertools.repeat(-1))
        token_positions = self._align_and_pad(token_positions,
                                              (target_bs, target_seq),
                                              itertools.repeat(-1))
        token_slots = self._align_and_pad(token_slots, (target_bs, target_seq),
                                          itertools.repeat(-1))
        token_groups = self._align_and_pad(token_groups,
                                           (target_bs, target_seq),
                                           itertools.repeat(-1))
        context_blocks = self._align_and_pad(context_blocks,
                                             (target_bs, target_blocks),
                                             itertools.repeat(-1))
        context_groups = self._align_and_pad(context_groups,
                                             (target_bs, target_blocks),
                                             itertools.repeat(-1))

        # TODO: cycle through dummy slots and blocks
        #dummy_slots = itertools.cycle(
        #    range(self._PAD_SLOT_ID, self._PAD_SLOT_ID + self.block_size))

        cur_offset = 0
        logits_indices = []
        logits_requests = []
        for req_id, qlen, log_pos in zip(req_ids, query_lens,
                                         contents.logits_positions):
            source = [cur_offset + x for x in log_pos]
            dest = [req_id] * len(log_pos)
            logits_indices.extend(source)
            logits_requests.extend(dest)
            if self.use_merged_prefill:
                cur_offset += qlen
            else:
                cur_offset += len(token_ids[0])

        attn_bias = None
        if self.use_merged_prefill:
            attn_bias = self._make_attn_bias(context_groups, token_groups)
            attn_bias = attn_bias.to('hpu', non_blocking=True)
        else:
            attn_bias = None

        query_lens = _async_h2d_tensor(query_lens, torch.int32)
        token_ids = _async_h2d_tensor(token_ids, torch.int32)
        token_positions = _async_h2d_tensor(token_positions, torch.int32)
        token_slots = _async_h2d_tensor(token_slots, torch.int64)
        logits_indices = _async_h2d_tensor(logits_indices, torch.int32)
        context_lens = _async_h2d_tensor(context_lens, torch.int32)
        context_blocks_t: Optional[torch.tensor]
        if has_context:
            context_blocks_t = _async_h2d_tensor(context_blocks,
                                                 torch.int32).flatten()
        else:
            context_blocks_t = None

        attn_metadata = HPUAttentionMetadataV1.make_prefill_metadata(
            alibi_blocks=None,
            seq_lens_tensor=query_lens,
            context_lens_tensor=context_lens,
            slot_mapping=token_slots,
            block_list=context_blocks_t,
            attn_bias=attn_bias,
            block_size=self.block_size)

        return PrefillInputData(request_ids=[req_ids],
                                prompt_lens=[query_lens],
                                token_ids=[token_ids],
                                position_ids=[token_positions],
                                attn_metadata=[attn_metadata],
                                logits_indices=[logits_indices],
                                logits_requests=[logits_requests])

    def _prepare_prefill_inputs(
            self, num_prefills, num_decodes,
            num_scheduled_tokens: list[int]) -> PrefillInputData:

        all_batch_contents = self._extract_prefill_batch_contents(
            num_prefills, num_decodes, num_scheduled_tokens)
        all_batches = [
            self._form_prefill_batch(bc) for bc in all_batch_contents
        ]
        all_batches[0].merge(*all_batches[1:])
        return all_batches[0]

    def _prepare_decode_inputs(self, num_decodes,
                               num_scheduled_tokens) -> DecodeInputData:
        # Decodes run as one single padded batch with shape [batch, 1]
        #
        # We need to set _PAD_SLOT_ID for the padding tokens in the
        # slot_mapping, such that the attention KV cache insertion
        # logic knows to ignore those indicies. Otherwise, the
        # padding data can be dummy since we have a causal mask.

        block_table_cpu_tensor = self.input_batch.block_table.get_cpu_tensor()
        if num_decodes == 0:
            return DecodeInputData(num_decodes=0)

        # PAD FOR STATIC SHAPES.
        padded_batch_size: int
        if self.enable_bucketing:
            padded_batch_size = self.bucketing_ctx.get_padded_batch_size(
                num_decodes, False)
        else:
            padded_batch_size = num_decodes

        # POSITIONS. [batch, 1]
        # We slice at the end, since we use the positions for gathering.
        positions = torch.zeros((padded_batch_size, 1), dtype=torch.int32)
        positions[:num_decodes] = torch.from_numpy(
            self.input_batch.num_computed_tokens_cpu.reshape(-1,
                                                             1)[:num_decodes])
        positions = positions[:padded_batch_size]

        padded_index = torch.zeros((padded_batch_size, 1), dtype=torch.int64)
        index = positions.to(torch.int64)[:num_decodes]
        padded_index[:num_decodes] = index

        # TOKEN_IDS. [batch, 1]
        token_ids = torch.zeros((padded_batch_size, 1), dtype=torch.int32)
        token_ids[:num_decodes] = torch.gather(input=torch.from_numpy(
            self.input_batch.token_ids_cpu),
                                               dim=1,
                                               index=index)

        # SLOT_MAPPING [batch, 1]
        # The "slot" is the "physical index" of a token in the KV cache.
        # Look up the block_idx in the block table (logical<>physical map)
        # to compute this.
        block_number = torch.ones(
            (padded_batch_size, 1), dtype=torch.int32) * self._PAD_BLOCK_ID
        block_number[:num_decodes] = torch.gather(input=block_table_cpu_tensor,
                                                  dim=1,
                                                  index=(index //
                                                         self.block_size))
        block_offsets = padded_index % self.block_size
        slot_mapping = block_number * self.block_size + block_offsets
        # set an out of range value for the padding tokens so that they
        # are ignored when inserting into the KV cache.
        slot_mapping = slot_mapping[:padded_batch_size]
        dummy_slots = itertools.cycle(
            range(self._PAD_SLOT_ID, self._PAD_SLOT_ID + self.block_size))
        slot_mapping[num_decodes:].apply_(lambda _, ds=dummy_slots: next(ds))
        # BLOCK_TABLE [batch, max_num_blocks_per_req]
        context_lens = self.input_batch.num_computed_tokens_cpu[:num_decodes]

        # NOTE(kzawora): the +1 is what causes this entire thing to work,
        # as in the paged attention, we don't fetch just the context from cache,
        # but also kvs for the current token
        num_blocks = np.ceil(
            (context_lens + 1) / self.block_size).astype(np.int32).tolist()
        block_tables_list = []
        for i, n in enumerate(num_blocks):
            seq_block_table = block_table_cpu_tensor[i, :n].tolist()
            assert len(seq_block_table) == n
            block_tables_list.append(seq_block_table)

        # CONTEXT_LENS [batch_size]
        block_list, block_groups, block_usage = \
            self.get_habana_paged_attn_buffers(
            block_tables_list, slot_mapping.tolist())

        logits_indices = torch.zeros(padded_batch_size,
                                     dtype=torch.int32,
                                     device='cpu')
        query_start_loc = torch.empty((num_decodes + 1, ),
                                      dtype=torch.int32,
                                      device="cpu",
                                      pin_memory=self.pin_memory)
        query_start_loc_np = query_start_loc.numpy()
        query_start_loc_np[0] = 0
        np.cumsum(num_scheduled_tokens[:num_decodes],
                  out=query_start_loc_np[1:])
        logits_indices[:num_decodes] = query_start_loc[1:] - 1
        num_decode_tokens = torch.tensor(np.sum(context_lens), device='cpu')

        # CPU<>HPU sync *should not* happen here.
        token_ids_device = _async_h2d_tensor_copy(token_ids, self.device)
        positions_device = _async_h2d_tensor_copy(positions, self.device)
        logits_indices_device = _async_h2d_tensor_copy(logits_indices,
                                                       self.device)
        block_list_device = _async_h2d_tensor_copy(block_list, self.device)
        block_usage_device = _async_h2d_tensor_copy(block_usage, self.device)
        block_groups_device = _async_h2d_tensor_copy(block_groups, self.device)
        num_decode_tokens_device = _async_h2d_tensor_copy(
            num_decode_tokens, self.device)
        slot_mapping_device = _async_h2d_tensor_copy(slot_mapping, self.device)
        return DecodeInputData(
            num_decodes=num_decodes,
            token_ids=token_ids_device,
            position_ids=positions_device,
            logits_indices=logits_indices_device,
            attn_metadata=HPUAttentionMetadataV1.make_decode_metadata(
                block_list=block_list_device,
                block_usage=block_usage_device,
                block_groups=block_groups_device,
                input_positions=None,
                num_decode_tokens=num_decode_tokens_device,
                slot_mapping=slot_mapping_device,
                block_size=self.block_size,
            ))

    def _prepare_inputs(
        self,
        scheduler_output: "SchedulerOutput",
        num_prefills,
        num_decodes,
    ) -> tuple[PrefillInputData, Optional[DecodeInputData]]:

        total_num_scheduled_tokens = scheduler_output.total_num_scheduled_tokens
        assert total_num_scheduled_tokens > 0

        num_reqs = num_prefills + num_decodes

        # Get the number of scheduled tokens for each request.
        # TODO: The Python loop can be slow. Optimize.
        num_scheduled_tokens = []
        num_prompt_tokens = []
        for idx, req_id in enumerate(self.input_batch.req_ids[:num_reqs]):
            assert req_id is not None
            seq_num_scheduled_tokens = scheduler_output.num_scheduled_tokens[
                req_id]
            seq_num_prompt_tokens = self.input_batch.num_prompt_tokens[idx]
            num_scheduled_tokens.append(seq_num_scheduled_tokens)
            num_prompt_tokens.append(seq_num_prompt_tokens)
            # NOTE: assert that all the decodes are "decodes".
            if idx < num_decodes:
                assert seq_num_scheduled_tokens == 1
        return (self._prepare_prefill_inputs(num_prefills, num_decodes,
                                             num_scheduled_tokens),
                self._prepare_decode_inputs(num_decodes, num_scheduled_tokens))

    def _seq_len(self, attn_metadata):
        return attn_metadata.slot_mapping.size(-1)

    def _num_blocks(self, attn_metadata):
        if attn_metadata.block_list is None:
            return 0
        return attn_metadata.block_list.numel()

    def _check_config(self, batch_size, seq_len, num_blocks, attn_metadata,
                      warmup_mode):
        phase = "prompt" if attn_metadata.is_prompt else "decode"
        cfg = (batch_size, seq_len, num_blocks, phase)
        seen = cfg in self.seen_configs
        self.seen_configs.add(cfg)
        if not seen and not warmup_mode:
            logger.warning(
                "Configuration: (%s, %s, %s, %s) was not warmed-up!", phase,
                batch_size, seq_len, num_blocks)

    def _execute_model_generic(self,
                               token_ids,
                               position_ids,
                               attn_metadata,
                               logits_indices,
                               kv_caches,
                               warmup_mode=False):

        # FORWARD.
        batch_size = token_ids.size(0)
        seq_len = self._seq_len(attn_metadata)
        num_blocks = self._num_blocks(attn_metadata)
        self._check_config(batch_size, seq_len, num_blocks, attn_metadata,
                           warmup_mode)
        additional_kwargs = {}
        if htorch.utils.internal.is_lazy(
        ) and not self.model_config.enforce_eager:
            use_graphs = self._use_graphs()
            additional_kwargs.update({"bypass_hpu_graphs": not use_graphs})
        else:
            # no hpu graphs for t.compile?
            use_graphs = False
        trimmed_attn_metadata = trim_attn_metadata(attn_metadata)
        hidden_states = self.model.forward(input_ids=token_ids,
                                           positions=position_ids,
                                           attn_metadata=trimmed_attn_metadata,
                                           kv_caches=kv_caches)
        # NOTE(kzawora): returning hidden_states is required in prompt logprobs
        # scenarios, as they will do logit processing on their own
        non_flattened_hidden_states = hidden_states

        hidden_states = hidden_states.view(-1, hidden_states.shape[-1])
        hidden_states = hidden_states[logits_indices]
        logits = self.model.compute_logits(hidden_states, None)
        return non_flattened_hidden_states, logits

    def _get_prompt_logprobs_dict(
        self,
        hidden_states: torch.Tensor,
        scheduler_output: "SchedulerOutput",
    ) -> dict[str, Optional[LogprobsTensors]]:
        num_prompt_logprobs_dict = self.input_batch.num_prompt_logprobs
        if not num_prompt_logprobs_dict:
            return {}

        prompt_logprobs_dict: dict[str, Optional[LogprobsTensors]] = {}

        # Since prompt logprobs are a rare feature, prioritize simple,
        # maintainable loop over optimal performance.
        completed_prefill_reqs = []
        for i, (req_id, num_prompt_logprobs) in enumerate(
                num_prompt_logprobs_dict.items()):

            num_tokens = scheduler_output.num_scheduled_tokens[req_id]

            # Get metadata for this request.
            request = self.requests[req_id]
            num_prompt_tokens = len(request.prompt_token_ids)
            prompt_token_ids = torch.tensor(request.prompt_token_ids).to(
                self.device, non_blocking=True)

            # Determine number of logits to retrieve.
            start_tok = request.num_computed_tokens + 1
            num_remaining_tokens = num_prompt_tokens - start_tok
            if num_tokens < num_remaining_tokens:
                # This is a chunk, more tokens remain.
                num_logits = num_tokens
            else:
                # This is the last chunk of prompt tokens to return.
                num_logits = num_remaining_tokens
                completed_prefill_reqs.append(req_id)

            # Get the logits corresponding to this req's prompt tokens.
            # If this is a partial request (i.e. chunked prefill),
            # then there is prompt logprob generated for each index.
            prompt_hidden_states = hidden_states[i, :num_logits]
            logits = self.model.compute_logits(prompt_hidden_states, None)

            # Get the "target" tokens for each index. For prompt at index i,
            # the token at prompt index i+1 is the "sampled" token we want
            # to gather the logprob for.
            tgt_token_ids = prompt_token_ids[start_tok:start_tok + num_logits]

            # Compute prompt logprobs.
            logprobs = self.sampler.compute_logprobs(logits)
            token_ids, logprobs, ranks = self.sampler.gather_logprobs(
                logprobs, num_prompt_logprobs, tgt_token_ids)

            # Transfer GPU->CPU async.
            prompt_logprobs_dict[req_id] = LogprobsTensors(
                token_ids.to("cpu", non_blocking=True),
                logprobs.to("cpu", non_blocking=True),
                ranks.to("cpu", non_blocking=True),
            )

        # Remove requests that have completed prefill from the batch
        # num_prompt_logprobs_dict.
        for req_id in completed_prefill_reqs:
            del num_prompt_logprobs_dict[req_id]

        # Must synchronize the non-blocking GPU->CPU transfers.
        torch.hpu.synchronize()

        return prompt_logprobs_dict

    def _is_quant_with_inc(self):
        quant_config = os.getenv("QUANT_CONFIG", None) is not None
        return (self.model_config.quantization == "inc" or quant_config)

    @torch.inference_mode()
    def execute_model(
        self,
        scheduler_output: "SchedulerOutput",
    ) -> ModelRunnerOutput:
        # NOTE(kzawora): Since scheduler doesn't differentiate between prefills
        # and decodes, we must handle mixed batches. In _update_states we make
        # sure that first self.input_batch.num_decodes requests are decodes,
        # and remaining ones until the end are prefills. _update_states also
        # handles changes in request cache based on scheduler outputs and
        # previous iterations (e.g. keeping block tables and context lengths up
        # to date, creating, pruning and updating request caches,
        # and some more stuff)

        # If num_decodes == self.input_batch.num_reqs, then batch is all decode, and only a single decode forward pass will be executed in this method. # noqa
        # If num_decodes == 0, then batch is all prefill, and only prefill forward passes will be executed  in this method. # noqa
        # If neither apply, then batch is mixed, and both prefill and decode forward passes will be executed in this method. # noqa

        # First, we will execute all decodes (if any) in a single batch,
        # then we'll execute prefills in batches of up to max_prefill_batch_size elements. # noqa
        # All shapes used in forward passes are bucketed appropriately to mitigate risk of graph recompilations. # noqa

        # We perform sampling directly after executing each forward pass
        # Everything is done asynchronously - the only sync point is the place
        # where we copy the generated tokens back to the host.

        # Example: If a batch has 6 requests, 3 prefills and 3 decodes, the unprocessed sequences in batch will be laid as follows: # noqa
        # [D0, D1, D2, P0, P1, P2]
        # If we assume max_prefill_batch_size=2, the flow of this method will look as follows: # noqa
        # prepare_inputs: bucket [D0, D1, D2] -> [D0, D1, D2, 0] (BS=4 bucket, 1 seq padding) # noqa
        # prepare_inputs: bucket [P0, P1, P2] -> [P0, P1], [P2] (BS=2 + BS=1 bucket, no seqs padding) # noqa
        # decode forward pass BS4 [D0, D1, D2, 0]
        # decode compute_logits BS4 [D0, D1, D2, 0]
        # decode sampler BS4 [D0, D1, D2, 0] -> [tokD0, tokD1, tokD2, 0]
        # prefill[iter 0] forward pass BS2 [P0, P1]
        # prefill[iter 0] compute_logits BS2 [P0, P1]
        # prefill[iter 0] sampler BS2 [P0, P1] -> [tokP0, tokP1]
        # prefill[iter 1] forward pass BS1 [P0, P1]
        # prefill[iter 1] compute_logits BS1 [P0, P1]
        # prefill[iter 1] sampler BS1 [P0, P1] -> [tokP2]
        # prefill concat sampler results [tokP0, tokP1], [tokP2] -> [tokP0, tokP1, tokP2] # noqa
        # Join the prefill and decode on device into [tokD0, tokD1, tokD2, 0, tokP0, tokP1, tokP2] # noqa
        # Transfer [tokD0, tokD1, tokD2, 0, tokP0, tokP1, tokP2] to CPU
        # On CPU, sanitize [tokD0, tokD1, tokD2, 0, tokP0, tokP1, tokP2] -> [tokD0, tokD1, tokD2, tokP0, tokP1, tokP2] # noqa
        # Return [tokD0, tokD1, tokD2, tokP0, tokP1, tokP2]

        # Example2: Same thing, but with max_prefill_batch_size=4:
        # prepare_inputs: bucket [D0, D1, D2] -> [D0, D1, D2, 0] (BS=4 bucket, 1 seq padding) # noqa
        # prepare_inputs: bucket [P0, P1, P2] -> [P0, P1, P2, 0] (BS=4 bucket, 1 seq padding) # noqa
        # decode forward pass BS4 [D0, D1, D2, 0]
        # decode compute_logits BS4 [D0, D1, D2, 0]
        # decode sampler BS4 [D0, D1, D2, 0] -> [tokD0, tokD1, tokD2, 0]
        # prefill[iter 0] forward pass BS4 [P0, P1, P2, 0]
        # prefill[iter 0] compute_logits BS4 [P0, P1, P2, 0]
        # prefill[iter 0] sampler BS4 [P0, P1, P2, 0] -> [tokP0, tokP1, tokP2, 0] # noqa
        # Join the prefill and decode on device into [tokD0, tokD1, tokD2, 0, tokP0, tokP1, tokP2, 0] # noqa
        # Transfer [tokD0, tokD1, tokD2, 0, tokP0, tokP1, tokP2, 0] to CPU
        # On CPU, sanitize [tokD0, tokD1, tokD2, 0, tokP0, tokP1, tokP2, 0] -> [tokD0, tokD1, tokD2, tokP0, tokP1, tokP2] # noqa
        # Return [tokD0, tokD1, tokD2, tokP0, tokP1, tokP2]

        batch_changed = self._update_states(scheduler_output)
        if not scheduler_output.total_num_scheduled_tokens:
            # Return empty ModelRunnerOuptut if there's no work to do.
            return EMPTY_MODEL_RUNNER_OUTPUT
        # If necessary, swap decodes/prompts to have all decodes on the start
        ensure_decodes_first(self.input_batch)
        # Prepare prompts/decodes info
        pd_info = self._get_prompts_and_decodes(scheduler_output)
        num_decodes = len(pd_info.decode_req_ids)
        num_prefills = len(pd_info.prompt_req_ids)
        num_reqs = num_decodes + num_prefills
        prefill_data, decode_data = self._prepare_inputs(
            scheduler_output, num_prefills, num_decodes)

        #FIXME(kzawora): Currently there's no handling of logprobs. Fix that
        # later.
        prefill_sampled_token_ids = []
        prefill_sampled_requests = []
        decode_sampled_token_ids = []
        decode_sampled_requests = []
        ######################### PREFILLS #########################
        if num_prefills > 0:
            htorch.core.mark_step()
            for idx, (req_id, prompt_len, token_ids, position_ids,
                      attn_metadata, logits_indices,
                      logits_requests) in enumerate(prefill_data.zipped()):
                htorch.core.mark_step()
                prefill_hidden_states_ts, logits_device = \
                    self._execute_model_generic(
                        token_ids, position_ids, attn_metadata, logits_indices,
                        self.kv_caches)
                htorch.core.mark_step()
                sampling_metadata = self._prepare_sampling(
                    batch_changed, req_id, pad_to=logits_device.shape[0])
                sampler_output = self.sampler(
                    logits=logits_device, sampling_metadata=sampling_metadata)
<<<<<<< HEAD
                prefill_sampled_token_ids.append(
                    sampler_output.sampled_token_ids.flatten())
                prefill_sampled_requests.extend(logits_requests)
=======

>>>>>>> 6bac2f76
                htorch.core.mark_step()

        ######################### DECODES #########################
        # Decodes run as one single batch with [padded_decode_bs, 1]
        if num_decodes > 0:
            assert decode_data is not None
            htorch.core.mark_step()
            _, logits_device = self._execute_model_generic(
                decode_data.token_ids, decode_data.position_ids,
                decode_data.attn_metadata, decode_data.logits_indices,
                self.kv_caches)
            htorch.core.mark_step()
            sampling_metadata = self._prepare_sampling(
                batch_changed,
                pd_info.decode_req_ids,
                pad_to=logits_device.shape[0])
            sampler_output = self.sampler(logits=logits_device,
                                          sampling_metadata=sampling_metadata)
            decode_sampled_token_ids.append(
                sampler_output.sampled_token_ids.flatten())
            decode_sampled_requests.extend(
                self.input_batch.req_ids[:num_decodes])
            htorch.core.mark_step()
        # From this point onward, all operations are done on CPU.
        # We already have tokens. Let's copy the data to
        # CPU as is, and then discard padded tokens.

        prefill_sampled_token_ids = [
            tensor.cpu() for tensor in prefill_sampled_token_ids
        ]
        decode_sampled_token_ids = [
            tensor.cpu()[:num_decodes] for tensor in decode_sampled_token_ids
        ]
        sampled_token_ids_list = torch.cat(decode_sampled_token_ids +
                                           prefill_sampled_token_ids).tolist()
        sampled_token_requests = \
            decode_sampled_requests + prefill_sampled_requests
        max_req_index = max(self.input_batch.req_id_to_index.values())
        postprocessed_sampled_token_ids: list[list]
        postprocessed_sampled_token_ids = [[]
                                           for _ in range(max_req_index + 1)]
        for tok_id, req_id in zip(sampled_token_ids_list,
                                  sampled_token_requests):
            postprocessed_sampled_token_ids[
                self.input_batch.req_id_to_index[req_id]].append(tok_id)

        # NOTE(kzawora): idk what happens if part of batch doesn't have logprobs

        ######### UPDATE REQUEST STATE WITH GENERATED TOKENS #########
        for req_id in self.input_batch.req_ids[:num_reqs]:
            req_state = self.requests[req_id]
            i = self.input_batch.req_id_to_index[req_id]
            seq_len = (req_state.num_computed_tokens +
                       scheduler_output.num_scheduled_tokens[req_id])
<<<<<<< HEAD
            token_ids = postprocessed_sampled_token_ids[i]
            num_tokens = len(token_ids)
            self.input_batch.token_ids_cpu[i, seq_len:seq_len +
                                           num_tokens] = token_ids
            self.input_batch.num_tokens[i] += len(token_ids)
            req_state.output_token_ids.extend(token_ids)
=======
            # NOTE(kzawora): this is crucial!!! scheduler can send us partial
            # prefills to do, e.g. if we have token budget of 2048 tokens and 3
            # prefills with 768 tokens, we'd process 2 full prefills and first
            # 512 tokens of the last one - but the token that's emitted is
            # obviously garbage and we should not include it in the state
            if seq_len >= len(req_state.prompt_token_ids):
                token_id = sampled_token_ids_list[i]
                self.input_batch.token_ids_cpu[i, seq_len] = token_id
                self.input_batch.num_tokens[i] += 1
                req_state.output_token_ids.append(token_id)
            else:
                seqs_to_discard.append(i)
>>>>>>> 6bac2f76

        ################## RETURN ##################
        # Create output.
        all_req_ids = pd_info.decode_req_ids + pd_info.prompt_req_ids
        #prompt_logprobs_dict: dict[
        #    str, Optional[LogprobsTensors]] = self._get_prompt_logprobs_dict(
        #        prefill_hidden_states_device, scheduler_output)
        prompt_logprobs_dict: dict[str, Optional[LogprobsTensors]] = {}
        all_req_ids = pd_info.decode_req_ids + pd_info.prompt_req_ids
        logprobs = None

        model_runner_output = ModelRunnerOutput(
            req_ids=all_req_ids,
            req_id_to_index=self.input_batch.req_id_to_index,
            sampled_token_ids=postprocessed_sampled_token_ids,
            logprobs=logprobs,
            spec_token_ids=None,
            prompt_logprobs_dict=prompt_logprobs_dict,  # type: ignore[arg-type]
        )
        return model_runner_output

    def load_model(self) -> None:
        import habana_frameworks.torch.core as htcore
        if self.model_config.quantization == 'inc' or \
            self.model_config.quantization == 'fp8':
            htcore.hpu_set_env()
        logger.info("Starting to load model %s...", self.model_config.model)
        with HabanaMemoryProfiler() as m:  # noqa: SIM117
            self.model = get_model(vllm_config=self.vllm_config)
        self.model_memory_usage = m.consumed_device_memory
        logger.info("Loading model weights took %.4f GB",
                    self.model_memory_usage / float(2**30))

        if self._is_quant_with_inc():
            logger.info("Preparing model with INC..")
            with HabanaMemoryProfiler() as m_inc:
                from neural_compressor.torch.quantization import (FP8Config,
                                                                  convert,
                                                                  prepare)
                config = FP8Config.from_json_file(os.getenv(
                    "QUANT_CONFIG", ""))
                if config.measure:
                    self.model = prepare(self.model, config)
                elif config.quantize:
                    self.model = convert(self.model, config)
                htcore.hpu_initialize(self.model,
                                      mark_only_scales_as_const=True)
            self.inc_initialized_successfully = True
            self.model_memory_usage = m_inc.consumed_device_memory
            logger.info("Preparing model with INC took %.4f GB",
                        self.model_memory_usage / float(2**30))
        elif not is_fake_hpu():
            self.model = self.model.to("hpu")
            htcore.mark_step()

        hidden_layer_markstep_interval = int(
            os.getenv('VLLM_CONFIG_HIDDEN_LAYERS', '1'))
        model_config = getattr(self.model, "config", None)
        modify_model_layers(
            self.model,
            get_target_layer_suffix_list(
                model_config.model_type if model_config is not None else None),
            hidden_layer_markstep_interval)
        path_to_rope = get_path_to_rope(self.model)
        torch.hpu.synchronize()

        with HabanaMemoryProfiler() as m:  # noqa: SIM117
            self.model = _maybe_wrap_in_hpu_graph(self.model,
                                                  vllm_config=self.vllm_config,
                                                  layer_names=path_to_rope)
        self.model_memory_usage = m.consumed_device_memory
        logger.info("Wrapping in HPUGraph took %.4f GB",
                    self.model_memory_usage / float(2**30))

        with HabanaMemoryProfiler() as m:
            self._maybe_compile(self.model,
                                vllm_config=self.vllm_config,
                                layer_names=path_to_rope)
        self.model_memory_usage = m.consumed_device_memory
        logger.info("Compilation took %.4f GB",
                    self.model_memory_usage / float(2**30))

    def _maybe_compile(self, *args, **kwargs):
        if not is_fake_hpu() and not htorch.utils.internal.is_lazy(
        ) and not self.vllm_config.model_config.enforce_eager:
            if os.getenv('VLLM_REGIONAL_COMPILATION',
                         'true').strip().lower() in ("1", "true"):
                compiled_methods = ['_update_metadata']
                for method_name in compiled_methods:
                    method = getattr(self.model, method_name)
                    self._compile_region(self.model, method_name, method)
                self.regional_compilation_layers_list = [
                    RMSNorm, VocabParallelEmbedding
                ]
                self._regional_compilation(self.model)
            else:
                self.model = self._compile(self.model)

    def _regional_compilation(self,
                              module,
                              parent_module=None,
                              module_name=None):
        if isinstance(module, torch.nn.ModuleList):
            for children_name, children_module in module.named_children():
                self._compile_region(module, children_name, children_module)
        elif any(
                isinstance(module, layer)
                for layer in self.regional_compilation_layers_list):
            self._compile_region(
                parent_module,
                module_name,
                module,
            )
        else:
            for children_name, children_module in module.named_children():
                self._regional_compilation(children_module, module,
                                           children_name)

    def _compile_region(self, model, name, module):
        module = self._compile(module)
        setattr(model, name, module)

    def _compile(self, module):
        if not hasattr(self, '_compile_config'):
            fullgraph = os.getenv('VLLM_T_COMPILE_FULLGRAPH',
                                  'false').strip().lower() in ("1", "true")
            dynamic = os.getenv('VLLM_T_COMPILE_DYNAMIC_SHAPES',
                                'false').strip().lower() in ("1", "true")
            self._compile_config = {'fullgraph': fullgraph, 'dynamic': dynamic}
        fullgraph = self._compile_config['fullgraph']
        dynamic = self._compile_config['dynamic']
        if dynamic:
            return torch.compile(module,
                                 backend='hpu_backend',
                                 fullgraph=fullgraph,
                                 options={"force_static_compile": True})
        else:
            return torch.compile(module,
                                 backend='hpu_backend',
                                 fullgraph=fullgraph,
                                 dynamic=False)

    def _use_graphs(self):
        return not self.model_config.enforce_eager

    def log_graph_warmup_summary(self, buckets, is_prompt, total_mem):
        num_candidates = len(buckets)
        phase = f'Graph/{"Prompt" if is_prompt else "Decode"}'
        graphed = list(c[:2] for c in self.graphed_buckets
                       if c[2] == is_prompt)
        if num_candidates == 0:
            num_candidates = 1
        msg = (f'{phase} captured:{len(graphed)} '
               f'({100 * len(graphed) / num_candidates:.1f}%) '
               f'used_mem:{format_bytes(total_mem)} '
               f'buckets:{sorted(list(graphed))}')
        logger.info(msg)

    def warmup_scenario(self,
                        batch_size,
                        seq_or_block,
                        num_blocks,
                        is_prompt,
                        kv_caches,
                        is_pt_profiler_run=True) -> None:
        """Dummy warmup run for memory usage and graph compilation."""

        query_seq_len = seq_or_block if is_prompt else 1
        input_ids = torch.zeros((batch_size, query_seq_len),
                                dtype=torch.int32,
                                device='cpu')
        position_ids = torch.zeros((batch_size, query_seq_len),
                                   dtype=torch.int32,
                                   device='cpu')
        slot_mapping = torch.zeros((batch_size, query_seq_len),
                                   dtype=torch.int64,
                                   device='cpu')

        input_ids_device = _async_h2d_tensor_copy(input_ids, self.device)
        position_ids_device = _async_h2d_tensor_copy(position_ids, self.device)
        slot_mapping_device = _async_h2d_tensor_copy(slot_mapping, self.device)

        use_graphs = self._use_graphs()
        input_ids = torch.zeros((batch_size, query_seq_len),
                                dtype=torch.int32,
                                device='cpu')
        position_ids = torch.zeros((batch_size, query_seq_len),
                                   dtype=torch.int32,
                                   device='cpu')
<<<<<<< HEAD
            seq_lens.fill_(seq_or_block)
            seq_lens_device = _async_h2d_tensor_copy(seq_lens, self.device)

            attn_metadata = HPUAttentionMetadataV1.make_prefill_metadata(
                alibi_blocks=None,
                context_lens_tensor=None,
                seq_lens_tensor=seq_lens_device,
                slot_mapping=slot_mapping_device,
                block_list=None,
                attn_bias=None,
                block_size=self.block_size)
        else:
            block_tables = [
                x.tolist()
                for x in np.array_split(np.arange(seq_or_block), batch_size)
            ]
            block_list, block_groups, block_usage = \
                self.get_habana_paged_attn_buffers(
                    block_tables=block_tables,
                    slot_mapping=slot_mapping)
            block_list_device = _async_h2d_tensor_copy(block_list, self.device)
            block_usage_device = _async_h2d_tensor_copy(
                block_usage, self.device)
            block_groups_device = _async_h2d_tensor_copy(
                block_groups, self.device)
            attn_metadata = HPUAttentionMetadataV1.make_decode_metadata(
                block_list=block_list_device,
                block_usage=block_usage_device,
                block_groups=block_groups_device,
                num_decode_tokens=batch_size,
                input_positions=None,
                slot_mapping=slot_mapping_device,
                block_size=self.block_size)
=======
        slot_mapping = torch.zeros((batch_size, query_seq_len),
                                   dtype=torch.int64,
                                   device='cpu')

        input_ids_device = _async_h2d_tensor_copy(input_ids, self.device)
        position_ids_device = _async_h2d_tensor_copy(position_ids, self.device)
        slot_mapping_device = _async_h2d_tensor_copy(slot_mapping, self.device)
        times = 3 if use_graphs or is_pt_profiler_run else 1
        for time_index in range(times):
            if is_prompt:
                seq_lens = torch.zeros((batch_size),
                                       dtype=torch.int32,
                                       device='cpu')
                seq_lens.fill_(seq_or_block)
                seq_lens_device = _async_h2d_tensor_copy(seq_lens, self.device)
                if num_blocks:
                    prefix_block_tables = torch.ones(
                        (batch_size, num_blocks),
                        dtype=torch.int32,
                        device='cpu') * self._PAD_BLOCK_ID
                    block_list_device = _async_h2d_tensor_copy(
                        prefix_block_tables.flatten(), self.device)
                    #context_lens_tensor_device = _async_h2d_tensor_copy(
                    #    context_lens_tensor, self.device)
                    attn_metadata = \
                        HPUAttentionMetadataV1.make_cached_prefill_metadata(
                        seq_lens_tensor=seq_lens_device,
                        context_lens_tensor=seq_lens_device,
                        num_prefills=batch_size,
                        num_prefill_tokens=batch_size * seq_or_block,
                        input_positions=None,
                        slot_mapping=slot_mapping_device,
                        block_list=block_list_device,
                        block_size=self.block_size)
                else:
                    #block_list = None
                    attn_metadata = (
                        HPUAttentionMetadataV1.make_prefill_metadata(
                            seq_lens_tensor=seq_lens_device,
                            num_prefills=batch_size,
                            num_prefill_tokens=batch_size * seq_or_block,
                            input_positions=None,
                            slot_mapping=slot_mapping_device,
                            block_size=self.block_size))
            else:
                block_tables = [
                    x.tolist()
                    for x in np.array_split(np.arange(num_blocks), batch_size)
                ]
                block_list, block_groups, block_usage = \
                    self.get_habana_paged_attn_buffers(
                    block_tables=block_tables,
                    slot_mapping=slot_mapping,
                    bucketing=True)
                block_list_device = _async_h2d_tensor_copy(
                    block_list, self.device)
                block_usage_device = _async_h2d_tensor_copy(
                    block_usage, self.device)
                block_groups_device = _async_h2d_tensor_copy(
                    block_groups, self.device)
                attn_metadata = HPUAttentionMetadataV1.make_decode_metadata(
                    block_list=block_list_device,
                    block_usage=block_usage_device,
                    block_groups=block_groups_device,
                    num_decode_tokens=batch_size,
                    input_positions=None,
                    slot_mapping=slot_mapping_device,
                    block_size=self.block_size)
>>>>>>> 6bac2f76

        logits_indices = torch.arange(0, batch_size, device='cpu')
        logits_indices_device = _async_h2d_tensor_copy(logits_indices,
                                                       self.device)
        # Dummy run.
        htorch.core.mark_step()
        logits = self._execute_model_generic(input_ids_device,
                                             position_ids_device,
                                             attn_metadata,
                                             logits_indices_device, kv_caches,
                                             True)
        # TODO: do sampling on logits, warmup sampler and prefill joiner
        htorch.core.mark_step()
        temperature = torch.ones(batch_size, dtype=torch.float32, device='cpu')
        top_p = torch.ones(batch_size, dtype=torch.float32, device='cpu')
        top_k = torch.ones(batch_size, dtype=torch.float32, device='cpu')
        temperature_device = _async_h2d_tensor_copy(temperature, self.device)
        top_p_device = _async_h2d_tensor_copy(top_p, self.device)
        top_k_device = _async_h2d_tensor_copy(top_k, self.device)
        generators = {
            i: None
            for i in range(batch_size)
        }  # NOTE(kzawora): idk what to set here
        max_num_logprobs = 0  # NOTE(kzawora): idk what to set here
        # NOTE(kzawora: do this in a smarter way)
        return None
        htorch.core.mark_step()
        sampling_metadata = SamplingMetadata(
            temperature=temperature_device,
            all_greedy=False,  # hacky
            all_random=True,  # hacky
            top_p=top_p_device,
            top_k=top_k_device,
            no_top_p=True,
            no_top_k=True,
            generators=generators,
            max_num_logprobs=max_num_logprobs,
        )
        tokens_all_random = self.sampler(logits, sampling_metadata)
        htorch.core.mark_step()
        sampling_metadata = SamplingMetadata(
            temperature=temperature_device,
            all_greedy=True,  # hacky
            all_random=False,  # hacky
            top_p=top_p_device,
            top_k=top_k_device,
            no_top_p=True,
            no_top_k=True,
            generators=generators,
            max_num_logprobs=max_num_logprobs,
        )
        tokens_all_greedy = self.sampler(logits, sampling_metadata)
        htorch.core.mark_step()
        sampling_metadata = SamplingMetadata(
            temperature=temperature_device,
            all_greedy=False,  # hacky
            all_random=False,  # hacky
            top_p=top_p_device,
            top_k=top_k_device,
            no_top_p=True,
            no_top_k=True,
            generators=generators,
            max_num_logprobs=max_num_logprobs,
        )
        tokens_mixed = self.sampler(logits, sampling_metadata)
        htorch.core.mark_step()
        return tokens_all_random, tokens_all_greedy, tokens_mixed

    def log_warmup(self, phase, i, max_i, batch_size, seq_len, num_blocks):
        free_mem = format_bytes(
            HabanaMemoryProfiler.current_free_device_memory())
        msg = (f"[Warmup][{phase}][{i+1}/{max_i}] "
               f"batch_size:{batch_size} "
               f"query_len:{seq_len} "
               f"num_ctx_blocks:{num_blocks} "
               f"free_mem:{free_mem}")
        logger.info(msg)

    def warmup_graphs(self,
                      buckets,
                      is_prompt,
                      kv_caches,
                      starting_mem=0,
                      total_batch_seq=0.001):
        total_mem = starting_mem
        idx = 0
        num_candidates = len(buckets)
        captured_all = True
        for idx, (batch_size, seq_len,
                  num_blocks) in enumerate(reversed(buckets)):
            # Graph memory usage is proportional to seq dimension in a batch
            phase = f"Graph/{'prompt' if is_prompt else 'decode'}"
            if is_prompt:
                if num_blocks:
                    batch_seq = batch_size * seq_len * num_blocks
                else:
                    batch_seq = batch_size * seq_len
            else:
                batch_seq = batch_size

            graphed_bucket = (batch_size, seq_len, num_blocks, is_prompt)
            if graphed_bucket in self.graphed_buckets:
                continue
            self.graphed_buckets.add(graphed_bucket)
            self.log_warmup(phase, idx, num_candidates, batch_size, seq_len,
                            num_blocks)
            with HabanaMemoryProfiler() as mem_prof:
                self.warmup_scenario(batch_size, seq_len, num_blocks,
                                     is_prompt, kv_caches)
            #TODO(kzawora): align_workers
            used_mem = mem_prof.consumed_device_memory
            total_mem += used_mem
            total_batch_seq += batch_seq

        return total_mem, total_batch_seq, captured_all

    def _add_dummy_request(self, requests, num_scheduled_tokens,
                           num_computed_tokens, total_tokens,
                           scheduled_tokens):
        from vllm.sampling_params import SamplingParams
        from vllm.v1.core.sched.output import NewRequestData

        num_blocks = round_up(total_tokens, self.block_size) // self.block_size
        prompt_token_ids = list(range(total_tokens))

        req_id = f'req-{len(requests)}'
        block_ids = [0] * num_blocks
        sampling_params = SamplingParams(temperature=0.0)

        req = NewRequestData(
            req_id=req_id,
            prompt_token_ids=prompt_token_ids,
            mm_inputs=[],
            mm_hashes=[],
            mm_positions=[],
            sampling_params=sampling_params,
            block_ids=block_ids,
            num_computed_tokens=num_computed_tokens,
            lora_request=None,
        )
        requests.append(req)
        num_scheduled_tokens[req_id] = scheduled_tokens

    @staticmethod
    def _generate_seq_lengths(num_samples, num_blocks, block_size):
        assert num_samples <= num_blocks
        blocks = [num_blocks // num_samples] * num_samples
        missing_blocks = num_blocks - sum(blocks)
        for i in range(missing_blocks):
            blocks[i] += 1
        seq_lengths = [b * block_size - 1 for b in blocks]
        return seq_lengths

    def _execute_dummy_scenario(self, prompt_cfg, decode_cfg):
        from vllm.v1.core.sched.output import NewRequestData, SchedulerOutput
        requests: list[NewRequestData] = []
        scheduled_tokens: dict[str, int] = {}

        if prompt_cfg:
            prompt_bs, prompt_query_len, prompt_blocks = prompt_cfg
            prompt_ctx_len = prompt_blocks * self.block_size
            prompt_total_tokens = prompt_query_len + prompt_ctx_len
            for _ in range(prompt_bs):
                self._add_dummy_request(requests,
                                        scheduled_tokens,
                                        num_computed_tokens=prompt_ctx_len,
                                        total_tokens=prompt_total_tokens,
                                        scheduled_tokens=prompt_query_len)
        if decode_cfg:
            decode_bs, decode_blocks = decode_cfg
            decode_seq_lengths = self._generate_seq_lengths(
                decode_bs, decode_blocks, self.block_size)
            for dsl in decode_seq_lengths:
                self._add_dummy_request(requests,
                                        scheduled_tokens,
                                        num_computed_tokens=dsl,
                                        total_tokens=dsl,
                                        scheduled_tokens=1)
        sched_output = SchedulerOutput(
            scheduled_new_reqs=requests,
            scheduled_cached_reqs=[],
            num_scheduled_tokens=scheduled_tokens,
            total_num_scheduled_tokens=sum(scheduled_tokens.values()),
            scheduled_spec_decode_tokens={},
            scheduled_encoder_inputs={},
            num_common_prefix_blocks=0,
            finished_req_ids=set(),
            free_encoder_input_ids=[],
            structured_output_request_ids={},
            grammar_bitmask=None,
        )
        cleanup = SchedulerOutput(
            scheduled_new_reqs=[],
            scheduled_cached_reqs=[],
            num_scheduled_tokens={},
            total_num_scheduled_tokens=0,
            scheduled_spec_decode_tokens={},
            scheduled_encoder_inputs={},
            num_common_prefix_blocks=0,
            finished_req_ids=set(req.req_id for req in requests),
            free_encoder_input_ids=[],
            structured_output_request_ids={},
            grammar_bitmask=None,
        )
        self.execute_model(sched_output)
        self.execute_model(cleanup)

    def _generate_profiling(self, prompt_cfg, decode_cfg):
        steps = 3
        profiler = setup_profiler(warmup=steps - 1, active=1)
        torch.hpu.synchronize()
        profiler.start()
        for _ in range(steps):
            self._execute_dummy_scenario(prompt_cfg, decode_cfg)
            torch.hpu.synchronize()
            profiler.step()
        profiler.stop()

    @staticmethod
    def _parse_profile_cfg(profile_cfg):
        if profile_cfg:
            return tuple(map(int, profile_cfg.split(',')))
        return None

    @staticmethod
    def _parse_legacy_profile_cfg(profile_cfg):
        if profile_cfg:
            cfg = profile_cfg.split('_')
            assert cfg[0] in ['prompt', 'decode']
            return (cfg[0], int(cfg[1]), int(cfg[2]), cfg[3] == 't')
        return None

    def _read_profiling_cfg(self):
        prompt_cfg = self._parse_profile_cfg(
            os.environ.get('VLLM_PROFILE_PROMPT', None))
        decode_cfg = self._parse_profile_cfg(
            os.environ.get('VLLM_PROFILE_DECODE', None))
        legacy_cfg = self._parse_legacy_profile_cfg(
            os.environ.get('VLLM_PT_PROFILE', None))
        if legacy_cfg and not (prompt_cfg or decode_cfg):
            phase, bs, seq_or_blocks, use_graphs = legacy_cfg
            assert use_graphs != self.model_config.enforce_eager, \
                "'use_graphs' is out of sync with model config. " \
                "Either change the flag or change vllm engine parameters"
            if phase == 'prompt':
                prompt_cfg = (bs, seq_or_blocks, 0)
            else:
                decode_cfg = (bs, seq_or_blocks)
        return prompt_cfg, decode_cfg

    @torch.inference_mode()
    def warmup_model(self) -> None:
        if not self.enable_bucketing:
            return
        prompt_profile_cfg, decode_profile_cfg = self._read_profiling_cfg()
        if prompt_profile_cfg or decode_profile_cfg:
            self._generate_profiling(prompt_profile_cfg, decode_profile_cfg)
            raise AssertionError("Finished profiling")
        kv_caches = self.kv_caches
        max_blocks = int(kv_caches[0][0].size(0) // self.block_size)
        self.bucketing_ctx.generate_decode_buckets(max_blocks)

        if not htorch.utils.internal.is_lazy(
        ) and not self.model_config.enforce_eager:
            multiplier = 3 if os.getenv('VLLM_REGIONAL_COMPILATION',
                                        'true').lower() in ('1', 'true') else 1
            cache_size_limit = 1 + multiplier * (
                len(self.bucketing_ctx.prompt_buckets) +
                len(self.bucketing_ctx.decode_buckets))
            torch._dynamo.config.cache_size_limit = max(
                cache_size_limit, torch._dynamo.config.cache_size_limit)
            # Multiply by 8 to follow the original default ratio between
            # the cache_size_limit and accumulated_cache_size_limit
            torch._dynamo.config.accumulated_cache_size_limit = max(
                cache_size_limit * 8,
                torch._dynamo.config.accumulated_cache_size_limit)

        if self.skip_warmup:
            logger.info("Skipping warmup...")
            return

        start_mem = HabanaMemoryProfiler.current_device_memory_usage()
        start_time = time.perf_counter()

        compile_only_mode_context = functools.partial(bc.env_setting,
                                                      "PT_COMPILE_ONLY_MODE",
                                                      True)
        can_use_compile_only_mode = True
        try:
            with compile_only_mode_context():
                pass
            logger.debug("Using PT_COMPILE_ONLY_MODE.")
        except KeyError:
            can_use_compile_only_mode = False
            logger.warning('Cannot use PT_COMPILE_ONLY_MODE. '
                           'Warmup time will be negatively impacted. '
                           'Please update Gaudi Software Suite.')
        with compile_only_mode_context(
        ) if can_use_compile_only_mode else contextlib.nullcontext():

            if not self.model_config.enforce_eager:
                assert self.mem_margin is not None, \
                    ("HabanaWorker.determine_num_available_blocks needs "
                    "to be called before warming up the model.")
                #TODO(kzawora): align_workers
                mem_post_prompt, prompt_batch_seq, prompt_captured_all = \
                    self.warmup_graphs(
                    self.bucketing_ctx.prompt_buckets,
                    True, kv_caches)
                mem_post_decode, decode_batch_seq, decode_captured_all = \
                    self.warmup_graphs(
                    self.bucketing_ctx.decode_buckets,
                    False, kv_caches)

                self.log_graph_warmup_summary(
                    self.bucketing_ctx.prompt_buckets, True, mem_post_prompt)
                self.log_graph_warmup_summary(
                    self.bucketing_ctx.decode_buckets, False, mem_post_decode)

        end_time = time.perf_counter()
        end_mem = HabanaMemoryProfiler.current_device_memory_usage()
        if os.getenv('VLLM_FULL_WARMUP',
                     'false').strip().lower() in ("1", "true"):
            # Since the model is warmed up for all possible tensor sizes,
            # Dynamo can skip checking the guards
            torch.compiler.set_stance(skip_guard_eval_unsafe=True)
        elapsed_time = end_time - start_time
        msg = (
            f"Warmup finished in {elapsed_time:.0f} secs, "
            f"allocated {format_bytes(end_mem - start_mem)} of device memory")
        logger.info(msg)

    def shutdown_inc(self):
        can_finalize_inc = self._is_quant_with_inc() and \
            (self.model.model is not None) and \
            self.inc_initialized_successfully and \
            not self._is_inc_finalized
        if can_finalize_inc:
            from neural_compressor.torch.quantization import (
                finalize_calibration)
            finalize_calibration(self.model.model)
            self._is_inc_finalized = True

    def __del__(self):
        self.shutdown_inc()

    @torch.inference_mode()
    def profile_run(self) -> None:
        return
        """Profile to measure peak memory during forward pass."""

        # use an empty tensor instead of `None`` to force Dynamo to pass
        # it by reference, rather by specializing on the value `None`.
        # the `dtype` argument does not matter, and we use `float32` as
        # a placeholder (it has wide hardware support).
        # it is important to create tensors inside the loop, rather than
        # multiplying the list, to avoid Dynamo from treating them as
        # tensor aliasing.
        num_layers = self.model_config.get_num_layers(self.parallel_config)
        kv_caches = [None] * num_layers

        # Run empty prefill forwards - prefill max batch and prefill max seq
        self.warmup_scenario(batch_size=1,
                             seq_or_block=self.max_model_len,
                             is_prompt=True,
                             kv_caches=kv_caches)
        max_seq_len = math.ceil(
            (self.max_num_tokens // self.max_prefill_batch_size) /
            self.block_size) * self.block_size
        self.warmup_scenario(batch_size=self.max_prefill_batch_size,
                             seq_or_block=max_seq_len,
                             is_prompt=True,
                             kv_caches=kv_caches)

    def initialize_kv_cache(self, kv_cache_config: KVCacheConfig) -> None:
        """
        Initialize KV cache based on `kv_cache_config`.
        Args:
            kv_cache_config: Configuration for the KV cache, including the KV
            cache size of each layer
        """
        if len(kv_cache_config.kv_cache_groups) > 1:
            raise NotImplementedError(
                "Hybrid models with more than one KV cache type are not "
                "supported yet.")

        kv_caches: dict[str, torch.Tensor] = {}

        for kv_cache_group in kv_cache_config.kv_cache_groups:
            kv_cache_spec = kv_cache_group.kv_cache_spec
            for layer_name in kv_cache_group.layer_names:
                tensor_config = kv_cache_config.tensors[layer_name]
                assert tensor_config.size % kv_cache_spec.page_size_bytes == 0
                num_blocks = tensor_config.size // kv_cache_spec.page_size_bytes
                # `num_blocks` is the number of blocks the model runner can use.
                # `kv_cache_config.num_blocks` is the number of blocks that
                # KVCacheManager may allocate.
                # Since different GPUs may have different number of layers and
                # different memory capacities, `num_blocks` can be different on
                # different GPUs, and `kv_cache_config.num_blocks` is set to
                # the min of all `num_blocks`. Verify it here.
                assert num_blocks >= kv_cache_config.num_blocks
                if isinstance(kv_cache_spec, FullAttentionSpec):
                    kv_cache_shape = self.attn_backend.get_kv_cache_shape(
                        num_blocks + 1, kv_cache_spec.block_size,
                        kv_cache_spec.num_kv_heads, kv_cache_spec.head_size)
                    dtype = kv_cache_spec.dtype
                    key_cache = torch.zeros(kv_cache_shape,
                                            dtype=dtype,
                                            device=self.device)
                    value_cache = torch.zeros_like(key_cache)
                    kv_caches[layer_name] = (key_cache, value_cache)
                else:
                    # TODO: add new branches when introducing more types of
                    # KV cache specs.
                    raise ValueError("Unknown KV cache spec type.")

        bind_kv_cache(
            kv_caches,
            self.vllm_config.compilation_config.static_forward_context,
            self.kv_caches)

        if self.enable_bucketing:
            self.bucketing_ctx.num_hpu_blocks = num_blocks
        self._PAD_BLOCK_ID = num_blocks
        self._PAD_SLOT_ID = num_blocks * self.block_size

        htorch.hpu.synchronize()<|MERGE_RESOLUTION|>--- conflicted
+++ resolved
@@ -6,14 +6,8 @@
 import math
 import os
 import time
-<<<<<<< HEAD
 from dataclasses import dataclass, field
-from enum import Enum
 from typing import TYPE_CHECKING, Any, Callable, Optional, Union
-=======
-from dataclasses import dataclass
-from typing import TYPE_CHECKING, Any, Optional, Union
->>>>>>> 6bac2f76
 
 import habana_frameworks.torch as htorch
 import habana_frameworks.torch.internal.bridge_config as bc
@@ -539,7 +533,10 @@
 
 def pad_list(input, target_len, val_generator):
     padding = target_len - len(input)
-    input.extend(itertools.islice(val_generator, padding))
+    if padding > 0:
+        input.extend(itertools.islice(val_generator, padding))
+    elif padding < 0:
+        print('PADDING', target_len, len(input), padding)
     return input
 
 
@@ -636,9 +633,9 @@
         self.max_num_batched_tokens = \
             self.scheduler_config.max_num_batched_tokens
         self.use_merged_prefill = get_config().merged_prefill
+        self.use_prefix_caching = (
+            self.vllm_config.cache_config.enable_prefix_caching)
         if self.enable_bucketing:
-            self.use_prefix_caching = (
-                self.vllm_config.cache_config.enable_prefix_caching)
             logger.info("Bucketing is ON.")
             HPUBucketingContext = get_bucketing_context()
             self.bucketing_ctx = HPUBucketingContext(
@@ -955,7 +952,9 @@
             if self.enable_bucketing:
                 block_bucket_size = \
                     self.bucketing_ctx.get_padded_decode_num_blocks(
-                    len(block_list))
+                        len(block_list))
+                print('Get padded decode', len(block_list), '->',
+                      block_bucket_size)
             else:
                 block_bucket_size = len(block_list)
             padding_fn = lambda tensor, pad_value: pad_list(
@@ -1176,7 +1175,6 @@
             context_blocks_t = None
 
         attn_metadata = HPUAttentionMetadataV1.make_prefill_metadata(
-            alibi_blocks=None,
             seq_lens_tensor=query_lens,
             context_lens_tensor=context_lens,
             slot_mapping=token_slots,
@@ -1575,13 +1573,9 @@
                     batch_changed, req_id, pad_to=logits_device.shape[0])
                 sampler_output = self.sampler(
                     logits=logits_device, sampling_metadata=sampling_metadata)
-<<<<<<< HEAD
                 prefill_sampled_token_ids.append(
                     sampler_output.sampled_token_ids.flatten())
                 prefill_sampled_requests.extend(logits_requests)
-=======
-
->>>>>>> 6bac2f76
                 htorch.core.mark_step()
 
         ######################### DECODES #########################
@@ -1636,27 +1630,12 @@
             i = self.input_batch.req_id_to_index[req_id]
             seq_len = (req_state.num_computed_tokens +
                        scheduler_output.num_scheduled_tokens[req_id])
-<<<<<<< HEAD
             token_ids = postprocessed_sampled_token_ids[i]
             num_tokens = len(token_ids)
             self.input_batch.token_ids_cpu[i, seq_len:seq_len +
                                            num_tokens] = token_ids
             self.input_batch.num_tokens[i] += len(token_ids)
             req_state.output_token_ids.extend(token_ids)
-=======
-            # NOTE(kzawora): this is crucial!!! scheduler can send us partial
-            # prefills to do, e.g. if we have token budget of 2048 tokens and 3
-            # prefills with 768 tokens, we'd process 2 full prefills and first
-            # 512 tokens of the last one - but the token that's emitted is
-            # obviously garbage and we should not include it in the state
-            if seq_len >= len(req_state.prompt_token_ids):
-                token_id = sampled_token_ids_list[i]
-                self.input_batch.token_ids_cpu[i, seq_len] = token_id
-                self.input_batch.num_tokens[i] += 1
-                req_state.output_token_ids.append(token_id)
-            else:
-                seqs_to_discard.append(i)
->>>>>>> 6bac2f76
 
         ################## RETURN ##################
         # Create output.
@@ -1846,41 +1825,6 @@
         position_ids = torch.zeros((batch_size, query_seq_len),
                                    dtype=torch.int32,
                                    device='cpu')
-<<<<<<< HEAD
-            seq_lens.fill_(seq_or_block)
-            seq_lens_device = _async_h2d_tensor_copy(seq_lens, self.device)
-
-            attn_metadata = HPUAttentionMetadataV1.make_prefill_metadata(
-                alibi_blocks=None,
-                context_lens_tensor=None,
-                seq_lens_tensor=seq_lens_device,
-                slot_mapping=slot_mapping_device,
-                block_list=None,
-                attn_bias=None,
-                block_size=self.block_size)
-        else:
-            block_tables = [
-                x.tolist()
-                for x in np.array_split(np.arange(seq_or_block), batch_size)
-            ]
-            block_list, block_groups, block_usage = \
-                self.get_habana_paged_attn_buffers(
-                    block_tables=block_tables,
-                    slot_mapping=slot_mapping)
-            block_list_device = _async_h2d_tensor_copy(block_list, self.device)
-            block_usage_device = _async_h2d_tensor_copy(
-                block_usage, self.device)
-            block_groups_device = _async_h2d_tensor_copy(
-                block_groups, self.device)
-            attn_metadata = HPUAttentionMetadataV1.make_decode_metadata(
-                block_list=block_list_device,
-                block_usage=block_usage_device,
-                block_groups=block_groups_device,
-                num_decode_tokens=batch_size,
-                input_positions=None,
-                slot_mapping=slot_mapping_device,
-                block_size=self.block_size)
-=======
         slot_mapping = torch.zeros((batch_size, query_seq_len),
                                    dtype=torch.int64,
                                    device='cpu')
@@ -1896,6 +1840,7 @@
                                        device='cpu')
                 seq_lens.fill_(seq_or_block)
                 seq_lens_device = _async_h2d_tensor_copy(seq_lens, self.device)
+                block_list_device = None
                 if num_blocks:
                     prefix_block_tables = torch.ones(
                         (batch_size, num_blocks),
@@ -1903,28 +1848,14 @@
                         device='cpu') * self._PAD_BLOCK_ID
                     block_list_device = _async_h2d_tensor_copy(
                         prefix_block_tables.flatten(), self.device)
-                    #context_lens_tensor_device = _async_h2d_tensor_copy(
-                    #    context_lens_tensor, self.device)
-                    attn_metadata = \
-                        HPUAttentionMetadataV1.make_cached_prefill_metadata(
+                attn_metadata = \
+                    HPUAttentionMetadataV1.make_prefill_metadata(
+                        attn_bias=None,
                         seq_lens_tensor=seq_lens_device,
                         context_lens_tensor=seq_lens_device,
-                        num_prefills=batch_size,
-                        num_prefill_tokens=batch_size * seq_or_block,
-                        input_positions=None,
                         slot_mapping=slot_mapping_device,
                         block_list=block_list_device,
                         block_size=self.block_size)
-                else:
-                    #block_list = None
-                    attn_metadata = (
-                        HPUAttentionMetadataV1.make_prefill_metadata(
-                            seq_lens_tensor=seq_lens_device,
-                            num_prefills=batch_size,
-                            num_prefill_tokens=batch_size * seq_or_block,
-                            input_positions=None,
-                            slot_mapping=slot_mapping_device,
-                            block_size=self.block_size))
             else:
                 block_tables = [
                     x.tolist()
@@ -1932,9 +1863,8 @@
                 ]
                 block_list, block_groups, block_usage = \
                     self.get_habana_paged_attn_buffers(
-                    block_tables=block_tables,
-                    slot_mapping=slot_mapping,
-                    bucketing=True)
+                        slot_mapping=slot_mapping,
+                        block_tables=block_tables)
                 block_list_device = _async_h2d_tensor_copy(
                     block_list, self.device)
                 block_usage_device = _async_h2d_tensor_copy(
@@ -1949,7 +1879,44 @@
                     input_positions=None,
                     slot_mapping=slot_mapping_device,
                     block_size=self.block_size)
->>>>>>> 6bac2f76
+
+
+#<<<<<<< HEAD
+#            seq_lens.fill_(seq_or_block)
+#            seq_lens_device = _async_h2d_tensor_copy(seq_lens, self.device)
+#
+#            attn_metadata = HPUAttentionMetadataV1.make_prefill_metadata(
+#                alibi_blocks=None,
+#                context_lens_tensor=None,
+#                seq_lens_tensor=seq_lens_device,
+#                slot_mapping=slot_mapping_device,
+#                block_list=None,
+#                attn_bias=None,
+#                block_size=self.block_size)
+#        else:
+#            block_tables = [
+#                x.tolist()
+#                for x in np.array_split(np.arange(seq_or_block), batch_size)
+#            ]
+#            block_list, block_groups, block_usage = \
+#                self.get_habana_paged_attn_buffers(
+#                    block_tables=block_tables,
+#                    slot_mapping=slot_mapping)
+#            block_list_device = _async_h2d_tensor_copy(block_list, self.device)
+#            block_usage_device = _async_h2d_tensor_copy(
+#                block_usage, self.device)
+#            block_groups_device = _async_h2d_tensor_copy(
+#                block_groups, self.device)
+#            attn_metadata = HPUAttentionMetadataV1.make_decode_metadata(
+#                block_list=block_list_device,
+#                block_usage=block_usage_device,
+#                block_groups=block_groups_device,
+#                num_decode_tokens=batch_size,
+#                input_positions=None,
+#                slot_mapping=slot_mapping_device,
+#                block_size=self.block_size)
+#=======
+#>>>>>>> origin/habana_main
 
         logits_indices = torch.arange(0, batch_size, device='cpu')
         logits_indices_device = _async_h2d_tensor_copy(logits_indices,
@@ -2038,6 +2005,7 @@
         idx = 0
         num_candidates = len(buckets)
         captured_all = True
+        print('buckets:', buckets)
         for idx, (batch_size, seq_len,
                   num_blocks) in enumerate(reversed(buckets)):
             # Graph memory usage is proportional to seq dimension in a batch
@@ -2210,6 +2178,7 @@
             raise AssertionError("Finished profiling")
         kv_caches = self.kv_caches
         max_blocks = int(kv_caches[0][0].size(0) // self.block_size)
+        print('MAX_BLOCKS', max_blocks, flush=True)
         self.bucketing_ctx.generate_decode_buckets(max_blocks)
 
         if not htorch.utils.internal.is_lazy(
@@ -2255,10 +2224,11 @@
                     ("HabanaWorker.determine_num_available_blocks needs "
                     "to be called before warming up the model.")
                 #TODO(kzawora): align_workers
-                mem_post_prompt, prompt_batch_seq, prompt_captured_all = \
-                    self.warmup_graphs(
-                    self.bucketing_ctx.prompt_buckets,
-                    True, kv_caches)
+                #mem_post_prompt, prompt_batch_seq, prompt_captured_all = \
+                #    self.warmup_graphs(
+                #    self.bucketing_ctx.prompt_buckets,
+                #    True, kv_caches)
+                mem_post_prompt = 0
                 mem_post_decode, decode_batch_seq, decode_captured_all = \
                     self.warmup_graphs(
                     self.bucketing_ctx.decode_buckets,
