# SPDX-License-Identifier: Apache-2.0
import collections
import contextlib
import functools
import itertools
import math
import os
import time
from dataclasses import dataclass
from enum import Enum
from typing import TYPE_CHECKING, Any, Callable, Optional, Union

import habana_frameworks.torch as htorch
import habana_frameworks.torch.internal.bridge_config as bc
import numpy as np
import torch
import torch.distributed
import vllm_hpu_extension.environment as environment
from vllm_hpu_extension.flags import enabled_flags
from vllm_hpu_extension.profiler import HabanaMemoryProfiler, format_bytes

from vllm.attention.backends.abstract import AttentionType
from vllm.attention.layer import Attention
from vllm.attention.selector import get_attn_backend
from vllm.config import VllmConfig
from vllm.forward_context import set_forward_context
from vllm.logger import init_logger
from vllm.model_executor.layers.fused_moe.layer import FusedMoE
from vllm.model_executor.layers.layernorm import RMSNorm
from vllm.model_executor.layers.sampler import get_sampler
from vllm.model_executor.layers.vocab_parallel_embedding import (
    VocabParallelEmbedding)
from vllm.model_executor.model_loader import get_model
from vllm.sampling_params import SamplingType
from vllm.transformers_utils.tokenizer_group import init_tokenizer_from_configs
from vllm.utils import (STR_DTYPE_TO_TORCH_DTYPE, LayerBlockType, cdiv,
                        is_fake_hpu, is_pin_memory_available)
from vllm.v1.attention.backends.hpu_attn import HPUAttentionMetadataV1
from vllm.v1.kv_cache_interface import (FullAttentionSpec, KVCacheConfig,
                                        KVCacheSpec)
from vllm.v1.outputs import (EMPTY_MODEL_RUNNER_OUTPUT, LogprobsLists,
                             LogprobsTensors, ModelRunnerOutput)
from vllm.v1.sample.metadata import SamplingMetadata
from vllm.v1.utils import bind_kv_cache
from vllm.v1.worker.gpu_input_batch import CachedRequestState, InputBatch

if TYPE_CHECKING:
    from vllm.v1.core.scheduler import SchedulerOutput

from vllm_hpu_extension.bucketing.common import get_bucketing_context

logger = init_logger(__name__)

_TYPE_CACHE: dict[str, dict[str, Any]] = {}


def setup_profiler(warmup, active):
    schedule = torch.profiler.schedule(wait=0,
                                       warmup=warmup,
                                       active=active,
                                       repeat=1)
    activities = [
        torch.profiler.ProfilerActivity.CPU,
        torch.profiler.ProfilerActivity.HPU
    ]
    profiler = torch.profiler.profile(
        schedule=schedule,
        activities=activities,
        on_trace_ready=torch.profiler.tensorboard_trace_handler('.',
                                                                use_gzip=True),
        record_shapes=False,
        with_stack=True)
    return profiler


class PhaseType(Enum):
    PREFILL = 'prefill'
    PREFIX_PREFILL = 'prefix_prefill'
    DECODE = 'decode'


@dataclass
class PromptDecodeInfo:
    prompt_req_ids: list[str]
    decode_req_ids: list[str]
    prompt_scheduled_tokens: list[int]


@dataclass
class PromptData:
    input_tokens: torch.Tensor
    input_positions: torch.Tensor
    attn_metadata: HPUAttentionMetadataV1


@dataclass
class DecodeData:
    input_tokens: Optional[torch.Tensor] = None
    input_positions: Optional[torch.Tensor] = None
    attn_metadata: Optional[HPUAttentionMetadataV1] = None


#TODO(kzawora): remove this
@dataclass
class PrefillInputData:
    request_ids: list
    prompt_lens: list
    token_ids: list
    position_ids: list
    attn_metadata: list
    logits_indices: list

    def zipped(self):
        return zip(self.request_ids, self.prompt_lens, self.token_ids,
                   self.position_ids, self.attn_metadata, self.logits_indices)


#TODO(kzawora): remove this
@dataclass
class DecodeInputData:
    num_decodes: int
    token_ids: Optional[torch.Tensor] = None
    position_ids: Optional[torch.Tensor] = None
    attn_metadata: Optional[HPUAttentionMetadataV1] = None
    logits_indices: Optional[torch.Tensor] = None


def bool_helper(value):
    value = value.lower()
    return value in ("y", "yes", "t", "true", "on", "1")


@dataclass
class HpuEnvFlags:
    skip_warmup: bool
    enable_bucketing: bool
    use_contiguous_pa: bool
    __env_var_cfg_type = collections.namedtuple('__env_var_cfg_type',
                                                ['name', 'default', 'handler'])

    @classmethod
    def get_env_var_cfg_map(cls):
        return {
            "skip_warmup":
            cls.__env_var_cfg_type('VLLM_SKIP_WARMUP', 'true',
                                   cls.handle_boolean_env_var),
            "enable_bucketing":
            cls.__env_var_cfg_type('VLLM_ENABLE_BUCKETING', 'true',
                                   cls.handle_boolean_env_var),
            "use_contiguous_pa":
            cls.__env_var_cfg_type('VLLM_CONTIGUOUS_PA', 'false',
                                   cls.handle_boolean_env_var),
        }

    @classmethod
    def build(cls, vllm_config: VllmConfig, update_env=True):
        cfg_map = cls.get_env_var_cfg_map()
        env_vars = {
            key: handler(env_var, default, vllm_config, update_env)
            for key, (env_var, default, handler) in cfg_map.items()
        }
        return cls(**env_vars)

    @staticmethod
    def env_var_post_init(env_var, val, vllm_config):
        match env_var:
            case 'VLLM_SKIP_WARMUP':
                if not val:
                    logger.warning(
                        "HPU warmup is currently not supported in V1. "
                        "Forcing warmup off.")
                    val = True
            case 'VLLM_CONTIGUOUS_PA':
                can_use_contiguous_pa = not vllm_config.cache_config.\
                    enable_prefix_caching
                if val and not can_use_contiguous_pa:
                    logger.warning(
                        "Contiguous PA is not supported with prefix caching. "
                        "Forcing contiguous PA off.")
                    val = False
                if val:
                    logger.warning("Contiguous PA is not recommended in V1.")
            case _:
                pass
        return val

    @classmethod
    def handle_boolean_env_var(cls,
                               env_var,
                               default,
                               vllm_config,
                               update_env=True):
        x = bool_helper(os.environ.get(env_var, default))
        x = cls.env_var_post_init(env_var, x, vllm_config)
        if update_env:
            os.environ[env_var] = str(x).lower()
        logger.info('HpuEnvFlags %s: %s', env_var, x)
        return x


def flatten(in_list):
    return list(itertools.chain(*in_list))


def gather_list(input, indices, v):
    return [input[i] if i is not None else v for i in indices]


def _async_h2d_tensor_copy(source, device='hpu'):
    assert source.device.type == 'cpu', \
        "Source tensor is not present in host memory!"
    target = torch.empty(source.shape, dtype=source.dtype, device=device)
    target.copy_(source, non_blocking=True)
    return target


def ensure_decodes_first(b: InputBatch):
    num_reqs = b.num_reqs
    while True:
        # Find the first prompt index
        first_prompt_index = None
        for i in range(num_reqs):
            if b.num_computed_tokens_cpu[i] < b.num_prompt_tokens[i]:
                first_prompt_index = i
                break
        if first_prompt_index is None:
            break

        # Find the last decode index
        last_decode_index = None
        for i in reversed(range(num_reqs)):
            if b.num_computed_tokens_cpu[i] >= b.num_prompt_tokens[i]:
                last_decode_index = i
                break
        if last_decode_index is None:
            break

        # Sanity
        assert first_prompt_index != last_decode_index

        # Check if done
        if first_prompt_index > last_decode_index:
            break

        # Swap
        b.swap_states(first_prompt_index, last_decode_index)


def get_target_layer_suffix_list(model_type) -> list[str]:
    # This sets the suffix for the hidden layer name, which is controlled by
    # VLLM_CONFIG_HIDDEN_LAYERS. The default suffix is "DecoderLayer," which is
    # applicable for most language models such as LLaMA, Qwen, and BART. If the
    # model's decoder layer name differs from the default, it will need to
    # be specified here.
    decoder_layer_table = {
        "gpt_bigcode": "BigCodeBlock",
    }

    return [
        decoder_layer_table.get(model_type, "DecoderLayer"), "EncoderLayer"
    ]


def modify_model_layers(module: torch.nn.Module,
                        suffix_list: list[str],
                        n=1,
                        counter=None):
    """Currently add mark_step at the end of specified layers.
    """

    def forward_hook(module, args, output):
        htorch.core.mark_step()
        return output

    if counter is None:
        counter = [0]

    for child_name, child_module in module.named_children():
        if any(
                child_module.__class__.__name__.endswith(layer)
                for layer in suffix_list):
            counter[0] += 1
            if counter[0] % n == 0:
                child_module.register_forward_hook(forward_hook)
        else:
            modify_model_layers(child_module, suffix_list, n, counter)


def get_path_to_rope(model: torch.nn.Module):
    """Dynamically get the path to the RotaryEmbedding layer in the model.
    This function will recursively search through the module hierarchy to find
    a RotaryEmbedding layer and return the full path to that layer as a list
    of names.
    If no such layer is found, it returns None.
    """

    def find_rope_layer(parent, path):
        # Base case: check if this parent is None
        if parent is None:
            return None

        # Check if the current layer is a RotaryEmbedding
        if hasattr(parent, 'named_children'):
            for child_name, child_module in parent.named_children():
                # If the current child is of type RotaryEmbedding,
                # return the full path
                if child_module.__class__.__name__.endswith("RotaryEmbedding"):
                    return path + [child_name]
                # Otherwise, recurse into this child to check its children
                result = find_rope_layer(child_module, path + [child_name])
                if result is not None:
                    return result
        return None

    # Start the search from the top level model
    path_to_rope = find_rope_layer(model, [])

    # Return the result if found, otherwise None
    return path_to_rope


class HpuModelAdapter(torch.nn.Module):

    def __init__(self, model, vllm_config, layer_names):
        super().__init__()
        self.model = model
        self.prefill_use_fusedsdpa = "fsdpa" in enabled_flags()
        self.recompute_cos_sin = os.getenv('VLLM_COS_SIN_RECOMPUTE',
                                           'false').lower() in ['1', 'true']
        self.vllm_config = vllm_config
        self.block_size = vllm_config.cache_config.block_size
        self.dtype = vllm_config.model_config.dtype
        self.layer_names = layer_names

    def _set_attn_bias(self, attn_metadata, batch_size, seq_len, device,
                       dtype):
        if (attn_metadata is None or
            (self.prefill_use_fusedsdpa and attn_metadata.block_list is None)
                or not attn_metadata.is_prompt):
            return attn_metadata

        prefill_metadata = attn_metadata

        seq_lens_t = prefill_metadata.seq_lens_tensor
        context_lens_t = prefill_metadata.context_lens_tensor

        block_list = attn_metadata.block_list
        max_context_len = (block_list.size(-1) //
                           batch_size if block_list is not None else 0)
        max_context_len = max_context_len * self.block_size
        past_mask = torch.arange(0,
                                 max_context_len,
                                 dtype=torch.int32,
                                 device=device)
        past_mask = (past_mask.view(1, -1).expand(batch_size, -1).ge(
            context_lens_t.view(-1, 1)).view(batch_size, 1, -1).expand(
                batch_size, seq_len, -1).view(batch_size, 1, seq_len, -1))

        len_mask = (torch.arange(0, seq_len, device=device,
                                 dtype=torch.int32).view(1, seq_len).ge(
                                     seq_lens_t.unsqueeze(-1)).view(
                                         batch_size, 1, 1, seq_len))
        causal_mask = torch.triu(torch.ones((batch_size, 1, seq_len, seq_len),
                                            device=device,
                                            dtype=torch.bool),
                                 diagonal=1)
        mask = causal_mask.logical_or(len_mask)
        mask = torch.concat((past_mask, mask), dim=-1)
        attn_bias = (torch.zeros_like(mask, dtype=dtype).masked_fill_(
            mask, -math.inf))
        attn_metadata = custom_tuple_replace(prefill_metadata,
                                             "TrimmedAttentionMetadata",
                                             attn_bias=attn_bias)
        return attn_metadata

    def _set_block_mapping(self, metadata, batch_size, device, dtype):
        mask = torch.arange(0,
                            self.block_size,
                            device=device,
                            dtype=torch.int32).unsqueeze(0)
        mask = mask >= metadata.block_usage.unsqueeze(-1)
        attn_bias = (torch.zeros_like(mask, dtype=dtype).masked_fill_(
            mask, -math.inf))

        if not is_fake_hpu():
            block_mapping = torch.nn.functional.one_hot(metadata.block_groups,
                                                        num_classes=batch_size)
        else:
            # Unfortunately one_hot on CPU
            # doesn't handle out of bounds classes so we need to convert
            # all negative values to 0 (block_mapping) or bs (block_groups)
            block_groups = metadata.block_groups.to(torch.long)
            block_mapping = torch.nn.functional.relu(block_groups)
            block_mapping = torch.nn.functional.one_hot(block_mapping,
                                                        num_classes=batch_size)
            oob_values = block_groups.lt(0)
            block_mapping.masked_fill_(oob_values.unsqueeze(-1), 0)
            block_groups.masked_fill_(oob_values, batch_size)
            metadata = custom_tuple_replace(metadata,
                                            "TrimmedAttentionMetadata",
                                            block_groups=block_groups)
        block_mapping = block_mapping.to(dtype)
        metadata = custom_tuple_replace(metadata,
                                        "TrimmedAttentionMetadata",
                                        block_mapping=block_mapping,
                                        attn_bias=attn_bias)
        return metadata

    def _update_metadata(self, attn_metadata, batch_size, seq_len, device,
                         dtype):
        if attn_metadata.is_prompt:
            attn_metadata = self._set_attn_bias(attn_metadata, batch_size,
                                                seq_len, device, dtype)
        else:
            attn_metadata = self._set_block_mapping(attn_metadata, batch_size,
                                                    device, dtype)
        return attn_metadata

    def _prepare_cos_sin(self, positions):
        """Navigate through the model using the provided path and call
        the prepare_cos_sin method on the 'RotaryEmbedding' layer."""

        current_module = self.model  # Start from the top level of the model

        for layer in self.layer_names:
            if layer.isdigit():  # Check if the layer is an index
                layer = int(layer)

            # Check if the current layer is a name in a module
            if isinstance(
                    layer,
                    str) and not isinstance(layer, int):  # Name-based access
                current_module = getattr(current_module, layer)
            elif isinstance(layer,
                            int):  # Indexed-based access (like Modulelist)
                current_module = list(current_module._modules.values())[layer]

        # At the end, we should be at the RotaryEmbedding layer.
        if hasattr(current_module, 'prepare_cos_sin'):
            current_module.prepare_cos_sin(
                positions, recompute_cos_sin=self.recompute_cos_sin)
        else:
            raise AttributeError(
                "The module at the end of the path does not have \
                a 'prepare_cos_sin' method.")

    def forward(self, *args, **kwargs):
        # TODO(kzawora): something goes VERY WRONG when operating on
        # kwargs['attn_metadata'].slot_mapping, compared to untrimmed metadata
        kwargs = kwargs.copy()
        #        selected_token_indices = kwargs.pop('selected_token_indices')
        if 'warmup_mode' in kwargs:
            kwargs.pop('warmup_mode')
        input_ids = kwargs['input_ids']
        kwargs['attn_metadata'] = self._update_metadata(
            kwargs['attn_metadata'], input_ids.size(0), input_ids.size(1),
            input_ids.device, self.dtype)
        if self.layer_names is not None:
            self._prepare_cos_sin(kwargs['positions'])
        attn_meta = kwargs.pop('attn_metadata')
        if 'kv_caches' in kwargs:
            kwargs.pop('kv_caches')
        with set_forward_context(attn_meta, self.vllm_config):
            hidden_states = self.model(*args, **kwargs)
        return hidden_states

    def compute_logits(self, *args, **kwargs):
        return self.model.compute_logits(*args, **kwargs)

    # def sample(self, *args, **kwargs):
    #    return self.sampler(*args, **kwargs)

    def generate_proposals(self, *args, **kwargs):
        return self.model.generate_proposals(*args, **kwargs)

    # sampler property will be used by spec_decode_worker
    # don't rename
    # @property
    # def sampler(self):
    #    return self.model.sampler


def _maybe_wrap_in_hpu_graph(*args, **kwargs):
    return htorch.hpu.wrap_in_hpu_graph(
        HpuModelAdapter(*args, **kwargs), disable_tensor_cache=True
    ) if htorch.utils.internal.is_lazy() else HpuModelAdapter(*args, **kwargs)


def subtuple(obj: object,
             typename: str,
             to_copy: list[str],
             to_override: Optional[dict[str, object]] = None):
    if obj is None:
        return None
    if to_override is None:
        to_override = {}
    fields = set(to_copy) | set(to_override.keys())
    if type(obj) is dict:
        values = {key: obj[key] for key in fields if key in obj}
    else:
        values = {f: to_override.get(f, getattr(obj, f)) for f in fields}
    if typename not in _TYPE_CACHE:
        _TYPE_CACHE[typename] = {
            'type': collections.namedtuple(typename, ' '.join(fields)),
            'fields': fields
        }
    return _TYPE_CACHE[typename]['type'](**values)  # type: ignore


def custom_tuple_replace(obj: object, typename: str, **to_override):
    # Torch compile dynamo doesn't support calling any named tuple
    # dynamic methods other than len and get_attr. This function is
    # a torch.compile friendly version of tuple._replace

    cached_type = _TYPE_CACHE[typename]['type']
    fields = _TYPE_CACHE[typename]['fields']
    values = {
        field: getattr(obj, field)
        for field in fields  # type: ignore
    }
    values.update(to_override)
    return cached_type(**values)  # type: ignore


def trim_attn_metadata(metadata: HPUAttentionMetadataV1) -> object:
    # NOTE(kzawora): To anyone working on this in the future:
    # Trimming metadata is required when using HPUGraphs.
    # Attention metadata is going to be hashed by PT bridge, and
    # appropriate HPUGraphs will be matched based on all inputs' hash.

    # Before you put more keys in here, make sure you know their
    # value type and make sure you know how it's going to be hashed.
    # You can find that information in input_hash function
    # in habana_frameworks/torch/hpu/graphs.py. You can also hash
    # it manually with torch.hpu.graphs.input_hash(attention_metadata)

    # If you use primitive types here - they will get hashed based
    # on their value. You *will* get lots of excessive graph captures
    # (and an OOM eventually) if you decide to put something like
    # seq_len int here.
    # If you absolutely need a scalar, put it in a tensor. Tensors
    # get hashed using their metadata, not their values:
    # input_hash(torch.tensor(123)) == input_hash(torch.tensor(321))
    # input_hash(123) != input_hash(321)
    # input_hash("abc") != input_hash("cba")
    attention_metadata = subtuple(metadata, 'TrimmedAttentionMetadata', [
        'attn_bias', 'seq_lens_tensor', 'context_lens_tensor', 'block_list',
        'block_mapping', 'block_usage', 'slot_mapping', 'is_prompt',
        'block_size', 'block_groups'
    ])
    return attention_metadata


def next_pow2(value: int, base: int):
    res = base
    while value > 1:
        value = (value + 1) // 2
        res *= 2
    return res


def round_up(value: int, k: int):
    return (value + k - 1) // k * k


def pad_list(list, k, v):
    target_len = round_up(len(list), k)
    padding = target_len - len(list)
    return list + [v] * padding


class HPUModelRunner:

    def __init__(
        self,
        vllm_config: VllmConfig,
        device: torch.device = 'hpu',
    ):
        # TODO: use ModelRunnerBase.__init__(self, vllm_config=vllm_config)
        environment.set_model_config(vllm_config.model_config)
        self.vllm_config = vllm_config
        self.model_config = vllm_config.model_config
        self.cache_config = vllm_config.cache_config
        self.lora_config = vllm_config.lora_config
        self.load_config = vllm_config.load_config
        self.parallel_config = vllm_config.parallel_config
        self.scheduler_config = vllm_config.scheduler_config
        self.speculative_config = vllm_config.speculative_config
        self.prompt_adapter_config = vllm_config.prompt_adapter_config
        self.observability_config = vllm_config.observability_config

        self.sampler = get_sampler()

        # NOTE(kzawora) update_env is a hack to work around VLLMKVCache in
        # hpu-extension which selects fetch_from_cache implementation based
        # on env vars... this should be fixed in the future
        self.env_flags = HpuEnvFlags.build(vllm_config, update_env=True)
        self.enable_bucketing = self.env_flags.enable_bucketing
        self.use_contiguous_pa = self.env_flags.use_contiguous_pa
        self.skip_warmup = self.env_flags.skip_warmup

        model_config = self.model_config
        cache_config = self.cache_config
        scheduler_config = self.scheduler_config
        self.device = device
        self.pin_memory = is_pin_memory_available()
        self.dtype = self.model_config.dtype
        if cache_config.cache_dtype == "auto":
            self.kv_cache_dtype = self.dtype
        else:
            self.kv_cache_dtype = STR_DTYPE_TO_TORCH_DTYPE[
                cache_config.cache_dtype]

        self.sliding_window = model_config.get_sliding_window()
        self.block_size = cache_config.block_size
        self.max_model_len = model_config.max_model_len
        self.max_num_blocks_per_req = cdiv(self.max_model_len, self.block_size)
        self.max_num_tokens = scheduler_config.max_num_batched_tokens

        # Model-related.
        self.num_attn_layers = self.model_config.get_num_layers_by_block_type(
            self.parallel_config, LayerBlockType.attention)
        self.num_query_heads = self.model_config.get_num_attention_heads(
            self.parallel_config)
        self.num_kv_heads = self.model_config.get_num_kv_heads(
            self.parallel_config)
        self.head_size = self.model_config.get_head_size()
        self.hidden_size = self.model_config.get_hidden_size()

        self.attn_backend = get_attn_backend(
            self.head_size,
            self.dtype,
            self.kv_cache_dtype,
            self.block_size,
            self.model_config.is_attention_free,
            use_mla=self.model_config.use_mla,
        )

        # Lazy initialization
        # self.model: nn.Module  # set after load_model
        self.kv_caches: list[torch.Tensor] = []
        self.inc_initialized_successfully = False
        self._is_inc_finalized = False

        # Request states.
        self.requests: dict[str, CachedRequestState] = {}
        # Persistent batch.
        self.input_batch = InputBatch(
            max_num_reqs=self.scheduler_config.max_num_seqs,
            max_model_len=self.max_model_len,
            max_num_blocks_per_req=self.max_num_blocks_per_req,
            device=self.device,
            pin_memory=self.pin_memory,
            vocab_size=self.model_config.get_vocab_size(),
        )
        self.mem_margin = None

        self.use_hpu_graph = not self.model_config.enforce_eager
        # TODO(woosuk): Provide an option to tune the max cudagraph batch size.
        self.max_batch_size = self.scheduler_config.max_num_seqs
        self.input_ids = torch.zeros(
            (self.max_batch_size, self.max_num_tokens),
            dtype=torch.int32,
            device=self.device)
        self.positions = torch.zeros(
            (self.max_batch_size, self.max_num_tokens),
            dtype=torch.int64,
            device=self.device)
        self.prefill_positions = torch.tensor(
            range(self.max_model_len),
            device="cpu",
        ).to(torch.int32).reshape(1, -1)
        self.max_num_seqs = self.scheduler_config.max_num_seqs
        self.max_prefill_batch_size = 1  # TODO(kzawora): add knob for that
        self.padding_aware_scheduling = True  # TODO(kzawora): add knob for that
        self.padding_ratio_threshold = 0.9  # TODO(kzawora): add knob for that
        self.seen_configs: set = set()
        self.max_num_batched_tokens = \
        self.scheduler_config.max_num_batched_tokens
        self.use_merged_prefill = False
        if self.enable_bucketing:
            logger.info("Bucketing is ON.")
            HPUBucketingContext = get_bucketing_context()
            self.bucketing_ctx = HPUBucketingContext(
                self.max_num_seqs, self.max_prefill_batch_size,
<<<<<<< HEAD
                self.block_size, self.scheduler_config.max_num_batched_tokens,
                False)
            self.graphed_buckets: set[Any] = set()
=======
                self.block_size, self.max_num_batched_tokens,
                self.use_merged_prefill, self.max_model_len)
            self.graphed_buckets: Set[Any] = set()
>>>>>>> e43d5c89
        else:
            logger.info("Bucketing is OFF.")
        self._PAD_SLOT_ID = -1
        self._PAD_BLOCK_ID = -1
        self._tokenizer = init_tokenizer_from_configs(
            model_config=vllm_config.model_config,
            scheduler_config=vllm_config.scheduler_config,
            lora_config=vllm_config.lora_config).tokenizer

    def get_kv_cache_spec(self) -> dict[str, KVCacheSpec]:
        """
        Generates the KVCacheSpec by parsing the kv cache format from each
        Attention module in the static forward context.
        Returns:
            KVCacheSpec: A dictionary mapping layer names to their KV cache
            format. Layers that do not need KV cache are not included.
        """

        forward_ctx = self.vllm_config.compilation_config.static_forward_context
        block_size = self.vllm_config.cache_config.block_size
        use_mla = self.vllm_config.model_config.use_mla
        kv_cache_spec: dict[str, KVCacheSpec] = {}
        for layer_name, attn_module in forward_ctx.items():
            if isinstance(attn_module, FusedMoE):
                continue

            # TODO: Support other attention modules, e.g., sliding window,
            # cross-attention
            assert isinstance(attn_module, Attention)
            if attn_module.attn_type == AttentionType.DECODER:
                kv_cache_spec[layer_name] = FullAttentionSpec(
                    block_size=block_size,
                    num_kv_heads=attn_module.num_kv_heads,
                    head_size=attn_module.head_size,
                    dtype=self.kv_cache_dtype,
                    use_mla=use_mla)
            elif attn_module.attn_type in (AttentionType.ENCODER,
                                           AttentionType.ENCODER_ONLY):
                # encoder-only attention does not need KV cache.
                continue
            elif attn_module.attn_type == AttentionType.ENCODER_DECODER:
                raise NotImplementedError
            else:
                raise ValueError(
                    f"Unknown attention type: {attn_module.attn_type}")

        return kv_cache_spec

    def _update_states(self, scheduler_output: "SchedulerOutput") -> bool:
        """Update the cached states and the persistent batch with the scheduler
        output.

        The updated states are used by the `_prepare_inputs` function to create
        the input GPU tensors for the model.

        The SamplingMetadata is updated and copied to the GPU if there is a
        new/resumed/paused/finished request in the batch.
        """
        # Remove finished requests from the cached states.
        for req_id in scheduler_output.finished_req_ids:
            self.requests.pop(req_id, None)
        # Remove the finished requests from the persistent batch.
        # NOTE(woosuk): There could be an edge case where finished_req_ids and
        # scheduled_req_ids overlap. This happens when a request is aborted and
        # then resubmitted with the same ID. In this case, we treat them as two
        # distinct requests - clearing the cached states for the first request
        # and handling the second as a new request.
        removed_req_indices: list[int] = []
        for req_id in scheduler_output.finished_req_ids:
            req_index = self.input_batch.remove_request(req_id)
            if req_index is not None:
                removed_req_indices.append(req_index)

        # Remove the unscheduled requests from the persistent batch.
        # NOTE(woosuk): The unscheduled requests are either preempted requests
        # or running requests that are not scheduled in this step. We remove
        # them from the persistent batch but keep their cached states since
        # they will be scheduled again sometime in the future.
        scheduled_req_ids = scheduler_output.num_scheduled_tokens.keys()
        cached_req_ids = self.input_batch.req_id_to_index.keys()
        unscheduled_req_ids = cached_req_ids - scheduled_req_ids
        # NOTE(woosuk): The persistent batch optimization assumes that
        # consecutive batches contain mostly the same requests. If batches
        # have low request overlap (e.g., alternating between two distinct
        # sets of requests), this optimization becomes very inefficient.
        for req_id in unscheduled_req_ids:
            req_index = self.input_batch.remove_request(req_id)
            assert req_index is not None
            removed_req_indices.append(req_index)

        req_ids_to_add: list[str] = []
        # Add new requests to the cached states.
        for new_req_data in scheduler_output.scheduled_new_reqs:
            req_id = new_req_data.req_id
            sampling_params = new_req_data.sampling_params
            if sampling_params.sampling_type == SamplingType.RANDOM_SEED:
                generator = torch.Generator(device=self.device)
                generator.manual_seed(sampling_params.seed)
            else:
                generator = None

            self.requests[req_id] = CachedRequestState(
                req_id=req_id,
                prompt_token_ids=new_req_data.prompt_token_ids,
                mm_inputs=new_req_data.mm_inputs,
                mm_positions=new_req_data.mm_positions,
                sampling_params=sampling_params,
                generator=generator,
                block_ids=new_req_data.block_ids,
                num_computed_tokens=new_req_data.num_computed_tokens,
                output_token_ids=[],
                lora_request=new_req_data.lora_request,
            )

            req_ids_to_add.append(req_id)
        # Update the states of the running/resumed requests.
        for req_data in scheduler_output.scheduled_cached_reqs:
            req_id = req_data.req_id
            req_state = self.requests[req_id]
            # Update the cached states.
            num_computed_tokens = req_data.num_computed_tokens
            req_state.num_computed_tokens = num_computed_tokens
            # Add the sampled token(s) from the previous step (if any).
            # This doesn't include "unverified" tokens like spec decode tokens.
            num_new_tokens = (num_computed_tokens +
                              len(req_data.new_token_ids) -
                              req_state.num_tokens)
            if num_new_tokens == 1:
                # Avoid slicing list in most common case.
                req_state.output_token_ids.append(req_data.new_token_ids[-1])
            elif num_new_tokens > 0:
                req_state.output_token_ids.extend(
                    req_data.new_token_ids[-num_new_tokens:])
            # Update the block IDs.
            if not req_data.resumed_from_preemption:
                # Append the new blocks to the existing block IDs.
                req_state.block_ids.extend(req_data.new_block_ids)
            else:
                # The request is resumed from preemption.
                # Replace the existing block IDs with the new ones.
                req_state.block_ids = req_data.new_block_ids

            req_index = self.input_batch.req_id_to_index.get(req_id)
            if req_index is None:
                # The request is not in the persistent batch.
                # The request was either preempted and resumed later, or was not
                # scheduled in the previous step and needs to be added again.
                req_ids_to_add.append(req_id)
                continue

            # Update the persistent batch.
            self.input_batch.num_computed_tokens_cpu[req_index] = (
                num_computed_tokens)
            self.input_batch.block_table.append_row(req_data.new_block_ids,
                                                    req_index)
            # Add new_token_ids to token_ids_cpu.
            start_token_index = num_computed_tokens
            end_token_index = num_computed_tokens + len(req_data.new_token_ids)
            self.input_batch.token_ids_cpu[
                req_index,
                start_token_index:end_token_index] = req_data.new_token_ids
            self.input_batch.num_tokens_no_spec[req_index] = end_token_index
            # Add spec_token_ids to token_ids_cpu.
            spec_token_ids = scheduler_output.scheduled_spec_decode_tokens.get(
                req_id, ())
            if spec_token_ids:
                start_index = end_token_index
                end_token_index += len(spec_token_ids)
                self.input_batch.token_ids_cpu[
                    req_index, start_index:end_token_index] = spec_token_ids
            # NOTE(woosuk): `num_tokens` here may include spec decode tokens.
            self.input_batch.num_tokens[req_index] = end_token_index

        # Check if the batch has changed. If not, we can skip copying the
        # sampling metadata from CPU to GPU.
        batch_changed = len(removed_req_indices) > 0 or len(req_ids_to_add) > 0

        # Add the new or resumed requests to the persistent batch.
        # The smaller empty indices are filled first.
        removed_req_indices = sorted(removed_req_indices, reverse=True)
        for req_id in req_ids_to_add:
            req_state = self.requests[req_id]
            if removed_req_indices:
                # Fill the empty index.
                req_index = removed_req_indices.pop()
            else:
                # Append to the end.
                req_index = None
            self.input_batch.add_request(req_state, req_index)

        # Condense the batched states if there are empty indices.
        if removed_req_indices:
            self.input_batch.condense(removed_req_indices)

        if batch_changed:
            self.input_batch.refresh_sampling_metadata()
        return batch_changed

    def get_model(self) -> torch.nn.Module:
        assert self.model is not None
        return self.model

    def _get_prompts_and_decodes(
        self,
        scheduler_output: "SchedulerOutput",
    ) -> PromptDecodeInfo:
        total_num_scheduled_tokens = scheduler_output.total_num_scheduled_tokens
        assert total_num_scheduled_tokens > 0
        num_reqs = self.input_batch.num_reqs
        assert num_reqs > 0

        # Traverse decodes first
        decode_req_ids = []
        for i in range(num_reqs):
            req_id = self.input_batch.req_ids[i]
            assert req_id is not None

            num_computed_tokens = self.input_batch.num_computed_tokens_cpu[i]
            num_prompt_tokens = self.input_batch.num_prompt_tokens[i]
            num_scheduled_tokens = scheduler_output.num_scheduled_tokens[
                req_id]

            if num_computed_tokens < num_prompt_tokens:
                # This is prompt
                break

            # This is decode
            assert num_scheduled_tokens == 1
            decode_req_ids.append(req_id)

        # Traverse prompts
        prompt_req_ids = []
        prompt_scheduled_tokens = []
        for i in range(len(decode_req_ids), num_reqs):
            req_id = self.input_batch.req_ids[i]
            assert req_id is not None

            num_computed_tokens = self.input_batch.num_computed_tokens_cpu[i]
            num_prompt_tokens = self.input_batch.num_prompt_tokens[i]
            num_scheduled_tokens = scheduler_output.num_scheduled_tokens[
                req_id]

            # Must be prompt
            assert num_computed_tokens < num_prompt_tokens
            assert len(self.requests[req_id].output_token_ids) == 0

            prompt_req_ids.append(req_id)
            prompt_scheduled_tokens.append(num_scheduled_tokens)

        return PromptDecodeInfo(prompt_req_ids, decode_req_ids,
                                prompt_scheduled_tokens)

    def _prepare_sampling(self,
                          batch_changed: bool,
                          request_ids: Union[None, list[str]] = None,
                          pad_to: Optional[int] = None) -> SamplingMetadata:
        # Create the sampling metadata.
        req_id_output_token_ids: dict[str, list[int]] = \
            {req_id: req.output_token_ids \
                for req_id, req in self.requests.items()}
        if request_ids is not None:
            req_id_output_token_ids = {
                req_id: req_id_output_token_ids[req_id] \
                    for req_id in request_ids}
        req_id_output_token_ids_lst = list(req_id_output_token_ids.items())
        if pad_to is not None:
            while len(req_id_output_token_ids_lst) < pad_to:
                req_id_output_token_ids_lst.append(
                    req_id_output_token_ids_lst[0])
        sampling_metadata = self.input_batch.make_selective_sampling_metadata(
            req_id_output_token_ids_lst, skip_copy=not batch_changed)
        return sampling_metadata

    def get_habana_paged_attn_buffers(self,
                                      block_tables,
                                      slot_mapping,
                                      bucketing=True):

        last_block_usage = [
            slot[0] % self.block_size + 1 for slot in slot_mapping
        ]
        block_groups = [[i] * len(bt) for i, bt in enumerate(block_tables)]
        block_usage = [[self.block_size] * (len(bt) - 1) + [lbu]
                       for bt, lbu in zip(block_tables, last_block_usage)
                       if bt]
        block_list = flatten(block_tables)
        block_groups = flatten(block_groups)
        block_usage = flatten(block_usage)
        assert len(block_list) == len(block_groups)
        assert len(block_list) == len(block_usage)

        padding_fn = None
        block_bucket_size: int
        if self.use_contiguous_pa:
            block_bucket_size = max(max(block_list) + 1, len(block_list))
            if bucketing:
                block_bucket_size = \
                    self.bucketing_ctx.get_padded_decode_num_blocks(
                    block_bucket_size)
            indices: list[Any]
            indices = [None] * block_bucket_size
            for i, bid in enumerate(block_list):
                indices[bid] = i
            padding_fn = lambda tensor, pad_value: gather_list(
                tensor, indices, pad_value)
        else:
            if bucketing:
                block_bucket_size = \
                    self.bucketing_ctx.get_padded_decode_num_blocks(
                    len(block_list))
            else:
                block_bucket_size = len(block_list)
            padding_fn = lambda tensor, pad_value: pad_list(
                tensor, block_bucket_size, pad_value)

        block_list = padding_fn(block_list, self._PAD_BLOCK_ID)
        block_groups = padding_fn(block_groups, -1)
        block_usage = padding_fn(block_usage, 1)

        block_list = torch.tensor(block_list, dtype=torch.long, device='cpu')
        block_groups = torch.tensor(block_groups,
                                    dtype=torch.long,
                                    device='cpu')
        block_usage = torch.tensor(block_usage,
                                   dtype=self.model_config.dtype,
                                   device='cpu')
        return block_list, block_groups, block_usage

    def _get_padded_prefill_dims(self, num_prefills, max_prompt_len,
                                 bucketing):
        if bucketing:
            padded_batch_size = self.bucketing_ctx.get_padded_batch_size(
                num_prefills, True)
            padded_prompt_len = self.bucketing_ctx.get_padded_prompt_seq_len(
                max_prompt_len)
        else:
            #NOTE(kzawora): On HPU prompt length needs to be block_size
            # aligned, so we're padding to that, even if bucketing
            # is disabled.
            padded_batch_size = num_prefills
            padded_prompt_len = math.ceil(
                max_prompt_len / self.block_size) * self.block_size
        assert padded_prompt_len <= self.max_model_len
        return padded_batch_size, padded_prompt_len

    def _prefill_find_batch_size(self, num_scheduled_tokens, batch_idx,
                                 num_reqs, fake_prefix_prefill, bucketing):
        num_prefills: int
        padded_batch_size: int
        padded_prompt_len: int
        padded_num_tokens: int
        padding_ratio: float
        for possible_batch_size in reversed(
                range(1, self.max_prefill_batch_size + 1)):
            if batch_idx + possible_batch_size > num_reqs:
                continue
            num_prefills = possible_batch_size
            batch_req_ids = self.input_batch.req_ids[batch_idx:batch_idx +
                                                     num_prefills]
            batch_context_lens = self.input_batch.num_computed_tokens_cpu[
                batch_idx:batch_idx + num_prefills]
            batch_num_prompt_tokens = self.input_batch.num_prompt_tokens[
                batch_idx:batch_idx + num_prefills]
            batch_num_scheduled_tokens = num_scheduled_tokens[
                batch_idx:batch_idx + num_prefills]

            prompt_lens = num_scheduled_tokens[batch_idx:batch_idx +
                                               num_prefills]

            if fake_prefix_prefill:
                for i in range(num_prefills):
                    if batch_context_lens[i] > 0 and batch_num_scheduled_tokens[
                            i] != batch_num_prompt_tokens[i]:
                        prompt_lens[i] = batch_num_prompt_tokens[i]

            max_prompt_len = max(prompt_lens)
            num_tokens = sum(prompt_lens)
            padded_batch_size, padded_prompt_len = \
                self._get_padded_prefill_dims(num_prefills,
                    max_prompt_len, bucketing)
            padded_num_tokens = padded_batch_size * padded_prompt_len
            padding_ratio = 1 - (num_tokens / padded_num_tokens)
            is_within_token_budget = padded_batch_size * padded_prompt_len \
                < self.scheduler_config.max_num_batched_tokens
            is_within_padding_ratio_threshold = padding_ratio < \
                self.padding_ratio_threshold
            can_schedule = is_within_token_budget and \
                is_within_padding_ratio_threshold
            # If padding aware scheduling is off, we'll break on the first
            # loop iteration (==max_prefill_batch_size).
            # Else, we'll break on first batch size that fits token budget.
            if not self.padding_aware_scheduling or can_schedule:
                break
        return batch_req_ids, padded_batch_size, padded_prompt_len

    def _prepare_prefill_inputs(self,
                                total_num_prefills,
                                num_decodes,
                                num_scheduled_tokens: list[int],
                                bucketing=True) -> PrefillInputData:
        # Each prefill run separately with shape [1, padded_prompt_len].
        # So we create lists that will be used in execute_model().

        prefill_request_ids = []
        prefill_prompt_lens = []
        prefill_token_ids = []
        prefill_position_ids = []
        prefill_attn_metadata = []
        prefill_logits_indices = []
        block_table_cpu_tensor = self.input_batch.block_table.get_cpu_tensor()
        fake_prefix_prefill = False

        # DECODES are the first num_decodes REQUESTS.
        # PREFILLS are the next num_reqs - num_decodes REQUESTS.
        num_reqs = total_num_prefills + num_decodes
        # NOTE(kzawora): This loop was initially implemented as
        # for batch_idx in range(num_decodes, num_reqs, max_prefill_batch_size)
        # but was changed to accommodate variable loop step size for
        # padding-aware scheduling
        batch_idx = num_decodes
        while batch_idx < num_reqs:
            # Find the largest batch size in range [1, max_prefill_batch_size]
            # that can fit within specified token budget

            batch_req_ids, padded_batch_size, padded_prompt_len = (
                self._prefill_find_batch_size(num_scheduled_tokens, batch_idx,
                                              num_reqs, fake_prefix_prefill,
                                              bucketing))
            num_prefills = len(batch_req_ids)
            context_lens = self.input_batch.num_computed_tokens_cpu[
                batch_idx:batch_idx + num_prefills]
            batch_num_scheduled_tokens = num_scheduled_tokens[
                batch_idx:batch_idx + num_prefills]

            use_prefix_prefill = any(context_lens) and not fake_prefix_prefill
            # TODO(kzawora): this is an ugly hack for prefix caching, remove
            # padded_batch_size = num_prefills
            if use_prefix_prefill:
                padded_batch_size = num_prefills
                #padded_prompt_len = max(batch_num_scheduled_tokens)

            padded_prompt_lens = [
                padded_prompt_len for _ in range(padded_batch_size)
            ]

            # TOKEN_IDS.
            token_ids = torch.zeros((padded_batch_size, padded_prompt_len),
                                    dtype=torch.int32,
                                    device='cpu')
            # POSITIONS.
            positions = torch.zeros((padded_batch_size, padded_prompt_len),
                                    dtype=torch.int32,
                                    device='cpu')
            # SLOT_MAPPING.
            # The "slot" is the "physical index" of a token in the KV cache.
            # Look up the block_idx in the block table (logical<>physical map)
            # to compute this.
            slot_mapping = torch.ones((padded_batch_size, padded_prompt_len),
                                      dtype=torch.int32,
                                      device='cpu') * self._PAD_SLOT_ID
            dummy_slots = itertools.cycle(
                range(self._PAD_SLOT_ID, self._PAD_SLOT_ID + self.block_size))
            slot_mapping.apply_(lambda _, ds=dummy_slots: next(ds))
            # NOTE(kzawora): this has no right to work on prefix prefills
            iterable = zip(batch_num_scheduled_tokens, [0] *
                           len(batch_num_scheduled_tokens)
                           ) if not use_prefix_prefill else zip(
                               batch_num_scheduled_tokens, context_lens)
            for i, (prompt_scheduled_tokens,
                    prompt_start_idx) in enumerate(iterable):
                # Prepare and sanitize token ids (cpu)
                batch_offset = batch_idx + i
                token_ids[i, :prompt_scheduled_tokens] = torch.from_numpy(
                    self.input_batch.token_ids_cpu[
                        batch_offset, prompt_start_idx:prompt_start_idx +
                        prompt_scheduled_tokens])
                #token_ids[i, prompt_len:] = 0 # no need to sanitize - buffer
                # is pre-filled with 0s

                # Prepare and sanitize positions ids (cpu)
                positions[
                    i, :
                    prompt_scheduled_tokens] = self.prefill_positions[:,
                                                                      prompt_start_idx:
                                                                      prompt_start_idx
                                                                      +
                                                                      prompt_scheduled_tokens]
                #positions[i, prompt_len:] = 0 # no need to sanitize - buffer
                # is pre-filled with 0s

                # Prepare and sanitize slot_mapping (cpu)
                flat_prefill_positions = positions[
                    i, :prompt_scheduled_tokens].flatten()
                block_numbers = block_table_cpu_tensor[
                    batch_offset, flat_prefill_positions // self.block_size]
                block_offsets = flat_prefill_positions % self.block_size
                slot_mapping[
                    i, :
                    prompt_scheduled_tokens] = block_numbers * self.block_size \
                        + block_offsets
                #slot_mapping[i, prompt_len:] = _PAD_SLOT_ID # no need to
                # sanitize - buffer is pre-filled with _PAD_SLOT_IDs
            slot_mapping = slot_mapping.long()

            logits_indices = torch.zeros(padded_batch_size,
                                         dtype=torch.int32,
                                         device='cpu')
            query_start_loc = torch.empty((num_prefills + 1, ),
                                          dtype=torch.int32,
                                          device="cpu")
            query_start_loc_np = query_start_loc.numpy()
            query_start_loc_np[0] = 0

            # logits indices in prefill must account for padding: last
            # token logits will be emitted at index
            # (idx - 1) * padded_seq_len + seq_len[idx] - 1
            np.cumsum(padded_prompt_lens[:num_prefills],
                      out=query_start_loc_np[1:])
            query_start_loc_np[:num_prefills] += num_scheduled_tokens[
                batch_idx:batch_idx + num_prefills]
            logits_indices[:num_prefills] = query_start_loc[:num_prefills] - 1

            # HPU should *not* sync here with CPU
            seq_lens_tensor = torch.zeros((padded_batch_size),
                                          dtype=torch.int32,
                                          device='cpu')
            seq_lens_tensor[:num_prefills] = torch.tensor(
                batch_num_scheduled_tokens, device='cpu')
            token_ids_device = _async_h2d_tensor_copy(token_ids, self.device)
            positions_device = _async_h2d_tensor_copy(positions, self.device)
            seq_lens_tensor_device = _async_h2d_tensor_copy(
                seq_lens_tensor, self.device)
            slot_mapping_device = _async_h2d_tensor_copy(
                slot_mapping, self.device)
            logits_indices_device = _async_h2d_tensor_copy(
                logits_indices, self.device)
            prefill_request_ids.append(batch_req_ids)
            prefill_prompt_lens.append(batch_num_scheduled_tokens)
            prefill_token_ids.append(token_ids_device)
            prefill_position_ids.append(positions_device)
            prefill_logits_indices.append(logits_indices_device)

            attn_metadata = None
            if use_prefix_prefill:
                # Prefix caching
                num_blocks = np.ceil(context_lens / self.block_size).astype(
                    np.int32).tolist()
                max_num_blocks = max(num_blocks)
                prefix_block_tables = torch.ones(
                    (padded_batch_size, max_num_blocks),
                    dtype=torch.int32,
                    device='cpu') * self._PAD_BLOCK_ID
                for i, n in enumerate(num_blocks):
                    prefix_block_tables[i, :n] = block_table_cpu_tensor[
                        batch_idx + i, :n]
                context_lens_tensor = torch.zeros((padded_batch_size),
                                                  dtype=torch.int32,
                                                  device='cpu')
                context_lens_tensor[:num_prefills] = torch.tensor(context_lens,
                                                                  device='cpu')

                block_list_device = _async_h2d_tensor_copy(
                    prefix_block_tables.flatten(), self.device)
                context_lens_tensor_device = _async_h2d_tensor_copy(
                    context_lens_tensor, self.device)
                attn_metadata = \
                    HPUAttentionMetadataV1.make_cached_prefill_metadata(
                    seq_lens_tensor=seq_lens_tensor_device,
                    context_lens_tensor=context_lens_tensor_device,
                    num_prefills=num_prefills,
                    num_prefill_tokens=sum(batch_num_scheduled_tokens),
                    input_positions=None,
                    slot_mapping=slot_mapping_device,
                    block_list=block_list_device,
                    block_size=self.block_size,
                )
            else:
                attn_metadata = HPUAttentionMetadataV1.make_prefill_metadata(
                    seq_lens_tensor=seq_lens_tensor_device,
                    num_prefills=num_prefills,
                    num_prefill_tokens=sum(batch_num_scheduled_tokens),
                    input_positions=None,
                    slot_mapping=slot_mapping_device,
                    block_size=self.block_size,
                )
            # ATTN_METADATA.
            prefill_attn_metadata.append(attn_metadata)
            batch_idx += num_prefills
        return PrefillInputData(request_ids=prefill_request_ids,
                                prompt_lens=prefill_prompt_lens,
                                token_ids=prefill_token_ids,
                                position_ids=prefill_position_ids,
                                attn_metadata=prefill_attn_metadata,
                                logits_indices=prefill_logits_indices)

    def _prepare_decode_inputs(self,
                               num_decodes,
                               num_scheduled_tokens,
                               bucketing=True) -> DecodeInputData:
        # Decodes run as one single padded batch with shape [batch, 1]
        #
        # We need to set _PAD_SLOT_ID for the padding tokens in the
        # slot_mapping, such that the attention KV cache insertion
        # logic knows to ignore those indicies. Otherwise, the
        # padding data can be dummy since we have a causal mask.

        block_table_cpu_tensor = self.input_batch.block_table.get_cpu_tensor()
        if num_decodes == 0:
            return DecodeInputData(num_decodes=0)

        # PAD FOR STATIC SHAPES.
        padded_batch_size: int
        if bucketing:
            padded_batch_size = self.bucketing_ctx.get_padded_batch_size(
                num_decodes, False)
        else:
            padded_batch_size = num_decodes

        # POSITIONS. [batch, 1]
        # We slice at the end, since we use the positions for gathering.
        positions = torch.zeros((padded_batch_size, 1), dtype=torch.int32)
        positions[:num_decodes] = torch.from_numpy(
            self.input_batch.num_computed_tokens_cpu.reshape(-1,
                                                             1)[:num_decodes])
        positions = positions[:padded_batch_size]

        padded_index = torch.zeros((padded_batch_size, 1), dtype=torch.int64)
        index = positions.to(torch.int64)[:num_decodes]
        padded_index[:num_decodes] = index

        # TOKEN_IDS. [batch, 1]
        token_ids = torch.zeros((padded_batch_size, 1), dtype=torch.int32)
        token_ids[:num_decodes] = torch.gather(input=torch.from_numpy(
            self.input_batch.token_ids_cpu),
                                               dim=1,
                                               index=index)

        # SLOT_MAPPING [batch, 1]
        # The "slot" is the "physical index" of a token in the KV cache.
        # Look up the block_idx in the block table (logical<>physical map)
        # to compute this.
        block_number = torch.ones(
            (padded_batch_size, 1), dtype=torch.int32) * self._PAD_BLOCK_ID
        block_number[:num_decodes] = torch.gather(input=block_table_cpu_tensor,
                                                  dim=1,
                                                  index=(index //
                                                         self.block_size))
        block_offsets = padded_index % self.block_size
        slot_mapping = block_number * self.block_size + block_offsets
        # set an out of range value for the padding tokens so that they
        # are ignored when inserting into the KV cache.
        slot_mapping = slot_mapping[:padded_batch_size]
        dummy_slots = itertools.cycle(
            range(self._PAD_SLOT_ID, self._PAD_SLOT_ID + self.block_size))
        slot_mapping[num_decodes:].apply_(lambda _, ds=dummy_slots: next(ds))
        # BLOCK_TABLE [batch, max_num_blocks_per_req]
        context_lens = self.input_batch.num_computed_tokens_cpu[:num_decodes]

        # NOTE(kzawora): the +1 is what causes this entire thing to work,
        # as in the paged attention, we don't fetch just the context from cache,
        # but also kvs for the current token
        num_blocks = np.ceil(
            (context_lens + 1) / self.block_size).astype(np.int32).tolist()
        block_tables_list = []
        for i, n in enumerate(num_blocks):
            seq_block_table = block_table_cpu_tensor[i, :n].tolist()
            assert len(seq_block_table) == n
            block_tables_list.append(seq_block_table)

        # CONTEXT_LENS [batch_size]
        block_list, block_groups, block_usage = \
            self.get_habana_paged_attn_buffers(
            block_tables_list, slot_mapping.tolist(), bucketing)

        logits_indices = torch.zeros(padded_batch_size,
                                     dtype=torch.int32,
                                     device='cpu')
        query_start_loc = torch.empty((num_decodes + 1, ),
                                      dtype=torch.int32,
                                      device="cpu",
                                      pin_memory=self.pin_memory)
        query_start_loc_np = query_start_loc.numpy()
        query_start_loc_np[0] = 0
        np.cumsum(num_scheduled_tokens[:num_decodes],
                  out=query_start_loc_np[1:])
        logits_indices[:num_decodes] = query_start_loc[1:] - 1
        num_decode_tokens = torch.tensor(np.sum(context_lens), device='cpu')

        # CPU<>HPU sync *should not* happen here.
        token_ids_device = _async_h2d_tensor_copy(token_ids, self.device)
        positions_device = _async_h2d_tensor_copy(positions, self.device)
        logits_indices_device = _async_h2d_tensor_copy(logits_indices,
                                                       self.device)
        block_list_device = _async_h2d_tensor_copy(block_list, self.device)
        block_usage_device = _async_h2d_tensor_copy(block_usage, self.device)
        block_groups_device = _async_h2d_tensor_copy(block_groups, self.device)
        num_decode_tokens_device = _async_h2d_tensor_copy(
            num_decode_tokens, self.device)
        slot_mapping_device = _async_h2d_tensor_copy(slot_mapping, self.device)
        return DecodeInputData(
            num_decodes=num_decodes,
            token_ids=token_ids_device,
            position_ids=positions_device,
            logits_indices=logits_indices_device,
            attn_metadata=HPUAttentionMetadataV1.make_decode_metadata(
                block_list=block_list_device,
                block_usage=block_usage_device,
                block_groups=block_groups_device,
                input_positions=None,
                num_decode_tokens=num_decode_tokens_device,
                slot_mapping=slot_mapping_device,
                block_size=self.block_size,
            ))

    def _prepare_inputs(
            self,
            scheduler_output: "SchedulerOutput",
            num_prefills,
            num_decodes,
            bucketing=True
    ) -> tuple[PrefillInputData, Optional[DecodeInputData]]:

        total_num_scheduled_tokens = scheduler_output.total_num_scheduled_tokens
        assert total_num_scheduled_tokens > 0

        num_reqs = num_prefills + num_decodes

        # Get the number of scheduled tokens for each request.
        # TODO: The Python loop can be slow. Optimize.
        num_scheduled_tokens = []
        num_prompt_tokens = []
        for idx, req_id in enumerate(self.input_batch.req_ids[:num_reqs]):
            assert req_id is not None
            seq_num_scheduled_tokens = scheduler_output.num_scheduled_tokens[
                req_id]
            seq_num_prompt_tokens = self.input_batch.num_prompt_tokens[idx]
            num_scheduled_tokens.append(seq_num_scheduled_tokens)
            num_prompt_tokens.append(seq_num_prompt_tokens)
            # NOTE: assert that all the decodes are "decodes".
            if idx < num_decodes:
                assert seq_num_scheduled_tokens == 1
        return (
            self._prepare_prefill_inputs(num_prefills, num_decodes,
                                         num_scheduled_tokens, bucketing),
            self._prepare_decode_inputs(num_decodes, num_scheduled_tokens,
                                        bucketing),
        )

    def _seq_len(self, attn_metadata):
        return attn_metadata.slot_mapping.size(1)

    def _num_blocks(self, attn_metadata):
        if attn_metadata.block_list is None:
            return 0
        return attn_metadata.block_list.numel()

    def _phase(self, attn_metadata):
        phase_type: PhaseType
        is_prompt = attn_metadata.is_prompt
        is_prefix_cached = is_prompt and attn_metadata.block_list is not None
        if is_prompt and is_prefix_cached:
            phase_type = PhaseType.PREFIX_PREFILL
        elif is_prompt and not is_prefix_cached:
            phase_type = PhaseType.PREFILL
        elif not is_prompt:
            phase_type = PhaseType.DECODE
        else:
            raise ValueError("Unrecognized pass type, likely due to malformed "
                             "attention metadata")
        return phase_type

    def _check_config(self, batch_size, seq_len, num_blocks, attn_metadata,
                      warmup_mode):
        phase = self._phase(attn_metadata)
        cfg = (batch_size, seq_len, num_blocks, phase)
        seen = cfg in self.seen_configs
        self.seen_configs.add(cfg)
        if not seen and not warmup_mode:
            phase = phase.value
            logger.warning(
                "Configuration: (%s, %s, %s, %s) was not warmed-up!", phase,
                batch_size, seq_len, num_blocks)

    def _execute_model_generic(self,
                               token_ids,
                               position_ids,
                               attn_metadata,
                               logits_indices,
                               kv_caches,
                               warmup_mode=False):

        # FORWARD.
        batch_size = token_ids.size(0)
        seq_len = self._seq_len(attn_metadata)
        num_blocks = self._num_blocks(attn_metadata)

        is_prompt = attn_metadata.is_prompt
        self._check_config(batch_size, seq_len, num_blocks, attn_metadata,
                           warmup_mode)
        additional_kwargs = {}
        if htorch.utils.internal.is_lazy(
        ) and not self.model_config.enforce_eager:
            use_graphs = self._use_graphs(batch_size, seq_len, num_blocks,
                                          is_prompt)
            additional_kwargs.update({"bypass_hpu_graphs": not use_graphs})
        trimmed_attn_metadata = trim_attn_metadata(attn_metadata)
        hidden_states = self.model.forward(input_ids=token_ids,
                                           positions=position_ids,
                                           attn_metadata=trimmed_attn_metadata,
                                           kv_caches=kv_caches)
        #hidden_states = hidden_states[:num_scheduled_tokens]
        # NOTE(kzawora): returning hidden_states is required in prompt logprobs
        # scenarios, as they will do logit processing on their own
        non_flattened_hidden_states = hidden_states

        hidden_states = hidden_states.view(-1, hidden_states.shape[-1])
        hidden_states = hidden_states[logits_indices]
        logits = self.model.compute_logits(hidden_states, None)
        return non_flattened_hidden_states, logits

    def _get_prompt_logprobs_dict(
        self,
        hidden_states: torch.Tensor,
        scheduler_output: "SchedulerOutput",
    ) -> dict[str, Optional[LogprobsTensors]]:
        num_prompt_logprobs_dict = self.input_batch.num_prompt_logprobs
        if not num_prompt_logprobs_dict:
            return {}

        prompt_logprobs_dict: dict[str, Optional[LogprobsTensors]] = {}

        # Since prompt logprobs are a rare feature, prioritize simple,
        # maintainable loop over optimal performance.
        completed_prefill_reqs = []
        for i, (req_id, num_prompt_logprobs) in enumerate(
                num_prompt_logprobs_dict.items()):

            num_tokens = scheduler_output.num_scheduled_tokens[req_id]

            # Get metadata for this request.
            request = self.requests[req_id]
            num_prompt_tokens = len(request.prompt_token_ids)
            prompt_token_ids = torch.tensor(request.prompt_token_ids).to(
                self.device, non_blocking=True)

            # Determine number of logits to retrieve.
            start_tok = request.num_computed_tokens + 1
            num_remaining_tokens = num_prompt_tokens - start_tok
            if num_tokens < num_remaining_tokens:
                # This is a chunk, more tokens remain.
                num_logits = num_tokens
            else:
                # This is the last chunk of prompt tokens to return.
                num_logits = num_remaining_tokens
                completed_prefill_reqs.append(req_id)

            # Get the logits corresponding to this req's prompt tokens.
            # If this is a partial request (i.e. chunked prefill),
            # then there is prompt logprob generated for each index.
            prompt_hidden_states = hidden_states[i, :num_logits]
            logits = self.model.compute_logits(prompt_hidden_states, None)

            # Get the "target" tokens for each index. For prompt at index i,
            # the token at prompt index i+1 is the "sampled" token we want
            # to gather the logprob for.
            tgt_token_ids = prompt_token_ids[start_tok:start_tok + num_logits]

            # Compute prompt logprobs.
            logprobs = self.sampler.compute_logprobs(logits)
            token_ids, logprobs, ranks = self.sampler.gather_logprobs(
                logprobs, num_prompt_logprobs, tgt_token_ids)

            # Transfer GPU->CPU async.
            prompt_logprobs_dict[req_id] = LogprobsTensors(
                token_ids.to("cpu", non_blocking=True),
                logprobs.to("cpu", non_blocking=True),
                ranks.to("cpu", non_blocking=True),
            )

        # Remove requests that have completed prefill from the batch
        # num_prompt_logprobs_dict.
        for req_id in completed_prefill_reqs:
            del num_prompt_logprobs_dict[req_id]

        # Must synchronize the non-blocking GPU->CPU transfers.
        torch.hpu.synchronize()

        return prompt_logprobs_dict

    def _is_quant_with_inc(self):
        quant_config = os.getenv("QUANT_CONFIG", None) is not None
        return (self.model_config.quantization == "inc" or quant_config)

    @torch.inference_mode()
    def execute_model(
        self,
        scheduler_output: "SchedulerOutput",
    ) -> ModelRunnerOutput:
        # NOTE(kzawora): Since scheduler doesn't differentiate between prefills
        # and decodes, we must handle mixed batches. In _update_states we make
        # sure that first self.input_batch.num_decodes requests are decodes,
        # and remaining ones until the end are prefills. _update_states also
        # handles changes in request cache based on scheduler outputs and
        # previous iterations (e.g. keeping block tables and context lengths up
        # to date, creating, pruning and updating request caches,
        # and some more stuff)

        # If num_decodes == self.input_batch.num_reqs, then batch is all decode, and only a single decode forward pass will be executed in this method. # noqa
        # If num_decodes == 0, then batch is all prefill, and only prefill forward passes will be executed  in this method. # noqa
        # If neither apply, then batch is mixed, and both prefill and decode forward passes will be executed in this method. # noqa

        # First, we will execute all decodes (if any) in a single batch,
        # then we'll execute prefills in batches of up to max_prefill_batch_size elements. # noqa
        # All shapes used in forward passes are bucketed appropriately to mitigate risk of graph recompilations. # noqa

        # We perform sampling directly after executing each forward pass
        # Everything is done asynchronously - the only sync point is the place
        # where we copy the generated tokens back to the host.

        # Example: If a batch has 6 requests, 3 prefills and 3 decodes, the unprocessed sequences in batch will be laid as follows: # noqa
        # [D0, D1, D2, P0, P1, P2]
        # If we assume max_prefill_batch_size=2, the flow of this method will look as follows: # noqa
        # prepare_inputs: bucket [D0, D1, D2] -> [D0, D1, D2, 0] (BS=4 bucket, 1 seq padding) # noqa
        # prepare_inputs: bucket [P0, P1, P2] -> [P0, P1], [P2] (BS=2 + BS=1 bucket, no seqs padding) # noqa
        # decode forward pass BS4 [D0, D1, D2, 0]
        # decode compute_logits BS4 [D0, D1, D2, 0]
        # decode sampler BS4 [D0, D1, D2, 0] -> [tokD0, tokD1, tokD2, 0]
        # prefill[iter 0] forward pass BS2 [P0, P1]
        # prefill[iter 0] compute_logits BS2 [P0, P1]
        # prefill[iter 0] sampler BS2 [P0, P1] -> [tokP0, tokP1]
        # prefill[iter 1] forward pass BS1 [P0, P1]
        # prefill[iter 1] compute_logits BS1 [P0, P1]
        # prefill[iter 1] sampler BS1 [P0, P1] -> [tokP2]
        # prefill concat sampler results [tokP0, tokP1], [tokP2] -> [tokP0, tokP1, tokP2] # noqa
        # Join the prefill and decode on device into [tokD0, tokD1, tokD2, 0, tokP0, tokP1, tokP2] # noqa
        # Transfer [tokD0, tokD1, tokD2, 0, tokP0, tokP1, tokP2] to CPU
        # On CPU, sanitize [tokD0, tokD1, tokD2, 0, tokP0, tokP1, tokP2] -> [tokD0, tokD1, tokD2, tokP0, tokP1, tokP2] # noqa
        # Return [tokD0, tokD1, tokD2, tokP0, tokP1, tokP2]

        # Example2: Same thing, but with max_prefill_batch_size=4:
        # prepare_inputs: bucket [D0, D1, D2] -> [D0, D1, D2, 0] (BS=4 bucket, 1 seq padding) # noqa
        # prepare_inputs: bucket [P0, P1, P2] -> [P0, P1, P2, 0] (BS=4 bucket, 1 seq padding) # noqa
        # decode forward pass BS4 [D0, D1, D2, 0]
        # decode compute_logits BS4 [D0, D1, D2, 0]
        # decode sampler BS4 [D0, D1, D2, 0] -> [tokD0, tokD1, tokD2, 0]
        # prefill[iter 0] forward pass BS4 [P0, P1, P2, 0]
        # prefill[iter 0] compute_logits BS4 [P0, P1, P2, 0]
        # prefill[iter 0] sampler BS4 [P0, P1, P2, 0] -> [tokP0, tokP1, tokP2, 0] # noqa
        # Join the prefill and decode on device into [tokD0, tokD1, tokD2, 0, tokP0, tokP1, tokP2, 0] # noqa
        # Transfer [tokD0, tokD1, tokD2, 0, tokP0, tokP1, tokP2, 0] to CPU
        # On CPU, sanitize [tokD0, tokD1, tokD2, 0, tokP0, tokP1, tokP2, 0] -> [tokD0, tokD1, tokD2, tokP0, tokP1, tokP2] # noqa
        # Return [tokD0, tokD1, tokD2, tokP0, tokP1, tokP2]

        batch_changed = self._update_states(scheduler_output)
        if not scheduler_output.total_num_scheduled_tokens:
            # Return empty ModelRunnerOuptut if there's no work to do.
            return EMPTY_MODEL_RUNNER_OUTPUT
        # If necessary, swap decodes/prompts to have all decodes on the start
        ensure_decodes_first(self.input_batch)
        # Prepare prompts/decodes info
        pd_info = self._get_prompts_and_decodes(scheduler_output)
        num_decodes = len(pd_info.decode_req_ids)
        num_prefills = len(pd_info.prompt_req_ids)
        num_reqs = num_decodes + num_prefills
        prefill_data, decode_data = self._prepare_inputs(
            scheduler_output,
            num_prefills,
            num_decodes,
            bucketing=self.enable_bucketing)

        #num_padded_decodes = decode_data.token_ids.shape[
        #    0] if num_decodes > 0 else 0

        #FIXME(kzawora): Currently there's no handling of logprobs. Fix that
        # later.
        prefill_sampler_outputs = []
        prefill_hidden_states = []
        decode_sampler_outputs = []
        prefill_output_tokens_device = None
        prefill_hidden_states_device = None
        decode_output_tokens_device = None
        ######################### PREFILLS #########################
        # Prefills run with shape [padded_prefill_bs, padded_prefill_len]
        if num_prefills > 0:
            htorch.core.mark_step()
            for idx, (req_id, prompt_len, token_ids, position_ids,
                      attn_metadata,
                      logits_indices) in enumerate(prefill_data.zipped()):
                htorch.core.mark_step()
                prefill_hidden_states_ts, logits_device = \
                    self._execute_model_generic(
                    token_ids, position_ids, attn_metadata, logits_indices,
                    self.kv_caches)
                htorch.core.mark_step()
                sampling_metadata = self._prepare_sampling(
                    batch_changed, req_id, pad_to=logits_device.shape[0])
                sampler_output = self.sampler(
                    logits=logits_device, sampling_metadata=sampling_metadata)
                htorch.core.mark_step()
                prefill_sampler_outputs.append(sampler_output)
                if self.input_batch.num_prompt_logprobs:
                    prefill_hidden_states.append(prefill_hidden_states_ts)
            # sampler returns device tensors, concat will happen on device
            if len(prefill_sampler_outputs) > 0:
                prefill_output_tokens_device = torch.tensor(
                    [o.sampled_token_ids for o in prefill_sampler_outputs],
                    device=prefill_sampler_outputs[0].sampled_token_ids.device,
                    dtype=prefill_sampler_outputs[0].sampled_token_ids.dtype)
                #torch.cat(prefill_output_tokens, dim=0)
            if len(prefill_hidden_states) > 0:
                prefill_hidden_states_device = torch.cat(prefill_hidden_states)
            htorch.core.mark_step()

        ######################### DECODES #########################
        # Decodes run as one single batch with [padded_decode_bs, 1]
        if num_decodes > 0:
            assert decode_data is not None
            htorch.core.mark_step()
            _, logits_device = self._execute_model_generic(
                decode_data.token_ids, decode_data.position_ids,
                decode_data.attn_metadata, decode_data.logits_indices,
                self.kv_caches)
            htorch.core.mark_step()
            sampling_metadata = self._prepare_sampling(
                batch_changed,
                pd_info.decode_req_ids,
                pad_to=logits_device.shape[0])
            sampler_output = self.sampler(logits=logits_device,
                                          sampling_metadata=sampling_metadata)
            decode_sampler_outputs.append(sampler_output)
            decode_output_tokens_device = sampler_output.sampled_token_ids
            htorch.core.mark_step()

        # From this point onward, all operations are done on CPU.
        # We already have tokens. Let's copy the data to
        # CPU as is, and then discard padded tokens.
        prefill_output_tokens_cpu = prefill_output_tokens_device.cpu(
        ) if prefill_output_tokens_device is not None else None
        decode_output_tokens_cpu = decode_output_tokens_device.cpu(
        ) if decode_output_tokens_device is not None else None
        # From this point onward, all operations are done on CPU.

        # Discard garbage tokens from prefills and/or decodes
        if prefill_output_tokens_cpu is not None \
            and decode_output_tokens_cpu is not None:
            sampled_token_ids_cpu = torch.cat(
                (decode_output_tokens_cpu[:num_decodes].flatten(),
                 prefill_output_tokens_cpu[:num_prefills].flatten()),
                dim=0)
        else:
            sampled_token_ids_cpu = (
                decode_output_tokens_cpu[:num_decodes].flatten()
                if decode_output_tokens_cpu is not None else
                prefill_output_tokens_cpu[:num_prefills].flatten())

        sampled_token_ids_list = sampled_token_ids_cpu.tolist()
        logprobs = None
        all_outputs = [*prefill_sampler_outputs, *decode_sampler_outputs]
        # NOTE(kzawora): idk what happens if part of batch doesn't have logprobs
        has_logprobs = all(
            [o.logprobs_tensors is not None for o in all_outputs])
        if has_logprobs:
            logprob_token_ids = []
            logprob_values = []
            selected_token_ranks = []
            for out in all_outputs:
                # NOTE(kzawora): this is likely wrong - we're including
                # padded sequence data here
                logprob_token_ids.extend(
                    out.logprobs_tensors.logprob_token_ids.tolist())
                logprob_values.extend(out.logprobs_tensors.logprobs.tolist())
                selected_token_ranks.extend(
                    out.logprobs_tensors.selected_token_ranks.tolist())
            logprobs = LogprobsLists(
                logprob_token_ids,
                logprob_values,
                selected_token_ranks,
            )

        ######### UPDATE REQUEST STATE WITH GENERATED TOKENS #########
        seqs_to_discard = []
        for i, req_id in enumerate(self.input_batch.req_ids[:num_reqs]):
            req_state = self.requests[req_id]

            seq_len = (req_state.num_computed_tokens +
                       scheduler_output.num_scheduled_tokens[req_id])
            # NOTE(kzawora): this is crucial!!! scheduler can send us partial
            # prefills to do, e.g. if we have token budget of 2048 tokens and 3
            # prefills with 768 tokens, we'd process 2 full prefills and first
            # 512 tokens of the last one - but the token that's emitted is
            # obviously garbage and we should not include it in the state
            if seq_len >= len(req_state.prompt_token_ids):
                token_id = sampled_token_ids_list[i]
                self.input_batch.token_ids_cpu[i, seq_len] = token_id
                self.input_batch.num_tokens[i] += 1
                req_state.output_token_ids.append(token_id)
            else:
                seqs_to_discard.append(i)
        ################## RETURN ##################
        # Create output.
        all_req_ids = pd_info.decode_req_ids + pd_info.prompt_req_ids
        prompt_logprobs_dict: dict[
            str, Optional[LogprobsTensors]] = self._get_prompt_logprobs_dict(
                prefill_hidden_states_device, scheduler_output)
        #prompt_logprobs_dict: dict[str, Optional[LogprobsTensors]] = {}
        #for req_id in all_req_ids:
        #    prompt_logprobs_dict[req_id] = None
        all_req_ids = pd_info.decode_req_ids + pd_info.prompt_req_ids

        # in spec decode, multiple tokens can be returned, so
        # scheduler expects a list of tokens per seq here
        postprocessed_sampled_token_ids = [
            ([tok] if i not in seqs_to_discard else [])
            for i, tok in enumerate(sampled_token_ids_list)
        ]
        model_runner_output = ModelRunnerOutput(
            req_ids=all_req_ids,
            req_id_to_index=self.input_batch.req_id_to_index,
            sampled_token_ids=postprocessed_sampled_token_ids,
            logprobs=logprobs,
            spec_token_ids=None,
            prompt_logprobs_dict=prompt_logprobs_dict,  # type: ignore[arg-type]
        )

        return model_runner_output

    def load_model(self) -> None:
        import habana_frameworks.torch.core as htcore
        if self.model_config.quantization == 'inc' or \
            self.model_config.quantization == 'fp8':
            htcore.hpu_set_env()
        logger.info("Starting to load model %s...", self.model_config.model)
        with HabanaMemoryProfiler() as m:  # noqa: SIM117
            self.model = get_model(vllm_config=self.vllm_config)
        self.model_memory_usage = m.consumed_device_memory
        logger.info("Loading model weights took %.4f GB",
                    self.model_memory_usage / float(2**30))

        if self._is_quant_with_inc():
            logger.info("Preparing model with INC..")
            with HabanaMemoryProfiler() as m_inc:
                from neural_compressor.torch.quantization import (FP8Config,
                                                                  convert,
                                                                  prepare)
                config = FP8Config.from_json_file(os.getenv(
                    "QUANT_CONFIG", ""))
                if config.measure:
                    self.model = prepare(self.model, config)
                elif config.quantize:
                    self.model = convert(self.model, config)
                htcore.hpu_initialize(self.model,
                                      mark_only_scales_as_const=True)
            self.inc_initialized_successfully = True
            self.model_memory_usage = m_inc.consumed_device_memory
            logger.info("Preparing model with INC took %.4f GB",
                        self.model_memory_usage / float(2**30))
        elif not is_fake_hpu():
            self.model = self.model.to("hpu")
            htcore.mark_step()

        hidden_layer_markstep_interval = int(
            os.getenv('VLLM_CONFIG_HIDDEN_LAYERS', '1'))
        model_config = getattr(self.model, "config", None)
        modify_model_layers(
            self.model,
            get_target_layer_suffix_list(
                model_config.model_type if model_config is not None else None),
            hidden_layer_markstep_interval)
        path_to_rope = get_path_to_rope(self.model)
        torch.hpu.synchronize()

        with HabanaMemoryProfiler() as m:  # noqa: SIM117
            self.model = _maybe_wrap_in_hpu_graph(self.model,
                                                  vllm_config=self.vllm_config,
                                                  layer_names=path_to_rope)
        self.model_memory_usage = m.consumed_device_memory
        logger.info("Wrapping in HPUGraph took %.4f GB",
                    self.model_memory_usage / float(2**30))

        with HabanaMemoryProfiler() as m:
            self._maybe_compile(self.model,
                                vllm_config=self.vllm_config,
                                layer_names=path_to_rope)
        self.model_memory_usage = m.consumed_device_memory
        logger.info("Compilation took %.4f GB",
                    self.model_memory_usage / float(2**30))

    def _maybe_compile(self, *args, **kwargs):
        if not is_fake_hpu() and not htorch.utils.internal.is_lazy(
        ) and not self.vllm_config.model_config.enforce_eager:
            if os.getenv('VLLM_REGIONAL_COMPILATION',
                         'true').strip().lower() in ("1", "true"):
                compiled_methods = ['_update_metadata']
                for method_name in compiled_methods:
                    method = getattr(self.model, method_name)
                    self._compile_region(self.model, method_name, method)
                self.regional_compilation_layers_list = [
                    RMSNorm, VocabParallelEmbedding
                ]
                self._regional_compilation(self.model)
            else:
                self.model = self._compile(self.model)

    def _regional_compilation(self,
                              module,
                              parent_module=None,
                              module_name=None):
        if isinstance(module, torch.nn.ModuleList):
            for children_name, children_module in module.named_children():
                self._compile_region(module, children_name, children_module)
        elif any(
                isinstance(module, layer)
                for layer in self.regional_compilation_layers_list):
            self._compile_region(
                parent_module,
                module_name,
                module,
            )
        else:
            for children_name, children_module in module.named_children():
                self._regional_compilation(children_module, module,
                                           children_name)

    def _compile_region(self, model, name, module):
        module = self._compile(module)
        setattr(model, name, module)

    def _compile(self, module):
        if not hasattr(self, '_compile_config'):
            fullgraph = os.getenv('VLLM_T_COMPILE_FULLGRAPH',
                                  'false').strip().lower() in ("1", "true")
            dynamic = os.getenv('VLLM_T_COMPILE_DYNAMIC_SHAPES',
                                'false').strip().lower() in ("1", "true")
            self._compile_config = {'fullgraph': fullgraph, 'dynamic': dynamic}
        fullgraph = self._compile_config['fullgraph']
        dynamic = self._compile_config['dynamic']
        if dynamic:
            return torch.compile(module,
                                 backend='hpu_backend',
                                 fullgraph=fullgraph,
                                 options={"force_static_compile": True})
        else:
            return torch.compile(module,
                                 backend='hpu_backend',
                                 fullgraph=fullgraph,
                                 dynamic=False)

    def _use_graphs(self, batch_size, seq_len, num_blocks, phase):
        if self.model_config.enforce_eager:
            return False
        if self.skip_warmup:
            return True
        return (batch_size, seq_len, num_blocks, phase) in self.graphed_buckets

    def log_graph_warmup_summary(self, buckets, is_prompt, total_mem):
        num_candidates = len(buckets)
        phase = f'Graph/{"Prompt" if is_prompt else "Decode"}'
        graphed = list(c[:2] for c in self.graphed_buckets
                       if c[2] == is_prompt)
        if num_candidates == 0:
            num_candidates = 1
        msg = (f'{phase} captured:{len(graphed)} '
               f'({100 * len(graphed) / num_candidates:.1f}%) '
               f'used_mem:{format_bytes(total_mem)} '
               f'buckets:{sorted(list(graphed))}')
        logger.info(msg)

    def warmup_scenario(self, batch_size, seq_or_block, is_prompt,
                        kv_caches) -> None:
        """Dummy warmup run for memory usage and graph compilation."""

        query_seq_len = seq_or_block if is_prompt else 1
        input_ids = torch.zeros((batch_size, query_seq_len),
                                dtype=torch.int32,
                                device='cpu')
        position_ids = torch.zeros((batch_size, query_seq_len),
                                   dtype=torch.int32,
                                   device='cpu')
        slot_mapping = torch.zeros((batch_size, query_seq_len),
                                   dtype=torch.int64,
                                   device='cpu')

        input_ids_device = _async_h2d_tensor_copy(input_ids, self.device)
        position_ids_device = _async_h2d_tensor_copy(position_ids, self.device)
        slot_mapping_device = _async_h2d_tensor_copy(slot_mapping, self.device)

        if is_prompt:
            seq_lens = torch.zeros((batch_size),
                                   dtype=torch.int32,
                                   device='cpu')
            seq_lens.fill_(seq_or_block)
            seq_lens_device = _async_h2d_tensor_copy(seq_lens, self.device)
            attn_metadata = HPUAttentionMetadataV1.make_prefill_metadata(
                seq_lens_tensor=seq_lens_device,
                num_prefills=batch_size,
                num_prefill_tokens=batch_size * seq_or_block,
                input_positions=None,
                slot_mapping=slot_mapping_device,
                block_size=self.block_size)
        else:
            block_tables = [
                x.tolist()
                for x in np.array_split(np.arange(seq_or_block), batch_size)
            ]
            block_list, block_groups, block_usage = \
                self.get_habana_paged_attn_buffers(
                block_tables=block_tables,
                slot_mapping=slot_mapping,
                bucketing=True)
            block_list_device = _async_h2d_tensor_copy(block_list, self.device)
            block_usage_device = _async_h2d_tensor_copy(
                block_usage, self.device)
            block_groups_device = _async_h2d_tensor_copy(
                block_groups, self.device)
            attn_metadata = HPUAttentionMetadataV1.make_decode_metadata(
                block_list=block_list_device,
                block_usage=block_usage_device,
                block_groups=block_groups_device,
                num_decode_tokens=batch_size,
                input_positions=None,
                slot_mapping=slot_mapping_device,
                block_size=self.block_size)

        logits_indices = torch.arange(0, batch_size, device='cpu')
        logits_indices_device = _async_h2d_tensor_copy(logits_indices,
                                                       self.device)
        # Dummy run.
        htorch.core.mark_step()
        logits = self._execute_model_generic(input_ids_device,
                                             position_ids_device,
                                             attn_metadata,
                                             logits_indices_device, kv_caches,
                                             True)
        # TODO: do sampling on logits, warmup sampler and prefill joiner
        htorch.core.mark_step()
        temperature = torch.ones(batch_size, dtype=torch.float32, device='cpu')
        top_p = torch.ones(batch_size, dtype=torch.float32, device='cpu')
        top_k = torch.ones(batch_size, dtype=torch.float32, device='cpu')
        temperature_device = _async_h2d_tensor_copy(temperature, self.device)
        top_p_device = _async_h2d_tensor_copy(top_p, self.device)
        top_k_device = _async_h2d_tensor_copy(top_k, self.device)
        generators = {
            i: None
            for i in range(batch_size)
        }  # NOTE(kzawora): idk what to set here
        max_num_logprobs = 0  # NOTE(kzawora): idk what to set here
        # NOTE(kzawora: do this in a smarter way)
        return None
        htorch.core.mark_step()
        sampling_metadata = SamplingMetadata(
            temperature=temperature_device,
            all_greedy=False,  # hacky
            all_random=True,  # hacky
            top_p=top_p_device,
            top_k=top_k_device,
            no_top_p=True,
            no_top_k=True,
            generators=generators,
            max_num_logprobs=max_num_logprobs,
        )
        tokens_all_random = self.sampler(logits, sampling_metadata)
        htorch.core.mark_step()
        sampling_metadata = SamplingMetadata(
            temperature=temperature_device,
            all_greedy=True,  # hacky
            all_random=False,  # hacky
            top_p=top_p_device,
            top_k=top_k_device,
            no_top_p=True,
            no_top_k=True,
            generators=generators,
            max_num_logprobs=max_num_logprobs,
        )
        tokens_all_greedy = self.sampler(logits, sampling_metadata)
        htorch.core.mark_step()
        sampling_metadata = SamplingMetadata(
            temperature=temperature_device,
            all_greedy=False,  # hacky
            all_random=False,  # hacky
            top_p=top_p_device,
            top_k=top_k_device,
            no_top_p=True,
            no_top_k=True,
            generators=generators,
            max_num_logprobs=max_num_logprobs,
        )
        tokens_mixed = self.sampler(logits, sampling_metadata)
        htorch.core.mark_step()
        return tokens_all_random, tokens_all_greedy, tokens_mixed

    def log_warmup(self, phase, i, max_i, batch_size, seq_len):
        free_mem = format_bytes(
            HabanaMemoryProfiler.current_free_device_memory())
        dim = "num_blocks"
        if phase == "Prompt":
            dim = "seq_len"
        msg = (f"[Warmup][{phase}][{i+1}/{max_i}] "
               f"batch_size:{batch_size} "
               f"{dim}:{seq_len} "
               f"free_mem:{free_mem}")
        logger.info(msg)

    def warmup_all_buckets(self, buckets, is_prompt, kv_caches):
        for i, (batch_size, seq_len) in enumerate(reversed(buckets)):
            self.log_warmup('Prompt' if is_prompt else 'Decode', i,
                            len(buckets), batch_size, seq_len)
            self.warmup_scenario(batch_size, seq_len, is_prompt, kv_caches)
            torch.hpu.synchronize()

    def warmup_graphs(self,
                      strategy,
                      buckets,
                      is_prompt,
                      kv_caches,
                      available_mem,
                      starting_mem=0,
                      total_batch_seq=0.001):
        total_mem = starting_mem
        idx = 0
        phase = f'Graph/{"Prompt" if is_prompt else "Decode"}'
        num_candidates = len(buckets)
        ordering : Union[Callable[[Any], tuple[Any, Any]], \
            Callable[[Any], tuple[Any, Any, Any]]]
        if strategy == 'min_tokens':
            ordering = lambda b: (b[0] * b[1], b[1], b[0])
        elif strategy == 'max_bs':
            ordering = lambda b: (-b[0], b[1])
        else:
            raise NotImplementedError(
                f'Unsupported graph allocation strategy: {strategy}')
        buckets = list(sorted(buckets, key=ordering))
        captured_all = True
        for idx, (batch_size, seq_len) in enumerate(buckets):
            # Graph memory usage is proportional to seq dimension in a batch
            batch_seq = batch_size * seq_len if is_prompt else batch_size
            mem_estimate = batch_seq / total_batch_seq * total_mem
            if mem_estimate >= available_mem:
                captured_all = False
                continue
            graphed_bucket = (batch_size, seq_len, is_prompt)
            if graphed_bucket in self.graphed_buckets:
                continue
            self.graphed_buckets.add(graphed_bucket)
            self.log_warmup(phase, idx, num_candidates, batch_size, seq_len)
            with HabanaMemoryProfiler() as mem_prof:
                self.warmup_scenario(batch_size, seq_len, is_prompt, kv_caches)
            #TODO(kzawora): align_workers
            used_mem = mem_prof.consumed_device_memory
            available_mem -= used_mem
            total_mem += used_mem
            total_batch_seq += batch_seq

        return total_mem, total_batch_seq, captured_all

    def _add_dummy_request(self, requests, num_scheduled_tokens,
                           num_computed_tokens, total_tokens,
                           scheduled_tokens):
        from vllm.sampling_params import SamplingParams
        from vllm.v1.core.sched.output import NewRequestData

        num_blocks = round_up(total_tokens, 128) // 128
        prompt_token_ids = list(range(total_tokens))

        req_id = f'req-{len(requests)}'
        block_ids = [0] * num_blocks
        sampling_params = SamplingParams(temperature=0.0)

        req = NewRequestData(
            req_id=req_id,
            prompt_token_ids=prompt_token_ids,
            mm_inputs=[],
            mm_hashes=[],
            mm_positions=[],
            sampling_params=sampling_params,
            block_ids=block_ids,
            num_computed_tokens=num_computed_tokens,
            lora_request=None,
        )
        requests.append(req)
        num_scheduled_tokens[req_id] = scheduled_tokens

    @staticmethod
    def _generate_seq_lengths(num_samples, num_blocks, block_size):
        assert num_samples <= num_blocks
        blocks = [num_blocks // num_samples] * num_samples
        missing_blocks = num_blocks - sum(blocks)
        for i in range(missing_blocks):
            blocks[i] += 1
        seq_lengths = [b * block_size - 1 for b in blocks]
        return seq_lengths

    def _execute_dummy_scenario(self, prompt_cfg, decode_cfg):
        from vllm.v1.core.sched.output import NewRequestData, SchedulerOutput
        requests: list[NewRequestData] = []
        scheduled_tokens: dict[str, int] = {}

        if prompt_cfg:
            prompt_bs, prompt_query_len, prompt_blocks = prompt_cfg
            prompt_ctx_len = prompt_blocks * self.block_size
            prompt_total_tokens = prompt_query_len + prompt_ctx_len
            for _ in range(prompt_bs):
                self._add_dummy_request(requests,
                                        scheduled_tokens,
                                        num_computed_tokens=prompt_ctx_len,
                                        total_tokens=prompt_total_tokens,
                                        scheduled_tokens=prompt_query_len)
        if decode_cfg:
            decode_bs, decode_blocks = decode_cfg
            decode_seq_lengths = self._generate_seq_lengths(
                decode_bs, decode_blocks, self.block_size)
            for dsl in decode_seq_lengths:
                self._add_dummy_request(requests,
                                        scheduled_tokens,
                                        num_computed_tokens=dsl,
                                        total_tokens=dsl,
                                        scheduled_tokens=1)
        sched_output = SchedulerOutput(
            scheduled_new_reqs=requests,
            scheduled_cached_reqs=[],
            num_scheduled_tokens=scheduled_tokens,
            total_num_scheduled_tokens=sum(scheduled_tokens.values()),
            scheduled_spec_decode_tokens={},
            scheduled_encoder_inputs={},
            num_common_prefix_blocks=0,
            finished_req_ids=set(),
            free_encoder_input_ids=[],
            structured_output_request_ids={},
            grammar_bitmask=None,
        )
        cleanup = SchedulerOutput(
            scheduled_new_reqs=[],
            scheduled_cached_reqs=[],
            num_scheduled_tokens={},
            total_num_scheduled_tokens=0,
            scheduled_spec_decode_tokens={},
            scheduled_encoder_inputs={},
            num_common_prefix_blocks=0,
            finished_req_ids=set(req.req_id for req in requests),
            free_encoder_input_ids=[],
            structured_output_request_ids={},
            grammar_bitmask=None,
        )
        self.execute_model(sched_output)
        self.execute_model(cleanup)

    def _generate_profiling(self, prompt_cfg, decode_cfg):
        steps = 3
        profiler = setup_profiler(warmup=steps - 1, active=1)
        torch.hpu.synchronize()
        profiler.start()
        for _ in range(steps):
            self._execute_dummy_scenario(prompt_cfg, decode_cfg)
            torch.hpu.synchronize()
            profiler.step()
        profiler.stop()

    @staticmethod
    def _parse_profile_cfg(profile_cfg):
        if profile_cfg:
            return tuple(map(int, profile_cfg.split(',')))
        return None

    @staticmethod
    def _parse_legacy_profile_cfg(profile_cfg):
        if profile_cfg:
            cfg = profile_cfg.split('_')
            assert cfg[0] in ['prompt', 'decode']
            return (cfg[0], int(cfg[1]), int(cfg[2]), cfg[3] == 't')
        return None

    def _read_profiling_cfg(self):
        prompt_cfg = self._parse_profile_cfg(
            os.environ.get('VLLM_PROFILE_PROMPT', None))
        decode_cfg = self._parse_profile_cfg(
            os.environ.get('VLLM_PROFILE_DECODE', None))
        legacy_cfg = self._parse_legacy_profile_cfg(
            os.environ.get('VLLM_PT_PROFILE', None))
        if legacy_cfg and not (prompt_cfg or decode_cfg):
            phase, bs, seq_or_blocks, use_graphs = legacy_cfg
            assert use_graphs != self.model_config.enforce_eager, \
                "'use_graphs' is out of sync with model config. " \
                "Either change the flag or change vllm engine parameters"
            if phase == 'prompt':
                prompt_cfg = (bs, seq_or_blocks, 0)
            else:
                decode_cfg = (bs, seq_or_blocks)
        return prompt_cfg, decode_cfg

    @torch.inference_mode()
    def warmup_model(self) -> None:
        prompt_profile_cfg, decode_profile_cfg = self._read_profiling_cfg()
        if prompt_profile_cfg or decode_profile_cfg:
            self._generate_profiling(prompt_profile_cfg, decode_profile_cfg)
            raise AssertionError("Finished profiling")
<<<<<<< HEAD
        kv_caches = self.kv_caches
        max_blocks = int(kv_caches[0][0].size(0) // self.block_size)
        self.bucketing_ctx.generate_decode_buckets(max_blocks)
=======

        max_blocks = kv_caches[0][0].size(0)
        self.bucketing_ctx.generate_decode_buckets(max_blocks)

        if self.skip_warmup:
            logger.info("Skipping warmup...")
            return
>>>>>>> e43d5c89

        if not htorch.utils.internal.is_lazy(
        ) and not self.model_config.enforce_eager:
            multiplier = 3 if os.getenv('VLLM_REGIONAL_COMPILATION',
                                        'true').lower() in ('1', 'true') else 1
            cache_size_limit = 1 + multiplier * (
                len(self.bucketing_ctx.prompt_buckets) +
                len(self.bucketing_ctx.decode_buckets))
            torch._dynamo.config.cache_size_limit = max(
                cache_size_limit, torch._dynamo.config.cache_size_limit)
            # Multiply by 8 to follow the original default ratio between
            # the cache_size_limit and accumulated_cache_size_limit
            torch._dynamo.config.accumulated_cache_size_limit = max(
                cache_size_limit * 8,
                torch._dynamo.config.accumulated_cache_size_limit)

        if self.skip_warmup:
            logger.info("Skipping warmup...")
            return

        start_mem = HabanaMemoryProfiler.current_device_memory_usage()
        start_time = time.perf_counter()

        compile_only_mode_context = functools.partial(bc.env_setting,
                                                      "PT_COMPILE_ONLY_MODE",
                                                      True)
        can_use_compile_only_mode = True
        try:
            with compile_only_mode_context():
                pass
            logger.debug("Using PT_COMPILE_ONLY_MODE.")
        except KeyError:
            can_use_compile_only_mode = False
            logger.warning('Cannot use PT_COMPILE_ONLY_MODE. '
                           'Warmup time will be negatively impacted. '
                           'Please update Gaudi Software Suite.')
        with compile_only_mode_context(
        ) if can_use_compile_only_mode else contextlib.nullcontext():
            self.warmup_all_buckets(self.bucketing_ctx.prompt_buckets, True,
                                    kv_caches)
            self.warmup_all_buckets(self.bucketing_ctx.decode_buckets, False,
                                    kv_caches)

            if (not self.model_config.enforce_eager
                    and htorch.utils.internal.is_lazy()):
                assert self.mem_margin is not None, \
                    ("HabanaWorker.determine_num_available_blocks needs "
                    "to be called before warming up the model.")
                free_mem = HabanaMemoryProfiler.current_free_device_memory()
                graph_free_mem = free_mem - self.mem_margin
                #TODO(kzawora): align_workers
                graph_free_mem = graph_free_mem
                prompt_graph_mem_ratio = float(
                    os.environ.get('VLLM_GRAPH_PROMPT_RATIO', '0.3'))
                prompt_available_memory = (prompt_graph_mem_ratio *
                                           graph_free_mem)
                decode_available_memory = (graph_free_mem -
                                           prompt_available_memory)
                msg = (
                    f"Using {format_bytes(graph_free_mem)}"
                    f"/{format_bytes(free_mem)} "
                    "of free device memory for HPUGraphs, "
                    f"{format_bytes(prompt_available_memory)} for prompt and "
                    f"{format_bytes(decode_available_memory)} for decode "
                    f"(VLLM_GRAPH_PROMPT_RATIO={prompt_graph_mem_ratio})")
                logger.info(msg)
                prompt_strategy = os.environ.get('VLLM_GRAPH_PROMPT_STRATEGY',
                                                 'min_tokens')
                decode_strategy = os.environ.get('VLLM_GRAPH_DECODE_STRATEGY',
                                                 'max_bs')
                mem_post_prompt, prompt_batch_seq, prompt_captured_all = \
                    self.warmup_graphs(
                    prompt_strategy, self.bucketing_ctx.prompt_buckets,
                    True, kv_caches, prompt_available_memory)
                mem_post_decode, decode_batch_seq, decode_captured_all = \
                    self.warmup_graphs(
                    decode_strategy, self.bucketing_ctx.decode_buckets,
                    False, kv_caches, decode_available_memory)

                # Not all prompt buckets were captured, but all decode buckets
                # were captured and we have some free graph-allocated space
                # left. Let's try to use it for capturing more prompt buckets.
                if (mem_post_decode + mem_post_prompt < graph_free_mem
                        and not prompt_captured_all and decode_captured_all):
                    mem_post_prompt, _, prompt_captured_all = (
                        self.warmup_graphs(
                            prompt_strategy, self.bucketing_ctx.prompt_buckets,
                            True, kv_caches,
                            graph_free_mem - mem_post_prompt - mem_post_decode,
                            mem_post_prompt, prompt_batch_seq))

                # Not all decode buckets were captured, but all prompt buckets
                # were captured and we have some free graph-allocated space
                # left. Let's try to use it for capturing more decode buckets.
                if mem_post_decode + mem_post_prompt < graph_free_mem \
                    and not decode_captured_all \
                        and prompt_captured_all:
                    mem_post_decode, _, _ = self.warmup_graphs(
                        decode_strategy, self.bucketing_ctx.decode_buckets,
                        False, kv_caches,
                        graph_free_mem - mem_post_prompt - mem_post_decode,
                        mem_post_decode, decode_batch_seq)

                self.log_graph_warmup_summary(
                    self.bucketing_ctx.prompt_buckets, True, mem_post_prompt)
                self.log_graph_warmup_summary(
                    self.bucketing_ctx.decode_buckets, False, mem_post_decode)

        end_time = time.perf_counter()
        end_mem = HabanaMemoryProfiler.current_device_memory_usage()
        if os.getenv('VLLM_FULL_WARMUP',
                     'false').strip().lower() in ("1", "true"):
            # Since the model is warmed up for all possible tensor sizes,
            # Dynamo can skip checking the guards
            torch.compiler.set_stance(skip_guard_eval_unsafe=True)
        elapsed_time = end_time - start_time
        msg = (
            f"Warmup finished in {elapsed_time:.0f} secs, "
            f"allocated {format_bytes(end_mem - start_mem)} of device memory")
        logger.info(msg)

    def shutdown_inc(self):
        can_finalize_inc = self._is_quant_with_inc() and \
            (self.model.model is not None) and \
            self.inc_initialized_successfully and \
            not self._is_inc_finalized
        if can_finalize_inc:
            from neural_compressor.torch.quantization import (
                finalize_calibration)
            finalize_calibration(self.model.model)
            self._is_inc_finalized = True

    def __del__(self):
        self.shutdown_inc()

    @torch.inference_mode()
    def profile_run(self) -> None:
        return
        """Profile to measure peak memory during forward pass."""

        # use an empty tensor instead of `None`` to force Dynamo to pass
        # it by reference, rather by specializing on the value `None`.
        # the `dtype` argument does not matter, and we use `float32` as
        # a placeholder (it has wide hardware support).
        # it is important to create tensors inside the loop, rather than
        # multiplying the list, to avoid Dynamo from treating them as
        # tensor aliasing.
        num_layers = self.model_config.get_num_layers(self.parallel_config)
        kv_caches = [None] * num_layers

        # Run empty prefill forwards - prefill max batch and prefill max seq
        self.warmup_scenario(batch_size=1,
                             seq_or_block=self.max_model_len,
                             is_prompt=True,
                             kv_caches=kv_caches)
        max_seq_len = math.ceil(
            (self.max_num_tokens // self.max_prefill_batch_size) /
            self.block_size) * self.block_size
        self.warmup_scenario(batch_size=self.max_prefill_batch_size,
                             seq_or_block=max_seq_len,
                             is_prompt=True,
                             kv_caches=kv_caches)

    def initialize_kv_cache(self, kv_cache_config: KVCacheConfig) -> None:
        """
        Initialize KV cache based on `kv_cache_config`.
        Args:
            kv_cache_config: Configuration for the KV cache, including the KV
            cache size of each layer
        """
        if len(kv_cache_config.kv_cache_groups) > 1:
            raise NotImplementedError(
                "Hybrid models with more than one KV cache type are not "
                "supported yet.")

        kv_caches: dict[str, torch.Tensor] = {}

        for kv_cache_group in kv_cache_config.kv_cache_groups:
            kv_cache_spec = kv_cache_group.kv_cache_spec
            for layer_name in kv_cache_group.layer_names:
                tensor_config = kv_cache_config.tensors[layer_name]
                assert tensor_config.size % kv_cache_spec.page_size_bytes == 0
                num_blocks = tensor_config.size // kv_cache_spec.page_size_bytes
                # `num_blocks` is the number of blocks the model runner can use.
                # `kv_cache_config.num_blocks` is the number of blocks that
                # KVCacheManager may allocate.
                # Since different GPUs may have different number of layers and
                # different memory capacities, `num_blocks` can be different on
                # different GPUs, and `kv_cache_config.num_blocks` is set to
                # the min of all `num_blocks`. Verify it here.
                assert num_blocks >= kv_cache_config.num_blocks
                if isinstance(kv_cache_spec, FullAttentionSpec):
                    kv_cache_shape = self.attn_backend.get_kv_cache_shape(
                        num_blocks + 1, kv_cache_spec.block_size,
                        kv_cache_spec.num_kv_heads, kv_cache_spec.head_size)
                    dtype = kv_cache_spec.dtype
                    key_cache = torch.zeros(kv_cache_shape,
                                            dtype=dtype,
                                            device=self.device)
                    value_cache = torch.zeros_like(key_cache)
                    kv_caches[layer_name] = (key_cache, value_cache)
                else:
                    # TODO: add new branches when introducing more types of
                    # KV cache specs.
                    raise ValueError("Unknown KV cache spec type.")

        bind_kv_cache(
            kv_caches,
            self.vllm_config.compilation_config.static_forward_context,
            self.kv_caches)

        if self.enable_bucketing:
            self.bucketing_ctx.num_hpu_blocks = num_blocks
        self._PAD_BLOCK_ID = num_blocks
        self._PAD_SLOT_ID = num_blocks * self.block_size

        htorch.hpu.synchronize()<|MERGE_RESOLUTION|>--- conflicted
+++ resolved
@@ -683,15 +683,9 @@
             HPUBucketingContext = get_bucketing_context()
             self.bucketing_ctx = HPUBucketingContext(
                 self.max_num_seqs, self.max_prefill_batch_size,
-<<<<<<< HEAD
-                self.block_size, self.scheduler_config.max_num_batched_tokens,
-                False)
-            self.graphed_buckets: set[Any] = set()
-=======
                 self.block_size, self.max_num_batched_tokens,
                 self.use_merged_prefill, self.max_model_len)
-            self.graphed_buckets: Set[Any] = set()
->>>>>>> e43d5c89
+            self.graphed_buckets: set[Any] = set()
         else:
             logger.info("Bucketing is OFF.")
         self._PAD_SLOT_ID = -1
@@ -2286,19 +2280,9 @@
         if prompt_profile_cfg or decode_profile_cfg:
             self._generate_profiling(prompt_profile_cfg, decode_profile_cfg)
             raise AssertionError("Finished profiling")
-<<<<<<< HEAD
         kv_caches = self.kv_caches
         max_blocks = int(kv_caches[0][0].size(0) // self.block_size)
         self.bucketing_ctx.generate_decode_buckets(max_blocks)
-=======
-
-        max_blocks = kv_caches[0][0].size(0)
-        self.bucketing_ctx.generate_decode_buckets(max_blocks)
-
-        if self.skip_warmup:
-            logger.info("Skipping warmup...")
-            return
->>>>>>> e43d5c89
 
         if not htorch.utils.internal.is_lazy(
         ) and not self.model_config.enforce_eager:
