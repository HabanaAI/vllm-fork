--- conflicted
+++ resolved
@@ -2106,7 +2106,7 @@
                     input_positions=None,
                     slot_mapping=slot_mapping_device)
 
-<<<<<<< HEAD
+
             logits_indices = torch.arange(0, batch_size, device='cpu')
             logits_indices_device = _async_h2d_tensor_copy(logits_indices,
                                                         self.device)
@@ -2117,55 +2117,7 @@
                                                 attn_metadata,
                                                 logits_indices_device, kv_caches,
                                                 True)
-=======
-        if is_prompt:
-            seq_lens = torch.zeros((batch_size),
-                                   dtype=torch.int32,
-                                   device='cpu')
-            seq_lens.fill_(seq_or_block)
-            seq_lens_device = _async_h2d_tensor_copy(seq_lens, self.device)
-            attn_metadata = HPUAttentionMetadataV1.make_prefill_metadata(
-                seq_lens_tensor=seq_lens_device,
-                num_prefills=batch_size,
-                num_prefill_tokens=batch_size * seq_or_block,
-                input_positions=None,
-                slot_mapping=slot_mapping_device,
-                block_size=self.block_size)
-        else:
-            block_tables = [
-                x.tolist()
-                for x in np.array_split(np.arange(seq_or_block), batch_size)
-            ]
-            block_list, block_groups, block_usage = \
-                self.get_habana_paged_attn_buffers(
-                block_tables=block_tables,
-                slot_mapping=slot_mapping,
-                bucketing=True)
-            block_list_device = _async_h2d_tensor_copy(block_list, self.device)
-            block_usage_device = _async_h2d_tensor_copy(
-                block_usage, self.device)
-            block_groups_device = _async_h2d_tensor_copy(
-                block_groups, self.device)
-            attn_metadata = HPUAttentionMetadataV1.make_decode_metadata(
-                block_list=block_list_device,
-                block_usage=block_usage_device,
-                block_groups=block_groups_device,
-                num_decode_tokens=batch_size,
-                input_positions=None,
-                slot_mapping=slot_mapping_device,
-                block_size=self.block_size)
-
-        logits_indices = torch.arange(0, batch_size, device='cpu')
-        logits_indices_device = _async_h2d_tensor_copy(logits_indices,
-                                                       self.device)
-        # Dummy run.
-        htorch.core.mark_step()
-        logits = self._execute_model_generic(input_ids_device,
-                                             position_ids_device,
-                                             attn_metadata,
-                                             logits_indices_device, kv_caches,
-                                             True)
->>>>>>> c8f68a18
+
         # TODO: do sampling on logits, warmup sampler and prefill joiner
         htorch.core.mark_step()
         temperature = torch.ones(batch_size, dtype=torch.float32, device='cpu')
