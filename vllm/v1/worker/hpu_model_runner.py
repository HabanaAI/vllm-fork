--- conflicted
+++ resolved
@@ -646,15 +646,12 @@
         # TODO(madamczyk-intel): add a knob for that
         # TODO(madamczyk-intel): debug why increasing it lowers acc
         self.logits_rounding = 1
-<<<<<<< HEAD
-        self.shared_kv_cache_layers: dict[str, str] = {}
-=======
         # High-level profiler
         self.profiler = HabanaHighLevelProfiler()
         self.profiler_counter_helper = HabanaProfilerCounterHelper()
 
         self.defragmenter = OnlineDefragmenter()
->>>>>>> 646db5e6
+        self.shared_kv_cache_layers: dict[str, str] = {}
 
     def get_kv_cache_spec(self) -> dict[str, KVCacheSpec]:
         """
