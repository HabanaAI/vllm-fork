# SPDX-License-Identifier: Apache-2.0
import collections
import contextlib
import copy
import functools
import itertools
import math
import os
import time
from dataclasses import dataclass, field, fields
from typing import TYPE_CHECKING, Any, Callable, Optional, TypeAlias, Union

import habana_frameworks.torch as htorch
import habana_frameworks.torch.internal.bridge_config as bc
import numpy as np
import torch
import torch.distributed
import vllm_hpu_extension.environment as environment
from vllm_hpu_extension.bucketing.common import HPUBucketingManager
from vllm_hpu_extension.profiler import (HabanaHighLevelProfiler,
<<<<<<< HEAD
                                         HabanaMemoryProfiler, format_bytes)
=======
                                         HabanaMemoryProfiler,
                                         HabanaProfilerCounterHelper,
                                         format_bytes)
>>>>>>> 9d464028
from vllm_hpu_extension.runtime import get_config

from vllm.attention.backends.abstract import AttentionType
from vllm.attention.layer import Attention
from vllm.attention.selector import get_attn_backend
from vllm.config import VllmConfig
from vllm.distributed.kv_transfer import (get_kv_transfer_group,
                                          has_kv_transfer_group)
from vllm.distributed.kv_transfer.kv_connector.v1 import KVConnectorBase_V1
from vllm.forward_context import get_forward_context, set_forward_context
from vllm.logger import init_logger
from vllm.model_executor.layers.fused_moe.layer import FusedMoE
from vllm.model_executor.layers.layernorm import RMSNorm
from vllm.model_executor.layers.sampler import get_sampler
from vllm.model_executor.layers.vocab_parallel_embedding import (
    VocabParallelEmbedding)
from vllm.model_executor.model_loader import get_model
from vllm.sampling_params import SamplingType
from vllm.transformers_utils.tokenizer_group import init_tokenizer_from_configs
from vllm.utils import (STR_DTYPE_TO_TORCH_DTYPE, LayerBlockType, cdiv,
                        is_fake_hpu, is_pin_memory_available)
from vllm.v1.attention.backends.hpu_attn import HPUAttentionMetadataV1
from vllm.v1.kv_cache_interface import (FullAttentionSpec, KVCacheConfig,
                                        KVCacheSpec)
from vllm.v1.outputs import (EMPTY_MODEL_RUNNER_OUTPUT, LogprobsTensors,
                             ModelRunnerOutput)
from vllm.v1.sample.metadata import SamplingMetadata
from vllm.v1.utils import bind_kv_cache
from vllm.v1.worker.gpu_input_batch import CachedRequestState, InputBatch

if TYPE_CHECKING:
    from vllm.v1.core.scheduler import SchedulerOutput

logger = init_logger(__name__)

_TYPE_CACHE: dict[str, dict[str, Any]] = {}


def setup_profiler(warmup, active):
    schedule = torch.profiler.schedule(wait=0,
                                       warmup=warmup,
                                       active=active,
                                       repeat=1)
    activities = [
        torch.profiler.ProfilerActivity.CPU,
        torch.profiler.ProfilerActivity.HPU
    ]
    profiler = torch.profiler.profile(
        schedule=schedule,
        activities=activities,
        on_trace_ready=torch.profiler.tensorboard_trace_handler('.',
                                                                use_gzip=True),
        record_shapes=False,
        with_stack=True)
    return profiler


@dataclass
class PromptDecodeInfo:
    prompt_req_ids: list[str]
    decode_req_ids: list[str]
    prompt_scheduled_tokens: list[int]


@dataclass
class PromptData:
    input_tokens: torch.Tensor
    input_positions: torch.Tensor
    attn_metadata: HPUAttentionMetadataV1


@dataclass
class DecodeData:
    input_tokens: Optional[torch.Tensor] = None
    input_positions: Optional[torch.Tensor] = None
    attn_metadata: Optional[HPUAttentionMetadataV1] = None


empty_list: Callable[[], list] = lambda: field(default_factory=list)


@dataclass
class BatchContents:
    req_ids: list[str] = empty_list()
    token_ids: list[list[int]] = empty_list()
    context_lens: list[int] = empty_list()
    blocks: list[list[int]] = empty_list()
    logits_positions: list[list[int]] = empty_list()

    def get_num_tokens(self):
        return [len(t) for t in self.token_ids]


#TODO(kzawora): remove this
@dataclass
class PrefillInputData:
    request_ids: list = empty_list()
    prompt_lens: list = empty_list()
    token_ids: list = empty_list()
    position_ids: list = empty_list()
    attn_metadata: list = empty_list()
    logits_indices: list = empty_list()
    logits_requests: list = empty_list()


#TODO(kzawora): remove this
@dataclass
class DecodeInputData:
    num_decodes: int
    token_ids: Optional[torch.Tensor] = None
    position_ids: Optional[torch.Tensor] = None
    attn_metadata: Optional[HPUAttentionMetadataV1] = None
    logits_indices: Optional[torch.Tensor] = None


class BucketingFailedException(Exception):
    pass


def bool_helper(value):
    value = value.lower()
    return value in ("y", "yes", "t", "true", "on", "1")


Mergeable: TypeAlias = Union[BatchContents, PrefillInputData]


def shallow_tuple(obj: Mergeable) -> tuple:
    """Returns a shallow tuple with dataclass field values"""
    # Unfortunately dataclasses.astuple deepcopies the data
    # se we can't use it
    return tuple(getattr(obj, field.name) for field in fields(obj))


def merge_contents(lhs: Mergeable, *rhs: Mergeable):
    """Extends all internal lists of a dataclass with """
    """values from given objects"""
    lhs_type = type(lhs)
    lhs_tuple = shallow_tuple(lhs)
    for other in rhs:
        assert lhs_type is type(other),\
            'Only objects of the same type can be merged'
        for dst, src in zip(lhs_tuple, shallow_tuple(other)):
            dst.extend(src)


def flatten(in_list):
    """Return a flattened representation of a list"""
    return list(itertools.chain(*in_list))


def gather_list(input, indices, v):
    """Gather values from input using indices"""
    return [input[i] if i is not None else v for i in indices]


def _async_h2d_tensor(data, dtype, device='hpu'):
    return torch.tensor(data, dtype=dtype, device='cpu').to(device,
                                                            non_blocking=True)


def _async_h2d_tensor_copy(source, device='hpu'):
    assert source.device.type == 'cpu', \
        "Source tensor is not present in host memory!"
    target = torch.empty(source.shape, dtype=source.dtype, device=device)
    target.copy_(source, non_blocking=True)
    return target


def ensure_decodes_first(b: InputBatch):
    num_reqs = b.num_reqs
    while True:
        # Find the first prompt index
        first_prompt_index = None
        for i in range(num_reqs):
            if b.num_computed_tokens_cpu[i] < b.num_prompt_tokens[i]:
                first_prompt_index = i
                break
        if first_prompt_index is None:
            break

        # Find the last decode index
        last_decode_index = None
        for i in reversed(range(num_reqs)):
            if b.num_computed_tokens_cpu[i] >= b.num_prompt_tokens[i]:
                last_decode_index = i
                break
        if last_decode_index is None:
            break

        # Sanity
        assert first_prompt_index != last_decode_index

        # Check if done
        if first_prompt_index > last_decode_index:
            break

        # Swap
        b.swap_states(first_prompt_index, last_decode_index)


def get_target_layer_suffix_list(model_type) -> list[str]:
    # This sets the suffix for the hidden layer name, which is controlled by
    # VLLM_CONFIG_HIDDEN_LAYERS. The default suffix is "DecoderLayer," which is
    # applicable for most language models such as LLaMA, Qwen, and BART. If the
    # model's decoder layer name differs from the default, it will need to
    # be specified here.
    decoder_layer_table = {
        "gpt_bigcode": "BigCodeBlock",
    }

    return [
        decoder_layer_table.get(model_type, "DecoderLayer"), "EncoderLayer"
    ]


def modify_model_layers(module: torch.nn.Module,
                        suffix_list: list[str],
                        n=1,
                        counter=None):
    """Currently add mark_step at the end of specified layers.
    """

    def forward_hook(module, args, output):
        htorch.core.mark_step()
        return output

    if counter is None:
        counter = [0]

    for child_name, child_module in module.named_children():
        if any(
                child_module.__class__.__name__.endswith(layer)
                for layer in suffix_list):
            counter[0] += 1
            if counter[0] % n == 0:
                child_module.register_forward_hook(forward_hook)
        else:
            modify_model_layers(child_module, suffix_list, n, counter)


class HpuModelAdapter(torch.nn.Module):

    def __init__(self, model, vllm_config):
        super().__init__()
        self.model = model
        self.prefill_use_fusedsdpa = get_config(
        ).prompt_attn_impl == 'fsdpa_impl'
        self.recompute_cos_sin = os.getenv('VLLM_COS_SIN_RECOMPUTE',
                                           'false').lower() in ['1', 'true']
        self.vllm_config = vllm_config
        self.block_size = vllm_config.cache_config.block_size
        self.dtype = vllm_config.model_config.dtype
        self._rotary_embed_module = self._get_rotary_embedding_module(
            self.model)
        self._rotary_prepare_cos_sin = self._get_prepare_cos_sin()

    def _get_rotary_embedding_module(self, model: torch.nn.Module):
        """
        Dynamically get the RotaryEmbedding layer in the model.
        This function will recursively search through the module 
        hierarchy to find and return a RotaryEmbedding layer.
        If no such layer is found, it returns None.
        """
        if model is None:
            return None

        if model.__class__.__name__.endswith("RotaryEmbedding"):
            return model

        if hasattr(model, 'children'):
            for child in model.children():
                result = self._get_rotary_embedding_module(child)
                if result is not None:
                    return result
        return None

    def _get_prepare_cos_sin(self):
        if self._rotary_embed_module is not None and hasattr(
                self._rotary_embed_module, 'prepare_cos_sin'):
            return self._rotary_embed_module.prepare_cos_sin
        return None

    def _reset_rotary_cos_sin(self):
        if hasattr(self._rotary_embed_module, "cos"):
            delattr(self._rotary_embed_module, "cos")
        if hasattr(self._rotary_embed_module, "sin"):
            delattr(self._rotary_embed_module, "sin")

    def _set_attn_bias(self, attn_metadata, batch_size, seq_len, device,
                       dtype):
        if (attn_metadata is None or
            (self.prefill_use_fusedsdpa and attn_metadata.block_list is None)
                or not attn_metadata.is_prompt):
            return attn_metadata

        if attn_metadata.attn_bias is not None:
            return attn_metadata

        prefill_metadata = attn_metadata

        seq_lens_t = prefill_metadata.seq_lens_tensor
        context_lens_t = prefill_metadata.context_lens_tensor

        block_list = attn_metadata.block_list
        max_context_len = (block_list.size(-1) //
                           batch_size if block_list is not None else 0)
        max_context_len = max_context_len * self.block_size
        past_mask = torch.arange(0,
                                 max_context_len,
                                 dtype=torch.int32,
                                 device=device)
        past_mask = (past_mask.view(1, -1).expand(batch_size, -1).ge(
            context_lens_t.view(-1, 1)).view(batch_size, 1, -1).expand(
                batch_size, seq_len, -1).view(batch_size, 1, seq_len, -1))

        len_mask = (torch.arange(0, seq_len, device=device,
                                 dtype=torch.int32).view(1, seq_len).ge(
                                     seq_lens_t.unsqueeze(-1)).view(
                                         batch_size, 1, 1, seq_len))
        causal_mask = torch.triu(torch.ones((batch_size, 1, seq_len, seq_len),
                                            device=device,
                                            dtype=torch.bool),
                                 diagonal=1)
        mask = causal_mask.logical_or(len_mask)
        mask = torch.concat((past_mask, mask), dim=-1)
        attn_bias = (torch.zeros_like(mask, dtype=dtype).masked_fill_(
            mask, -math.inf))
        attn_metadata = custom_tuple_replace(prefill_metadata,
                                             "TrimmedAttentionMetadata",
                                             attn_bias=attn_bias)
        return attn_metadata

    def _set_block_mapping(self, metadata, batch_size, device, dtype):
        mask = torch.arange(0,
                            self.block_size,
                            device=device,
                            dtype=torch.int32).unsqueeze(0)
        mask = mask >= metadata.block_usage.unsqueeze(-1)
        attn_bias = (torch.zeros_like(mask, dtype=dtype).masked_fill_(
            mask, -math.inf))

        if not is_fake_hpu():
            block_mapping = torch.nn.functional.one_hot(metadata.block_groups,
                                                        num_classes=batch_size)
        else:
            # Unfortunately one_hot on CPU
            # doesn't handle out of bounds classes so we need to convert
            # all negative values to 0 (block_mapping) or bs (block_groups)
            block_groups = metadata.block_groups.to(torch.long)
            block_mapping = torch.nn.functional.relu(block_groups)
            block_mapping = torch.nn.functional.one_hot(block_mapping,
                                                        num_classes=batch_size)
            oob_values = block_groups.lt(0)
            block_mapping.masked_fill_(oob_values.unsqueeze(-1), 0)
            block_groups.masked_fill_(oob_values, batch_size)
            metadata = custom_tuple_replace(metadata,
                                            "TrimmedAttentionMetadata",
                                            block_groups=block_groups)
        block_mapping = block_mapping.to(dtype)
        metadata = custom_tuple_replace(metadata,
                                        "TrimmedAttentionMetadata",
                                        block_mapping=block_mapping,
                                        attn_bias=attn_bias)
        return metadata

    def _update_metadata(self, attn_metadata, batch_size, seq_len, device,
                         dtype):
        if attn_metadata.is_prompt:
            attn_metadata = self._set_attn_bias(attn_metadata, batch_size,
                                                seq_len, device, dtype)
        else:
            attn_metadata = self._set_block_mapping(attn_metadata, batch_size,
                                                    device, dtype)
        return attn_metadata

    def forward(self, *args, **kwargs):
        # TODO(kzawora): something goes VERY WRONG when operating on
        # kwargs['attn_metadata'].slot_mapping, compared to untrimmed metadata
        kwargs = kwargs.copy()
        #        selected_token_indices = kwargs.pop('selected_token_indices')
        is_warmup = kwargs.get('warmup_mode', False)
        if 'warmup_mode' in kwargs:
            kwargs.pop('warmup_mode')
        input_ids = kwargs['input_ids']
        kwargs['attn_metadata'] = self._update_metadata(
            kwargs['attn_metadata'], input_ids.size(0), input_ids.size(1),
            input_ids.device, self.dtype)
        if self._rotary_prepare_cos_sin is not None:
            self._rotary_prepare_cos_sin(
                kwargs['positions'], recompute_cos_sin=self.recompute_cos_sin)
        attn_meta = kwargs.pop('attn_metadata')
        if 'kv_caches' in kwargs:
            kwargs.pop('kv_caches')
        with set_forward_context(attn_meta, self.vllm_config):
            if not is_warmup:
                self.maybe_start_load_kv()
            hidden_states = self.model(*args, **kwargs)
            if not is_warmup:
                self.maybe_wait_for_kv_save()

            if self._rotary_prepare_cos_sin is not None:
                self._reset_rotary_cos_sin()
        return hidden_states

    def compute_logits(self, *args, **kwargs):
        return self.model.compute_logits(*args, **kwargs)

    # def sample(self, *args, **kwargs):
    #    return self.sampler(*args, **kwargs)

    def generate_proposals(self, *args, **kwargs):
        return self.model.generate_proposals(*args, **kwargs)

    # sampler property will be used by spec_decode_worker
    # don't rename
    # @property
    # def sampler(self):
    #    return self.model.sampler

    @staticmethod
    def maybe_start_load_kv():
        if has_kv_transfer_group():
            kv_connector = get_kv_transfer_group()

            # Background KV cache transfers happen here.
            # These transfers are designed to be async and the requests
            # involved may be disjoint from the running requests.
            # Do this here to save a collective_rpc.
            kv_connector.start_load_kv(get_forward_context())

    @staticmethod
    def maybe_wait_for_kv_save() -> None:
        if has_kv_transfer_group():
            get_kv_transfer_group().wait_for_save()


def _maybe_wrap_in_hpu_graph(*args, **kwargs):
    return htorch.hpu.wrap_in_hpu_graph(
        HpuModelAdapter(*args, **kwargs), disable_tensor_cache=True
    ) if htorch.utils.internal.is_lazy() else HpuModelAdapter(*args, **kwargs)


def subtuple(obj: object,
             typename: str,
             to_copy: list[str],
             to_override: Optional[dict[str, object]] = None):
    if obj is None:
        return None
    if to_override is None:
        to_override = {}
    fields = set(to_copy) | set(to_override.keys())
    if type(obj) is dict:
        values = {key: obj[key] for key in fields if key in obj}
    else:
        values = {f: to_override.get(f, getattr(obj, f)) for f in fields}
    if typename not in _TYPE_CACHE:
        _TYPE_CACHE[typename] = {
            'type': collections.namedtuple(typename, ' '.join(fields)),
            'fields': fields
        }
    return _TYPE_CACHE[typename]['type'](**values)  # type: ignore


def custom_tuple_replace(obj: object, typename: str, **to_override):
    # Torch compile dynamo doesn't support calling any named tuple
    # dynamic methods other than len and get_attr. This function is
    # a torch.compile friendly version of tuple._replace

    cached_type = _TYPE_CACHE[typename]['type']
    fields = _TYPE_CACHE[typename]['fields']
    values = {
        field: getattr(obj, field)
        for field in fields  # type: ignore
    }
    values.update(to_override)
    return cached_type(**values)  # type: ignore


def trim_attn_metadata(metadata: HPUAttentionMetadataV1) -> object:
    # NOTE(kzawora): To anyone working on this in the future:
    # Trimming metadata is required when using HPUGraphs.
    # Attention metadata is going to be hashed by PT bridge, and
    # appropriate HPUGraphs will be matched based on all inputs' hash.

    # Before you put more keys in here, make sure you know their
    # value type and make sure you know how it's going to be hashed.
    # You can find that information in input_hash function
    # in habana_frameworks/torch/hpu/graphs.py. You can also hash
    # it manually with torch.hpu.graphs.input_hash(attention_metadata)

    # If you use primitive types here - they will get hashed based
    # on their value. You *will* get lots of excessive graph captures
    # (and an OOM eventually) if you decide to put something like
    # seq_len int here.
    # If you absolutely need a scalar, put it in a tensor. Tensors
    # get hashed using their metadata, not their values:
    # input_hash(torch.tensor(123)) == input_hash(torch.tensor(321))
    # input_hash(123) != input_hash(321)
    # input_hash("abc") != input_hash("cba")
    attention_metadata = subtuple(metadata, 'TrimmedAttentionMetadata', [
        'attn_bias', 'seq_lens_tensor', 'context_lens_tensor', 'block_list',
        'block_mapping', 'block_usage', 'slot_mapping', 'is_prompt',
        'block_size', 'block_groups'
    ])
    return attention_metadata


def next_pow2(value: int, base: int):
    res = base
    while value > 1:
        value = (value + 1) // 2
        res *= 2
    return res


def round_up(value: int, k: int):
    return (value + k - 1) // k * k


def pad_list(input, target_len, val_generator):
    padding = target_len - len(input)
    if padding > 0:
        input.extend(itertools.islice(val_generator, padding))
    return input


class HabanaProfilerCounterHelper:

    def __init__(self):
        self.niter = 0
        self.average_real_throughput = None
        self.logged_once = False
        self.prompt_real_seq_lens = []
        self.decode_real_seq_lens = []

    def capture_decode_seq_stats(self, real_seq_lens):
        self.decode_real_seq_lens = real_seq_lens

    def capture_prompt_seq_stats(self, real_seq_lens):
        self.prompt_real_seq_lens.append(real_seq_lens)

    def reset_prompt_seq_stats(self):
        self.prompt_real_seq_lens = []

    def get_counter_dict(self, cache_config, duration, seq_len,
                         batch_size_padded, real_batch_size, prompt_batch_idx,
                         is_prompt):
        throughput = batch_size_padded / (duration / 1e6)
        throughput_effective = real_batch_size / (duration / 1e6)
        if is_prompt:
            real_max_seq_len = max(self.prompt_real_seq_lens[prompt_batch_idx])
            real_num_tokens = sum(self.prompt_real_seq_lens[prompt_batch_idx])
        else:
            real_max_seq_len = max(self.decode_real_seq_lens)
            real_num_tokens = sum(self.decode_real_seq_lens)

        padded_num_tokens = batch_size_padded * seq_len
        batch_token_utilization = real_num_tokens / padded_num_tokens
        if self.average_real_throughput is None:
            self.average_real_throughput = throughput_effective
        else:  # https://www.heikohoffmann.de/htmlthesis/node134.html
            self.average_real_throughput = self.average_real_throughput + 1 / (
                self.niter + 1) * (throughput_effective -
                                   self.average_real_throughput)
        phase = "prompt" if is_prompt else "decode"
        counters = {
            f'{phase}_bucket_batch_size': batch_size_padded,
            f'{phase}_batch_size': real_batch_size,
            f'{phase}_bucket_seq_len': seq_len,
            f'{phase}_seq_len': real_max_seq_len,
            f'{phase}_bucket_gen_throughput': throughput,
            f'{phase}_real_gen_throughput': throughput_effective,
            f'{phase}_batch_token_utilization': batch_token_utilization,
            'average_real_throughput': self.average_real_throughput,
            'engine_iteration': self.niter,
        }
        self.niter += 1
        if is_prompt:
            prompt_bucket_in_throughput = (seq_len * batch_size_padded) / (
                duration / 1e6)
            prompt_real_in_throughput = sum(
                self.prompt_real_seq_lens[prompt_batch_idx]) / (duration / 1e6)
            counters[
                f'{phase}_bucket_in_throughput'] = prompt_bucket_in_throughput
            counters[f'{phase}_real_in_throughput'] = prompt_real_in_throughput

        # KV cache might not be created yet (e.g. for profiling run)
        if cache_config.num_gpu_blocks is not None and \
            cache_config.num_gpu_blocks != 0:
            seq_lens = self.prompt_real_seq_lens[prompt_batch_idx] \
                if is_prompt \
                else self.decode_real_seq_lens
            cache_num_blocks_used = [
                math.ceil(sl / cache_config.block_size) for sl in seq_lens
            ]
            cache_total_num_blocks_used = sum(cache_num_blocks_used)
            num_cache_blocks = cache_config.num_gpu_blocks
            cache_total_num_free_blocks = \
                num_cache_blocks - cache_total_num_blocks_used
            cache_computed_utilization = \
                cache_total_num_blocks_used / num_cache_blocks
            max_blocks_per_seq = math.ceil(seq_len / cache_config.block_size)
            batch_block_utilization = cache_total_num_blocks_used / (
                batch_size_padded * max_blocks_per_seq)
            counters['cache_num_blocks_used'] = cache_total_num_blocks_used
            counters['cache_num_free_blocks'] = cache_total_num_free_blocks
            counters['cache_computed_utilization'] = cache_computed_utilization
            counters[
                f'{phase}_batch_block_utilization'] = batch_block_utilization
        if not self.logged_once:
            counters['const_cache_num_blocks'] = cache_config.num_gpu_blocks
            counters[
                'const_gpu_memory_utilization'] = \
                    cache_config.gpu_memory_utilization
            counters['const_block_size'] = cache_config.block_size
            self.logged_once = True

        return counters


class HPUModelRunner:

    def __init__(
        self,
        vllm_config: VllmConfig,
        device: torch.device = 'hpu',
        is_driver_worker: bool = False,
    ):
        # TODO: use ModelRunnerBase.__init__(self, vllm_config=vllm_config)
        environment.set_vllm_config(vllm_config)
        self.vllm_config = vllm_config
        self.model_config = vllm_config.model_config
        self.cache_config = vllm_config.cache_config
        self.lora_config = vllm_config.lora_config
        self.load_config = vllm_config.load_config
        self.parallel_config = vllm_config.parallel_config
        self.scheduler_config = vllm_config.scheduler_config
        self.speculative_config = vllm_config.speculative_config
        self.prompt_adapter_config = vllm_config.prompt_adapter_config
        self.observability_config = vllm_config.observability_config
        self.is_driver_worker = is_driver_worker

        self.sampler = get_sampler()

        # NOTE(kzawora) update_env is a hack to work around VLLMKVCache in
        # hpu-extension which selects fetch_from_cache implementation based
        # on env vars... this should be fixed in the future
        self.enable_bucketing = get_config().use_bucketing
        self.use_contiguous_pa = get_config().use_contiguous_pa
        self.skip_warmup = get_config().skip_warmup

        model_config = self.model_config
        cache_config = self.cache_config
        scheduler_config = self.scheduler_config
        self.device = device
        self.pin_memory = is_pin_memory_available()
        self.dtype = self.model_config.dtype
        if cache_config.cache_dtype == "auto":
            self.kv_cache_dtype = self.dtype
        else:
            self.kv_cache_dtype = STR_DTYPE_TO_TORCH_DTYPE[
                cache_config.cache_dtype]

        self.sliding_window = model_config.get_sliding_window()
        self.block_size = cache_config.block_size
        self.max_model_len = model_config.max_model_len
        self.max_num_blocks_per_req = cdiv(self.max_model_len, self.block_size)
        self.max_num_tokens = scheduler_config.max_num_batched_tokens

        # Model-related.
        self.num_attn_layers = self.model_config.get_num_layers_by_block_type(
            self.parallel_config, LayerBlockType.attention)
        self.num_query_heads = self.model_config.get_num_attention_heads(
            self.parallel_config)
        self.num_kv_heads = self.model_config.get_num_kv_heads(
            self.parallel_config)
        self.head_size = self.model_config.get_head_size()
        self.hidden_size = self.model_config.get_hidden_size()

        self.attn_backend = get_attn_backend(
            self.head_size,
            self.dtype,
            self.kv_cache_dtype,
            self.block_size,
            self.model_config.is_attention_free,
            use_mla=self.model_config.use_mla,
        )

        # Lazy initialization
        # self.model: nn.Module  # set after load_model
        self.kv_caches: list[torch.Tensor] = []
        self.inc_initialized_successfully = False
        self._is_inc_finalized = False

        # Request states.
        self.requests: dict[str, CachedRequestState] = {}
        # Persistent batch.
        self.input_batch = InputBatch(
            max_num_reqs=self.scheduler_config.max_num_seqs,
            max_model_len=self.max_model_len,
            max_num_batched_tokens=self.max_num_tokens,
            device=self.device,
            pin_memory=self.pin_memory,
            vocab_size=self.model_config.get_vocab_size(),
            block_sizes=[self.block_size])
        self.mem_margin = None

        self.use_hpu_graph = not self.model_config.enforce_eager
        self.max_batch_size = self.scheduler_config.max_num_seqs
        self.max_num_seqs = self.scheduler_config.max_num_seqs
        self.max_prefill_batch_size = 1  # TODO(kzawora): add knob for that
        self.seen_configs: set = set()
        self.max_num_batched_tokens = \
            self.scheduler_config.max_num_batched_tokens
        self.use_merged_prefill = get_config().merged_prefill
        self.use_prefix_caching = (
            self.vllm_config.cache_config.enable_prefix_caching)
        self.bucketing_manager = HPUBucketingManager()
        if self.enable_bucketing:
            logger.info("Bucketing is ON.")
            self.bucketing_manager.initialize(
                max_num_seqs=self.max_num_seqs,
                max_num_prefill_seqs=self.max_prefill_batch_size,
                block_size=self.block_size,
                max_num_batched_tokens=self.max_num_batched_tokens,
                max_model_len=self.max_model_len)
            self.graphed_buckets: set[Any] = set()
        else:
            logger.info("Bucketing is OFF.")
        self._PAD_SLOT_ID = -1
        self._PAD_BLOCK_ID = -1
        self._tokenizer = init_tokenizer_from_configs(
            model_config=vllm_config.model_config,
            scheduler_config=vllm_config.scheduler_config,
            lora_config=vllm_config.lora_config).tokenizer

        # TODO(madamczyk-intel): add a knob for that
        # TODO(madamczyk-intel): debug why increasing it lowers acc
        self.logits_rounding = 1
        # High-level profiler
        self.profiler = HabanaHighLevelProfiler()
        self.profiler_counter_helper = HabanaProfilerCounterHelper()
<<<<<<< HEAD

        # Lookahead decoding
        self.use_lookahead_decoding = True
        # Storage for lookahead tokens that are computed but not yet scheduled
        self.lookahead_tokens: dict[str, list[int]] = {}

=======
>>>>>>> 9d464028

    def get_kv_cache_spec(self) -> dict[str, KVCacheSpec]:
        """
        Generates the KVCacheSpec by parsing the kv cache format from each
        Attention module in the static forward context.
        Returns:
            KVCacheSpec: A dictionary mapping layer names to their KV cache
            format. Layers that do not need KV cache are not included.
        """

        forward_ctx = self.vllm_config.compilation_config.static_forward_context
        block_size = self.vllm_config.cache_config.block_size
        use_mla = self.vllm_config.model_config.use_mla
        kv_cache_spec: dict[str, KVCacheSpec] = {}
        for layer_name, attn_module in forward_ctx.items():
            if isinstance(attn_module, FusedMoE):
                continue

            # TODO: Support other attention modules, e.g., sliding window,
            # cross-attention
            assert isinstance(attn_module, Attention)
            if attn_module.attn_type == AttentionType.DECODER:
                kv_cache_spec[layer_name] = FullAttentionSpec(
                    block_size=block_size,
                    num_kv_heads=attn_module.num_kv_heads,
                    head_size=attn_module.head_size,
                    dtype=self.kv_cache_dtype,
                    use_mla=use_mla)
            elif attn_module.attn_type in (AttentionType.ENCODER,
                                           AttentionType.ENCODER_ONLY):
                # encoder-only attention does not need KV cache.
                continue
            elif attn_module.attn_type == AttentionType.ENCODER_DECODER:
                raise NotImplementedError
            else:
                raise ValueError(
                    f"Unknown attention type: {attn_module.attn_type}")

        return kv_cache_spec

    def _update_states(self, scheduler_output: "SchedulerOutput") -> bool:
        """Update the cached states and the persistent batch with the scheduler
        output.

        The updated states are used by the `_prepare_inputs` function to create
        the input GPU tensors for the model.

        The SamplingMetadata is updated and copied to the GPU if there is a
        new/resumed/paused/finished request in the batch.
        """
        # Remove finished requests from the cached states.
        for req_id in scheduler_output.finished_req_ids:
            self.requests.pop(req_id, None)
            # Pop stored lookahead tokens for finished requests - dummy tokens at the end
            self.lookahead_tokens.pop(req_id, None)
        # Remove the finished requests from the persistent batch.
        # NOTE(woosuk): There could be an edge case where finished_req_ids and
        # scheduled_req_ids overlap. This happens when a request is aborted and
        # then resubmitted with the same ID. In this case, we treat them as two
        # distinct requests - clearing the cached states for the first request
        # and handling the second as a new request.
        removed_req_indices: list[int] = []
        for req_id in scheduler_output.finished_req_ids:
            req_index = self.input_batch.remove_request(req_id)
            if req_index is not None:
                removed_req_indices.append(req_index)
            if req_id in self.input_batch.req_type:
                del self.input_batch.req_type[req_id]

        # Remove the unscheduled requests from the persistent batch.
        # NOTE(woosuk): The unscheduled requests are either preempted requests
        # or running requests that are not scheduled in this step. We remove
        # them from the persistent batch but keep their cached states since
        # they will be scheduled again sometime in the future.
        scheduled_req_ids = scheduler_output.num_scheduled_tokens.keys()
        cached_req_ids = self.input_batch.req_id_to_index.keys()
        unscheduled_req_ids = cached_req_ids - scheduled_req_ids
        # NOTE(woosuk): The persistent batch optimization assumes that
        # consecutive batches contain mostly the same requests. If batches
        # have low request overlap (e.g., alternating between two distinct
        # sets of requests), this optimization becomes very inefficient.
        for req_id in unscheduled_req_ids:
            req_index = self.input_batch.remove_request(req_id)
            assert req_index is not None
            removed_req_indices.append(req_index)

        req_ids_to_add: list[str] = []
        # Add new requests to the cached states.
        for new_req_data in scheduler_output.scheduled_new_reqs:
            req_id = new_req_data.req_id
            sampling_params = new_req_data.sampling_params
            if sampling_params.sampling_type == SamplingType.RANDOM_SEED:
                generator = torch.Generator(device=self.device)
                generator.manual_seed(sampling_params.seed)
            else:
                generator = None

            self.requests[req_id] = CachedRequestState(
                req_id=req_id,
                prompt_token_ids=new_req_data.prompt_token_ids,
                mm_inputs=new_req_data.mm_inputs,
                mm_positions=new_req_data.mm_positions,
                sampling_params=sampling_params,
                generator=generator,
                block_ids=new_req_data.block_ids,
                num_computed_tokens=new_req_data.num_computed_tokens,
                output_token_ids=[],
                lora_request=new_req_data.lora_request,
            )

            req_ids_to_add.append(req_id)
        # Update the states of the running/resumed requests.
        for req_data in scheduler_output.scheduled_cached_reqs:
            req_id = req_data.req_id
            req_state = self.requests[req_id]
            # Update the cached states.
            num_computed_tokens = req_data.num_computed_tokens
            req_state.num_computed_tokens = num_computed_tokens
            # Add the sampled token(s) from the previous step (if any).
            # This doesn't include "unverified" tokens like spec decode tokens.
            num_new_tokens = (num_computed_tokens +
                              len(req_data.new_token_ids) -
                              req_state.num_tokens)
            if num_new_tokens == 1:
                # Avoid slicing list in most common case.
                req_state.output_token_ids.append(req_data.new_token_ids[-1])
            elif num_new_tokens > 0:
                req_state.output_token_ids.extend(
                    req_data.new_token_ids[-num_new_tokens:])
                    
            # Check if we already have lookahead tokens for this request
            if (self.use_lookahead_decoding and 
                req_id in self.lookahead_tokens and 
                len(self.lookahead_tokens[req_id]) > 0):
                # Use the first available lookahead token
                lookahead_token = self.lookahead_tokens[req_id].pop(0)
                req_state.output_token_ids.append(lookahead_token)
                # Clean up empty lookahead token lists
                if len(self.lookahead_tokens[req_id]) == 0:
                    del self.lookahead_tokens[req_id]
            # Update the block IDs.
            if not req_data.resumed_from_preemption:
                # Append the new blocks to the existing block IDs.
                req_state.block_ids.extend(req_data.new_block_ids)
            else:
                # The request is resumed from preemption.
                # Replace the existing block IDs with the new ones.
                req_state.block_ids = req_data.new_block_ids

            req_index = self.input_batch.req_id_to_index.get(req_id)
            if req_index is None:
                # The request is not in the persistent batch.
                # The request was either preempted and resumed later, or was not
                # scheduled in the previous step and needs to be added again.
                req_ids_to_add.append(req_id)
                continue

            # Update the persistent batch.
            self.input_batch.num_computed_tokens_cpu[req_index] = (
                num_computed_tokens)
            self.input_batch.block_table.append_row(req_data.new_block_ids,
                                                    req_index)
            # Add new_token_ids to token_ids_cpu.
            start_token_index = num_computed_tokens
            end_token_index = num_computed_tokens + len(req_data.new_token_ids)
            self.input_batch.token_ids_cpu[
                req_index,
                start_token_index:end_token_index] = req_data.new_token_ids
            self.input_batch.num_tokens_no_spec[req_index] = end_token_index
            # Add spec_token_ids to token_ids_cpu.
            spec_token_ids = scheduler_output.scheduled_spec_decode_tokens.get(
                req_id, ())
            if spec_token_ids:
                start_index = end_token_index
                end_token_index += len(spec_token_ids)
                self.input_batch.token_ids_cpu[
                    req_index, start_index:end_token_index] = spec_token_ids
            # NOTE(woosuk): `num_tokens` here may include spec decode tokens.
            self.input_batch.num_tokens[req_index] = end_token_index

        # Check if the batch has changed. If not, we can skip copying the
        # sampling metadata from CPU to GPU.
        batch_changed = len(removed_req_indices) > 0 or len(req_ids_to_add) > 0

        # Add the new or resumed requests to the persistent batch.
        # The smaller empty indices are filled first.
        removed_req_indices = sorted(removed_req_indices, reverse=True)
        for req_id in req_ids_to_add:
            req_state = self.requests[req_id]
            if removed_req_indices:
                # Fill the empty index.
                req_index = removed_req_indices.pop()
            else:
                # Append to the end.
                req_index = None
            self.input_batch.add_request(req_state, req_index)

        # Condense the batched states if there are empty indices.
        if removed_req_indices:
            self.input_batch.condense(removed_req_indices)

        if batch_changed:
            self.input_batch.refresh_sampling_metadata()
        return batch_changed

    def get_model(self) -> torch.nn.Module:
        assert self.model is not None
        return self.model

    def is_decoder_only(self, req_id) -> bool:
        return bool(req_id in self.input_batch.req_type and \
            self.input_batch.req_type[req_id] == "decode")

    def _get_prompts_and_decodes(
        self,
        scheduler_output: "SchedulerOutput",
    ) -> PromptDecodeInfo:
        total_num_scheduled_tokens = scheduler_output.total_num_scheduled_tokens
        assert total_num_scheduled_tokens > 0
        num_reqs = self.input_batch.num_reqs
        assert num_reqs > 0

        if scheduler_output.kv_connector_metadata:
            requests = scheduler_output.kv_connector_metadata.requests
        else:
            requests = None

        # Traverse decodes first
        decode_req_ids = []
        num_computed_tokens_decode = []
        for i in range(num_reqs):
            req_id = self.input_batch.req_ids[i]
            assert req_id is not None

            if requests is not None and req_id not in self.input_batch.req_type:
                for request in requests:
                    if request.req_id == req_id:
                        self.input_batch.req_type[req_id] = "prefill" \
                            if request.load_spec is None else "decode"
                        break

            num_computed_tokens = self.input_batch.num_computed_tokens_cpu[i]
            num_prompt_tokens = self.input_batch.num_prompt_tokens[i]
            num_scheduled_tokens = scheduler_output.num_scheduled_tokens[
                req_id]

            if num_computed_tokens < num_prompt_tokens and \
                not self.is_decoder_only(req_id):
                # This is prompt
                break

            # This is decode
            if not self.is_decoder_only(req_id):
                assert num_scheduled_tokens == 1
            decode_req_ids.append(req_id)
            num_computed_tokens_decode.append(int(num_computed_tokens + 1))

        if self.profiler.enabled:
            self.profiler_counter_helper.capture_decode_seq_stats(
                num_computed_tokens_decode)

        # Traverse prompts
        prompt_req_ids = []
        prompt_scheduled_tokens = []
        lookahead_decode_req_ids = []
        for i in range(len(decode_req_ids), num_reqs):
            req_id = self.input_batch.req_ids[i]
            assert req_id is not None

            num_computed_tokens = self.input_batch.num_computed_tokens_cpu[i]
            num_prompt_tokens = self.input_batch.num_prompt_tokens[i]
            num_scheduled_tokens = scheduler_output.num_scheduled_tokens[
                req_id]

            # Must be prompt
            assert num_computed_tokens < num_prompt_tokens
            num_output_tokens = len(self.requests[req_id].output_token_ids)
            assert num_output_tokens == 0, \
                f'req_id: {req_id}, {num_output_tokens}'

            prompt_req_ids.append(req_id)
            prompt_scheduled_tokens.append(num_scheduled_tokens)
            
            # Schedule lookahead decode for this prompt
            if self.use_lookahead_decoding:
                lookahead_decode_req_ids.append(req_id)

        all_decode_req_ids = decode_req_ids + lookahead_decode_req_ids
        
        return PromptDecodeInfo(prompt_req_ids, all_decode_req_ids,
                                prompt_scheduled_tokens)

    def _prepare_sampling(self,
                          batch_changed: bool,
                          request_ids: Union[None, list[str]] = None,
                          pad_to: Optional[int] = None) -> SamplingMetadata:
        # Create the sampling metadata.
        req_id_output_token_ids: dict[str, list[int]] = \
            {req_id: req.output_token_ids \
                for req_id, req in self.requests.items()}
        if request_ids is not None:
            req_id_output_token_ids = {
                req_id: req_id_output_token_ids[req_id] \
                    for req_id in request_ids}
        req_id_output_token_ids_lst = list(req_id_output_token_ids.items())
        if pad_to is not None:
            while len(req_id_output_token_ids_lst) < pad_to:
                req_id_output_token_ids_lst.append(
                    req_id_output_token_ids_lst[0])
        sampling_metadata = self.input_batch.make_selective_sampling_metadata(
            req_id_output_token_ids_lst, skip_copy=not batch_changed)
        return sampling_metadata

    def get_habana_paged_attn_buffers(self, block_tables, slot_mapping,
                                      batch_size):
        last_block_usage = [
            slot[0] % self.block_size + 1 for slot in slot_mapping
        ]
        block_groups = [[i] * len(bt) for i, bt in enumerate(block_tables)]
        block_usage = [[self.block_size] * (len(bt) - 1) + [lbu]
                       for bt, lbu in zip(block_tables, last_block_usage)
                       if bt]
        block_list = flatten(block_tables)
        block_groups = flatten(block_groups)
        block_usage = flatten(block_usage)
        assert len(block_list) == len(block_groups)
        assert len(block_list) == len(block_usage)

        padding_fn = None
        block_bucket_size: int
        if self.use_contiguous_pa:
            block_bucket_size = max(max(block_list) + 1, len(block_list))
            block_bucket_size = \
                self.bucketing_manager.find_decode_bucket(batch_size,
                                                          block_bucket_size)[2]
            indices: list[Any]
            indices = [None] * block_bucket_size
            for i, bid in enumerate(block_list):
                indices[bid] = i
            padding_fn = lambda tensor, pad_value: gather_list(
                tensor, indices, pad_value)
        else:
            block_bucket_size = \
                self.bucketing_manager.find_decode_bucket(batch_size,
                                                          len(block_list))[2]
            padding_fn = lambda tensor, pad_value: pad_list(
                tensor, block_bucket_size, itertools.repeat(pad_value))

        block_list = padding_fn(block_list, self._PAD_BLOCK_ID)
        block_groups = padding_fn(block_groups, -1)
        block_usage = padding_fn(block_usage, 1)

        block_list = torch.tensor(block_list, dtype=torch.long, device='cpu')
        block_groups = torch.tensor(block_groups,
                                    dtype=torch.long,
                                    device='cpu')
        block_usage = torch.tensor(block_usage,
                                   dtype=self.model_config.dtype,
                                   device='cpu')
        return block_list, block_groups, block_usage

    def _align_and_pad(self, data, bucketing, padding_gen):
        bs = len(data)
        target_bs, target_len = bucketing
        if target_bs == 1 and bs > 1:
            data = [list(itertools.chain(*data))]
        data = [pad_list(x, target_len, padding_gen) for x in data]
        padding = itertools.islice(padding_gen, target_len)
        data = pad_list(data, target_bs, itertools.repeat(padding))
        return data

    def _bucketize_merged_prompt(self, seq_lens, num_blocks):
        seq = sum(seq_lens)
        num_blocks = sum(num_blocks)
        seq = self.bucketing_manager.find_prompt_bucket(1, seq, num_blocks)[1]
        num_blocks = round_up(num_blocks, 32)
        return (1, seq, num_blocks)

    def _bucketize_2d_prompt(self, seq_lens, num_blocks):
        bs = len(seq_lens)
        if bs > self.max_prefill_batch_size:
            raise BucketingFailedException
        seq = max(seq_lens)
        num_blocks = max(num_blocks) if len(num_blocks) > 0 else 0
        bs, seq, num_blocks = self.bucketing_manager.find_prompt_bucket(
            bs, seq, num_blocks)
        return (bs, seq, num_blocks)

    def _get_prompt_bucketing_fn(self):
        if self.use_merged_prefill:
            return self._bucketize_merged_prompt
        else:
            return self._bucketize_2d_prompt

    def _can_merge_prefill_contents(self, lhs, rhs):
        combined_num_tokens = lhs.get_num_tokens() + rhs.get_num_tokens()
        bucketing_fn = self._get_prompt_bucketing_fn()
        try:
            target_bs, target_seq, target_blocks = bucketing_fn(
                combined_num_tokens, [])
        except BucketingFailedException:
            return False
        return target_bs <= self.max_prefill_batch_size and\
            target_bs * target_seq <= self.max_num_tokens

    def _extract_prefill_batch_contents(self, num_prefills, num_decodes,
                                        num_scheduled_tokens):
        import fpdb
        fpdb.ForkedPdb().set_trace()
        # DECODES are the first num_decodes REQUESTS.
        # PREFILLS are the next num_reqs - num_decodes REQUESTS.
        if self.use_lookahead_decoding:
            # When lookahead decoding is used, num_decodes includes lookahead decodes
            # but we need to find where actual prefills start in the batch
            actual_num_decodes = num_decodes - num_prefills
        else:
            actual_num_decodes = num_decodes       
        block_table_cpu_tensor = self.input_batch.block_table[
            0].get_cpu_tensor()
        all_batch_contents = [BatchContents()]

        # Prefills start after the actual decode requests in the input_batch
        prefill_start = actual_num_decodes
        prefill_end = prefill_start + num_prefills
        
        for batch_idx in range(prefill_start, prefill_end):
            req_id = self.input_batch.req_ids[batch_idx]
            context_len = self.input_batch.num_computed_tokens_cpu[batch_idx]
            query_len = num_scheduled_tokens[batch_idx]

            token_ids = self.input_batch.token_ids_cpu[
                batch_idx, context_len:context_len + query_len].tolist()

            num_blocks = round_up(context_len + query_len,
                                  self.block_size) // self.block_size
            blocks = block_table_cpu_tensor[batch_idx, :num_blocks].tolist()

            prompt_tokens = self.input_batch.num_prompt_tokens[batch_idx]
            #TODO: Fix non-prompt case
            num_output_logits = context_len + query_len - prompt_tokens + 1
            logits_positions = list(
                range(query_len - num_output_logits, query_len))

            new_batch_contents = BatchContents(
                req_ids=[req_id],
                token_ids=[token_ids],
                context_lens=[context_len],
                blocks=[blocks],
                logits_positions=[logits_positions],
            )
            if self._can_merge_prefill_contents(all_batch_contents[-1],
                                                new_batch_contents):
                merge_contents(all_batch_contents[-1], new_batch_contents)
            else:
                all_batch_contents.append(new_batch_contents)
        return all_batch_contents

    def _make_attn_bias(self, context_groups, token_groups):
        dtype = self.dtype
        is_causal = True  # TODO: add support for non-causal tasks
        context_groups = torch.tensor(context_groups,
                                      device='cpu',
                                      dtype=torch.int16)
        context_groups = context_groups.repeat_interleave(self.block_size,
                                                          dim=-1)
        context_len = context_groups.size(-1)
        token_groups = torch.tensor(token_groups,
                                    device='cpu',
                                    dtype=torch.int16)
        num_queries = token_groups.size(-1)
        seq_groups = torch.cat([context_groups, token_groups], dim=-1)
        attn_mask = seq_groups.unflatten(-1,
                                         (1, -1)) != token_groups.unflatten(
                                             -1, (-1, 1))
        if is_causal:
            causal_mask = torch.ones(num_queries,
                                     num_queries,
                                     device='cpu',
                                     dtype=torch.bool)
            causal_mask = torch.triu(causal_mask, diagonal=1).unsqueeze(0)
            attn_mask[:, :, context_len:].logical_or_(causal_mask)
        attn_mask = attn_mask.to(dtype).masked_fill_(attn_mask, -math.inf)

        return attn_mask.unflatten(0, (1, -1))

    def _form_prefill_batch(self, contents):
        if len(contents.req_ids) == 0:
            return PrefillInputData()

        token_ids = contents.token_ids
        req_ids = contents.req_ids
        query_lens = [len(tids) for tids in contents.token_ids]
        if self.profiler.enabled:
            self.profiler_counter_helper.capture_prompt_seq_stats(query_lens)
        context_lens = contents.context_lens

        token_positions = [
            list(range(cl, cl + ql))
            for cl, ql in zip(context_lens, query_lens)
        ]
        block_assignment = [[
            divmod(pos, self.block_size) for pos in positions
        ] for positions in token_positions]
        token_slots = [[
            blocks[bi] * self.block_size + bo for bi, bo in assignment
        ] for blocks, assignment in zip(contents.blocks, block_assignment)]
        token_groups = [[i] * len(tid) for i, tid in enumerate(token_ids)]
        num_context_blocks = [
            round_up(ctx_len, self.block_size) // self.block_size
            for ctx_len in context_lens
        ]
        context_blocks: list = [
            blocks[:num]
            for blocks, num in zip(contents.blocks, num_context_blocks)
        ]
        num_context_blocks = [len(b) for b in context_blocks]
        context_groups = [[i] * b for i, b in enumerate(num_context_blocks)]
        has_context = sum(context_lens) > 0

        target_bs, target_seq, target_blocks = self._get_prompt_bucketing_fn()(
            query_lens, num_context_blocks)
        token_ids = self._align_and_pad(contents.token_ids,
                                        (target_bs, target_seq),
                                        itertools.repeat(-1))
        token_positions = self._align_and_pad(token_positions,
                                              (target_bs, target_seq),
                                              itertools.repeat(-1))
        token_slots = self._align_and_pad(token_slots, (target_bs, target_seq),
                                          itertools.repeat(-1))
        token_groups = self._align_and_pad(token_groups,
                                           (target_bs, target_seq),
                                           itertools.repeat(-1))
        context_blocks = self._align_and_pad(context_blocks,
                                             (target_bs, target_blocks),
                                             itertools.repeat(-1))
        context_groups = self._align_and_pad(context_groups,
                                             (target_bs, target_blocks),
                                             itertools.repeat(-1))

        # TODO: cycle through dummy slots and blocks
        #dummy_slots = itertools.cycle(
        #    range(self._PAD_SLOT_ID, self._PAD_SLOT_ID + self.block_size))

        cur_offset = 0
        logits_indices = []
        logits_requests = []
        for req_id, qlen, log_pos in zip(req_ids, query_lens,
                                         contents.logits_positions):
            source = [cur_offset + x for x in log_pos]
            dest = [req_id] * len(log_pos)
            logits_indices.extend(source)
            logits_requests.extend(dest)
            if self.use_merged_prefill:
                cur_offset += qlen
            else:
                cur_offset += len(token_ids[0])

        attn_bias = None
        if self.use_merged_prefill:
            attn_bias = self._make_attn_bias(context_groups, token_groups)
            attn_bias = attn_bias.to('hpu', non_blocking=True)
        else:
            attn_bias = None

        logits_indices = pad_list(
            logits_indices,
            round_up(len(logits_indices), self.logits_rounding),
            itertools.repeat(-1))

        query_lens = _async_h2d_tensor(query_lens, torch.int32)
        token_ids = _async_h2d_tensor(token_ids, torch.int32)
        token_positions = _async_h2d_tensor(token_positions, torch.int32)
        token_slots = _async_h2d_tensor(token_slots, torch.int64)
        logits_indices = _async_h2d_tensor(logits_indices, torch.int32)
        context_lens = _async_h2d_tensor(context_lens, torch.int32)
        context_blocks_t: Optional[torch.tensor]
        if has_context:
            context_blocks_t = _async_h2d_tensor(context_blocks,
                                                 torch.int32).flatten()
        else:
            context_blocks_t = None

        attn_metadata = HPUAttentionMetadataV1.make_prefill_metadata(
            seq_lens_tensor=query_lens,
            context_lens_tensor=context_lens,
            slot_mapping=token_slots,
            block_list=context_blocks_t,
            attn_bias=attn_bias,
            block_size=self.block_size)

        return PrefillInputData(request_ids=[req_ids],
                                prompt_lens=[query_lens],
                                token_ids=[token_ids],
                                position_ids=[token_positions],
                                attn_metadata=[attn_metadata],
                                logits_indices=[logits_indices],
                                logits_requests=[logits_requests])

    def _prepare_prefill_inputs(
            self, num_prefills, num_decodes,
            num_scheduled_tokens: list[int]) -> PrefillInputData:

        all_batch_contents = self._extract_prefill_batch_contents(
            num_prefills, num_decodes, num_scheduled_tokens)
        all_batches = [
            self._form_prefill_batch(bc) for bc in all_batch_contents
        ]
        merge_contents(all_batches[0], *all_batches[1:])
        return all_batches[0]

    def _prepare_decode_inputs(self, num_prefills, num_decodes,
                               num_scheduled_tokens) -> DecodeInputData:
        # Decodes run as one single padded batch with shape [batch, 1]
        #
        # We need to set _PAD_SLOT_ID for the padding tokens in the
        # slot_mapping, such that the attention KV cache insertion
        # logic knows to ignore those indicies. Otherwise, the
        # padding data can be dummy since we have a causal mask.

        block_table_cpu_tensor = self.input_batch.block_table[
            0].get_cpu_tensor()
        if num_decodes == 0:
            return DecodeInputData(num_decodes=0)
        
        # Calculate original decodes count (before lookahead)
        original_num_decodes = num_decodes
        if self.use_lookahead_decoding:
            original_num_decodes = num_decodes - num_prefills
        
        # BLOCK_TABLE [batch, max_num_blocks_per_req]
        context_lens = []
        
        # Handle regular decodes
        for i in range(original_num_decodes):
            context_lens.append(self.input_batch.num_computed_tokens_cpu[i])
        
        # Handle lookahead decodes
        if self.use_lookahead_decoding:
            # For lookahead decodes use the prompt length as context - is it proper?
            prompt_start_idx = original_num_decodes
            for i in range(prompt_start_idx, self.input_batch.num_reqs):
                context_lens.append(self.input_batch.num_prompt_tokens[i])
        
        context_lens = np.array(context_lens)

        # NOTE(kzawora): the +1 is what causes this entire thing to work,
        # as in the paged attention, we don't fetch just the context from cache,
        # but also kvs for the current token
        num_blocks = np.ceil(
            (context_lens + 1) / self.block_size).astype(np.int32).tolist()

        # PAD FOR STATIC SHAPES.
        padded_batch_size: int
        padded_batch_size = self.bucketing_manager.find_decode_bucket(
            num_decodes, sum(num_blocks))[0]

        block_tables_list = []
        for i, n in enumerate(num_blocks):
            seq_block_table = block_table_cpu_tensor[i, :n].tolist()
            assert len(seq_block_table) == n
            block_tables_list.append(seq_block_table)

        # POSITIONS. [batch, 1]
        # We slice at the end, since we use the positions for gathering.
        positions = torch.zeros((padded_batch_size, 1), dtype=torch.int32)
        
        # Handle regular decodes
        for i in range(original_num_decodes):
            positions[i, 0] = self.input_batch.num_computed_tokens_cpu[i]
        
        # Handle lookahead decodes positions
        if self.use_lookahead_decoding:
            prompt_start_idx = original_num_decodes
            for i in range(prompt_start_idx, num_decodes):
                batch_idx = original_num_decodes + (i - prompt_start_idx)
                # Should be num_prompt_tokens + 1 ?
                positions[i, 0] = self.input_batch.num_prompt_tokens[batch_idx]

        padded_index = torch.zeros((padded_batch_size, 1), dtype=torch.int64)
        index = positions.to(torch.int64)[:num_decodes]
        padded_index[:num_decodes] = index

        # TOKEN_IDS. [batch, 1]
        token_ids = torch.zeros((padded_batch_size, 1), dtype=torch.int32)
        
        # Handle regular decodes
        for i in range(original_num_decodes):
            pos = int(positions[i, 0])
            token_ids[i, 0] = self.input_batch.token_ids_cpu[i, pos]
        
        # Handle lookahead decode tokens (from prompts)
        if self.use_lookahead_decoding:
            prompt_start_idx = original_num_decodes
            for i in range(prompt_start_idx, num_decodes):
                batch_idx = original_num_decodes + (i - prompt_start_idx)
                # For lookahead use the last token of the prompt ( + 1 ?)
                prompt_len = self.input_batch.num_prompt_tokens[batch_idx]
                token_ids[i, 0] = self.input_batch.token_ids_cpu[batch_idx, prompt_len - 1]

        # SLOT_MAPPING [batch, 1]
        # The "slot" is the "physical index" of a token in the KV cache.
        # Look up the block_idx in the block table (logical<>physical map)
        # to compute this.
        block_number = torch.ones(
            (padded_batch_size, 1), dtype=torch.int32) * self._PAD_BLOCK_ID
        block_number[:num_decodes] = torch.gather(input=block_table_cpu_tensor,
                                                  dim=1,
                                                  index=(index //
                                                         self.block_size))
        block_offsets = padded_index % self.block_size
        slot_mapping = block_number * self.block_size + block_offsets
        # set an out of range value for the padding tokens so that they
        # are ignored when inserting into the KV cache.
        slot_mapping = slot_mapping[:padded_batch_size]
        dummy_slots = itertools.cycle(
            range(self._PAD_SLOT_ID, self._PAD_SLOT_ID + self.block_size))
        slot_mapping[num_decodes:].apply_(lambda _, ds=dummy_slots: next(ds))

        # CONTEXT_LENS [batch_size]
        block_list, block_groups, block_usage = \
            self.get_habana_paged_attn_buffers(
            block_tables_list, slot_mapping.tolist(), padded_batch_size)

        logits_indices = torch.zeros(padded_batch_size,
                                     dtype=torch.int32,
                                     device='cpu')
        query_start_loc = torch.empty((num_decodes + 1, ),
                                      dtype=torch.int32,
                                      device="cpu",
                                      pin_memory=self.pin_memory)
        query_start_loc_np = query_start_loc.numpy()
        query_start_loc_np[0] = 0
        np.cumsum(num_scheduled_tokens[:num_decodes],
                  out=query_start_loc_np[1:])
        logits_indices[:num_decodes] = query_start_loc[1:] - 1
        num_decode_tokens = torch.tensor(np.sum(context_lens), device='cpu')

        # CPU<>HPU sync *should not* happen here.
        token_ids_device = _async_h2d_tensor_copy(token_ids, self.device)
        positions_device = _async_h2d_tensor_copy(positions, self.device)
        logits_indices_device = _async_h2d_tensor_copy(logits_indices,
                                                       self.device)
        block_list_device = _async_h2d_tensor_copy(block_list, self.device)
        block_usage_device = _async_h2d_tensor_copy(block_usage, self.device)
        block_groups_device = _async_h2d_tensor_copy(block_groups, self.device)
        num_decode_tokens_device = _async_h2d_tensor_copy(
            num_decode_tokens, self.device)
        slot_mapping_device = _async_h2d_tensor_copy(slot_mapping, self.device)
        return DecodeInputData(
            num_decodes=num_decodes,
            token_ids=token_ids_device,
            position_ids=positions_device,
            logits_indices=logits_indices_device,
            attn_metadata=HPUAttentionMetadataV1.make_decode_metadata(
                block_list=block_list_device,
                block_usage=block_usage_device,
                block_groups=block_groups_device,
                input_positions=None,
                num_decode_tokens=num_decode_tokens_device,
                slot_mapping=slot_mapping_device,
                block_size=self.block_size,
            ))

    def _prepare_inputs(
        self,
        scheduler_output: "SchedulerOutput",
        num_prefills,
        num_decodes,
    ) -> tuple[PrefillInputData, Optional[DecodeInputData]]:

        total_num_scheduled_tokens = scheduler_output.total_num_scheduled_tokens
        assert total_num_scheduled_tokens > 0

        num_reqs = num_prefills + num_decodes

        actual_num_decodes = num_decodes
        if self.use_lookahead_decoding:
            actual_num_decodes = num_decodes - num_prefills

        # Get the number of scheduled tokens for each request.
        # TODO: The Python loop can be slow. Optimize.
        num_scheduled_tokens = []
        num_prompt_tokens = []
        for idx, req_id in enumerate(self.input_batch.req_ids[:num_reqs]):
            assert req_id is not None
            seq_num_scheduled_tokens = scheduler_output.num_scheduled_tokens[
                req_id]
            seq_num_prompt_tokens = self.input_batch.num_prompt_tokens[idx]
            num_scheduled_tokens.append(seq_num_scheduled_tokens)
            num_prompt_tokens.append(seq_num_prompt_tokens)
            # NOTE: assert that all the decodes are "decodes".
<<<<<<< HEAD
            if idx < actual_num_decodes:
=======
            if idx < num_decodes and not self.is_decoder_only(req_id):
>>>>>>> 9d464028
                assert seq_num_scheduled_tokens == 1

        if self.use_lookahead_decoding:
            # Insert scheduled tokens for lookahead decodes (always 1 token per decode)
            for _ in range(num_prefills):
                num_scheduled_tokens.insert(0, 1)
        return (self._prepare_prefill_inputs(num_prefills, num_decodes,
                                             num_scheduled_tokens),
                self._prepare_decode_inputs(num_prefills, num_decodes, 
                                            num_scheduled_tokens))

    def _seq_len(self, attn_metadata):
        return attn_metadata.slot_mapping.size(-1)

    def _num_blocks(self, attn_metadata):
        if attn_metadata.block_list is None:
            return 0
        return attn_metadata.block_list.numel()

    def _check_config(self, batch_size, seq_len, num_blocks, attn_metadata,
                      warmup_mode):
        phase = "prompt" if attn_metadata.is_prompt else "decode"
        cfg = (batch_size, seq_len, num_blocks, phase)
        seen = cfg in self.seen_configs
        self.seen_configs.add(cfg)
        if not seen and not warmup_mode:
            logger.warning(
                "Configuration: rank (%s, %s, %s, %s, %s) was not warmed-up!",
                os.getenv('RANK', '0'), phase, batch_size, seq_len, num_blocks)

    def _execute_model_generic(self,
                               token_ids,
                               position_ids,
                               attn_metadata,
                               logits_indices,
                               kv_caches,
                               warmup_mode=False):

        # FORWARD.
        batch_size = token_ids.size(0)
        seq_len = self._seq_len(attn_metadata)
        num_blocks = self._num_blocks(attn_metadata)
        self._check_config(batch_size, seq_len, num_blocks, attn_metadata,
                           warmup_mode)
        additional_kwargs = {}
        if htorch.utils.internal.is_lazy(
        ) and not self.model_config.enforce_eager:
            use_graphs = self._use_graphs()
            additional_kwargs.update({"bypass_hpu_graphs": not use_graphs})
        else:
            # no hpu graphs for t.compile?
            use_graphs = False
        trimmed_attn_metadata = trim_attn_metadata(attn_metadata)
        if self.is_driver_worker:
            model_event_name = ("model_forward_"
                                f"bs{batch_size}_"
                                f"seq{seq_len}_"
                                f"ctx{num_blocks}_"
                                f"graphs{'T' if use_graphs else 'F'}")
        else:
            model_event_name = 'model_executable'
        with self.profiler.record_event('internal', model_event_name):
            hidden_states = self.model.forward(
                input_ids=token_ids,
                positions=position_ids,
                attn_metadata=trimmed_attn_metadata,
<<<<<<< HEAD
                kv_caches=kv_caches)
=======
                kv_caches=kv_caches,
                warmup_mode=warmup_mode)
>>>>>>> 9d464028
        # NOTE(kzawora): returning hidden_states is required in prompt logprobs
        # scenarios, as they will do logit processing on their own
        non_flattened_hidden_states = hidden_states

        hidden_states = hidden_states.view(-1, hidden_states.shape[-1])
        hidden_states = hidden_states[logits_indices]
        with self.profiler.record_event('internal', ('compute_logits'
                                                     f'{batch_size}_'
                                                     f'seq{seq_len}_ctx'
                                                     f'{num_blocks}')):
            logits = self.model.compute_logits(hidden_states, None)
        return non_flattened_hidden_states, logits

    def _get_prompt_logprobs_dict(
        self,
        hidden_states: torch.Tensor,
        scheduler_output: "SchedulerOutput",
    ) -> dict[str, Optional[LogprobsTensors]]:
        num_prompt_logprobs_dict = self.input_batch.num_prompt_logprobs
        if not num_prompt_logprobs_dict:
            return {}

        prompt_logprobs_dict: dict[str, Optional[LogprobsTensors]] = {}

        # Since prompt logprobs are a rare feature, prioritize simple,
        # maintainable loop over optimal performance.
        completed_prefill_reqs = []
        for i, (req_id, num_prompt_logprobs) in enumerate(
                num_prompt_logprobs_dict.items()):

            num_tokens = scheduler_output.num_scheduled_tokens[req_id]

            # Get metadata for this request.
            request = self.requests[req_id]
            num_prompt_tokens = len(request.prompt_token_ids)
            prompt_token_ids = torch.tensor(request.prompt_token_ids).to(
                self.device, non_blocking=True)

            # Determine number of logits to retrieve.
            start_tok = request.num_computed_tokens + 1
            num_remaining_tokens = num_prompt_tokens - start_tok
            if num_tokens < num_remaining_tokens:
                # This is a chunk, more tokens remain.
                num_logits = num_tokens
            else:
                # This is the last chunk of prompt tokens to return.
                num_logits = num_remaining_tokens
                completed_prefill_reqs.append(req_id)

            # Get the logits corresponding to this req's prompt tokens.
            # If this is a partial request (i.e. chunked prefill),
            # then there is prompt logprob generated for each index.
            prompt_hidden_states = hidden_states[i, :num_logits]
            logits = self.model.compute_logits(prompt_hidden_states, None)

            # Get the "target" tokens for each index. For prompt at index i,
            # the token at prompt index i+1 is the "sampled" token we want
            # to gather the logprob for.
            tgt_token_ids = prompt_token_ids[start_tok:start_tok + num_logits]

            # Compute prompt logprobs.
            logprobs = self.sampler.compute_logprobs(logits)
            token_ids, logprobs, ranks = self.sampler.gather_logprobs(
                logprobs, num_prompt_logprobs, tgt_token_ids)

            # Transfer GPU->CPU async.
            prompt_logprobs_dict[req_id] = LogprobsTensors(
                token_ids.to("cpu", non_blocking=True),
                logprobs.to("cpu", non_blocking=True),
                ranks.to("cpu", non_blocking=True),
            )

        # Remove requests that have completed prefill from the batch
        # num_prompt_logprobs_dict.
        for req_id in completed_prefill_reqs:
            del num_prompt_logprobs_dict[req_id]

        # Must synchronize the non-blocking GPU->CPU transfers.
        torch.hpu.synchronize()

        return prompt_logprobs_dict

    def _is_quant_with_inc(self):
        quant_config = os.getenv("QUANT_CONFIG", None) is not None
        return (self.model_config.quantization == "inc" or quant_config)

    @torch.inference_mode()
    def execute_model(
        self,
        scheduler_output: "SchedulerOutput",
    ) -> ModelRunnerOutput:
        # NOTE(kzawora): Since scheduler doesn't differentiate between prefills
        # and decodes, we must handle mixed batches. In _update_states we make
        # sure that first self.input_batch.num_decodes requests are decodes,
        # and remaining ones until the end are prefills. _update_states also
        # handles changes in request cache based on scheduler outputs and
        # previous iterations (e.g. keeping block tables and context lengths up
        # to date, creating, pruning and updating request caches,
        # and some more stuff)

        # If num_decodes == self.input_batch.num_reqs, then batch is all decode, and only a single decode forward pass will be executed in this method. # noqa
        # If num_decodes == 0, then batch is all prefill, and only prefill forward passes will be executed  in this method. # noqa
        # If neither apply, then batch is mixed, and both prefill and decode forward passes will be executed in this method. # noqa

        # First, we will execute all decodes (if any) in a single batch,
        # then we'll execute prefills in batches of up to max_prefill_batch_size elements. # noqa
        # All shapes used in forward passes are bucketed appropriately to mitigate risk of graph recompilations. # noqa

        # We perform sampling directly after executing each forward pass
        # Everything is done asynchronously - the only sync point is the place
        # where we copy the generated tokens back to the host.

        # Example: If a batch has 6 requests, 3 prefills and 3 decodes, the unprocessed sequences in batch will be laid as follows: # noqa
        # [D0, D1, D2, P0, P1, P2]
        # If we assume max_prefill_batch_size=2, the flow of this method will look as follows: # noqa
        # prepare_inputs: bucket [D0, D1, D2] -> [D0, D1, D2, 0] (BS=4 bucket, 1 seq padding) # noqa
        # prepare_inputs: bucket [P0, P1, P2] -> [P0, P1], [P2] (BS=2 + BS=1 bucket, no seqs padding) # noqa
        # decode forward pass BS4 [D0, D1, D2, 0]
        # decode compute_logits BS4 [D0, D1, D2, 0]
        # decode sampler BS4 [D0, D1, D2, 0] -> [tokD0, tokD1, tokD2, 0]
        # prefill[iter 0] forward pass BS2 [P0, P1]
        # prefill[iter 0] compute_logits BS2 [P0, P1]
        # prefill[iter 0] sampler BS2 [P0, P1] -> [tokP0, tokP1]
        # prefill[iter 1] forward pass BS1 [P0, P1]
        # prefill[iter 1] compute_logits BS1 [P0, P1]
        # prefill[iter 1] sampler BS1 [P0, P1] -> [tokP2]
        # prefill concat sampler results [tokP0, tokP1], [tokP2] -> [tokP0, tokP1, tokP2] # noqa
        # Join the prefill and decode on device into [tokD0, tokD1, tokD2, 0, tokP0, tokP1, tokP2] # noqa
        # Transfer [tokD0, tokD1, tokD2, 0, tokP0, tokP1, tokP2] to CPU
        # On CPU, sanitize [tokD0, tokD1, tokD2, 0, tokP0, tokP1, tokP2] -> [tokD0, tokD1, tokD2, tokP0, tokP1, tokP2] # noqa
        # Return [tokD0, tokD1, tokD2, tokP0, tokP1, tokP2]

        # Example2: Same thing, but with max_prefill_batch_size=4:
        # prepare_inputs: bucket [D0, D1, D2] -> [D0, D1, D2, 0] (BS=4 bucket, 1 seq padding) # noqa
        # prepare_inputs: bucket [P0, P1, P2] -> [P0, P1, P2, 0] (BS=4 bucket, 1 seq padding) # noqa
        # decode forward pass BS4 [D0, D1, D2, 0]
        # decode compute_logits BS4 [D0, D1, D2, 0]
        # decode sampler BS4 [D0, D1, D2, 0] -> [tokD0, tokD1, tokD2, 0]
        # prefill[iter 0] forward pass BS4 [P0, P1, P2, 0]
        # prefill[iter 0] compute_logits BS4 [P0, P1, P2, 0]
        # prefill[iter 0] sampler BS4 [P0, P1, P2, 0] -> [tokP0, tokP1, tokP2, 0] # noqa
        # Join the prefill and decode on device into [tokD0, tokD1, tokD2, 0, tokP0, tokP1, tokP2, 0] # noqa
        # Transfer [tokD0, tokD1, tokD2, 0, tokP0, tokP1, tokP2, 0] to CPU
        # On CPU, sanitize [tokD0, tokD1, tokD2, 0, tokP0, tokP1, tokP2, 0] -> [tokD0, tokD1, tokD2, tokP0, tokP1, tokP2] # noqa
        # Return [tokD0, tokD1, tokD2, tokP0, tokP1, tokP2]

        batch_changed = self._update_states(scheduler_output)
        if not scheduler_output.total_num_scheduled_tokens:
            if not has_kv_transfer_group():
                # Return empty ModelRunnerOuptut if there's no work to do.
                return EMPTY_MODEL_RUNNER_OUTPUT

            return self.kv_connector_no_forward(scheduler_output)

        # If necessary, swap decodes/prompts to have all decodes on the start
        ensure_decodes_first(self.input_batch)
        # Prepare prompts/decodes info
        pd_info = self._get_prompts_and_decodes(scheduler_output)
        num_decodes = len(pd_info.decode_req_ids)
        num_prefills = len(pd_info.prompt_req_ids)
        num_reqs = num_decodes + num_prefills
        with self.profiler.record_event('internal', 'prepare_input_tensors'):
            prefill_data, decode_data = self._prepare_inputs(
                scheduler_output, num_prefills, num_decodes)

        #FIXME(kzawora): Currently there's no handling of logprobs. Fix that
        # later.
        prefill_sampled_token_ids = []
        prefill_sampled_requests = []
        decode_sampled_token_ids = []
        decode_sampled_requests = []
        ######################### PREFILLS #########################
        if num_prefills > 0:
            htorch.core.mark_step()
            for idx, (req_id, prompt_len, token_ids, position_ids,
                      attn_metadata, logits_indices,
                      logits_requests) in enumerate(
                          zip(*shallow_tuple(prefill_data))):
                self.event_start = self.profiler.get_timestamp_us()
                self.profiler.start("internal", "prefill")
                htorch.core.mark_step()
                self.maybe_setup_kv_connector(scheduler_output)
                prefill_hidden_states_ts, logits_device = \
                    self._execute_model_generic(
                        token_ids, position_ids, attn_metadata, logits_indices,
                        self.kv_caches)
                htorch.core.mark_step()
<<<<<<< HEAD
=======
                finished_sending, finished_recving = (
                    self.get_finished_kv_transfers(scheduler_output))
>>>>>>> 9d464028
                with self.profiler.record_event('internal', "sampler"):
                    sampling_metadata = self._prepare_sampling(
                        batch_changed, req_id, pad_to=logits_device.shape[0])
                    sampler_output = self.sampler(
                        logits=logits_device,
                        sampling_metadata=sampling_metadata)
                    prefill_sampled_token_ids.append(
                        sampler_output.sampled_token_ids.flatten())
                    prefill_sampled_requests.extend(logits_requests)
                htorch.core.mark_step()
                if self.is_driver_worker and self.profiler.enabled:
                    # Stop recording 'execute_model_generic' event
                    self.profiler.end()
                    event_end = self.profiler.get_timestamp_us()
                    counters = self.profiler_counter_helper.get_counter_dict(
                        cache_config=self.cache_config,
                        duration=event_end - self.event_start,
                        seq_len=self._seq_len(attn_metadata),
                        batch_size_padded=token_ids.size(0),
                        real_batch_size=len(req_id),
                        prompt_batch_idx=idx,
                        is_prompt=True)
                    self.profiler.record_counter(self.event_start, counters)
            if self.is_driver_worker and self.profiler.enabled:
                self.profiler_counter_helper.reset_prompt_seq_stats()

        ######################### DECODES #########################
        # Decodes run as one single batch with [padded_decode_bs, 1]
        if num_decodes > 0:
            self.event_start = self.profiler.get_timestamp_us()
            self.profiler.start("internal", "decode")
            assert decode_data is not None
            htorch.core.mark_step()
            self.maybe_setup_kv_connector(scheduler_output)
            _, logits_device = \
                self._execute_model_generic(
                decode_data.token_ids, decode_data.position_ids,
                decode_data.attn_metadata, decode_data.logits_indices,
                self.kv_caches)
            htorch.core.mark_step()
<<<<<<< HEAD
=======
            finished_sending, finished_recving = (
                self.get_finished_kv_transfers(scheduler_output))
>>>>>>> 9d464028
            with self.profiler.record_event('internal', "sampler"):
                sampling_metadata = self._prepare_sampling(
                    batch_changed,
                    pd_info.decode_req_ids,
                    pad_to=logits_device.shape[0])
                sampler_output = self.sampler(
                    logits=logits_device, sampling_metadata=sampling_metadata)
                decode_sampled_token_ids.append(
                    sampler_output.sampled_token_ids.flatten())
<<<<<<< HEAD

                # TODO remove lookahead syncs with cpu
                if self.use_lookahead_decoding:
                    original_num_decodes = num_decodes - num_prefills
                    # Regular decode requests
                    decode_sampled_requests.extend(
                        self.input_batch.req_ids[:original_num_decodes])
                    # Lookahead decode requests
                    for i in range(num_prefills):
                        decode_sampled_requests.append(pd_info.prompt_req_ids[i])
                else:
                    decode_sampled_requests.extend(
                        self.input_batch.req_ids[:num_decodes])
            htorch.core.mark_step()
=======
                decode_sampled_requests.extend(
                    self.input_batch.req_ids[:num_decodes])
            htorch.core.mark_step()

>>>>>>> 9d464028
            if self.is_driver_worker and self.profiler.enabled:
                # Stop recording 'execute_model' event
                self.profiler.end()
                event_end = self.profiler.get_timestamp_us()
                counters = self.profiler_counter_helper.get_counter_dict(
                    cache_config=self.cache_config,
                    duration=event_end - self.event_start,
                    seq_len=self._seq_len(decode_data.attn_metadata),
                    batch_size_padded= \
                        decode_data.token_ids.size(0),  # type: ignore
                    real_batch_size=decode_data.num_decodes,
                    prompt_batch_idx=None,
                    is_prompt=False)
                self.profiler.record_counter(self.event_start, counters)
        # From this point onward, all operations are done on CPU.
        # We already have tokens. Let's copy the data to
        # CPU as is, and then discard padded tokens.
        with self.profiler.record_event('internal', "sampler_postprocessing"):
            prefill_sampled_token_ids = [
                tensor.cpu() for tensor in prefill_sampled_token_ids
            ]
            decode_sampled_token_ids = [
                tensor.cpu()[:num_decodes]
                for tensor in decode_sampled_token_ids
            ]
            sampled_token_ids_list = torch.cat(
                decode_sampled_token_ids + prefill_sampled_token_ids).tolist()
            sampled_token_requests = \
                decode_sampled_requests + prefill_sampled_requests
            max_req_index = max(self.input_batch.req_id_to_index.values())
            postprocessed_sampled_token_ids: list[list]
            postprocessed_sampled_token_ids = [[]
                                               for _ in range(max_req_index +
                                                              1)]
<<<<<<< HEAD
            
            lookahead_token_mapping = {}  # req_id : token_id
            scheduled_token_mapping = {}  # req_id : [token_ids]
            
            # Lookahead tokens storing - should be done without host syncs
            for tok_id, req_id in zip(sampled_token_ids_list,
                                      sampled_token_requests):
                req_index = self.input_batch.req_id_to_index[req_id]
                
                if (self.use_lookahead_decoding and 
                    req_id in pd_info.prompt_req_ids and 
                    req_id in decode_sampled_requests):
                    if req_id not in lookahead_token_mapping:
                        lookahead_token_mapping[req_id] = []
                    lookahead_token_mapping[req_id].append(tok_id)
                else:
                    postprocessed_sampled_token_ids[req_index].append(tok_id)
                    if req_id not in scheduled_token_mapping:
                        scheduled_token_mapping[req_id] = []
                    scheduled_token_mapping[req_id].append(tok_id)
=======
            for tok_id, req_id in zip(sampled_token_ids_list,
                                      sampled_token_requests):
                postprocessed_sampled_token_ids[
                    self.input_batch.req_id_to_index[req_id]].append(tok_id)
>>>>>>> 9d464028

        # NOTE(kzawora): idk what happens if part of batch doesn't have logprobs

        # Store lookahead tokens for future use - can be done better
        if self.use_lookahead_decoding:
            for req_id, tokens in lookahead_token_mapping.items():
                if req_id not in self.lookahead_tokens:
                    self.lookahead_tokens[req_id] = []
                self.lookahead_tokens[req_id].extend(tokens)

        ######### UPDATE REQUEST STATE WITH GENERATED TOKENS #########
        for req_id in self.input_batch.req_ids[:num_reqs]:
            if req_id not in scheduled_token_mapping:
                continue
                
            req_state = self.requests[req_id]
            i = self.input_batch.req_id_to_index[req_id]
            seq_len = (req_state.num_computed_tokens +
                       scheduler_output.num_scheduled_tokens[req_id])
            token_ids = scheduled_token_mapping[req_id]
            num_tokens = len(token_ids)
            if num_tokens > 0:
                self.input_batch.token_ids_cpu[i, seq_len:seq_len +
                                               num_tokens] = token_ids
                self.input_batch.num_tokens[i] += len(token_ids)
                req_state.output_token_ids.extend(token_ids)

        ################## RETURN ##################
        # Create output.
        # Only return the originally scheduled requests, not the lookahead requests
        original_decode_req_ids = pd_info.decode_req_ids
        if self.use_lookahead_decoding:
            original_decode_req_ids = pd_info.decode_req_ids[:-num_prefills] if num_prefills > 0 else pd_info.decode_req_ids
            
        all_req_ids = original_decode_req_ids + pd_info.prompt_req_ids
        #prompt_logprobs_dict: dict[
        #    str, Optional[LogprobsTensors]] = self._get_prompt_logprobs_dict(
        #        prefill_hidden_states_device, scheduler_output)
        prompt_logprobs_dict: dict[str, Optional[LogprobsTensors]] = {}
        logprobs = None

        model_runner_output = ModelRunnerOutput(
            req_ids=all_req_ids,
            req_id_to_index=self.input_batch.req_id_to_index,
            sampled_token_ids=postprocessed_sampled_token_ids,
            logprobs=logprobs,
            spec_token_ids=None,
            prompt_logprobs_dict=prompt_logprobs_dict,  # type: ignore[arg-type]
            finished_sending=finished_sending,
            finished_recving=finished_recving,
        )
        if has_kv_transfer_group():
            get_kv_transfer_group().clear_connector_metadata()
        return model_runner_output

    def load_model(self) -> None:
        import habana_frameworks.torch.core as htcore
        if self.model_config.quantization == 'inc' or \
            self.model_config.quantization == 'fp8':
            htcore.hpu_set_env()
        logger.info("Starting to load model %s...", self.model_config.model)
        with HabanaMemoryProfiler() as m:  # noqa: SIM117
            self.model = get_model(vllm_config=self.vllm_config)
        self.model_memory_usage = m.consumed_device_memory
        logger.info("Loading model weights took %.4f GB",
                    self.model_memory_usage / float(2**30))

        if self._is_quant_with_inc():
            logger.info("Preparing model with INC..")
            with HabanaMemoryProfiler() as m_inc:
                from neural_compressor.torch.quantization import (FP8Config,
                                                                  convert,
                                                                  prepare)
                config = FP8Config.from_json_file(os.getenv(
                    "QUANT_CONFIG", ""))
                if config.measure:
                    self.model = prepare(self.model, config)
                elif config.quantize:
                    self.model = convert(self.model, config)
                htcore.hpu_initialize(self.model,
                                      mark_only_scales_as_const=True)
            self.inc_initialized_successfully = True
            self.model_memory_usage = m_inc.consumed_device_memory
            logger.info("Preparing model with INC took %.4f GB",
                        self.model_memory_usage / float(2**30))
        elif not is_fake_hpu():
            self.model = self.model.to("hpu")
            htcore.mark_step()

        hidden_layer_markstep_interval = int(
            os.getenv('VLLM_CONFIG_HIDDEN_LAYERS', '1'))
        model_config = getattr(self.model, "config", None)
        modify_model_layers(
            self.model,
            get_target_layer_suffix_list(
                model_config.model_type if model_config is not None else None),
            hidden_layer_markstep_interval)
        torch.hpu.synchronize()

        with HabanaMemoryProfiler() as m:  # noqa: SIM117
            self.model = _maybe_wrap_in_hpu_graph(self.model,
                                                  vllm_config=self.vllm_config)
        self.model_memory_usage = m.consumed_device_memory
        logger.info("Wrapping in HPUGraph took %.4f GB",
                    self.model_memory_usage / float(2**30))

        with HabanaMemoryProfiler() as m:
            self._maybe_compile(self.model)
        self.model_memory_usage = m.consumed_device_memory
        logger.info("Compilation took %.4f GB",
                    self.model_memory_usage / float(2**30))

    def _maybe_compile(self, *args, **kwargs):
        if not is_fake_hpu() and not htorch.utils.internal.is_lazy(
        ) and not self.vllm_config.model_config.enforce_eager:
            if os.getenv('VLLM_REGIONAL_COMPILATION',
                         'true').strip().lower() in ("1", "true"):
                compiled_methods = [
                    '_update_metadata', '_rotary_prepare_cos_sin'
                ]
                for method_name in compiled_methods:
                    method = getattr(self.model, method_name)
                    if method is not None:
                        self._compile_region(self.model, method_name, method)
                self.regional_compilation_layers_list = [
                    RMSNorm, VocabParallelEmbedding
                ]
                self._regional_compilation(self.model)
            else:
                self.model = self._compile(self.model)

    def _regional_compilation(self,
                              module,
                              parent_module=None,
                              module_name=None):
        if isinstance(module, torch.nn.ModuleList):
            for children_name, children_module in module.named_children():
                self._compile_region(module, children_name, children_module)
        elif any(
                isinstance(module, layer)
                for layer in self.regional_compilation_layers_list):
            self._compile_region(
                parent_module,
                module_name,
                module,
            )
        else:
            for children_name, children_module in module.named_children():
                self._regional_compilation(children_module, module,
                                           children_name)

    def _compile_region(self, model, name, module):
        module = self._compile(module)
        setattr(model, name, module)

    def _compile(self, module):
        if not hasattr(self, '_compile_config'):
            fullgraph = os.getenv('VLLM_T_COMPILE_FULLGRAPH',
                                  'false').strip().lower() in ("1", "true")
            dynamic = os.getenv('VLLM_T_COMPILE_DYNAMIC_SHAPES',
                                'false').strip().lower() in ("1", "true")
            self._compile_config = {'fullgraph': fullgraph, 'dynamic': dynamic}
        fullgraph = self._compile_config['fullgraph']
        dynamic = self._compile_config['dynamic']
        if dynamic:
            return torch.compile(module,
                                 backend='hpu_backend',
                                 fullgraph=fullgraph,
                                 options={"force_static_compile": True})
        else:
            return torch.compile(module,
                                 backend='hpu_backend',
                                 fullgraph=fullgraph,
                                 dynamic=False)

    def _use_graphs(self):
        return not self.model_config.enforce_eager

    def log_graph_warmup_summary(self, buckets, is_prompt, total_mem):
        phase = f'Graph/{"Prompt" if is_prompt else "Decode"}'
        msg = (f'{phase} captured:{len(buckets)} '
               f'used_mem:{format_bytes(total_mem)}')
        logger.info(msg)

    def warmup_scenario(self,
                        batch_size,
                        seq_or_block,
                        num_blocks,
                        is_prompt,
                        kv_caches,
                        is_pt_profiler_run=True) -> None:
        """Dummy warmup run for memory usage and graph compilation."""

        query_seq_len = seq_or_block if is_prompt else 1
        input_ids = torch.zeros((batch_size, query_seq_len),
                                dtype=torch.int32,
                                device='cpu')
        position_ids = torch.zeros((batch_size, query_seq_len),
                                   dtype=torch.int32,
                                   device='cpu')
        slot_mapping = torch.zeros((batch_size, query_seq_len),
                                   dtype=torch.int64,
                                   device='cpu')

        input_ids_device = _async_h2d_tensor_copy(input_ids, self.device)
        position_ids_device = _async_h2d_tensor_copy(position_ids, self.device)
        slot_mapping_device = _async_h2d_tensor_copy(slot_mapping, self.device)

        use_graphs = self._use_graphs()
        phase = "prompt" if is_prompt else "decode"
        scenario_name = ("warmup_"
                         f"{phase}_"
                         f"bs{batch_size}_"
                         f"seq{query_seq_len}_"
                         f"ctx{num_blocks}_"
                         f"graphs{'T' if use_graphs else 'F'}")

        input_ids = torch.zeros((batch_size, query_seq_len),
                                dtype=torch.int32,
                                device='cpu')
        position_ids = torch.zeros((batch_size, query_seq_len),
                                   dtype=torch.int32,
                                   device='cpu')
        slot_mapping = torch.zeros((batch_size, query_seq_len),
                                   dtype=torch.int64,
                                   device='cpu')

        input_ids_device = _async_h2d_tensor_copy(input_ids, self.device)
        position_ids_device = _async_h2d_tensor_copy(position_ids, self.device)
        slot_mapping_device = _async_h2d_tensor_copy(slot_mapping, self.device)
        self.profiler.start('internal', scenario_name)
        times = 3 if use_graphs or is_pt_profiler_run else 1
        for time_index in range(times):
            if is_prompt:
                seq_lens = torch.zeros((batch_size),
                                       dtype=torch.int32,
                                       device='cpu')
                seq_lens.fill_(seq_or_block)
                seq_lens_device = _async_h2d_tensor_copy(seq_lens, self.device)
                block_list_device = None
                if num_blocks:
                    prefix_block_tables = torch.ones(
                        (batch_size, num_blocks),
                        dtype=torch.int32,
                        device='cpu') * self._PAD_BLOCK_ID
                    block_list_device = _async_h2d_tensor_copy(
                        prefix_block_tables.flatten(), self.device)
                attn_metadata = \
                    HPUAttentionMetadataV1.make_prefill_metadata(
                        attn_bias=None,
                        seq_lens_tensor=seq_lens_device,
                        context_lens_tensor=seq_lens_device,
                        slot_mapping=slot_mapping_device,
                        block_list=block_list_device,
                        block_size=self.block_size)
            else:
                block_tables = [
                    x.tolist()
                    for x in np.array_split(np.arange(num_blocks), batch_size)
                ]
                block_list, block_groups, block_usage = \
                    self.get_habana_paged_attn_buffers(
                        slot_mapping=slot_mapping,
                        block_tables=block_tables,
                        batch_size=batch_size)
                block_list_device = _async_h2d_tensor_copy(
                    block_list, self.device)
                block_usage_device = _async_h2d_tensor_copy(
                    block_usage, self.device)
                block_groups_device = _async_h2d_tensor_copy(
                    block_groups, self.device)
                attn_metadata = HPUAttentionMetadataV1.make_decode_metadata(
                    block_list=block_list_device,
                    block_usage=block_usage_device,
                    block_groups=block_groups_device,
                    num_decode_tokens=batch_size,
                    input_positions=None,
                    slot_mapping=slot_mapping_device,
                    block_size=self.block_size)

        logits_indices = torch.arange(0, batch_size, device='cpu')
        logits_indices_device = _async_h2d_tensor_copy(logits_indices,
                                                       self.device)
        # Dummy run.
        htorch.core.mark_step()
        _ = self._execute_model_generic(input_ids_device, position_ids_device,
                                        attn_metadata, logits_indices_device,
                                        kv_caches, True)
        # TODO: do sampling on logits, warmup sampler and prefill joiner
        htorch.core.mark_step()
        temperature = torch.ones(batch_size, dtype=torch.float32, device='cpu')
        top_p = torch.ones(batch_size, dtype=torch.float32, device='cpu')
        top_k = torch.ones(batch_size, dtype=torch.float32, device='cpu')
<<<<<<< HEAD
        temperature_device = _async_h2d_tensor_copy(temperature, self.device)
        top_p_device = _async_h2d_tensor_copy(top_p, self.device)
        top_k_device = _async_h2d_tensor_copy(top_k, self.device)
        generators = {
            i: None
            for i in range(batch_size)
        }  # NOTE(kzawora): idk what to set here
        max_num_logprobs = 0  # NOTE(kzawora): idk what to set here
        # NOTE(kzawora: do this in a smarter way)
=======
        _ = _async_h2d_tensor_copy(temperature, self.device)
        _ = _async_h2d_tensor_copy(top_p, self.device)
        _ = _async_h2d_tensor_copy(top_k, self.device)
>>>>>>> 9d464028
        self.profiler.end()
        return None

    def log_warmup(self, phase, i, max_i, batch_size, seq_len, num_blocks):
        free_mem = format_bytes(
            HabanaMemoryProfiler.current_free_device_memory())
        msg = (f"[Warmup][{phase}][{i+1}/{max_i}] "
               f"batch_size:{batch_size} "
               f"query_len:{seq_len} "
               f"num_blocks:{num_blocks} "
               f"free_mem:{free_mem}")
        logger.info(msg)

    def warmup_graphs(self,
                      buckets,
                      is_prompt,
                      kv_caches,
                      starting_mem=0,
                      total_batch_seq=0.001):
        total_mem = starting_mem
        idx = 0
        num_candidates = len(buckets)
        captured_all = True
        for idx, (batch_size, seq_len,
                  num_blocks) in enumerate(reversed(buckets)):
            # Graph memory usage is proportional to seq dimension in a batch
            phase = f"Graph/{'prompt' if is_prompt else 'decode'}"
            if is_prompt:
                if num_blocks:
                    batch_seq = batch_size * seq_len * num_blocks
                else:
                    batch_seq = batch_size * seq_len
            else:
                batch_seq = batch_size

            graphed_bucket = (batch_size, seq_len, num_blocks, is_prompt)
            if graphed_bucket in self.graphed_buckets:
                continue
            self.graphed_buckets.add(graphed_bucket)
            self.log_warmup(phase, idx, num_candidates, batch_size, seq_len,
                            num_blocks)
            with HabanaMemoryProfiler() as mem_prof:
                self.warmup_scenario(batch_size, seq_len, num_blocks,
                                     is_prompt, kv_caches)
            #TODO(kzawora): align_workers
            used_mem = mem_prof.consumed_device_memory
            total_mem += used_mem
            total_batch_seq += batch_seq

        return total_mem, total_batch_seq, captured_all

    def _add_dummy_request(self, requests, num_scheduled_tokens,
                           num_computed_tokens, total_tokens,
                           scheduled_tokens):
        from vllm.sampling_params import SamplingParams
        from vllm.v1.core.sched.output import NewRequestData

        num_blocks = round_up(total_tokens, self.block_size) // self.block_size
        prompt_token_ids = list(range(total_tokens))

        req_id = f'req-{len(requests)}'
        block_ids = [0] * num_blocks
        sampling_params = SamplingParams(temperature=0.0)

        req = NewRequestData(
            req_id=req_id,
            prompt_token_ids=prompt_token_ids,
            mm_inputs=[],
            mm_hashes=[],
            mm_positions=[],
            sampling_params=sampling_params,
            block_ids=[block_ids],
            num_computed_tokens=num_computed_tokens,
            lora_request=None,
        )
        requests.append(req)
        num_scheduled_tokens[req_id] = scheduled_tokens

    @staticmethod
    def _generate_seq_lengths(num_samples, num_blocks, block_size):
        assert num_samples <= num_blocks
        blocks = [num_blocks // num_samples] * num_samples
        missing_blocks = num_blocks - sum(blocks)
        for i in range(missing_blocks):
            blocks[i] += 1
        seq_lengths = [b * block_size - 1 for b in blocks]
        return seq_lengths

    def _execute_dummy_scenario(self, prompt_cfg, decode_cfg):
        from vllm.v1.core.sched.output import NewRequestData, SchedulerOutput
        requests: list[NewRequestData] = []
        scheduled_tokens: dict[str, int] = {}

        if prompt_cfg:
            prompt_bs, prompt_query_len, prompt_blocks = prompt_cfg
            prompt_ctx_len = prompt_blocks * self.block_size
            prompt_total_tokens = prompt_query_len + prompt_ctx_len
            for _ in range(prompt_bs):
                self._add_dummy_request(requests,
                                        scheduled_tokens,
                                        num_computed_tokens=prompt_ctx_len,
                                        total_tokens=prompt_total_tokens,
                                        scheduled_tokens=prompt_query_len)
        if decode_cfg:
            decode_bs, decode_blocks = decode_cfg
            decode_seq_lengths = self._generate_seq_lengths(
                decode_bs, decode_blocks, self.block_size)
            for dsl in decode_seq_lengths:
                self._add_dummy_request(requests,
                                        scheduled_tokens,
                                        num_computed_tokens=dsl,
                                        total_tokens=dsl,
                                        scheduled_tokens=1)
        sched_output = SchedulerOutput(
            scheduled_new_reqs=requests,
            scheduled_cached_reqs=[],
            num_scheduled_tokens=scheduled_tokens,
            total_num_scheduled_tokens=sum(scheduled_tokens.values()),
            scheduled_spec_decode_tokens={},
            scheduled_encoder_inputs={},
            num_common_prefix_blocks=[0],
            finished_req_ids=set(),
            free_encoder_input_ids=[],
            structured_output_request_ids={},
            grammar_bitmask=None,
        )
        cleanup = SchedulerOutput(
            scheduled_new_reqs=[],
            scheduled_cached_reqs=[],
            num_scheduled_tokens={},
            total_num_scheduled_tokens=0,
            scheduled_spec_decode_tokens={},
            scheduled_encoder_inputs={},
            num_common_prefix_blocks=[0],
            finished_req_ids=set(req.req_id for req in requests),
            free_encoder_input_ids=[],
            structured_output_request_ids={},
            grammar_bitmask=None,
        )
        self.execute_model(sched_output)
        self.execute_model(cleanup)

    def _generate_profiling(self, prompt_cfg, decode_cfg):
        steps = 3
        profiler = setup_profiler(warmup=steps - 1, active=1)
        torch.hpu.synchronize()
        profiler.start()
        for _ in range(steps):
            self._execute_dummy_scenario(prompt_cfg, decode_cfg)
            torch.hpu.synchronize()
            profiler.step()
        profiler.stop()

    @staticmethod
    def _parse_profile_cfg(profile_cfg):
        if profile_cfg:
            return tuple(map(int, profile_cfg.split(',')))
        return None

    @staticmethod
    def _parse_legacy_profile_cfg(profile_cfg):
        if profile_cfg:
            cfg = profile_cfg.split('_')
            assert cfg[0] in ['prompt', 'decode']
            return (cfg[0], int(cfg[1]), int(cfg[2]), cfg[3] == 't')
        return None

    def _read_profiling_cfg(self):
        prompt_cfg = self._parse_profile_cfg(
            os.environ.get('VLLM_PROFILE_PROMPT', None))
        decode_cfg = self._parse_profile_cfg(
            os.environ.get('VLLM_PROFILE_DECODE', None))
        legacy_cfg = self._parse_legacy_profile_cfg(
            os.environ.get('VLLM_PT_PROFILE', None))
        if legacy_cfg and not (prompt_cfg or decode_cfg):
            phase, bs, seq_or_blocks, use_graphs = legacy_cfg
            assert use_graphs != self.model_config.enforce_eager, \
                "'use_graphs' is out of sync with model config. " \
                "Either change the flag or change vllm engine parameters"
            if phase == 'prompt':
                prompt_cfg = (bs, seq_or_blocks, 0)
            else:
                decode_cfg = (bs, seq_or_blocks)
        return prompt_cfg, decode_cfg

    @torch.inference_mode()
    def warmup_model(self) -> None:
        if not self.enable_bucketing:
            return
        prompt_profile_cfg, decode_profile_cfg = self._read_profiling_cfg()
        if prompt_profile_cfg or decode_profile_cfg:
            self._generate_profiling(prompt_profile_cfg, decode_profile_cfg)
            raise AssertionError("Finished profiling")
        kv_caches = self.kv_caches
        self.bucketing_manager.generate_prompt_buckets()
        self.bucketing_manager.generate_decode_buckets()

        if not htorch.utils.internal.is_lazy(
        ) and not self.model_config.enforce_eager:
            multiplier = 3 if os.getenv('VLLM_REGIONAL_COMPILATION',
                                        'true').lower() in ('1', 'true') else 1
            cache_size_limit = 1 + multiplier * (
                len(self.bucketing_manager.prompt_buckets) +
                len(self.bucketing_manager.decode_buckets))
            torch._dynamo.config.cache_size_limit = max(
                cache_size_limit, torch._dynamo.config.cache_size_limit)
            # Multiply by 8 to follow the original default ratio between
            # the cache_size_limit and accumulated_cache_size_limit
            torch._dynamo.config.accumulated_cache_size_limit = max(
                cache_size_limit * 8,
                torch._dynamo.config.accumulated_cache_size_limit)

        if self.skip_warmup or self.use_merged_prefill:
            logger.info("Skipping warmup...")
            return

        self.profiler.start('internal', 'warmup')
        start_mem = HabanaMemoryProfiler.current_device_memory_usage()
        start_time = time.perf_counter()

        compile_only_mode_context = functools.partial(bc.env_setting,
                                                      "PT_COMPILE_ONLY_MODE",
                                                      True)
        can_use_compile_only_mode = True
        try:
            with compile_only_mode_context():
                pass
            logger.debug("Using PT_COMPILE_ONLY_MODE.")
        except KeyError:
            can_use_compile_only_mode = False
            logger.warning('Cannot use PT_COMPILE_ONLY_MODE. '
                           'Warmup time will be negatively impacted. '
                           'Please update Gaudi Software Suite.')
        with compile_only_mode_context(
        ) if can_use_compile_only_mode else contextlib.nullcontext():
            if not self.model_config.enforce_eager:
                assert self.mem_margin is not None, \
                    ("HabanaWorker.determine_num_available_blocks needs "
                    "to be called before warming up the model.")
                #TODO(kzawora): align_workers
                mem_post_prompt, prompt_batch_seq, prompt_captured_all = \
                    self.warmup_graphs(
                    self.bucketing_manager.prompt_buckets,
                    True, kv_caches)
                mem_post_decode, decode_batch_seq, decode_captured_all = \
                    self.warmup_graphs(
                    self.bucketing_manager.decode_buckets,
                    False, kv_caches)

                self.log_graph_warmup_summary(
                    self.bucketing_manager.prompt_buckets, True,
                    mem_post_prompt)
                self.log_graph_warmup_summary(
                    self.bucketing_manager.decode_buckets, False,
                    mem_post_decode)

        end_time = time.perf_counter()
        end_mem = HabanaMemoryProfiler.current_device_memory_usage()
        if os.getenv('VLLM_FULL_WARMUP',
                     'false').strip().lower() in ("1", "true"):
            # Since the model is warmed up for all possible tensor sizes,
            # Dynamo can skip checking the guards
            torch.compiler.set_stance(skip_guard_eval_unsafe=True)
        elapsed_time = end_time - start_time
        msg = (
            f"Warmup finished in {elapsed_time:.0f} secs, "
            f"allocated {format_bytes(end_mem - start_mem)} of device memory")
        logger.info(msg)
        self.profiler.end()

    def shutdown_inc(self):
        can_finalize_inc = self._is_quant_with_inc() and \
            (self.model.model is not None) and \
            self.inc_initialized_successfully and \
            not self._is_inc_finalized
        if can_finalize_inc:
            from neural_compressor.torch.quantization import (
                finalize_calibration)
            finalize_calibration(self.model.model)
            self._is_inc_finalized = True

    def __del__(self):
        self.shutdown_inc()

    @torch.inference_mode()
    def profile_run(self) -> None:
        return

    def initialize_kv_cache(self, kv_cache_config: KVCacheConfig) -> None:
        """
        Initialize KV cache based on `kv_cache_config`.
        Args:
            kv_cache_config: Configuration for the KV cache, including the KV
            cache size of each layer
        """
        if len(kv_cache_config.kv_cache_groups) > 1:
            raise NotImplementedError(
                "Hybrid models with more than one KV cache type are not "
                "supported yet.")

        kv_caches: dict[str, torch.Tensor] = {}
        kv_cache_sizes = {}
        for kv_cache_tensor in kv_cache_config.kv_cache_tensors:
            assert len(kv_cache_tensor.shared_by) == 1
            kv_cache_sizes[kv_cache_tensor.shared_by[0]] = kv_cache_tensor.size

        for kv_cache_group in kv_cache_config.kv_cache_groups:
            kv_cache_spec = kv_cache_group.kv_cache_spec
            for layer_name in kv_cache_group.layer_names:
                tensor_size = kv_cache_sizes[layer_name]
                assert tensor_size % kv_cache_spec.page_size_bytes == 0
                num_blocks = tensor_size // kv_cache_spec.page_size_bytes
                # `num_blocks` is the number of blocks the model runner can use.
                # `kv_cache_config.num_blocks` is the number of blocks that
                # KVCacheManager may allocate.
                # Since different GPUs may have different number of layers and
                # different memory capacities, `num_blocks` can be different on
                # different GPUs, and `kv_cache_config.num_blocks` is set to
                # the min of all `num_blocks`. Verify it here.
                assert num_blocks >= kv_cache_config.num_blocks
                if isinstance(kv_cache_spec, FullAttentionSpec):
                    kv_cache_shape = self.attn_backend.get_kv_cache_shape(
                        num_blocks + 1, kv_cache_spec.block_size,
                        kv_cache_spec.num_kv_heads, kv_cache_spec.head_size)
                    v_cache_shape = None if self.model_config.use_mla \
                    else kv_cache_shape
                    dtype = kv_cache_spec.dtype
                    key_cache = torch.zeros(kv_cache_shape,
                                            dtype=dtype,
                                            device=self.device)
                    if v_cache_shape is not None:
                        value_cache = torch.zeros(v_cache_shape,
                                                  dtype=dtype,
                                                  device=self.device)
                    else:
                        value_cache = None
                    kv_caches[layer_name] = (key_cache, value_cache)
                else:
                    # TODO: add new branches when introducing more types of
                    # KV cache specs.
                    raise ValueError("Unknown KV cache spec type.")

        bind_kv_cache(
            kv_caches,
            self.vllm_config.compilation_config.static_forward_context,
            self.kv_caches)

        if self.enable_bucketing:
            self.bucketing_manager.num_hpu_blocks = num_blocks
        self._PAD_BLOCK_ID = num_blocks
        self._PAD_SLOT_ID = num_blocks * self.block_size

        htorch.hpu.synchronize()

    @staticmethod
    def maybe_setup_kv_connector(scheduler_output: "SchedulerOutput"):
        # Update KVConnector with the KVConnector metadata forward().
        if has_kv_transfer_group():
            kv_connector = get_kv_transfer_group()
            assert isinstance(kv_connector, KVConnectorBase_V1)
            assert scheduler_output.kv_connector_metadata is not None
            kv_connector.bind_connector_metadata(
                scheduler_output.kv_connector_metadata)

    @staticmethod
    def get_finished_kv_transfers(
        scheduler_output: "SchedulerOutput",
    ) -> tuple[Optional[set[str]], Optional[set[str]]]:
        if has_kv_transfer_group():
            return get_kv_transfer_group().get_finished(
                scheduler_output.finished_req_ids)
        return None, None

    def kv_connector_no_forward(
            self, scheduler_output: "SchedulerOutput") -> ModelRunnerOutput:
        # KV send/recv even if no work to do.
        with set_forward_context(None, self.vllm_config):
            self.maybe_setup_kv_connector(scheduler_output)
            if has_kv_transfer_group():
                kv_connector = get_kv_transfer_group()
                kv_connector.start_load_kv(get_forward_context())
            finished_sending, finished_recving = (
                self.get_finished_kv_transfers(scheduler_output))

        if not finished_sending and not finished_recving:
            return EMPTY_MODEL_RUNNER_OUTPUT

        output = copy.copy(EMPTY_MODEL_RUNNER_OUTPUT)
        output.finished_sending = finished_sending
        output.finished_recving = finished_recving
        return output<|MERGE_RESOLUTION|>--- conflicted
+++ resolved
@@ -18,13 +18,9 @@
 import vllm_hpu_extension.environment as environment
 from vllm_hpu_extension.bucketing.common import HPUBucketingManager
 from vllm_hpu_extension.profiler import (HabanaHighLevelProfiler,
-<<<<<<< HEAD
-                                         HabanaMemoryProfiler, format_bytes)
-=======
                                          HabanaMemoryProfiler,
                                          HabanaProfilerCounterHelper,
                                          format_bytes)
->>>>>>> 9d464028
 from vllm_hpu_extension.runtime import get_config
 
 from vllm.attention.backends.abstract import AttentionType
@@ -768,15 +764,12 @@
         # High-level profiler
         self.profiler = HabanaHighLevelProfiler()
         self.profiler_counter_helper = HabanaProfilerCounterHelper()
-<<<<<<< HEAD
 
         # Lookahead decoding
         self.use_lookahead_decoding = True
         # Storage for lookahead tokens that are computed but not yet scheduled
         self.lookahead_tokens: dict[str, list[int]] = {}
 
-=======
->>>>>>> 9d464028
 
     def get_kv_cache_spec(self) -> dict[str, KVCacheSpec]:
         """
@@ -1568,11 +1561,7 @@
             num_scheduled_tokens.append(seq_num_scheduled_tokens)
             num_prompt_tokens.append(seq_num_prompt_tokens)
             # NOTE: assert that all the decodes are "decodes".
-<<<<<<< HEAD
-            if idx < actual_num_decodes:
-=======
-            if idx < num_decodes and not self.is_decoder_only(req_id):
->>>>>>> 9d464028
+            if idx < actual_num_decodes and not self.is_decoder_only(req_id):
                 assert seq_num_scheduled_tokens == 1
 
         if self.use_lookahead_decoding:
@@ -1639,12 +1628,8 @@
                 input_ids=token_ids,
                 positions=position_ids,
                 attn_metadata=trimmed_attn_metadata,
-<<<<<<< HEAD
-                kv_caches=kv_caches)
-=======
                 kv_caches=kv_caches,
                 warmup_mode=warmup_mode)
->>>>>>> 9d464028
         # NOTE(kzawora): returning hidden_states is required in prompt logprobs
         # scenarios, as they will do logit processing on their own
         non_flattened_hidden_states = hidden_states
@@ -1832,11 +1817,8 @@
                         token_ids, position_ids, attn_metadata, logits_indices,
                         self.kv_caches)
                 htorch.core.mark_step()
-<<<<<<< HEAD
-=======
                 finished_sending, finished_recving = (
                     self.get_finished_kv_transfers(scheduler_output))
->>>>>>> 9d464028
                 with self.profiler.record_event('internal', "sampler"):
                     sampling_metadata = self._prepare_sampling(
                         batch_changed, req_id, pad_to=logits_device.shape[0])
@@ -1862,10 +1844,27 @@
                     self.profiler.record_counter(self.event_start, counters)
             if self.is_driver_worker and self.profiler.enabled:
                 self.profiler_counter_helper.reset_prompt_seq_stats()
+                if self.is_driver_worker and self.profiler.enabled:
+                    # Stop recording 'execute_model_generic' event
+                    self.profiler.end()
+                    event_end = self.profiler.get_timestamp_us()
+                    counters = self.profiler_counter_helper.get_counter_dict(
+                        cache_config=self.cache_config,
+                        duration=event_end - self.event_start,
+                        seq_len=self._seq_len(attn_metadata),
+                        batch_size_padded=token_ids.size(0),
+                        real_batch_size=len(req_id),
+                        prompt_batch_idx=idx,
+                        is_prompt=True)
+                    self.profiler.record_counter(self.event_start, counters)
+            if self.is_driver_worker and self.profiler.enabled:
+                self.profiler_counter_helper.reset_prompt_seq_stats()
 
         ######################### DECODES #########################
         # Decodes run as one single batch with [padded_decode_bs, 1]
         if num_decodes > 0:
+            self.event_start = self.profiler.get_timestamp_us()
+            self.profiler.start("internal", "decode")
             self.event_start = self.profiler.get_timestamp_us()
             self.profiler.start("internal", "decode")
             assert decode_data is not None
@@ -1877,11 +1876,8 @@
                 decode_data.attn_metadata, decode_data.logits_indices,
                 self.kv_caches)
             htorch.core.mark_step()
-<<<<<<< HEAD
-=======
             finished_sending, finished_recving = (
                 self.get_finished_kv_transfers(scheduler_output))
->>>>>>> 9d464028
             with self.profiler.record_event('internal', "sampler"):
                 sampling_metadata = self._prepare_sampling(
                     batch_changed,
@@ -1891,27 +1887,10 @@
                     logits=logits_device, sampling_metadata=sampling_metadata)
                 decode_sampled_token_ids.append(
                     sampler_output.sampled_token_ids.flatten())
-<<<<<<< HEAD
-
-                # TODO remove lookahead syncs with cpu
-                if self.use_lookahead_decoding:
-                    original_num_decodes = num_decodes - num_prefills
-                    # Regular decode requests
-                    decode_sampled_requests.extend(
-                        self.input_batch.req_ids[:original_num_decodes])
-                    # Lookahead decode requests
-                    for i in range(num_prefills):
-                        decode_sampled_requests.append(pd_info.prompt_req_ids[i])
-                else:
-                    decode_sampled_requests.extend(
-                        self.input_batch.req_ids[:num_decodes])
-            htorch.core.mark_step()
-=======
                 decode_sampled_requests.extend(
                     self.input_batch.req_ids[:num_decodes])
             htorch.core.mark_step()
 
->>>>>>> 9d464028
             if self.is_driver_worker and self.profiler.enabled:
                 # Stop recording 'execute_model' event
                 self.profiler.end()
@@ -1946,7 +1925,6 @@
             postprocessed_sampled_token_ids = [[]
                                                for _ in range(max_req_index +
                                                               1)]
-<<<<<<< HEAD
             
             lookahead_token_mapping = {}  # req_id : token_id
             scheduled_token_mapping = {}  # req_id : [token_ids]
@@ -1967,12 +1945,6 @@
                     if req_id not in scheduled_token_mapping:
                         scheduled_token_mapping[req_id] = []
                     scheduled_token_mapping[req_id].append(tok_id)
-=======
-            for tok_id, req_id in zip(sampled_token_ids_list,
-                                      sampled_token_requests):
-                postprocessed_sampled_token_ids[
-                    self.input_batch.req_id_to_index[req_id]].append(tok_id)
->>>>>>> 9d464028
 
         # NOTE(kzawora): idk what happens if part of batch doesn't have logprobs
 
@@ -2266,21 +2238,9 @@
         temperature = torch.ones(batch_size, dtype=torch.float32, device='cpu')
         top_p = torch.ones(batch_size, dtype=torch.float32, device='cpu')
         top_k = torch.ones(batch_size, dtype=torch.float32, device='cpu')
-<<<<<<< HEAD
-        temperature_device = _async_h2d_tensor_copy(temperature, self.device)
-        top_p_device = _async_h2d_tensor_copy(top_p, self.device)
-        top_k_device = _async_h2d_tensor_copy(top_k, self.device)
-        generators = {
-            i: None
-            for i in range(batch_size)
-        }  # NOTE(kzawora): idk what to set here
-        max_num_logprobs = 0  # NOTE(kzawora): idk what to set here
-        # NOTE(kzawora: do this in a smarter way)
-=======
         _ = _async_h2d_tensor_copy(temperature, self.device)
         _ = _async_h2d_tensor_copy(top_p, self.device)
         _ = _async_h2d_tensor_copy(top_k, self.device)
->>>>>>> 9d464028
         self.profiler.end()
         return None
 
