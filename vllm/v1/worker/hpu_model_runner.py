# SPDX-License-Identifier: Apache-2.0
import collections
import contextlib
import functools
import itertools
import math
import os
import time
from dataclasses import dataclass
from enum import Enum
from typing import TYPE_CHECKING, Any, Callable, Optional, Union

import habana_frameworks.torch as htorch
import habana_frameworks.torch.internal.bridge_config as bc
import numpy as np
import torch
import torch.distributed
import vllm_hpu_extension.environment as environment
from vllm_hpu_extension.flags import enabled_flags
from vllm_hpu_extension.profiler import HabanaMemoryProfiler, format_bytes

from vllm.attention.backends.abstract import AttentionType
from vllm.attention.layer import Attention
from vllm.attention.selector import get_attn_backend
from vllm.config import VllmConfig
from vllm.forward_context import set_forward_context
from vllm.logger import init_logger
from vllm.model_executor.layers.fused_moe.layer import FusedMoE
from vllm.model_executor.layers.layernorm import RMSNorm
from vllm.model_executor.layers.sampler import get_sampler
from vllm.model_executor.layers.vocab_parallel_embedding import (
    VocabParallelEmbedding)
from vllm.model_executor.model_loader import get_model
from vllm.sampling_params import SamplingType
from vllm.transformers_utils.tokenizer_group import init_tokenizer_from_configs
from vllm.utils import (STR_DTYPE_TO_TORCH_DTYPE, LayerBlockType, cdiv,
                        is_fake_hpu, is_pin_memory_available)
from vllm.v1.attention.backends.hpu_attn import HPUAttentionMetadataV1
from vllm.v1.kv_cache_interface import (FullAttentionSpec, KVCacheConfig,
                                        KVCacheSpec)
from vllm.v1.outputs import (EMPTY_MODEL_RUNNER_OUTPUT, LogprobsLists,
                             LogprobsTensors, ModelRunnerOutput)
from vllm.v1.sample.metadata import SamplingMetadata
from vllm.v1.utils import bind_kv_cache
from vllm.v1.worker.gpu_input_batch import CachedRequestState, InputBatch

if TYPE_CHECKING:
    from vllm.v1.core.scheduler import SchedulerOutput

from vllm_hpu_extension.bucketing.common import get_bucketing_context

logger = init_logger(__name__)

_TYPE_CACHE = {}


def setup_profiler(warmup, active):
    schedule = torch.profiler.schedule(wait=0,
                                       warmup=warmup,
                                       active=active,
                                       repeat=1)
    activities = [
        torch.profiler.ProfilerActivity.CPU,
        torch.profiler.ProfilerActivity.HPU
    ]
    profiler = torch.profiler.profile(
        schedule=schedule,
        activities=activities,
        on_trace_ready=torch.profiler.tensorboard_trace_handler('.',
                                                                use_gzip=True),
        record_shapes=False,
        with_stack=True)
    return profiler


class PhaseType(Enum):
    PREFILL = 'prefill'
    PREFIX_PREFILL = 'prefix_prefill'
    DECODE = 'decode'


@dataclass
class PromptDecodeInfo:
    prompt_req_ids: list[str]
    decode_req_ids: list[str]
    prompt_scheduled_tokens: list[int]


@dataclass
class PromptData:
    input_tokens: torch.Tensor
    input_positions: torch.Tensor
    attn_metadata: HPUAttentionMetadataV1


@dataclass
class DecodeData:
    input_tokens: Optional[torch.Tensor] = None
    input_positions: Optional[torch.Tensor] = None
    attn_metadata: Optional[HPUAttentionMetadataV1] = None


#TODO(kzawora): remove this
@dataclass
class PrefillInputData:
    request_ids: list
    prompt_lens: list
    token_ids: list
    position_ids: list
    attn_metadata: list
    logits_indices: list

    def zipped(self):
        return zip(self.request_ids, self.prompt_lens, self.token_ids,
                   self.position_ids, self.attn_metadata, self.logits_indices)


#TODO(kzawora): remove this
@dataclass
class DecodeInputData:
    num_decodes: int
    token_ids: Optional[torch.Tensor] = None
    position_ids: Optional[torch.Tensor] = None
    attn_metadata: Optional[HPUAttentionMetadataV1] = None
    logits_indices: Optional[torch.Tensor] = None


def bool_helper(value):
    value = value.lower()
    return value in ("y", "yes", "t", "true", "on", "1")


@dataclass
class HpuEnvFlags:
    skip_warmup: bool
    enable_bucketing: bool
    use_contiguous_pa: bool
    __env_var_cfg_type = collections.namedtuple('__env_var_cfg_type',
                                                ['name', 'default', 'handler'])

    @classmethod
    def get_env_var_cfg_map(cls):
        return {
            "skip_warmup":
            cls.__env_var_cfg_type('VLLM_SKIP_WARMUP', 'true',
                                   cls.handle_boolean_env_var),
            "enable_bucketing":
            cls.__env_var_cfg_type('VLLM_ENABLE_BUCKETING', 'true',
                                   cls.handle_boolean_env_var),
            "use_contiguous_pa":
            cls.__env_var_cfg_type('VLLM_CONTIGUOUS_PA', 'false',
                                   cls.handle_boolean_env_var),
        }

    @classmethod
    def build(cls, vllm_config: VllmConfig, update_env=True):
        cfg_map = cls.get_env_var_cfg_map()
        env_vars = {
            key: handler(env_var, default, vllm_config, update_env)
            for key, (env_var, default, handler) in cfg_map.items()
        }
        return cls(**env_vars)

    @staticmethod
    def env_var_post_init(env_var, val, vllm_config):
        match env_var:
            case 'VLLM_SKIP_WARMUP':
                if not val:
                    logger.warning(
                        "HPU warmup is currently not supported in V1. "
                        "Forcing warmup off.")
                    val = True
            case 'VLLM_CONTIGUOUS_PA':
                can_use_contiguous_pa = not vllm_config.cache_config.\
                    enable_prefix_caching
                if val and not can_use_contiguous_pa:
                    logger.warning(
                        "Contiguous PA is not supported with prefix caching. "
                        "Forcing contiguous PA off.")
                    val = False
                if val:
                    logger.warning("Contiguous PA is not recommended in V1.")
            case _:
                pass
        return val

    @classmethod
    def handle_boolean_env_var(cls,
                               env_var,
                               default,
                               vllm_config,
                               update_env=True):
        x = bool_helper(os.environ.get(env_var, default))
        x = cls.env_var_post_init(env_var, x, vllm_config)
        if update_env:
            os.environ[env_var] = str(x).lower()
        logger.info('HpuEnvFlags %s: %s', env_var, x)
        return x


def flatten(in_list):
    return list(itertools.chain(*in_list))


def gather_list(input, indices, v):
    return [input[i] if i is not None else v for i in indices]


def _async_h2d_tensor_copy(source, device='hpu'):
    assert source.device.type == 'cpu', \
        "Source tensor is not present in host memory!"
    target = torch.empty(source.shape, dtype=source.dtype, device=device)
    target.copy_(source, non_blocking=True)
    return target


def ensure_decodes_first(b: InputBatch):
    num_reqs = b.num_reqs
    while True:
        # Find the first prompt index
        first_prompt_index = None
        for i in range(num_reqs):
            if b.num_computed_tokens_cpu[i] < b.num_prompt_tokens[i]:
                first_prompt_index = i
                break
        if first_prompt_index is None:
            break

        # Find the last decode index
        last_decode_index = None
        for i in reversed(range(num_reqs)):
            if b.num_computed_tokens_cpu[i] >= b.num_prompt_tokens[i]:
                last_decode_index = i
                break
        if last_decode_index is None:
            break

        # Sanity
        assert first_prompt_index != last_decode_index

        # Check if done
        if first_prompt_index > last_decode_index:
            break

        # Swap
        b.swap_states(first_prompt_index, last_decode_index)


def get_target_layer_suffix_list(model_type) -> list[str]:
    # This sets the suffix for the hidden layer name, which is controlled by
    # VLLM_CONFIG_HIDDEN_LAYERS. The default suffix is "DecoderLayer," which is
    # applicable for most language models such as LLaMA, Qwen, and BART. If the
    # model's decoder layer name differs from the default, it will need to
    # be specified here.
    decoder_layer_table = {
        "gpt_bigcode": "BigCodeBlock",
    }

    return [
        decoder_layer_table.get(model_type, "DecoderLayer"), "EncoderLayer"
    ]


def modify_model_layers(module: torch.nn.Module,
                        suffix_list: list[str],
                        n=1,
                        counter=None):
    """Currently add mark_step at the end of specified layers.
    """

    def forward_hook(module, args, output):
        htorch.core.mark_step()
        return output

    if counter is None:
        counter = [0]

    for child_name, child_module in module.named_children():
        if any(
                child_module.__class__.__name__.endswith(layer)
                for layer in suffix_list):
            counter[0] += 1
            if counter[0] % n == 0:
                child_module.register_forward_hook(forward_hook)
        else:
            modify_model_layers(child_module, suffix_list, n, counter)


def get_path_to_rope(model: torch.nn.Module):
    """Dynamically get the path to the RotaryEmbedding layer in the model.
    This function will recursively search through the module hierarchy to find
    a RotaryEmbedding layer and return the full path to that layer as a list
    of names.
    If no such layer is found, it returns None.
    """

    def find_rope_layer(parent, path):
        # Base case: check if this parent is None
        if parent is None:
            return None

        # Check if the current layer is a RotaryEmbedding
        if hasattr(parent, 'named_children'):
            for child_name, child_module in parent.named_children():
                # If the current child is of type RotaryEmbedding,
                # return the full path
                if child_module.__class__.__name__.endswith("RotaryEmbedding"):
                    return path + [child_name]
                # Otherwise, recurse into this child to check its children
                result = find_rope_layer(child_module, path + [child_name])
                if result is not None:
                    return result
        return None

    # Start the search from the top level model
    path_to_rope = find_rope_layer(model, [])

    # Return the result if found, otherwise None
    return path_to_rope


class HpuModelAdapter:

    def __init__(self, model, vllm_config, layer_names):
        self.model = model
        self.prefill_use_fusedsdpa = "fsdpa" in enabled_flags()
        self.recompute_cos_sin = os.getenv('VLLM_COS_SIN_RECOMPUTE',
                                           'false').lower() in ['1', 'true']
        self.vllm_config = vllm_config
        self.block_size = vllm_config.cache_config.block_size
        self.dtype = vllm_config.model_config.dtype
        self.layer_names = layer_names

        enforce_eager = vllm_config.model_config.enforce_eager
        if not is_fake_hpu() and not htorch.utils.internal.is_lazy(
        ) and not enforce_eager:
            if os.getenv('VLLM_REGIONAL_COMPILATION',
                         'true').lower() == 'true':
                self.regional_compilation_layers_list = [
                    RMSNorm, VocabParallelEmbedding
                ]
                self._regional_compilation(self.model)
            else:
                self.model = torch.compile(self.model,
                                           backend='hpu_backend',
                                           dynamic=False)

    def _regional_compilation(self,
                              module,
                              parent_module=None,
                              module_name=None):
        if isinstance(module, torch.nn.ModuleList):
            for children_name, children_module in module.named_children():
                self._compile_region(module, children_name, children_module)
        elif any(
                isinstance(module, layer)
                for layer in self.regional_compilation_layers_list):
            self._compile_region(parent_module, module_name, module)
        else:
            for children_name, children_module in module.named_children():
                self._regional_compilation(children_module, module,
                                           children_name)

    def _compile_region(self, model, name, module):
        module = torch.compile(module, backend='hpu_backend', dynamic=False)
        setattr(model, name, module)

    def _set_attn_bias(self, attn_metadata, batch_size, seq_len, device,
                       dtype):
        if (attn_metadata is None or
            (self.prefill_use_fusedsdpa and attn_metadata.block_list is None)
                or not attn_metadata.is_prompt):
            return attn_metadata

        prefill_metadata = attn_metadata

        seq_lens_t = prefill_metadata.seq_lens_tensor
        context_lens_t = prefill_metadata.context_lens_tensor

        block_list = attn_metadata.block_list
        max_context_len = (block_list.size(-1) //
                           batch_size if block_list is not None else 0)
        max_context_len = max_context_len * self.block_size
        past_mask = torch.arange(0,
                                 max_context_len,
                                 dtype=torch.int32,
                                 device=device)
        past_mask = (past_mask.view(1, -1).expand(batch_size, -1).ge(
            context_lens_t.view(-1, 1)).view(batch_size, 1, -1).expand(
                batch_size, seq_len, -1).view(batch_size, 1, seq_len, -1))

        len_mask = (torch.arange(0, seq_len, device=device,
                                 dtype=torch.int32).view(1, seq_len).ge(
                                     seq_lens_t.unsqueeze(-1)).view(
                                         batch_size, 1, 1, seq_len))
        causal_mask = torch.triu(torch.ones((batch_size, 1, seq_len, seq_len),
                                            device=device,
                                            dtype=torch.bool),
                                 diagonal=1)
        mask = causal_mask.logical_or(len_mask)
        mask = torch.concat((past_mask, mask), dim=-1)
        attn_bias = (torch.zeros_like(mask, dtype=dtype).masked_fill_(
            mask, -math.inf))
        attn_metadata = prefill_metadata._replace(attn_bias=attn_bias)
        return attn_metadata

    def _set_block_mapping(self, metadata, batch_size, device, dtype):
        mask = torch.arange(0,
                            self.block_size,
                            device=device,
                            dtype=torch.int32).unsqueeze(0)
        mask = mask >= metadata.block_usage.unsqueeze(-1)
        attn_bias = (torch.zeros_like(mask, dtype=dtype).masked_fill_(
            mask, -math.inf))

        if not is_fake_hpu():
            block_mapping = torch.nn.functional.one_hot(metadata.block_groups,
                                                        num_classes=batch_size)
        else:
            # Unfortunately one_hot on CPU
            # doesn't handle out of bounds classes so we need to convert
            # all negative values to 0 (block_mapping) or bs (block_groups)
            block_groups = metadata.block_groups.to(torch.long)
            block_mapping = torch.nn.functional.relu(block_groups)
            block_mapping = torch.nn.functional.one_hot(block_mapping,
                                                        num_classes=batch_size)
            oob_values = block_groups.lt(0)
            block_mapping.masked_fill_(oob_values.unsqueeze(-1), 0)
            block_groups.masked_fill_(oob_values, batch_size)
            metadata = metadata._replace(block_groups=block_groups)
        block_mapping = block_mapping.to(dtype)
        metadata = metadata._replace(block_mapping=block_mapping,
                                     attn_bias=attn_bias)
        return metadata

    def _set_indices_and_offsets(self, metadata, block_size, is_prompt):
        slot_mapping = metadata.slot_mapping.flatten()
        indices = torch.div(slot_mapping, block_size, rounding_mode="floor")
        if is_prompt and metadata.block_list is None:
            indices = indices.unflatten(0, (-1, block_size))[:, 0]
            offsets = None
        else:
            offsets = torch.fmod(slot_mapping, block_size)
        metadata = metadata._replace(block_offsets=offsets,
                                     block_indices=indices)
        return metadata

    def _update_metadata(self, attn_metadata, batch_size, seq_len, device,
                         dtype):
        if attn_metadata.is_prompt:
            attn_metadata = self._set_attn_bias(attn_metadata, batch_size,
                                                seq_len, device, dtype)
        else:
            attn_metadata = self._set_block_mapping(attn_metadata, batch_size,
                                                    device, dtype)
        attn_metadata = self._set_indices_and_offsets(attn_metadata,
                                                      self.block_size,
                                                      attn_metadata.is_prompt)
        return attn_metadata

    def _prepare_cos_sin(self, positions):
        """Navigate through the model using the provided path and call
        the prepare_cos_sin method on the 'RotaryEmbedding' layer."""

        current_module = self.model  # Start from the top level of the model

        for layer in self.layer_names:
            if layer.isdigit():  # Check if the layer is an index
                layer = int(layer)

            # Check if the current layer is a name in a module
            if isinstance(
                    layer,
                    str) and not isinstance(layer, int):  # Name-based access
                current_module = getattr(current_module, layer)
            elif isinstance(layer,
                            int):  # Indexed-based access (like Modulelist)
                current_module = list(current_module._modules.values())[layer]

        # At the end, we should be at the RotaryEmbedding layer.
        if hasattr(current_module, 'prepare_cos_sin'):
            current_module.prepare_cos_sin(
                positions, recompute_cos_sin=self.recompute_cos_sin)
        else:
            raise AttributeError(
                "The module at the end of the path does not have \
                a 'prepare_cos_sin' method.")

    def forward(self, *args, **kwargs):
        # TODO(kzawora): something goes VERY WRONG when operating on
        # kwargs['attn_metadata'].slot_mapping, compared to untrimmed metadata
        kwargs = kwargs.copy()
        #        selected_token_indices = kwargs.pop('selected_token_indices')
        if 'warmup_mode' in kwargs:
            kwargs.pop('warmup_mode')
        input_ids = kwargs['input_ids']
        kwargs['attn_metadata'] = self._update_metadata(
            kwargs['attn_metadata'], input_ids.size(0), input_ids.size(1),
            input_ids.device, self.dtype)
        if self.layer_names is not None:
            self._prepare_cos_sin(kwargs['positions'])
        attn_meta = kwargs.pop('attn_metadata')
        if 'kv_caches' in kwargs:
            kwargs.pop('kv_caches')
        with set_forward_context(attn_meta, self.vllm_config):
            hidden_states = self.model(*args, **kwargs)
        return hidden_states

    def compute_logits(self, *args, **kwargs):
        return self.model.compute_logits(*args, **kwargs)

    # def sample(self, *args, **kwargs):
    #    return self.sampler(*args, **kwargs)

    def generate_proposals(self, *args, **kwargs):
        return self.model.generate_proposals(*args, **kwargs)

    # sampler property will be used by spec_decode_worker
    # don't rename
    # @property
    # def sampler(self):
    #    return self.model.sampler


def _maybe_wrap_in_hpu_graph(*args, **kwargs):
    return htorch.hpu.wrap_in_hpu_graph(
        HpuModelAdapter(*args, **kwargs), disable_tensor_cache=True
    ) if htorch.utils.internal.is_lazy() else HpuModelAdapter(*args, **kwargs)


def subtuple(obj: object,
             typename: str,
             to_copy: list[str],
             to_override: Optional[dict[str, object]] = None):
    if obj is None:
        return None
    if to_override is None:
        to_override = {}
    fields = set(to_copy) | set(to_override.keys())
    if type(obj) is dict:
        values = {key: obj[key] for key in fields if key in obj}
    else:
        values = {f: to_override.get(f, getattr(obj, f)) for f in fields}
    if typename not in _TYPE_CACHE:
        _TYPE_CACHE[typename] = collections.namedtuple(typename,
                                                       ' '.join(fields))
    return _TYPE_CACHE[typename](**values)


def trim_attn_metadata(metadata: HPUAttentionMetadataV1) -> object:
    # NOTE(kzawora): To anyone working on this in the future:
    # Trimming metadata is required when using HPUGraphs.
    # Attention metadata is going to be hashed by PT bridge, and
    # appropriate HPUGraphs will be matched based on all inputs' hash.

    # Before you put more keys in here, make sure you know their
    # value type and make sure you know how it's going to be hashed.
    # You can find that information in input_hash function
    # in habana_frameworks/torch/hpu/graphs.py. You can also hash
    # it manually with torch.hpu.graphs.input_hash(attention_metadata)

    # If you use primitive types here - they will get hashed based
    # on their value. You *will* get lots of excessive graph captures
    # (and an OOM eventually) if you decide to put something like
    # seq_len int here.
    # If you absolutely need a scalar, put it in a tensor. Tensors
    # get hashed using their metadata, not their values:
    # input_hash(torch.tensor(123)) == input_hash(torch.tensor(321))
    # input_hash(123) != input_hash(321)
    # input_hash("abc") != input_hash("cba")
    attention_metadata = subtuple(metadata, 'TrimmedAttentionMetadata', [
        'attn_bias', 'seq_lens_tensor', 'context_lens_tensor', 'block_list',
        'block_mapping', 'block_usage', 'slot_mapping', 'is_prompt',
        'block_indices', 'block_offsets', 'block_groups'
    ])
    return attention_metadata


def next_pow2(value: int, base: int):
    res = base
    while value > 1:
        value = (value + 1) // 2
        res *= 2
    return res


def round_up(value: int, k: int):
    return (value + k - 1) // k * k


def pad_list(list, k, v):
    target_len = round_up(len(list), k)
    padding = target_len - len(list)
    return list + [v] * padding


class HPUModelRunner:

    def __init__(
        self,
        vllm_config: VllmConfig,
        device: torch.device = 'hpu',
    ):
        # TODO: use ModelRunnerBase.__init__(self, vllm_config=vllm_config)
        environment.set_model_config(vllm_config.model_config)
        self.vllm_config = vllm_config
        self.model_config = vllm_config.model_config
        self.cache_config = vllm_config.cache_config
        self.lora_config = vllm_config.lora_config
        self.load_config = vllm_config.load_config
        self.parallel_config = vllm_config.parallel_config
        self.scheduler_config = vllm_config.scheduler_config
        self.speculative_config = vllm_config.speculative_config
        self.prompt_adapter_config = vllm_config.prompt_adapter_config
        self.observability_config = vllm_config.observability_config

        self.sampler = get_sampler()

        # NOTE(kzawora) update_env is a hack to work around VLLMKVCache in
        # hpu-extension which selects fetch_from_cache implementation based
        # on env vars... this should be fixed in the future
        self.env_flags = HpuEnvFlags.build(vllm_config, update_env=True)
        self.enable_bucketing = self.env_flags.enable_bucketing
        self.use_contiguous_pa = self.env_flags.use_contiguous_pa
        self.skip_warmup = self.env_flags.skip_warmup

        model_config = self.model_config
        cache_config = self.cache_config
        scheduler_config = self.scheduler_config
        self.device = device
        self.pin_memory = is_pin_memory_available()
        self.dtype = self.model_config.dtype
        if cache_config.cache_dtype == "auto":
            self.kv_cache_dtype = self.dtype
        else:
            self.kv_cache_dtype = STR_DTYPE_TO_TORCH_DTYPE[
                cache_config.cache_dtype]

        self.sliding_window = model_config.get_sliding_window()
        self.block_size = cache_config.block_size
        self.max_model_len = model_config.max_model_len
        self.max_num_blocks_per_req = cdiv(self.max_model_len, self.block_size)
        self.max_num_tokens = scheduler_config.max_num_batched_tokens

        # Model-related.
        self.num_attn_layers = self.model_config.get_num_layers_by_block_type(
            self.parallel_config, LayerBlockType.attention)
        self.num_query_heads = self.model_config.get_num_attention_heads(
            self.parallel_config)
        self.num_kv_heads = self.model_config.get_num_kv_heads(
            self.parallel_config)
        self.head_size = self.model_config.get_head_size()
        self.hidden_size = self.model_config.get_hidden_size()

        self.attn_backend = get_attn_backend(
            self.head_size,
            self.dtype,
            self.kv_cache_dtype,
            self.block_size,
            self.model_config.is_attention_free,
            use_mla=self.model_config.use_mla,
        )

        # Lazy initialization
        # self.model: nn.Module  # set after load_model
        self.kv_caches: list[torch.Tensor] = []

        # Request states.
        self.requests: dict[str, CachedRequestState] = {}
        # Persistent batch.
        self.input_batch = InputBatch(
            max_num_reqs=self.scheduler_config.max_num_seqs,
            max_model_len=self.max_model_len,
            max_num_blocks_per_req=self.max_num_blocks_per_req,
            device=self.device,
            pin_memory=self.pin_memory,
            vocab_size=self.model_config.get_vocab_size(),
        )
        self.mem_margin = None

        self.use_hpu_graph = not self.model_config.enforce_eager
        # TODO(woosuk): Provide an option to tune the max cudagraph batch size.
        self.max_batch_size = self.scheduler_config.max_num_seqs
        self.input_ids = torch.zeros(
            (self.max_batch_size, self.max_num_tokens),
            dtype=torch.int32,
            device=self.device)
        self.positions = torch.zeros(
            (self.max_batch_size, self.max_num_tokens),
            dtype=torch.int64,
            device=self.device)
        self.prefill_positions = torch.tensor(
            range(self.max_model_len),
            device="cpu",
        ).to(torch.int32).reshape(1, -1)
        self.max_num_seqs = self.scheduler_config.max_num_seqs
        self.max_prefill_batch_size = 1  # TODO(kzawora): add knob for that
        self.padding_aware_scheduling = True  # TODO(kzawora): add knob for that
        self.padding_ratio_threshold = 0.9  # TODO(kzawora): add knob for that
        self.seen_configs: set = set()
        if self.enable_bucketing:
            logger.info("Bucketing is ON.")
            HPUBucketingContext = get_bucketing_context()
            self.bucketing_ctx = HPUBucketingContext(
                self.max_num_seqs, self.max_prefill_batch_size,
                self.block_size, self.scheduler_config.max_num_batched_tokens,
                False)
            self.graphed_buckets: set[Any] = set()
        else:
            logger.info("Bucketing is OFF.")
        self._PAD_SLOT_ID = -1
        self._PAD_BLOCK_ID = -1
        self._tokenizer = init_tokenizer_from_configs(
            model_config=vllm_config.model_config,
            scheduler_config=vllm_config.scheduler_config,
            lora_config=vllm_config.lora_config).tokenizer

    def get_kv_cache_spec(self) -> dict[str, KVCacheSpec]:
        """
        Generates the KVCacheSpec by parsing the kv cache format from each
        Attention module in the static forward context.
        Returns:
            KVCacheSpec: A dictionary mapping layer names to their KV cache
            format. Layers that do not need KV cache are not included.
        """

        forward_ctx = self.vllm_config.compilation_config.static_forward_context
        block_size = self.vllm_config.cache_config.block_size
        use_mla = self.vllm_config.model_config.use_mla
        kv_cache_spec: dict[str, KVCacheSpec] = {}
        for layer_name, attn_module in forward_ctx.items():
            if isinstance(attn_module, FusedMoE):
                continue

            # TODO: Support other attention modules, e.g., sliding window,
            # cross-attention
            assert isinstance(attn_module, Attention)
            if attn_module.attn_type == AttentionType.DECODER:
                kv_cache_spec[layer_name] = FullAttentionSpec(
                    block_size=block_size,
                    num_kv_heads=attn_module.num_kv_heads,
                    head_size=attn_module.head_size,
                    dtype=self.kv_cache_dtype,
                    use_mla=use_mla)
            elif attn_module.attn_type in (AttentionType.ENCODER,
                                           AttentionType.ENCODER_ONLY):
                # encoder-only attention does not need KV cache.
                continue
            elif attn_module.attn_type == AttentionType.ENCODER_DECODER:
                raise NotImplementedError
            else:
                raise ValueError(
                    f"Unknown attention type: {attn_module.attn_type}")

        return kv_cache_spec

    def _update_states(self, scheduler_output: "SchedulerOutput") -> bool:
        """Update the cached states and the persistent batch with the scheduler
        output.

        The updated states are used by the `_prepare_inputs` function to create
        the input GPU tensors for the model.

        The SamplingMetadata is updated and copied to the GPU if there is a
        new/resumed/paused/finished request in the batch.
        """
        # Remove finished requests from the cached states.
        for req_id in scheduler_output.finished_req_ids:
            self.requests.pop(req_id, None)
        # Remove the finished requests from the persistent batch.
        # NOTE(woosuk): There could be an edge case where finished_req_ids and
        # scheduled_req_ids overlap. This happens when a request is aborted and
        # then resubmitted with the same ID. In this case, we treat them as two
        # distinct requests - clearing the cached states for the first request
        # and handling the second as a new request.
        removed_req_indices: list[int] = []
        for req_id in scheduler_output.finished_req_ids:
            req_index = self.input_batch.remove_request(req_id)
            if req_index is not None:
                removed_req_indices.append(req_index)

        # Remove the unscheduled requests from the persistent batch.
        # NOTE(woosuk): The unscheduled requests are either preempted requests
        # or running requests that are not scheduled in this step. We remove
        # them from the persistent batch but keep their cached states since
        # they will be scheduled again sometime in the future.
        scheduled_req_ids = scheduler_output.num_scheduled_tokens.keys()
        cached_req_ids = self.input_batch.req_id_to_index.keys()
        unscheduled_req_ids = cached_req_ids - scheduled_req_ids
        # NOTE(woosuk): The persistent batch optimization assumes that
        # consecutive batches contain mostly the same requests. If batches
        # have low request overlap (e.g., alternating between two distinct
        # sets of requests), this optimization becomes very inefficient.
        for req_id in unscheduled_req_ids:
            req_index = self.input_batch.remove_request(req_id)
            assert req_index is not None
            removed_req_indices.append(req_index)

        req_ids_to_add: list[str] = []
        # Add new requests to the cached states.
        for new_req_data in scheduler_output.scheduled_new_reqs:
            req_id = new_req_data.req_id
            sampling_params = new_req_data.sampling_params
            if sampling_params.sampling_type == SamplingType.RANDOM_SEED:
                generator = torch.Generator(device=self.device)
                generator.manual_seed(sampling_params.seed)
            else:
                generator = None

            self.requests[req_id] = CachedRequestState(
                req_id=req_id,
                prompt_token_ids=new_req_data.prompt_token_ids,
                mm_inputs=new_req_data.mm_inputs,
                mm_positions=new_req_data.mm_positions,
                sampling_params=sampling_params,
                generator=generator,
                block_ids=new_req_data.block_ids,
                num_computed_tokens=new_req_data.num_computed_tokens,
                output_token_ids=[],
                lora_request=new_req_data.lora_request,
            )

            req_ids_to_add.append(req_id)
        # Update the states of the running/resumed requests.
        for req_data in scheduler_output.scheduled_cached_reqs:
            req_id = req_data.req_id
            req_state = self.requests[req_id]
            # Update the cached states.
            num_computed_tokens = req_data.num_computed_tokens
            req_state.num_computed_tokens = num_computed_tokens
            # Add the sampled token(s) from the previous step (if any).
            # This doesn't include "unverified" tokens like spec decode tokens.
            num_new_tokens = (num_computed_tokens +
                              len(req_data.new_token_ids) -
                              req_state.num_tokens)
            if num_new_tokens == 1:
                # Avoid slicing list in most common case.
                req_state.output_token_ids.append(req_data.new_token_ids[-1])
            elif num_new_tokens > 0:
                req_state.output_token_ids.extend(
                    req_data.new_token_ids[-num_new_tokens:])
            # Update the block IDs.
            if not req_data.resumed_from_preemption:
                # Append the new blocks to the existing block IDs.
                req_state.block_ids.extend(req_data.new_block_ids)
            else:
                # The request is resumed from preemption.
                # Replace the existing block IDs with the new ones.
                req_state.block_ids = req_data.new_block_ids

            req_index = self.input_batch.req_id_to_index.get(req_id)
            if req_index is None:
                # The request is not in the persistent batch.
                # The request was either preempted and resumed later, or was not
                # scheduled in the previous step and needs to be added again.
                req_ids_to_add.append(req_id)
                continue

            # Update the persistent batch.
            self.input_batch.num_computed_tokens_cpu[req_index] = (
                num_computed_tokens)
            self.input_batch.block_table.append_row(req_data.new_block_ids,
                                                    req_index)
            # Add new_token_ids to token_ids_cpu.
            start_token_index = num_computed_tokens
            end_token_index = num_computed_tokens + len(req_data.new_token_ids)
            self.input_batch.token_ids_cpu[
                req_index,
                start_token_index:end_token_index] = req_data.new_token_ids
            self.input_batch.num_tokens_no_spec[req_index] = end_token_index
            # Add spec_token_ids to token_ids_cpu.
            spec_token_ids = scheduler_output.scheduled_spec_decode_tokens.get(
                req_id, ())
            if spec_token_ids:
                start_index = end_token_index
                end_token_index += len(spec_token_ids)
                self.input_batch.token_ids_cpu[
                    req_index, start_index:end_token_index] = spec_token_ids
            # NOTE(woosuk): `num_tokens` here may include spec decode tokens.
            self.input_batch.num_tokens[req_index] = end_token_index

        # Check if the batch has changed. If not, we can skip copying the
        # sampling metadata from CPU to GPU.
        batch_changed = len(removed_req_indices) > 0 or len(req_ids_to_add) > 0

        # Add the new or resumed requests to the persistent batch.
        # The smaller empty indices are filled first.
        removed_req_indices = sorted(removed_req_indices, reverse=True)
        for req_id in req_ids_to_add:
            req_state = self.requests[req_id]
            if removed_req_indices:
                # Fill the empty index.
                req_index = removed_req_indices.pop()
            else:
                # Append to the end.
                req_index = None
            self.input_batch.add_request(req_state, req_index)

        # Condense the batched states if there are empty indices.
        if removed_req_indices:
            self.input_batch.condense(removed_req_indices)

        if batch_changed:
            self.input_batch.refresh_sampling_metadata()
        return batch_changed

    def get_model(self) -> torch.nn.Module:
        assert self.model is not None
        return self.model

    def _get_prompts_and_decodes(
        self,
        scheduler_output: "SchedulerOutput",
    ) -> PromptDecodeInfo:
        total_num_scheduled_tokens = scheduler_output.total_num_scheduled_tokens
        assert total_num_scheduled_tokens > 0
        num_reqs = self.input_batch.num_reqs
        assert num_reqs > 0

        # Traverse decodes first
        decode_req_ids = []
        for i in range(num_reqs):
            req_id = self.input_batch.req_ids[i]
            assert req_id is not None

            num_computed_tokens = self.input_batch.num_computed_tokens_cpu[i]
            num_prompt_tokens = self.input_batch.num_prompt_tokens[i]
            num_scheduled_tokens = scheduler_output.num_scheduled_tokens[
                req_id]

            if num_computed_tokens < num_prompt_tokens:
                # This is prompt
                break

            # This is decode
            assert num_scheduled_tokens == 1
            decode_req_ids.append(req_id)

        # Traverse prompts
        prompt_req_ids = []
        prompt_scheduled_tokens = []
        for i in range(len(decode_req_ids), num_reqs):
            req_id = self.input_batch.req_ids[i]
            assert req_id is not None

            num_computed_tokens = self.input_batch.num_computed_tokens_cpu[i]
            num_prompt_tokens = self.input_batch.num_prompt_tokens[i]
            num_scheduled_tokens = scheduler_output.num_scheduled_tokens[
                req_id]

            # Must be prompt
            assert num_computed_tokens < num_prompt_tokens
            assert len(self.requests[req_id].output_token_ids) == 0

            prompt_req_ids.append(req_id)
            prompt_scheduled_tokens.append(num_scheduled_tokens)

        return PromptDecodeInfo(prompt_req_ids, decode_req_ids,
                                prompt_scheduled_tokens)

    def _prepare_sampling(self,
                          batch_changed: bool,
                          request_ids: Union[None, list[str]] = None,
                          pad_to: Optional[int] = None) -> SamplingMetadata:
        # Create the sampling metadata.
        req_id_output_token_ids: dict[str, list[int]] = \
            {req_id: req.output_token_ids \
                for req_id, req in self.requests.items()}
        if request_ids is not None:
            req_id_output_token_ids = {
                req_id: req_id_output_token_ids[req_id] \
                    for req_id in request_ids}
        req_id_output_token_ids_lst = list(req_id_output_token_ids.items())
        if pad_to is not None:
            while len(req_id_output_token_ids_lst) < pad_to:
                req_id_output_token_ids_lst.append(
                    req_id_output_token_ids_lst[0])
        sampling_metadata = self.input_batch.make_selective_sampling_metadata(
            req_id_output_token_ids_lst, skip_copy=not batch_changed)
        return sampling_metadata

    def get_habana_paged_attn_buffers(self,
                                      block_tables,
                                      slot_mapping,
                                      bucketing=True):

        last_block_usage = [
            slot[0] % self.block_size + 1 for slot in slot_mapping
        ]
        block_groups = [[i] * len(bt) for i, bt in enumerate(block_tables)]
        block_usage = [[self.block_size] * (len(bt) - 1) + [lbu]
                       for bt, lbu in zip(block_tables, last_block_usage)
                       if bt]
        block_list = flatten(block_tables)
        block_groups = flatten(block_groups)
        block_usage = flatten(block_usage)
        assert len(block_list) == len(block_groups)
        assert len(block_list) == len(block_usage)

        padding_fn = None
        block_bucket_size: int
        if self.use_contiguous_pa:
            block_bucket_size = max(max(block_list) + 1, len(block_list))
            if bucketing:
                block_bucket_size = \
                    self.bucketing_ctx.get_padded_decode_num_blocks(
                    block_bucket_size)
            indices: list[Any]
            indices = [None] * block_bucket_size
            for i, bid in enumerate(block_list):
                indices[bid] = i
            padding_fn = lambda tensor, pad_value: gather_list(
                tensor, indices, pad_value)
        else:
            if bucketing:
                block_bucket_size = \
                    self.bucketing_ctx.get_padded_decode_num_blocks(
                    len(block_list))
            else:
                block_bucket_size = len(block_list)
            padding_fn = lambda tensor, pad_value: pad_list(
                tensor, block_bucket_size, pad_value)

        block_list = padding_fn(block_list, self._PAD_BLOCK_ID)
        block_groups = padding_fn(block_groups, -1)
        block_usage = padding_fn(block_usage, 1)

        block_list = torch.tensor(block_list, dtype=torch.long, device='cpu')
        block_groups = torch.tensor(block_groups,
                                    dtype=torch.long,
                                    device='cpu')
        block_usage = torch.tensor(block_usage,
                                   dtype=self.model_config.dtype,
                                   device='cpu')
        return block_list, block_groups, block_usage

    def _get_padded_prefill_dims(self, num_prefills, max_prompt_len,
                                 bucketing):
        if bucketing:
            padded_batch_size = self.bucketing_ctx.get_padded_batch_size(
                num_prefills, True)
            padded_prompt_len = self.bucketing_ctx.get_padded_prompt_seq_len(
                max_prompt_len)
        else:
            #NOTE(kzawora): On HPU prompt length needs to be block_size
            # aligned, so we're padding to that, even if bucketing
            # is disabled.
            padded_batch_size = num_prefills
            padded_prompt_len = math.ceil(
                max_prompt_len / self.block_size) * self.block_size
        assert padded_prompt_len <= self.max_model_len
        return padded_batch_size, padded_prompt_len

    def _prefill_find_batch_size(self, num_scheduled_tokens, batch_idx,
                                 num_reqs, fake_prefix_prefill, bucketing):
        num_prefills: int
        padded_batch_size: int
        padded_prompt_len: int
        padded_num_tokens: int
        padding_ratio: float
        for possible_batch_size in reversed(
                range(1, self.max_prefill_batch_size + 1)):
            if batch_idx + possible_batch_size > num_reqs:
                continue
            num_prefills = possible_batch_size
            batch_req_ids = self.input_batch.req_ids[batch_idx:batch_idx +
                                                     num_prefills]
            batch_context_lens = self.input_batch.num_computed_tokens_cpu[
                batch_idx:batch_idx + num_prefills]
            batch_num_prompt_tokens = self.input_batch.num_prompt_tokens[
                batch_idx:batch_idx + num_prefills]
            batch_num_scheduled_tokens = num_scheduled_tokens[
                batch_idx:batch_idx + num_prefills]

            prompt_lens = num_scheduled_tokens[batch_idx:batch_idx +
                                               num_prefills]

            if fake_prefix_prefill:
                for i in range(num_prefills):
                    if batch_context_lens[i] > 0 and batch_num_scheduled_tokens[
                            i] != batch_num_prompt_tokens[i]:
                        prompt_lens[i] = batch_num_prompt_tokens[i]

            max_prompt_len = max(prompt_lens)
            num_tokens = sum(prompt_lens)
            padded_batch_size, padded_prompt_len = \
                self._get_padded_prefill_dims(num_prefills,
                    max_prompt_len, bucketing)
            padded_num_tokens = padded_batch_size * padded_prompt_len
            padding_ratio = 1 - (num_tokens / padded_num_tokens)
            is_within_token_budget = padded_batch_size * padded_prompt_len \
                < self.scheduler_config.max_num_batched_tokens
            is_within_padding_ratio_threshold = padding_ratio < \
                self.padding_ratio_threshold
            can_schedule = is_within_token_budget and \
                is_within_padding_ratio_threshold
            # If padding aware scheduling is off, we'll break on the first
            # loop iteration (==max_prefill_batch_size).
            # Else, we'll break on first batch size that fits token budget.
            if not self.padding_aware_scheduling or can_schedule:
                break
        return batch_req_ids, padded_batch_size, padded_prompt_len

    def _prepare_prefill_inputs(self,
                                total_num_prefills,
                                num_decodes,
                                num_scheduled_tokens: list[int],
                                bucketing=True) -> PrefillInputData:
        # Each prefill run separately with shape [1, padded_prompt_len].
        # So we create lists that will be used in execute_model().

        prefill_request_ids = []
        prefill_prompt_lens = []
        prefill_token_ids = []
        prefill_position_ids = []
        prefill_attn_metadata = []
        prefill_logits_indices = []
        block_table_cpu_tensor = self.input_batch.block_table.get_cpu_tensor()
        fake_prefix_prefill = False

        # DECODES are the first num_decodes REQUESTS.
        # PREFILLS are the next num_reqs - num_decodes REQUESTS.
        num_reqs = total_num_prefills + num_decodes
        # NOTE(kzawora): This loop was initially implemented as
        # for batch_idx in range(num_decodes, num_reqs, max_prefill_batch_size)
        # but was changed to accommodate variable loop step size for
        # padding-aware scheduling
        batch_idx = num_decodes
        while batch_idx < num_reqs:
            # Find the largest batch size in range [1, max_prefill_batch_size]
            # that can fit within specified token budget

            batch_req_ids, padded_batch_size, padded_prompt_len = (
                self._prefill_find_batch_size(num_scheduled_tokens, batch_idx,
                                              num_reqs, fake_prefix_prefill,
                                              bucketing))
            num_prefills = len(batch_req_ids)
            context_lens = self.input_batch.num_computed_tokens_cpu[
                batch_idx:batch_idx + num_prefills]
            batch_num_scheduled_tokens = num_scheduled_tokens[
                batch_idx:batch_idx + num_prefills]

            use_prefix_prefill = any(context_lens) and not fake_prefix_prefill
            # TODO(kzawora): this is an ugly hack for prefix caching, remove
            # padded_batch_size = num_prefills
            if use_prefix_prefill:
                padded_batch_size = num_prefills
                #padded_prompt_len = max(batch_num_scheduled_tokens)

            padded_prompt_lens = [
                padded_prompt_len for _ in range(padded_batch_size)
            ]

            # TOKEN_IDS.
            token_ids = torch.zeros((padded_batch_size, padded_prompt_len),
                                    dtype=torch.int32,
                                    device='cpu')
            # POSITIONS.
            positions = torch.zeros((padded_batch_size, padded_prompt_len),
                                    dtype=torch.int32,
                                    device='cpu')
            # SLOT_MAPPING.
            # The "slot" is the "physical index" of a token in the KV cache.
            # Look up the block_idx in the block table (logical<>physical map)
            # to compute this.
            slot_mapping = torch.ones((padded_batch_size, padded_prompt_len),
                                      dtype=torch.int32,
                                      device='cpu') * self._PAD_SLOT_ID
            dummy_slots = itertools.cycle(
                range(self._PAD_SLOT_ID, self._PAD_SLOT_ID + self.block_size))
            slot_mapping.apply_(lambda _, ds=dummy_slots: next(ds))
            # NOTE(kzawora): this has no right to work on prefix prefills
            iterable = zip(batch_num_scheduled_tokens, [0] *
                           len(batch_num_scheduled_tokens)
                           ) if not use_prefix_prefill else zip(
                               batch_num_scheduled_tokens, context_lens)
            for i, (prompt_scheduled_tokens,
                    prompt_start_idx) in enumerate(iterable):
                # Prepare and sanitize token ids (cpu)
                batch_offset = batch_idx + i
                token_ids[i, :prompt_scheduled_tokens] = torch.from_numpy(
                    self.input_batch.token_ids_cpu[
                        batch_offset, prompt_start_idx:prompt_start_idx +
                        prompt_scheduled_tokens])
                #token_ids[i, prompt_len:] = 0 # no need to sanitize - buffer
                # is pre-filled with 0s

                # Prepare and sanitize positions ids (cpu)
                positions[
                    i, :
                    prompt_scheduled_tokens] = self.prefill_positions[:,
                                                                      prompt_start_idx:
                                                                      prompt_start_idx
                                                                      +
                                                                      prompt_scheduled_tokens]
                #positions[i, prompt_len:] = 0 # no need to sanitize - buffer
                # is pre-filled with 0s

                # Prepare and sanitize slot_mapping (cpu)
                flat_prefill_positions = positions[
                    i, :prompt_scheduled_tokens].flatten()
                block_numbers = block_table_cpu_tensor[
                    batch_offset, flat_prefill_positions // self.block_size]
                block_offsets = flat_prefill_positions % self.block_size
                slot_mapping[
                    i, :
                    prompt_scheduled_tokens] = block_numbers * self.block_size \
                        + block_offsets
                #slot_mapping[i, prompt_len:] = _PAD_SLOT_ID # no need to
                # sanitize - buffer is pre-filled with _PAD_SLOT_IDs
            slot_mapping = slot_mapping.long()

            logits_indices = torch.zeros(padded_batch_size,
                                         dtype=torch.int32,
                                         device='cpu')
            query_start_loc = torch.empty((num_prefills + 1, ),
                                          dtype=torch.int32,
                                          device="cpu")
            query_start_loc_np = query_start_loc.numpy()
            query_start_loc_np[0] = 0

            # logits indices in prefill must account for padding: last
            # token logits will be emitted at index
            # (idx - 1) * padded_seq_len + seq_len[idx] - 1
            np.cumsum(padded_prompt_lens[:num_prefills],
                      out=query_start_loc_np[1:])
            query_start_loc_np[:num_prefills] += num_scheduled_tokens[
                batch_idx:batch_idx + num_prefills]
            logits_indices[:num_prefills] = query_start_loc[:num_prefills] - 1

            # HPU should *not* sync here with CPU
            seq_lens_tensor = torch.zeros((padded_batch_size),
                                          dtype=torch.int32,
                                          device='cpu')
            seq_lens_tensor[:num_prefills] = torch.tensor(
                batch_num_scheduled_tokens, device='cpu')
            token_ids_device = _async_h2d_tensor_copy(token_ids, self.device)
            positions_device = _async_h2d_tensor_copy(positions, self.device)
            seq_lens_tensor_device = _async_h2d_tensor_copy(
                seq_lens_tensor, self.device)
            slot_mapping_device = _async_h2d_tensor_copy(
                slot_mapping, self.device)
            logits_indices_device = _async_h2d_tensor_copy(
                logits_indices, self.device)

            prefill_request_ids.append(batch_req_ids)
            prefill_prompt_lens.append(batch_num_scheduled_tokens)
            prefill_token_ids.append(token_ids_device)
            prefill_position_ids.append(positions_device)
            prefill_logits_indices.append(logits_indices_device)
            attn_metadata = None
            if use_prefix_prefill:
                # Prefix caching
                num_blocks = np.ceil(context_lens / self.block_size).astype(
                    np.int32).tolist()
                max_num_blocks = max(num_blocks)
                prefix_block_tables = torch.ones(
                    (padded_batch_size, max_num_blocks),
                    dtype=torch.int32,
                    device='cpu') * self._PAD_BLOCK_ID
                for i, n in enumerate(num_blocks):
                    prefix_block_tables[i, :n] = block_table_cpu_tensor[
                        batch_idx + i, :n]
                context_lens_tensor = torch.zeros((padded_batch_size),
                                                  dtype=torch.int32,
                                                  device='cpu')
                context_lens_tensor[:num_prefills] = torch.tensor(context_lens,
                                                                  device='cpu')

                block_list_device = _async_h2d_tensor_copy(
                    prefix_block_tables.flatten(), self.device)
                context_lens_tensor_device = _async_h2d_tensor_copy(
                    context_lens_tensor, self.device)
                attn_metadata = \
                    HPUAttentionMetadataV1.make_cached_prefill_metadata(
                    seq_lens_tensor=seq_lens_tensor_device,
                    context_lens_tensor=context_lens_tensor_device,
                    num_prefills=num_prefills,
                    num_prefill_tokens=sum(batch_num_scheduled_tokens),
                    slot_mapping=slot_mapping_device,
                    block_list=block_list_device)
            else:
                attn_metadata = HPUAttentionMetadataV1.make_prefill_metadata(
                    seq_lens_tensor=seq_lens_tensor_device,
                    num_prefills=num_prefills,
                    num_prefill_tokens=sum(batch_num_scheduled_tokens),
                    slot_mapping=slot_mapping_device,
                )
            # ATTN_METADATA.
            prefill_attn_metadata.append(attn_metadata)
            batch_idx += num_prefills
        return PrefillInputData(request_ids=prefill_request_ids,
                                prompt_lens=prefill_prompt_lens,
                                token_ids=prefill_token_ids,
                                position_ids=prefill_position_ids,
                                attn_metadata=prefill_attn_metadata,
                                logits_indices=prefill_logits_indices)

    def _prepare_decode_inputs(self,
                               num_decodes,
                               num_scheduled_tokens,
                               bucketing=True) -> DecodeInputData:
        # Decodes run as one single padded batch with shape [batch, 1]
        #
        # We need to set _PAD_SLOT_ID for the padding tokens in the
        # slot_mapping, such that the attention KV cache insertion
        # logic knows to ignore those indicies. Otherwise, the
        # padding data can be dummy since we have a causal mask.

        block_table_cpu_tensor = self.input_batch.block_table.get_cpu_tensor()
        if num_decodes == 0:
            return DecodeInputData(num_decodes=0)

        # PAD FOR STATIC SHAPES.
        padded_batch_size: int
        if bucketing:
            padded_batch_size = self.bucketing_ctx.get_padded_batch_size(
                num_decodes, False)
        else:
            padded_batch_size = num_decodes

        # POSITIONS. [batch, 1]
        # We slice at the end, since we use the positions for gathering.
        positions = torch.zeros((padded_batch_size, 1), dtype=torch.int32)
        positions[:num_decodes] = torch.from_numpy(
            self.input_batch.num_computed_tokens_cpu.reshape(-1,
                                                             1)[:num_decodes])
        positions = positions[:padded_batch_size]

        padded_index = torch.zeros((padded_batch_size, 1), dtype=torch.int64)
        index = positions.to(torch.int64)[:num_decodes]
        padded_index[:num_decodes] = index

        # TOKEN_IDS. [batch, 1]
        token_ids = torch.zeros((padded_batch_size, 1), dtype=torch.int32)
        token_ids[:num_decodes] = torch.gather(input=torch.from_numpy(
            self.input_batch.token_ids_cpu),
                                               dim=1,
                                               index=index)

        # SLOT_MAPPING [batch, 1]
        # The "slot" is the "physical index" of a token in the KV cache.
        # Look up the block_idx in the block table (logical<>physical map)
        # to compute this.
        block_number = torch.ones(
            (padded_batch_size, 1), dtype=torch.int32) * self._PAD_BLOCK_ID
        block_number[:num_decodes] = torch.gather(input=block_table_cpu_tensor,
                                                  dim=1,
                                                  index=(index //
                                                         self.block_size))
        block_offsets = padded_index % self.block_size
        slot_mapping = block_number * self.block_size + block_offsets
        # set an out of range value for the padding tokens so that they
        # are ignored when inserting into the KV cache.
        slot_mapping = slot_mapping[:padded_batch_size]
        dummy_slots = itertools.cycle(
            range(self._PAD_SLOT_ID, self._PAD_SLOT_ID + self.block_size))
        slot_mapping[num_decodes:].apply_(lambda _, ds=dummy_slots: next(ds))
        # BLOCK_TABLE [batch, max_num_blocks_per_req]
        context_lens = self.input_batch.num_computed_tokens_cpu[:num_decodes]

        # NOTE(kzawora): the +1 is what causes this entire thing to work,
        # as in the paged attention, we don't fetch just the context from cache,
        # but also kvs for the current token
        num_blocks = np.ceil(
            (context_lens + 1) / self.block_size).astype(np.int32).tolist()
        block_tables_list = []
        for i, n in enumerate(num_blocks):
            seq_block_table = block_table_cpu_tensor[i, :n].tolist()
            assert len(seq_block_table) == n
            block_tables_list.append(seq_block_table)

        # CONTEXT_LENS [batch_size]
        block_list, block_groups, block_usage = \
            self.get_habana_paged_attn_buffers(
            block_tables_list, slot_mapping.tolist(), bucketing)

        logits_indices = torch.zeros(padded_batch_size,
                                     dtype=torch.int32,
                                     device='cpu')
        query_start_loc = torch.empty((num_decodes + 1, ),
                                      dtype=torch.int32,
                                      device="cpu",
                                      pin_memory=self.pin_memory)
        query_start_loc_np = query_start_loc.numpy()
        query_start_loc_np[0] = 0
        np.cumsum(num_scheduled_tokens[:num_decodes],
                  out=query_start_loc_np[1:])
        logits_indices[:num_decodes] = query_start_loc[1:] - 1
        num_decode_tokens = torch.tensor(np.sum(context_lens), device='cpu')

        # CPU<>HPU sync *should not* happen here.
        token_ids_device = _async_h2d_tensor_copy(token_ids, self.device)
        positions_device = _async_h2d_tensor_copy(positions, self.device)
        logits_indices_device = _async_h2d_tensor_copy(logits_indices,
                                                       self.device)
        block_list_device = _async_h2d_tensor_copy(block_list, self.device)
        block_usage_device = _async_h2d_tensor_copy(block_usage, self.device)
        block_groups_device = _async_h2d_tensor_copy(block_groups, self.device)
        num_decode_tokens_device = _async_h2d_tensor_copy(
            num_decode_tokens, self.device)
        slot_mapping_device = _async_h2d_tensor_copy(slot_mapping, self.device)
        return DecodeInputData(
            num_decodes=num_decodes,
            token_ids=token_ids_device,
            position_ids=positions_device,
            logits_indices=logits_indices_device,
            attn_metadata=HPUAttentionMetadataV1.make_decode_metadata(
                block_list=block_list_device,
                block_usage=block_usage_device,
                block_groups=block_groups_device,
                num_decode_tokens=num_decode_tokens_device,
                slot_mapping=slot_mapping_device,
            ))

    def _prepare_inputs(
            self,
            scheduler_output: "SchedulerOutput",
            num_prefills,
            num_decodes,
            bucketing=True
    ) -> tuple[PrefillInputData, Optional[DecodeInputData]]:

        total_num_scheduled_tokens = scheduler_output.total_num_scheduled_tokens
        assert total_num_scheduled_tokens > 0

        num_reqs = num_prefills + num_decodes

        # Get the number of scheduled tokens for each request.
        # TODO: The Python loop can be slow. Optimize.
        num_scheduled_tokens = []
        num_prompt_tokens = []
        for idx, req_id in enumerate(self.input_batch.req_ids[:num_reqs]):
            assert req_id is not None
            seq_num_scheduled_tokens = scheduler_output.num_scheduled_tokens[
                req_id]
            seq_num_prompt_tokens = self.input_batch.num_prompt_tokens[idx]
            num_scheduled_tokens.append(seq_num_scheduled_tokens)
            num_prompt_tokens.append(seq_num_prompt_tokens)
            # NOTE: assert that all the decodes are "decodes".
            if idx < num_decodes:
                assert seq_num_scheduled_tokens == 1
        return (
            self._prepare_prefill_inputs(num_prefills, num_decodes,
                                         num_scheduled_tokens, bucketing),
            self._prepare_decode_inputs(num_decodes, num_scheduled_tokens,
                                        bucketing),
        )

    def _seq_len(self, attn_metadata):
        return attn_metadata.slot_mapping.size(1)

    def _num_blocks(self, attn_metadata):
        if attn_metadata.block_list is None:
            return 0
        return attn_metadata.block_list.numel()

    def _phase(self, attn_metadata):
        phase_type: PhaseType
        is_prompt = attn_metadata.is_prompt
        is_prefix_cached = is_prompt and attn_metadata.block_list is not None
        if is_prompt and is_prefix_cached:
            phase_type = PhaseType.PREFIX_PREFILL
        elif is_prompt and not is_prefix_cached:
            phase_type = PhaseType.PREFILL
        elif not is_prompt:
            phase_type = PhaseType.DECODE
        else:
            raise ValueError("Unrecognized pass type, likely due to malformed "
                             "attention metadata")
        return phase_type

    def _check_config(self, batch_size, seq_len, num_blocks, attn_metadata,
                      warmup_mode):
        phase = self._phase(attn_metadata)
        cfg = (batch_size, seq_len, num_blocks, phase)
        seen = cfg in self.seen_configs
        self.seen_configs.add(cfg)
        if not seen and not warmup_mode:
            phase = phase.value
            logger.warning(
                "Configuration: (%s, %s, %s, %s) was not warmed-up!", phase,
                batch_size, seq_len, num_blocks)

    def _execute_model_generic(self,
                               token_ids,
                               position_ids,
                               attn_metadata,
                               logits_indices,
                               kv_caches,
                               warmup_mode=False):

        # FORWARD.
        batch_size = token_ids.size(0)
        seq_len = self._seq_len(attn_metadata)
        num_blocks = self._num_blocks(attn_metadata)

        is_prompt = attn_metadata.is_prompt
        self._check_config(batch_size, seq_len, num_blocks, attn_metadata,
                           warmup_mode)
        additional_kwargs = {}
        if htorch.utils.internal.is_lazy(
        ) and not self.model_config.enforce_eager:
            use_graphs = self._use_graphs(batch_size, seq_len, num_blocks,
                                          is_prompt)
            additional_kwargs.update({"bypass_hpu_graphs": not use_graphs})
        trimmed_attn_metadata = trim_attn_metadata(attn_metadata)
        hidden_states = self.model.forward(input_ids=token_ids,
                                           positions=position_ids,
                                           attn_metadata=trimmed_attn_metadata,
                                           kv_caches=kv_caches)
        #hidden_states = hidden_states[:num_scheduled_tokens]
        # NOTE(kzawora): returning hidden_states is required in prompt logprobs
        # scenarios, as they will do logit processing on their own
        non_flattened_hidden_states = hidden_states

        hidden_states = hidden_states.view(-1, hidden_states.shape[-1])
        hidden_states = hidden_states[logits_indices]
        logits = self.model.compute_logits(hidden_states, None)
        return non_flattened_hidden_states, logits

    def _get_prompt_logprobs_dict(
        self,
        hidden_states: torch.Tensor,
        scheduler_output: "SchedulerOutput",
    ) -> dict[str, Optional[LogprobsTensors]]:
        num_prompt_logprobs_dict = self.input_batch.num_prompt_logprobs
        if not num_prompt_logprobs_dict:
            return {}

        prompt_logprobs_dict: dict[str, Optional[LogprobsTensors]] = {}

        # Since prompt logprobs are a rare feature, prioritize simple,
        # maintainable loop over optimal performance.
        completed_prefill_reqs = []
        for i, (req_id, num_prompt_logprobs) in enumerate(
                num_prompt_logprobs_dict.items()):

            num_tokens = scheduler_output.num_scheduled_tokens[req_id]

            # Get metadata for this request.
            request = self.requests[req_id]
            num_prompt_tokens = len(request.prompt_token_ids)
            prompt_token_ids = torch.tensor(request.prompt_token_ids).to(
                self.device, non_blocking=True)

            # Determine number of logits to retrieve.
            start_tok = request.num_computed_tokens + 1
            num_remaining_tokens = num_prompt_tokens - start_tok
            if num_tokens < num_remaining_tokens:
                # This is a chunk, more tokens remain.
                num_logits = num_tokens
            else:
                # This is the last chunk of prompt tokens to return.
                num_logits = num_remaining_tokens
                completed_prefill_reqs.append(req_id)

            # Get the logits corresponding to this req's prompt tokens.
            # If this is a partial request (i.e. chunked prefill),
            # then there is prompt logprob generated for each index.
            prompt_hidden_states = hidden_states[i, :num_logits]
            logits = self.model.compute_logits(prompt_hidden_states, None)

            # Get the "target" tokens for each index. For prompt at index i,
            # the token at prompt index i+1 is the "sampled" token we want
            # to gather the logprob for.
            tgt_token_ids = prompt_token_ids[start_tok:start_tok + num_logits]

            # Compute prompt logprobs.
            logprobs = self.sampler.compute_logprobs(logits)
            token_ids, logprobs, ranks = self.sampler.gather_logprobs(
                logprobs, num_prompt_logprobs, tgt_token_ids)

            # Transfer GPU->CPU async.
            prompt_logprobs_dict[req_id] = LogprobsTensors(
                token_ids.to("cpu", non_blocking=True),
                logprobs.to("cpu", non_blocking=True),
                ranks.to("cpu", non_blocking=True),
            )

        # Remove requests that have completed prefill from the batch
        # num_prompt_logprobs_dict.
        for req_id in completed_prefill_reqs:
            del num_prompt_logprobs_dict[req_id]

        # Must synchronize the non-blocking GPU->CPU transfers.
        torch.hpu.synchronize()

        return prompt_logprobs_dict

    @torch.inference_mode()
    def execute_model(
        self,
        scheduler_output: "SchedulerOutput",
    ) -> ModelRunnerOutput:
        # NOTE(kzawora): Since scheduler doesn't differentiate between prefills
        # and decodes, we must handle mixed batches. In _update_states we make
        # sure that first self.input_batch.num_decodes requests are decodes,
        # and remaining ones until the end are prefills. _update_states also
        # handles changes in request cache based on scheduler outputs and
        # previous iterations (e.g. keeping block tables and context lengths up
        # to date, creating, pruning and updating request caches,
        # and some more stuff)

        # If num_decodes == self.input_batch.num_reqs, then batch is all decode, and only a single decode forward pass will be executed in this method. # noqa
        # If num_decodes == 0, then batch is all prefill, and only prefill forward passes will be executed  in this method. # noqa
        # If neither apply, then batch is mixed, and both prefill and decode forward passes will be executed in this method. # noqa

        # First, we will execute all decodes (if any) in a single batch,
        # then we'll execute prefills in batches of up to max_prefill_batch_size elements. # noqa
        # All shapes used in forward passes are bucketed appropriately to mitigate risk of graph recompilations. # noqa

        # We perform sampling directly after executing each forward pass
        # Everything is done asynchronously - the only sync point is the place
        # where we copy the generated tokens back to the host.

        # Example: If a batch has 6 requests, 3 prefills and 3 decodes, the unprocessed sequences in batch will be laid as follows: # noqa
        # [D0, D1, D2, P0, P1, P2]
        # If we assume max_prefill_batch_size=2, the flow of this method will look as follows: # noqa
        # prepare_inputs: bucket [D0, D1, D2] -> [D0, D1, D2, 0] (BS=4 bucket, 1 seq padding) # noqa
        # prepare_inputs: bucket [P0, P1, P2] -> [P0, P1], [P2] (BS=2 + BS=1 bucket, no seqs padding) # noqa
        # decode forward pass BS4 [D0, D1, D2, 0]
        # decode compute_logits BS4 [D0, D1, D2, 0]
        # decode sampler BS4 [D0, D1, D2, 0] -> [tokD0, tokD1, tokD2, 0]
        # prefill[iter 0] forward pass BS2 [P0, P1]
        # prefill[iter 0] compute_logits BS2 [P0, P1]
        # prefill[iter 0] sampler BS2 [P0, P1] -> [tokP0, tokP1]
        # prefill[iter 1] forward pass BS1 [P0, P1]
        # prefill[iter 1] compute_logits BS1 [P0, P1]
        # prefill[iter 1] sampler BS1 [P0, P1] -> [tokP2]
        # prefill concat sampler results [tokP0, tokP1], [tokP2] -> [tokP0, tokP1, tokP2] # noqa
        # Join the prefill and decode on device into [tokD0, tokD1, tokD2, 0, tokP0, tokP1, tokP2] # noqa
        # Transfer [tokD0, tokD1, tokD2, 0, tokP0, tokP1, tokP2] to CPU
        # On CPU, sanitize [tokD0, tokD1, tokD2, 0, tokP0, tokP1, tokP2] -> [tokD0, tokD1, tokD2, tokP0, tokP1, tokP2] # noqa
        # Return [tokD0, tokD1, tokD2, tokP0, tokP1, tokP2]

        # Example2: Same thing, but with max_prefill_batch_size=4:
        # prepare_inputs: bucket [D0, D1, D2] -> [D0, D1, D2, 0] (BS=4 bucket, 1 seq padding) # noqa
        # prepare_inputs: bucket [P0, P1, P2] -> [P0, P1, P2, 0] (BS=4 bucket, 1 seq padding) # noqa
        # decode forward pass BS4 [D0, D1, D2, 0]
        # decode compute_logits BS4 [D0, D1, D2, 0]
        # decode sampler BS4 [D0, D1, D2, 0] -> [tokD0, tokD1, tokD2, 0]
        # prefill[iter 0] forward pass BS4 [P0, P1, P2, 0]
        # prefill[iter 0] compute_logits BS4 [P0, P1, P2, 0]
        # prefill[iter 0] sampler BS4 [P0, P1, P2, 0] -> [tokP0, tokP1, tokP2, 0] # noqa
        # Join the prefill and decode on device into [tokD0, tokD1, tokD2, 0, tokP0, tokP1, tokP2, 0] # noqa
        # Transfer [tokD0, tokD1, tokD2, 0, tokP0, tokP1, tokP2, 0] to CPU
        # On CPU, sanitize [tokD0, tokD1, tokD2, 0, tokP0, tokP1, tokP2, 0] -> [tokD0, tokD1, tokD2, tokP0, tokP1, tokP2] # noqa
        # Return [tokD0, tokD1, tokD2, tokP0, tokP1, tokP2]

        batch_changed = self._update_states(scheduler_output)
        if not scheduler_output.total_num_scheduled_tokens:
            # Return empty ModelRunnerOuptut if there's no work to do.
            return EMPTY_MODEL_RUNNER_OUTPUT
        # If necessary, swap decodes/prompts to have all decodes on the start
        ensure_decodes_first(self.input_batch)
        # Prepare prompts/decodes info
        pd_info = self._get_prompts_and_decodes(scheduler_output)
        num_decodes = len(pd_info.decode_req_ids)
        num_prefills = len(pd_info.prompt_req_ids)
        num_reqs = num_decodes + num_prefills
        prefill_data, decode_data = self._prepare_inputs(
            scheduler_output,
            num_prefills,
            num_decodes,
            bucketing=self.enable_bucketing)

        #num_padded_decodes = decode_data.token_ids.shape[
        #    0] if num_decodes > 0 else 0

        #FIXME(kzawora): Currently there's no handling of logprobs. Fix that
        # later.
        prefill_sampler_outputs = []
        prefill_hidden_states = []
        decode_sampler_outputs = []
        prefill_output_tokens_device = None
        prefill_hidden_states_device = None
        decode_output_tokens_device = None
        ######################### PREFILLS #########################
        # Prefills run with shape [padded_prefill_bs, padded_prefill_len]
        if num_prefills > 0:
            htorch.core.mark_step()
            for idx, (req_id, prompt_len, token_ids, position_ids,
                      attn_metadata,
                      logits_indices) in enumerate(prefill_data.zipped()):
                htorch.core.mark_step()
                prefill_hidden_states_ts, logits_device = \
                    self._execute_model_generic(
                    token_ids, position_ids, attn_metadata, logits_indices,
                    self.kv_caches)
                htorch.core.mark_step()
                sampling_metadata = self._prepare_sampling(
                    batch_changed, req_id, pad_to=logits_device.shape[0])
                sampler_output = self.sampler(
                    logits=logits_device, sampling_metadata=sampling_metadata)
                htorch.core.mark_step()
                prefill_sampler_outputs.append(sampler_output)
                if self.input_batch.num_prompt_logprobs:
                    prefill_hidden_states.append(prefill_hidden_states_ts)
            # sampler returns device tensors, concat will happen on device
            if len(prefill_sampler_outputs) > 0:
                prefill_output_tokens_device = torch.tensor(
                    [o.sampled_token_ids for o in prefill_sampler_outputs],
                    device=prefill_sampler_outputs[0].sampled_token_ids.device,
                    dtype=prefill_sampler_outputs[0].sampled_token_ids.dtype)
                #torch.cat(prefill_output_tokens, dim=0)
            if len(prefill_hidden_states) > 0:
                prefill_hidden_states_device = torch.cat(prefill_hidden_states)
            htorch.core.mark_step()

        ######################### DECODES #########################
        # Decodes run as one single batch with [padded_decode_bs, 1]
        if num_decodes > 0:
            assert decode_data is not None
            htorch.core.mark_step()
            _, logits_device = self._execute_model_generic(
                decode_data.token_ids, decode_data.position_ids,
                decode_data.attn_metadata, decode_data.logits_indices,
                self.kv_caches)
            htorch.core.mark_step()
            sampling_metadata = self._prepare_sampling(
                batch_changed,
                pd_info.decode_req_ids,
                pad_to=logits_device.shape[0])
            sampler_output = self.sampler(logits=logits_device,
                                          sampling_metadata=sampling_metadata)
            decode_sampler_outputs.append(sampler_output)
            decode_output_tokens_device = sampler_output.sampled_token_ids
            htorch.core.mark_step()

        # From this point onward, all operations are done on CPU.
        # We already have tokens. Let's copy the data to
        # CPU as is, and then discard padded tokens.
        prefill_output_tokens_cpu = prefill_output_tokens_device.cpu(
        ) if prefill_output_tokens_device is not None else None
        decode_output_tokens_cpu = decode_output_tokens_device.cpu(
        ) if decode_output_tokens_device is not None else None
        # From this point onward, all operations are done on CPU.

        # Discard garbage tokens from prefills and/or decodes
        if prefill_output_tokens_cpu is not None \
            and decode_output_tokens_cpu is not None:
            sampled_token_ids_cpu = torch.cat(
                (decode_output_tokens_cpu[:num_decodes].flatten(),
                 prefill_output_tokens_cpu[:num_prefills].flatten()),
                dim=0)
        else:
            sampled_token_ids_cpu = (
                decode_output_tokens_cpu[:num_decodes].flatten()
                if decode_output_tokens_cpu is not None else
                prefill_output_tokens_cpu[:num_prefills].flatten())

        sampled_token_ids_list = sampled_token_ids_cpu.tolist()
        logprobs = None
        all_outputs = [*prefill_sampler_outputs, *decode_sampler_outputs]
        # NOTE(kzawora): idk what happens if part of batch doesn't have logprobs
        has_logprobs = all(
            [o.logprobs_tensors is not None for o in all_outputs])
        if has_logprobs:
            logprob_token_ids = []
            logprob_values = []
            selected_token_ranks = []
            for out in all_outputs:
                # NOTE(kzawora): this is likely wrong - we're including
                # padded sequence data here
                logprob_token_ids.extend(
                    out.logprobs_tensors.logprob_token_ids.tolist())
                logprob_values.extend(out.logprobs_tensors.logprobs.tolist())
                selected_token_ranks.extend(
                    out.logprobs_tensors.selected_token_ranks.tolist())
            logprobs = LogprobsLists(
                logprob_token_ids,
                logprob_values,
                selected_token_ranks,
            )

        ######### UPDATE REQUEST STATE WITH GENERATED TOKENS #########
        seqs_to_discard = []
        for i, req_id in enumerate(self.input_batch.req_ids[:num_reqs]):
            req_state = self.requests[req_id]

            seq_len = (req_state.num_computed_tokens +
                       scheduler_output.num_scheduled_tokens[req_id])
            # NOTE(kzawora): this is crucial!!! scheduler can send us partial
            # prefills to do, e.g. if we have token budget of 2048 tokens and 3
            # prefills with 768 tokens, we'd process 2 full prefills and first
            # 512 tokens of the last one - but the token that's emitted is
            # obviously garbage and we should not include it in the state
            if seq_len >= len(req_state.prompt_token_ids):
                token_id = sampled_token_ids_list[i]
                self.input_batch.token_ids_cpu[i, seq_len] = token_id
                self.input_batch.num_tokens[i] += 1
                req_state.output_token_ids.append(token_id)
            else:
                seqs_to_discard.append(i)
        ################## RETURN ##################
        # Create output.
        all_req_ids = pd_info.decode_req_ids + pd_info.prompt_req_ids
        prompt_logprobs_dict: dict[
            str, Optional[LogprobsTensors]] = self._get_prompt_logprobs_dict(
                prefill_hidden_states_device, scheduler_output)
        #prompt_logprobs_dict: dict[str, Optional[LogprobsTensors]] = {}
        #for req_id in all_req_ids:
        #    prompt_logprobs_dict[req_id] = None
        all_req_ids = pd_info.decode_req_ids + pd_info.prompt_req_ids

        # in spec decode, multiple tokens can be returned, so
        # scheduler expects a list of tokens per seq here
        postprocessed_sampled_token_ids = [
            ([tok] if i not in seqs_to_discard else [])
            for i, tok in enumerate(sampled_token_ids_list)
        ]
        model_runner_output = ModelRunnerOutput(
            req_ids=all_req_ids,
            req_id_to_index=self.input_batch.req_id_to_index,
            sampled_token_ids=postprocessed_sampled_token_ids,
            logprobs=logprobs,
            spec_token_ids=None,
            prompt_logprobs_dict=prompt_logprobs_dict,  # type: ignore[arg-type]
        )

        return model_runner_output

    def load_model(self) -> None:
        logger.info("Starting to load model %s...", self.model_config.model)
        with HabanaMemoryProfiler() as m:  # noqa: SIM117
            self.model = get_model(vllm_config=self.vllm_config)
        self.model_memory_usage = m.consumed_device_memory
        logger.info("Loading model weights took %.4f GB",
                    self.model_memory_usage / float(2**30))
        hidden_layer_markstep_interval = int(
            os.getenv('VLLM_CONFIG_HIDDEN_LAYERS', '1'))
        model_config = getattr(self.model, "config", None)
        modify_model_layers(
            self.model,
            get_target_layer_suffix_list(
                model_config.model_type if model_config is not None else None),
            hidden_layer_markstep_interval)
        path_to_rope = get_path_to_rope(self.model)
        torch.hpu.synchronize()
        with HabanaMemoryProfiler() as m:  # noqa: SIM117
            self.model = _maybe_wrap_in_hpu_graph(self.model,
                                                  vllm_config=self.vllm_config,
                                                  layer_names=path_to_rope)
        self.model_memory_usage = m.consumed_device_memory
        logger.info("Wrapping in HPUGraph took %.4f GB",
                    self.model_memory_usage / float(2**30))

    def _use_graphs(self, batch_size, seq_len, num_blocks, phase):
        if self.model_config.enforce_eager:
            return False
        if self.skip_warmup:
            return True
        return (batch_size, seq_len, num_blocks, phase) in self.graphed_buckets

    def log_graph_warmup_summary(self, buckets, is_prompt, total_mem):
        num_candidates = len(buckets)
        phase = f'Graph/{"Prompt" if is_prompt else "Decode"}'
        graphed = list(c[:2] for c in self.graphed_buckets
                       if c[2] == is_prompt)
        if num_candidates == 0:
            num_candidates = 1
        msg = (f'{phase} captured:{len(graphed)} '
               f'({100 * len(graphed) / num_candidates:.1f}%) '
               f'used_mem:{format_bytes(total_mem)} '
               f'buckets:{sorted(list(graphed))}')
        logger.info(msg)

    def warmup_scenario(self, batch_size, seq_or_block, is_prompt,
                        kv_caches) -> None:
        """Dummy warmup run for memory usage and graph compilation."""

        query_seq_len = seq_or_block if is_prompt else 1
        input_ids = torch.zeros((batch_size, query_seq_len),
                                dtype=torch.int32,
                                device='cpu')
        position_ids = torch.zeros((batch_size, query_seq_len),
                                   dtype=torch.int32,
                                   device='cpu')
        slot_mapping = torch.zeros((batch_size, query_seq_len),
                                   dtype=torch.int64,
                                   device='cpu')

        input_ids_device = _async_h2d_tensor_copy(input_ids, self.device)
        position_ids_device = _async_h2d_tensor_copy(position_ids, self.device)
        slot_mapping_device = _async_h2d_tensor_copy(slot_mapping, self.device)

        if is_prompt:
            seq_lens = torch.zeros((batch_size),
                                   dtype=torch.int32,
                                   device='cpu')
            seq_lens.fill_(seq_or_block)
            seq_lens_device = _async_h2d_tensor_copy(seq_lens, self.device)
            attn_metadata = HPUAttentionMetadataV1.make_prefill_metadata(
                seq_lens_tensor=seq_lens_device,
                num_prefills=batch_size,
                num_prefill_tokens=batch_size * seq_or_block,
                slot_mapping=slot_mapping_device)
        else:
            block_tables = [
                x.tolist()
                for x in np.array_split(np.arange(seq_or_block), batch_size)
            ]
            block_list, block_groups, block_usage = \
                self.get_habana_paged_attn_buffers(
                block_tables=block_tables,
                slot_mapping=slot_mapping,
                bucketing=True)
            block_list_device = _async_h2d_tensor_copy(block_list, self.device)
            block_usage_device = _async_h2d_tensor_copy(
                block_usage, self.device)
            block_groups_device = _async_h2d_tensor_copy(
                block_groups, self.device)
            attn_metadata = HPUAttentionMetadataV1.make_decode_metadata(
                block_list=block_list_device,
                block_usage=block_usage_device,
                block_groups=block_groups_device,
                num_decode_tokens=batch_size,
                slot_mapping=slot_mapping_device)

        logits_indices = torch.arange(0, batch_size, device='cpu')
        logits_indices_device = _async_h2d_tensor_copy(logits_indices,
                                                       self.device)
        # Dummy run.
        htorch.core.mark_step()
        logits = self._execute_model_generic(input_ids_device,
                                             position_ids_device,
                                             attn_metadata,
                                             logits_indices_device, kv_caches,
                                             True)
        # TODO: do sampling on logits, warmup sampler and prefill joiner
        htorch.core.mark_step()
        temperature = torch.ones(batch_size, dtype=torch.float32, device='cpu')
        top_p = torch.ones(batch_size, dtype=torch.float32, device='cpu')
        top_k = torch.ones(batch_size, dtype=torch.float32, device='cpu')
        temperature_device = _async_h2d_tensor_copy(temperature, self.device)
        top_p_device = _async_h2d_tensor_copy(top_p, self.device)
        top_k_device = _async_h2d_tensor_copy(top_k, self.device)
        generators = {
            i: None
            for i in range(batch_size)
        }  # NOTE(kzawora): idk what to set here
        max_num_logprobs = 0  # NOTE(kzawora): idk what to set here
        # NOTE(kzawora: do this in a smarter way)
        return None
        htorch.core.mark_step()
        sampling_metadata = SamplingMetadata(
            temperature=temperature_device,
            all_greedy=False,  # hacky
            all_random=True,  # hacky
            top_p=top_p_device,
            top_k=top_k_device,
            no_top_p=True,
            no_top_k=True,
            generators=generators,
            max_num_logprobs=max_num_logprobs,
        )
        tokens_all_random = self.sampler(logits, sampling_metadata)
        htorch.core.mark_step()
        sampling_metadata = SamplingMetadata(
            temperature=temperature_device,
            all_greedy=True,  # hacky
            all_random=False,  # hacky
            top_p=top_p_device,
            top_k=top_k_device,
            no_top_p=True,
            no_top_k=True,
            generators=generators,
            max_num_logprobs=max_num_logprobs,
        )
        tokens_all_greedy = self.sampler(logits, sampling_metadata)
        htorch.core.mark_step()
        sampling_metadata = SamplingMetadata(
            temperature=temperature_device,
            all_greedy=False,  # hacky
            all_random=False,  # hacky
            top_p=top_p_device,
            top_k=top_k_device,
            no_top_p=True,
            no_top_k=True,
            generators=generators,
            max_num_logprobs=max_num_logprobs,
        )
        tokens_mixed = self.sampler(logits, sampling_metadata)
        htorch.core.mark_step()
        return tokens_all_random, tokens_all_greedy, tokens_mixed

    def log_warmup(self, phase, i, max_i, batch_size, seq_len):
        free_mem = format_bytes(
            HabanaMemoryProfiler.current_free_device_memory())
        dim = "num_blocks"
        if phase == "Prompt":
            dim = "seq_len"
        msg = (f"[Warmup][{phase}][{i+1}/{max_i}] "
               f"batch_size:{batch_size} "
               f"{dim}:{seq_len} "
               f"free_mem:{free_mem}")
        logger.info(msg)

    def warmup_all_buckets(self, buckets, is_prompt, kv_caches):
        for i, (batch_size, seq_len) in enumerate(reversed(buckets)):
            self.log_warmup('Prompt' if is_prompt else 'Decode', i,
                            len(buckets), batch_size, seq_len)
            self.warmup_scenario(batch_size, seq_len, is_prompt, kv_caches)
            torch.hpu.synchronize()

    def warmup_graphs(self,
                      strategy,
                      buckets,
                      is_prompt,
                      kv_caches,
                      available_mem,
                      starting_mem=0,
                      total_batch_seq=0.001):
        total_mem = starting_mem
        idx = 0
        phase = f'Graph/{"Prompt" if is_prompt else "Decode"}'
        num_candidates = len(buckets)
        ordering : Union[Callable[[Any], tuple[Any, Any]], \
            Callable[[Any], tuple[Any, Any, Any]]]
        if strategy == 'min_tokens':
            ordering = lambda b: (b[0] * b[1], b[1], b[0])
        elif strategy == 'max_bs':
            ordering = lambda b: (-b[0], b[1])
        else:
            raise NotImplementedError(
                f'Unsupported graph allocation strategy: {strategy}')
        buckets = list(sorted(buckets, key=ordering))
        captured_all = True
        for idx, (batch_size, seq_len) in enumerate(buckets):
            # Graph memory usage is proportional to seq dimension in a batch
            batch_seq = batch_size * seq_len if is_prompt else batch_size
            mem_estimate = batch_seq / total_batch_seq * total_mem
            if mem_estimate >= available_mem:
                captured_all = False
                continue
            graphed_bucket = (batch_size, seq_len, is_prompt)
            if graphed_bucket in self.graphed_buckets:
                continue
            self.graphed_buckets.add(graphed_bucket)
            self.log_warmup(phase, idx, num_candidates, batch_size, seq_len)
            with HabanaMemoryProfiler() as mem_prof:
                self.warmup_scenario(batch_size, seq_len, is_prompt, kv_caches)
            #TODO(kzawora): align_workers
            used_mem = mem_prof.consumed_device_memory
            available_mem -= used_mem
            total_mem += used_mem
            total_batch_seq += batch_seq

        return total_mem, total_batch_seq, captured_all

    def _add_dummy_request(self, requests, num_scheduled_tokens,
                           num_computed_tokens, total_tokens,
                           scheduled_tokens):
        from vllm.sampling_params import SamplingParams
        from vllm.v1.core.sched.output import NewRequestData

        num_blocks = round_up(total_tokens, 128) // 128
        prompt_token_ids = list(range(total_tokens))

        req_id = f'req-{len(requests)}'
        block_ids = [0] * num_blocks
        sampling_params = SamplingParams(temperature=0.0)

        req = NewRequestData(
            req_id=req_id,
            prompt_token_ids=prompt_token_ids,
            mm_inputs=[],
            mm_hashes=[],
            mm_positions=[],
            sampling_params=sampling_params,
            block_ids=block_ids,
            num_computed_tokens=num_computed_tokens,
            lora_request=None,
        )
        requests.append(req)
        num_scheduled_tokens[req_id] = scheduled_tokens

    @staticmethod
    def _generate_seq_lengths(num_samples, num_blocks, block_size):
        assert num_samples <= num_blocks
        blocks = [num_blocks // num_samples] * num_samples
        missing_blocks = num_blocks - sum(blocks)
        for i in range(missing_blocks):
            blocks[i] += 1
        seq_lengths = [b * block_size - 1 for b in blocks]
        return seq_lengths

    def _execute_dummy_scenario(self, prompt_cfg, decode_cfg):
        from vllm.v1.core.sched.output import NewRequestData, SchedulerOutput
        requests: list[NewRequestData] = []
        scheduled_tokens: dict[str, int] = {}

        if prompt_cfg:
            prompt_bs, prompt_seq_len, prompt_ctx_len = prompt_cfg
            for _ in range(prompt_bs):
                self._add_dummy_request(requests,
                                        scheduled_tokens,
                                        num_computed_tokens=prompt_ctx_len,
                                        total_tokens=prompt_seq_len,
                                        scheduled_tokens=(prompt_seq_len -
                                                          prompt_ctx_len))
        if decode_cfg:
            decode_bs, decode_blocks = decode_cfg
            decode_seq_lengths = self._generate_seq_lengths(
                decode_bs, decode_blocks, self.block_size)
            for dsl in decode_seq_lengths:
                self._add_dummy_request(requests,
                                        scheduled_tokens,
                                        num_computed_tokens=dsl,
                                        total_tokens=dsl,
                                        scheduled_tokens=1)
        sched_output = SchedulerOutput(
            scheduled_new_reqs=requests,
            scheduled_cached_reqs=[],
            num_scheduled_tokens=scheduled_tokens,
            total_num_scheduled_tokens=sum(scheduled_tokens.values()),
            scheduled_spec_decode_tokens={},
            scheduled_encoder_inputs={},
            num_common_prefix_blocks=0,
            finished_req_ids=set(),
            free_encoder_input_ids=[],
            structured_output_request_ids={},
            grammar_bitmask=None,
        )
        cleanup = SchedulerOutput(
            scheduled_new_reqs=[],
            scheduled_cached_reqs=[],
            num_scheduled_tokens={},
            total_num_scheduled_tokens=0,
            scheduled_spec_decode_tokens={},
            scheduled_encoder_inputs={},
            num_common_prefix_blocks=0,
            finished_req_ids=set(req.req_id for req in requests),
            free_encoder_input_ids=[],
            structured_output_request_ids={},
            grammar_bitmask=None,
        )
        self.execute_model(sched_output)
        self.execute_model(cleanup)

    def _generate_profiling(self, prompt_cfg, decode_cfg):
        steps = 3
        profiler = setup_profiler(warmup=steps - 1, active=1)
        torch.hpu.synchronize()
        profiler.start()
        for _ in range(steps):
            self._execute_dummy_scenario(prompt_cfg, decode_cfg)
            torch.hpu.synchronize()
            profiler.step()
        profiler.stop()

    @staticmethod
    def _parse_profile_cfg(profile_cfg):
        if profile_cfg:
            return tuple(map(int, profile_cfg.split(',')))
        return None

    @staticmethod
    def _parse_legacy_profile_cfg(profile_cfg):
        if profile_cfg:
            cfg = profile_cfg.split('_')
            assert cfg[0] in ['prompt', 'decode']
            return (cfg[0], int(cfg[1]), int(cfg[2]), cfg[3] == 't')
        return None

    def _read_profiling_cfg(self):
        prompt_cfg = self._parse_profile_cfg(
            os.environ.get('VLLM_PROFILE_PROMPT', None))
        decode_cfg = self._parse_profile_cfg(
            os.environ.get('VLLM_PROFILE_DECODE', None))
        legacy_cfg = self._parse_legacy_profile_cfg(
            os.environ.get('VLLM_PT_PROFILE', None))
        if legacy_cfg and not (prompt_cfg or decode_cfg):
            phase, bs, seq_or_blocks, use_graphs = legacy_cfg
            assert use_graphs != self.model_config.enforce_eager, \
                "'use_graphs' is out of sync with model config. " \
                "Either change the flag or change vllm engine parameters"
            if phase == 'prompt':
                prompt_cfg = (bs, seq_or_blocks, 0)
            else:
                decode_cfg = (bs, seq_or_blocks)
        return prompt_cfg, decode_cfg

    @torch.inference_mode()
    def warmup_model(self) -> None:
        prompt_profile_cfg, decode_profile_cfg = self._read_profiling_cfg()
        if prompt_profile_cfg or decode_profile_cfg:
            self._generate_profiling(prompt_profile_cfg, decode_profile_cfg)
            raise AssertionError("Finished profiling")
<<<<<<< HEAD
        if self.skip_warmup:
            logger.info("Skipping warmup...")
            return
        kv_caches = self.kv_caches
=======
>>>>>>> 6c214b6f
        max_blocks = kv_caches[0][0].size(0)
        self.bucketing_ctx.generate_decode_buckets(max_blocks)

        if not htorch.utils.internal.is_lazy(
        ) and not self.model_config.enforce_eager:
            multiplier = 3 if os.getenv('VLLM_REGIONAL_COMPILATION',
                                        'true').lower() in ('1', 'true') else 1
            cache_size_limit = 1 + multiplier * (
                len(self.bucketing_ctx.prompt_buckets) +
                len(self.bucketing_ctx.decode_buckets))
            torch._dynamo.config.cache_size_limit = max(
                cache_size_limit, torch._dynamo.config.cache_size_limit)
            # Multiply by 8 to follow the original default ratio between
            # the cache_size_limit and accumulated_cache_size_limit
            torch._dynamo.config.accumulated_cache_size_limit = max(
                cache_size_limit * 8,
                torch._dynamo.config.accumulated_cache_size_limit)

        if self.skip_warmup:
            logger.info("Skipping warmup...")
            return

        start_mem = HabanaMemoryProfiler.current_device_memory_usage()
        start_time = time.perf_counter()

        compile_only_mode_context = functools.partial(bc.env_setting,
                                                      "PT_COMPILE_ONLY_MODE",
                                                      True)
        can_use_compile_only_mode = True
        try:
            with compile_only_mode_context():
                pass
            logger.debug("Using PT_COMPILE_ONLY_MODE.")
        except KeyError:
            can_use_compile_only_mode = False
            logger.warning('Cannot use PT_COMPILE_ONLY_MODE. '
                           'Warmup time will be negatively impacted. '
                           'Please update Gaudi Software Suite.')
        with compile_only_mode_context(
        ) if can_use_compile_only_mode else contextlib.nullcontext():
            self.warmup_all_buckets(self.bucketing_ctx.prompt_buckets, True,
                                    kv_caches)
            self.warmup_all_buckets(self.bucketing_ctx.decode_buckets, False,
                                    kv_caches)

            if (not self.model_config.enforce_eager
                    and htorch.utils.internal.is_lazy()):
                assert self.mem_margin is not None, \
                    ("HabanaWorker.determine_num_available_blocks needs "
                    "to be called before warming up the model.")
                free_mem = HabanaMemoryProfiler.current_free_device_memory()
                graph_free_mem = free_mem - self.mem_margin
                #TODO(kzawora): align_workers
                graph_free_mem = graph_free_mem
                prompt_graph_mem_ratio = float(
                    os.environ.get('VLLM_GRAPH_PROMPT_RATIO', '0.3'))
                prompt_available_memory = (prompt_graph_mem_ratio *
                                           graph_free_mem)
                decode_available_memory = (graph_free_mem -
                                           prompt_available_memory)
                msg = (
                    f"Using {format_bytes(graph_free_mem)}"
                    f"/{format_bytes(free_mem)} "
                    "of free device memory for HPUGraphs, "
                    f"{format_bytes(prompt_available_memory)} for prompt and "
                    f"{format_bytes(decode_available_memory)} for decode "
                    f"(VLLM_GRAPH_PROMPT_RATIO={prompt_graph_mem_ratio})")
                logger.info(msg)
                prompt_strategy = os.environ.get('VLLM_GRAPH_PROMPT_STRATEGY',
                                                 'min_tokens')
                decode_strategy = os.environ.get('VLLM_GRAPH_DECODE_STRATEGY',
                                                 'max_bs')
                mem_post_prompt, prompt_batch_seq, prompt_captured_all = \
                    self.warmup_graphs(
                    prompt_strategy, self.bucketing_ctx.prompt_buckets,
                    True, kv_caches, prompt_available_memory)
                mem_post_decode, decode_batch_seq, decode_captured_all = \
                    self.warmup_graphs(
                    decode_strategy, self.bucketing_ctx.decode_buckets,
                    False, kv_caches, decode_available_memory)

                # Not all prompt buckets were captured, but all decode buckets
                # were captured and we have some free graph-allocated space
                # left. Let's try to use it for capturing more prompt buckets.
                if (mem_post_decode + mem_post_prompt < graph_free_mem
                        and not prompt_captured_all and decode_captured_all):
                    mem_post_prompt, _, prompt_captured_all = (
                        self.warmup_graphs(
                            prompt_strategy, self.bucketing_ctx.prompt_buckets,
                            True, kv_caches,
                            graph_free_mem - mem_post_prompt - mem_post_decode,
                            mem_post_prompt, prompt_batch_seq))

                # Not all decode buckets were captured, but all prompt buckets
                # were captured and we have some free graph-allocated space
                # left. Let's try to use it for capturing more decode buckets.
                if mem_post_decode + mem_post_prompt < graph_free_mem \
                    and not decode_captured_all \
                        and prompt_captured_all:
                    mem_post_decode, _, _ = self.warmup_graphs(
                        decode_strategy, self.bucketing_ctx.decode_buckets,
                        False, kv_caches,
                        graph_free_mem - mem_post_prompt - mem_post_decode,
                        mem_post_decode, decode_batch_seq)

                self.log_graph_warmup_summary(
                    self.bucketing_ctx.prompt_buckets, True, mem_post_prompt)
                self.log_graph_warmup_summary(
                    self.bucketing_ctx.decode_buckets, False, mem_post_decode)

        end_time = time.perf_counter()
        end_mem = HabanaMemoryProfiler.current_device_memory_usage()
        elapsed_time = end_time - start_time
        msg = (
            f"Warmup finished in {elapsed_time:.0f} secs, "
            f"allocated {format_bytes(end_mem - start_mem)} of device memory")
        logger.info(msg)

    @torch.inference_mode()
    def profile_run(self) -> None:
        return
        """Profile to measure peak memory during forward pass."""

        # use an empty tensor instead of `None`` to force Dynamo to pass
        # it by reference, rather by specializing on the value `None`.
        # the `dtype` argument does not matter, and we use `float32` as
        # a placeholder (it has wide hardware support).
        # it is important to create tensors inside the loop, rather than
        # multiplying the list, to avoid Dynamo from treating them as
        # tensor aliasing.
        num_layers = self.model_config.get_num_layers(self.parallel_config)
        kv_caches = [None] * num_layers

        # Run empty prefill forwards - prefill max batch and prefill max seq
        self.warmup_scenario(batch_size=1,
                             seq_or_block=self.max_model_len,
                             is_prompt=True,
                             kv_caches=kv_caches)
        max_seq_len = math.ceil(
            (self.max_num_tokens // self.max_prefill_batch_size) /
            self.block_size) * self.block_size
        self.warmup_scenario(batch_size=self.max_prefill_batch_size,
                             seq_or_block=max_seq_len,
                             is_prompt=True,
                             kv_caches=kv_caches)

    def initialize_kv_cache(self, kv_cache_config: KVCacheConfig) -> None:
        """
        Initialize KV cache based on `kv_cache_config`.
        Args:
            kv_cache_config: Configuration for the KV cache, including the KV
            cache size of each layer
        """
        if len(kv_cache_config.kv_cache_groups) > 1:
            raise NotImplementedError(
                "Hybrid models with more than one KV cache type are not "
                "supported yet.")

        kv_caches: dict[str, torch.Tensor] = {}

        for kv_cache_group in kv_cache_config.kv_cache_groups:
            kv_cache_spec = kv_cache_group.kv_cache_spec
            for layer_name in kv_cache_group.layer_names:
                tensor_config = kv_cache_config.tensors[layer_name]
                assert tensor_config.size % kv_cache_spec.page_size_bytes == 0
                num_blocks = tensor_config.size // kv_cache_spec.page_size_bytes
                # `num_blocks` is the number of blocks the model runner can use.
                # `kv_cache_config.num_blocks` is the number of blocks that
                # KVCacheManager may allocate.
                # Since different GPUs may have different number of layers and
                # different memory capacities, `num_blocks` can be different on
                # different GPUs, and `kv_cache_config.num_blocks` is set to
                # the min of all `num_blocks`. Verify it here.
                assert num_blocks >= kv_cache_config.num_blocks
                if isinstance(kv_cache_spec, FullAttentionSpec):
                    kv_cache_shape = self.attn_backend.get_kv_cache_shape(
                        num_blocks + 1, kv_cache_spec.block_size,
                        kv_cache_spec.num_kv_heads, kv_cache_spec.head_size)
                    dtype = kv_cache_spec.dtype
                    key_cache = torch.zeros(kv_cache_shape,
                                            dtype=dtype,
                                            device=self.device)
                    value_cache = torch.zeros_like(key_cache)
                    kv_caches[layer_name] = (key_cache, value_cache)
                else:
                    # TODO: add new branches when introducing more types of
                    # KV cache specs.
                    raise ValueError("Unknown KV cache spec type.")

        bind_kv_cache(
            kv_caches,
            self.vllm_config.compilation_config.static_forward_context,
            self.kv_caches)

        if self.enable_bucketing:
            self.bucketing_ctx.num_hpu_blocks = num_blocks
        self._PAD_BLOCK_ID = num_blocks
        self._PAD_SLOT_ID = num_blocks * self.block_size

        htorch.hpu.synchronize()<|MERGE_RESOLUTION|>--- conflicted
+++ resolved
@@ -2188,13 +2188,7 @@
         if prompt_profile_cfg or decode_profile_cfg:
             self._generate_profiling(prompt_profile_cfg, decode_profile_cfg)
             raise AssertionError("Finished profiling")
-<<<<<<< HEAD
-        if self.skip_warmup:
-            logger.info("Skipping warmup...")
-            return
         kv_caches = self.kv_caches
-=======
->>>>>>> 6c214b6f
         max_blocks = kv_caches[0][0].size(0)
         self.bucketing_ctx.generate_decode_buckets(max_blocks)
 
