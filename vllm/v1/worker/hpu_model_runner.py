--- conflicted
+++ resolved
@@ -865,12 +865,8 @@
             num_prompt_tokens = self.input_batch.num_prompt_tokens[i]
             num_scheduled_tokens = scheduler_output.num_scheduled_tokens[
                 req_id]
-<<<<<<< HEAD
-            if num_computed_tokens < num_prompt_tokens and not is_decoder_only:
-=======
             if num_computed_tokens < num_prompt_tokens and not self.is_decoder_only(
                     req_id):
->>>>>>> a79ff840
                 # This is prompt
                 break
 
@@ -1388,11 +1384,7 @@
             num_scheduled_tokens.append(seq_num_scheduled_tokens)
             num_prompt_tokens.append(seq_num_prompt_tokens)
             # NOTE: assert that all the decodes are "decodes".
-<<<<<<< HEAD
-            if idx < num_decodes and not is_decoder_only:
-=======
             if idx < num_decodes and not self.is_decoder_only(req_id):
->>>>>>> a79ff840
                 assert seq_num_scheduled_tokens == 1
         return (
             self._prepare_prefill_inputs(num_prefills, num_decodes,
