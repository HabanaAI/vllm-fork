--- conflicted
+++ resolved
@@ -6,10 +6,6 @@
 import json
 import os
 import queue
-<<<<<<< HEAD
-import time
-=======
->>>>>>> 9d464028
 from contextlib import contextmanager
 from typing import TYPE_CHECKING, Optional
 
@@ -78,8 +74,6 @@
             # note: lazy import to avoid importing torch before initializing
             from vllm.utils import init_cached_hf_modules
             init_cached_hf_modules()
-<<<<<<< HEAD
-=======
 
         self.gc_track_recompiles = bool(
             "PT_HPU_METRICS_GC_DETAILS" in os.environ
@@ -87,17 +81,12 @@
 
     def init_profiler(self):
         """Initialize the profiler."""
->>>>>>> 9d464028
         if envs.VLLM_TORCH_PROFILER_DIR:
             torch_profiler_trace_dir = envs.VLLM_TORCH_PROFILER_DIR
             logger.info("Profiling enabled. Traces will be saved to: %s",
                         torch_profiler_trace_dir)
             if os.getenv('VLLM_PROFILER_ENABLED') == 'full':
-<<<<<<< HEAD
-                fn = self.full_trace_handler
-=======
                 fn = self.model_runner.profiler.full_trace_handler
->>>>>>> 9d464028
                 with_stack = False
             else:
                 fn = torch.profiler.tensorboard_trace_handler
@@ -130,71 +119,6 @@
             raise RuntimeError("Profiler is not enabled.")
         self.profiler.stop()
 
-    def full_trace_handler(self, dir_name, use_gzip=False):
-
-        def handler_fn(prof) -> None:
-            if not os.path.isdir(dir_name):
-                try:
-                    os.makedirs(dir_name, exist_ok=True)
-                except Exception as e:
-                    raise RuntimeError("Can't create directory: " +
-                                       dir_name) from e
-            file_name = f"vllm.{time.time_ns()}.pt.trace.json"
-            file_path = os.path.join(dir_name, file_name)
-            prof.export_chrome_trace(file_path)
-            with open(file_path) as f:
-                pytorch_trace = json.load(f)
-            os.remove(file_path)
-            base = pytorch_trace['baseTimeNanoseconds'] / 1000
-            events = self.model_runner.profiler.profiling_trace_events
-            while True:
-                try:
-                    event_str = events.get_nowait()
-                    event = json.loads(event_str[:-1])
-                    event['ts'] = event['ts'] - base
-                    pytorch_trace['traceEvents'].append(event)
-                except queue.Empty:
-                    break
-
-            pytorch_trace['traceEvents'].append({
-                "args": {
-                    "name": "vLLM"
-                },
-                "name": "process_name",
-                "ph": "M",
-                "pid": 1,
-                "tid": 0,
-                "ts": 0.0
-            })
-            if use_gzip:
-                file_path = file_path + ".gz"
-                with gzip.open(file_path, 'wt', encoding="ascii") as zipfile:
-                    json.dump(pytorch_trace, zipfile)
-            else:
-                with open(file_path, "w") as outfile:
-                    outfile.write(json.dumps(pytorch_trace))
-            logger.info("Saved full profiling to %s", file_path)
-
-        return handler_fn
-
-    def start_profile(self):
-        if self.profiler is None:
-            raise RuntimeError("Profiler is not enabled.")
-        high_level_profiler = self.model_runner.profiler
-        with high_level_profiler.record_event('internal', 'start_profiler'):
-            # Clean up the queue
-            while True:
-                try:
-                    high_level_profiler.profiling_trace_events.get_nowait()
-                except queue.Empty:
-                    break
-            self.profiler.start()
-
-    def stop_profile(self):
-        if self.profiler is None:
-            raise RuntimeError("Profiler is not enabled.")
-        self.profiler.stop()
-
     def init_device(self):
         # Initialize the distributed environment.
         init_worker_distributed_environment(self.vllm_config, self.rank,
@@ -205,10 +129,7 @@
         self.model_runner = HPUModelRunner(
             vllm_config=self.vllm_config,
             is_driver_worker=self.is_driver_worker)
-<<<<<<< HEAD
-=======
         self.init_profiler()
->>>>>>> 9d464028
 
     def get_kv_cache_spec(self) -> dict[str, KVCacheSpec]:
         return self.model_runner.get_kv_cache_spec()
