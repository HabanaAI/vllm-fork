--- conflicted
+++ resolved
@@ -247,11 +247,7 @@
         self.request_counter = Counter()
 
         self.profiler = self._setup_profiler()
-<<<<<<< HEAD
-
-=======
     
->>>>>>> b871bb60
     def _setup_profiler(self):
         enable_profile = os.getenv("VLLM_ENGINE_PROFILER_ENABLED",
                                    "false").lower() in ["true", "1"]
