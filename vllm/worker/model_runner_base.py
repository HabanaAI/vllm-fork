--- conflicted
+++ resolved
@@ -46,10 +46,6 @@
     valid_attn_kwargs = {}
     for field in dataclasses.fields(attn_backend.get_metadata_cls()):
         if field.name in tensor_dict:
-<<<<<<< HEAD
-            # Chendi: Cherry-pick from upstream
-=======
->>>>>>> 5caca07b
             if field.name == "input_positions":
                 valid_attn_kwargs[field.name] = tensor_dict[field.name]
             else:
