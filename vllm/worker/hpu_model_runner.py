--- conflicted
+++ resolved
@@ -4004,14 +4004,12 @@
                 if not warmup_mode:
                     ctx_blocks = seq_len
                 seq_len = 1
-<<<<<<< HEAD
+
             if self._is_fla_model:
                 use_graphs = False if is_prompt else True
             else:
-                use_graphs = self._use_graphs(batch_size_padded, seq_len)
-=======
-            use_graphs = self._use_graphs(batch_size, seq_len)
->>>>>>> 05770c7b
+                use_graphs = self._use_graphs(batch_size, seq_len)
+
             self._check_config(batch_size, seq_len, ctx_blocks, attn_metadata,
                                warmup_mode)
             lora_mask: torch.Tensor = None
