# SPDX-License-Identifier: Apache-2.0

###############################################################################
# Copyright (C) 2024 Habana Labs, Ltd. an Intel Company
###############################################################################

import collections
import contextlib
import dataclasses
import functools
import gc
import itertools
import math
import os
import time
from array import array
from enum import IntEnum
from typing import (TYPE_CHECKING, Any, Callable, Dict, List, NamedTuple,
                    Optional, Set, Tuple, Type, TypeVar, Union)

import habana_frameworks.torch as htorch
import habana_frameworks.torch.internal.bridge_config as bc
import torch
import vllm_hpu_extension.environment as environment
import vllm_hpu_extension.kernels as kernels
from attr import dataclass
from vllm_hpu_extension.bucketing.common import get_bucketing_context
from vllm_hpu_extension.ops import LoraMask as LoraMask
from vllm_hpu_extension.profiler import (HabanaHighLevelProfiler,
                                         HabanaMemoryProfiler, format_bytes)
from vllm_hpu_extension.runtime import get_config

import vllm.envs as envs
from vllm.attention import AttentionMetadata, get_attn_backend
from vllm.attention.backends.abstract import AttentionType
from vllm.attention.backends.hpu_attn import HPUAttentionImpl
from vllm.config import DeviceConfig, VllmConfig
from vllm.distributed import broadcast_tensor_dict, get_pp_group
from vllm.distributed.kv_transfer import get_kv_transfer_group
from vllm.distributed.parallel_state import (get_dp_group, get_tp_group,
                                             get_world_group)
from vllm.forward_context import set_forward_context
from vllm.inputs import INPUT_REGISTRY, InputRegistry
from vllm.logger import init_logger
from vllm.lora.layers import LoRAMapping
from vllm.lora.request import LoRARequest
from vllm.lora.worker_manager import LRUCacheWorkerLoRAManager
from vllm.model_executor import SamplingMetadata
from vllm.model_executor.layers.layernorm import RMSNorm
from vllm.model_executor.layers.rotary_embedding import MRotaryEmbedding
from vllm.model_executor.layers.sampler import (SampleResultArgsType,
                                                SamplerOutput, get_logprobs,
                                                get_pythonized_sample_results,
                                                get_sampler)
from vllm.model_executor.layers.vocab_parallel_embedding import (
    VocabParallelEmbedding)
from vllm.model_executor.model_loader import get_model
from vllm.model_executor.models import supports_multimodal
from vllm.model_executor.sampling_metadata import SequenceGroupToSample
from vllm.multimodal import (MULTIMODAL_REGISTRY, BatchedTensorInputs,
                             MultiModalKwargs, MultiModalPlaceholderMap,
                             MultiModalRegistry)
from vllm.multimodal.inputs import PlaceholderRange
from vllm.sampling_params import SamplingParams
from vllm.sequence import (CompletionSequenceGroupOutput, IntermediateTensors,
                           Logprob, SequenceData, SequenceGroupMetadata,
                           SequenceOutput)
from vllm.transformers_utils.config import uses_mrope
from vllm.utils import (bind_kv_cache, is_fake_hpu, is_pin_memory_available,
                        make_mrope_positions_tensor_with_pad,
                        make_tensor_with_pad)
from vllm.worker.model_runner_base import (
    ModelRunnerBase, ModelRunnerInputBase,
    _add_attn_metadata_broadcastable_dict,
    _add_sampling_metadata_broadcastable_dict,
    _init_attn_metadata_from_tensor_dict,
    _init_sampling_metadata_from_tensor_dict)

if TYPE_CHECKING:
    from vllm.attention.backends.abstract import AttentionBackend

logger = init_logger(__name__)

_TYPE_CACHE = {}
# These values are assumed to be zero in several places.
# Use caution when updating them!
_PAD_SLOT_ID = 0
_PAD_BLOCK_ID = 0
LORA_WARMUP_RANK = 8

DUMMY_TOKEN_ID = -1
UNSET_IMG_ARGS = 9999999


class VisionBuckets:
    '''
    This class is used to bucket image tokens
    '''

    def __init__(self, is_batch_based):
        self.is_batch_based = is_batch_based
        envvar = os.environ.get('VLLM_MULTIMODAL_BUCKETS', "")
        if envvar == "":
            if is_batch_based:
                multimodal_buckets = [1, 2, 4, 8] # batch sizes for gemma3
            else:
                multimodal_buckets = [1600, 3136, 4096, 6400, 7744, 9216, 12544]
        else:
            multimodal_buckets = [int(i) for i in envvar.split(',')]
        self.multimodal_buckets = self._process_buckets(multimodal_buckets)


    def _process_buckets(self, buckets):
        if not self.is_batch_based:
            for bucket in buckets:
                assert bucket % 8 == 0, (
                    'Buckets needs to be multiples 8 (slices of 64)')
        return sorted(buckets)

    def get_multimodal_bucket(self, curr_num_image_patches):
        for mm_bucket in self.multimodal_buckets:
            if curr_num_image_patches <= mm_bucket:
                return mm_bucket
        return curr_num_image_patches

    def __repr__(self):
        return str(self.multimodal_buckets)


class Singleton(type):
    _instances: Dict[type, object] = {}

    def __call__(cls, *args, **kwargs):
        if cls not in cls._instances:
            cls._instances[cls] = super().__call__(*args, **kwargs)
        return cls._instances[cls]

def is_mm_optimized(model):
    return 'Gemma3ForConditionalGeneration' in str(type(model.model)) \
        if hasattr(model, 'model') else \
        'Gemma3ForConditionalGeneration' in str(type(model))

def pad_flat_tensor(tensor, desired_size):
    assert tensor.dim() == 1, 'Only flat tensors are supported'
    padding_needed = desired_size - tensor.size(0)
    if padding_needed > 0 and tensor.size(0) > 0:
        padding = torch.zeros((padding_needed, ),
                              dtype=tensor.dtype,
                              device=tensor.device)
        tensor = torch.cat([tensor, padding])
    return tensor


def subtuple(obj: object,
             typename: str,
             to_copy: List[str],
             to_override: Optional[Dict[str, object]] = None):
    if obj is None:
        return None
    if to_override is None:
        to_override = {}
    fields = set(to_copy) | set(to_override.keys())
    if type(obj) is dict:
        values = {key: obj[key] for key in fields if key in obj}
    else:
        values = {f: to_override.get(f, getattr(obj, f)) for f in fields}
    if typename not in _TYPE_CACHE:
        _TYPE_CACHE[typename] = {
            'type': collections.namedtuple(typename, ' '.join(fields)),
            'fields': fields
        }
    return _TYPE_CACHE[typename]['type'](**values)  # type: ignore


def custom_tuple_replace(obj: object, typename: str, **to_override):
    # Torch compile dynamo doesn't support calling any named tuple
    # dynamic methods other than len and get_attr. This function is
    # a torch.compile friendly version of tuple._replace

    cached_type = _TYPE_CACHE[typename]['type']
    fields = _TYPE_CACHE[typename]['fields']
    values = {
        field: getattr(obj, field)
        for field in fields  # type: ignore
    }
    values.update(to_override)
    return cached_type(**values)  # type: ignore


def align_dp_groups(value, op):
    group = get_dp_group().cpu_group
    value_t = torch.tensor(value, device="cpu", dtype=torch.int32)
    torch.distributed.all_reduce(value_t, op=op, group=group)
    return value_t.item()


def align_tp_groups(value, op):
    group = get_tp_group().cpu_group
    world_size = get_tp_group().world_size
    if world_size <= 1:
        return value
    value_t = torch.tensor(value, device='cpu')
    torch.distributed.all_reduce(value_t, op=op, group=group)
    return value_t.item()


def align_workers(value, op):
    group = get_world_group().cpu_group
    world_size = torch.distributed.get_world_size()
    if world_size <= 1:
        return value
    value_t = torch.tensor(value, device='cpu')
    torch.distributed.all_reduce(value_t, op=op, group=group)
    return value_t.item()


def setup_profiler():
    schedule = torch.profiler.schedule(wait=0, warmup=2, active=1, repeat=1)
    activities = [
        torch.profiler.ProfilerActivity.CPU,
        torch.profiler.ProfilerActivity.HPU
    ]
    profiler = torch.profiler.profile(
        schedule=schedule,
        activities=activities,
        on_trace_ready=torch.profiler.tensorboard_trace_handler('.',
                                                                use_gzip=True),
        record_shapes=False,
        with_stack=True)
    return profiler


def round_up(value: int, k: int) -> int:
    return (value + k - 1) // k * k


def pad_list(input, k, v):
    input_len = len(input)
    target_len = round_up(input_len, k)
    padding = target_len - input_len
    return input + [v] * padding


def gather_list(input, indices, v):
    return [input[i] if i is not None else v for i in indices]


def flatten(in_list):
    return list(itertools.chain(*in_list))


def make_cpu_tensor(data, max_len, pad, dtype, flat) -> torch.Tensor:
    if flat:
        data = [flatten(data)]
    return make_tensor_with_pad(data,
                                max_len=max_len,
                                pad=pad,
                                dtype=dtype,
                                device='cpu')


def get_target_layer_suffix_list(model_type) -> list[str]:
    # This sets the suffix for the hidden layer name, which is controlled by
    # VLLM_CONFIG_HIDDEN_LAYERS. The default suffix is "DecoderLayer," which is
    # applicable for most language models such as LLaMA, Qwen, and BART. If the
    # model's decoder layer name differs from the default, it will need to
    # be specified here.
    decoder_layer_table = {
        "gpt_bigcode": "BigCodeBlock",
    }

    return [
        decoder_layer_table.get(model_type, "DecoderLayer"), "EncoderLayer"
    ]


def modify_model_layers(module: torch.nn.Module,
                        suffix_list: list[str],
                        n=1,
                        counter=None):
    """Currently add mark_step at the end of specified layers.
    """

    def forward_hook(module, args, output):
        htorch.core.mark_step()
        return output

    if counter is None:
        counter = [0]

    for child_name, child_module in module.named_children():
        if any(
                child_module.__class__.__name__.endswith(layer)
                for layer in suffix_list):
            counter[0] += 1
            if counter[0] % n == 0:
                child_module.register_forward_hook(forward_hook)
        else:
            modify_model_layers(child_module, suffix_list, n, counter)


class HpuModelAdapter(torch.nn.Module):

    def __init__(self, model, vllm_config, is_causal, sampler):
        super().__init__()
        self.model = model
        self.prefill_use_fusedsdpa = get_config(
        ).prompt_attn_impl == 'fsdpa_impl'
        HPUFusedSDPA = kernels.fsdpa()

        self.recompute_cos_sin = os.getenv('VLLM_COS_SIN_RECOMPUTE',
                                           'false').lower() in ['1', 'true']
        self.sampler = sampler
        self.vllm_config = vllm_config
        self.block_size = vllm_config.cache_config.block_size
        self.dtype = vllm_config.model_config.dtype
        self.is_pooler = hasattr(self.model, "_pooler")
        self.is_causal = is_causal
        self.use_merged_prefill = get_config().merged_prefill
        self.dp_awared_padding = \
            self.vllm_config.parallel_config.data_parallel_size > 1

        model_config = getattr(self.model, "config", None)

        self.model_is_mrope = uses_mrope(model_config)
        self.is_mm_optimized = is_mm_optimized(self.model)
        text_config = vllm_config.model_config.hf_config.get_text_config()
        self.interleaved_sliding_window = getattr(
            text_config, "interleaved_sliding_window",
            None) if text_config else None

        # This applies exclusively to Qwen2/2.5-VL models
        # both use mrope. We wrap the visual and language
        # models separately with HPU graph.
        # This is to ensure that we keeps
        # the static and dynamic parts distinct.
        if htorch.utils.internal.is_lazy():
            logger.info("[Multimodal] Wrapping Visual Model")
            if self.model_is_mrope and hasattr(self.model, 'visual'):
                self.model.visual = htorch.hpu.wrap_in_hpu_graph(
                    self.model.visual, disable_tensor_cache=True)

            if self.is_mm_optimized:
                if hasattr(self.model, 'vision_tower'):
                    self.model.vision_tower = htorch.hpu.wrap_in_hpu_graph(
                        self.model.vision_tower, disable_tensor_cache=True)
                if hasattr(self.model, 'multi_modal_projector'):
                    self.model.multi_modal_projector = htorch.hpu.wrap_in_hpu_graph(
                        self.model.multi_modal_projector, disable_tensor_cache=True)

        self._rotary_embed_module = self._get_rotary_embedding_module(
            self.model)
        self._rotary_prepare_cos_sin = self._get_prepare_cos_sin()

    def _get_rotary_embedding_module(self, model: torch.nn.Module):
        """
        Dynamically get the RotaryEmbedding layer in the model.
        This function will recursively search through the module 
        hierarchy to find and return a RotaryEmbedding layer.
        If no such layer is found, it returns None.
        """
        if model is None:
            return None

        if model.__class__.__name__.endswith("RotaryEmbedding"):
            return model

        if hasattr(model, 'children'):
            for child in model.children():
                result = self._get_rotary_embedding_module(child)
                if result is not None:
                    return result
        return None

    def _get_prepare_cos_sin(self):
        if self._rotary_embed_module is not None and hasattr(
                self._rotary_embed_module, 'prepare_cos_sin'):
            return self._rotary_embed_module.prepare_cos_sin
        return None

    def _reset_rotary_cos_sin(self):
        if hasattr(self._rotary_embed_module, "cos"):
            delattr(self._rotary_embed_module, "cos")
        if hasattr(self._rotary_embed_module, "sin"):
            delattr(self._rotary_embed_module, "sin")

    def _set_attn_bias(self, attn_metadata, batch_size, seq_len, device,
                       dtype):
        if (attn_metadata is None
                or (self.prefill_use_fusedsdpa and self.is_causal
                    and attn_metadata.block_list is None)
                or not attn_metadata.is_prompt):
            return attn_metadata

        if attn_metadata.attn_bias is not None:
            return attn_metadata

        prefill_metadata = attn_metadata

        seq_lens_t = prefill_metadata.seq_lens_tensor
        context_lens_t = prefill_metadata.context_lens_tensor
        query_lens_t = seq_lens_t - context_lens_t

        block_list = attn_metadata.block_list
        max_context_len = (block_list.size(-1) //
                           batch_size if block_list is not None else 0)
        max_context_len = max_context_len * self.block_size
        past_mask = torch.arange(0,
                                 max_context_len,
                                 dtype=torch.int32,
                                 device=device)
        past_mask = (past_mask.view(1, -1).expand(batch_size, -1).ge(
            context_lens_t.view(-1, 1)).view(batch_size, 1, -1).expand(
                batch_size, seq_len, -1).view(batch_size, 1, seq_len, -1))

        len_mask = (torch.arange(0, seq_len, device=device,
                                 dtype=torch.int32).view(1, seq_len).ge(
                                     query_lens_t.unsqueeze(-1)).view(
                                         batch_size, 1, 1, seq_len))
        if self.is_causal:
            attn_mask = torch.triu(torch.ones(
                (batch_size, 1, seq_len, seq_len),
                device=device,
                dtype=torch.bool),
                                   diagonal=1)
        else:
            attn_mask = torch.zeros((batch_size, 1, seq_len, seq_len),
                                    device=device,
                                    dtype=torch.bool)
        if self.is_pooler:
            len_mask_v = len_mask.view(batch_size, 1, seq_len, 1)
            mask = attn_mask.logical_or(len_mask).logical_or(len_mask_v)
            off_value = -3E38  #small number, avoid nan and overflow
        else:
            mask = attn_mask.logical_or(
                len_mask)  #no need for len_mask_v as decode overwrites it
            off_value = -math.inf

        mask = torch.concat((past_mask, mask), dim=-1)
        attn_bias = (torch.zeros_like(mask, dtype=dtype).masked_fill_(
            mask, off_value))
        attn_metadata = custom_tuple_replace(prefill_metadata,
                                             "TrimmedAttentionMetadata",
                                             attn_bias=attn_bias)
        return attn_metadata

    def _set_attn_bias_for_sliding_window(self, attn_metadata, batch_size,
                                          seq_len, window_size, device, dtype):

        if seq_len <= window_size:
            #no need to set sliding window mask, just use causal mask
            return attn_metadata

        prefill_metadata = attn_metadata
        shift = 0

        #causal + window size : accuracy good
        tensor = torch.full((batch_size, 1, seq_len, seq_len),
                            device=device,
                            dtype=dtype,
                            fill_value=1)
        mask = torch.tril(tensor, diagonal=shift)
        mask = torch.triu(mask, diagonal=shift - window_size + 1)
        attn_bias = torch.log(mask)
        '''
        #TODO:causal + window size + q_len : accuracy and perf issue.
        #Further need to be optimized when custom kernel is available.
        query_lens_t = prefill_metadata.seq_lens_tensor
        query_lens_t = query_lens_t.reshape(batch_size, 1)

        tensor = torch.full((batch_size, 1, seq_len, seq_len), device=device,
            dtype=dtype, fill_value=1)
        mask = torch.tril(tensor, diagonal=shift)
        len_mask = torch.arange(0, seq_len, device=device,
            dtype=torch.int32).view(seq_len,1)
        len_mask = len_mask.ge(query_lens_t.unsqueeze(-1)).view(batch_size,
            1, seq_len, 1)
        len_mask = torch.where(len_mask == False, 1, 0)
        mask = mask.logical_and(len_mask)
        mask = torch.triu(mask, diagonal=shift - window_size + 1)
        attn_bias =torch.where(mask,0, -math.inf)
        '''
        attn_metadata = prefill_metadata._replace(window_attn_bias=attn_bias)

        return attn_metadata

    def _set_block_mapping(self, metadata, batch_size, device, dtype,
                           is_window_block):

        if not is_window_block:
            block_usage = metadata.block_usage
            block_groups = metadata.block_groups
        else:
            block_usage = metadata.window_block_usage
            block_groups = metadata.window_block_groups

        mask = torch.arange(0,
                            self.block_size,
                            device=device,
                            dtype=torch.int32).unsqueeze(0)
        mask = mask >= block_usage.unsqueeze(-1)
        attn_bias = (torch.zeros_like(mask, dtype=dtype).masked_fill_(
            mask, -math.inf))

        if not is_fake_hpu():
            block_mapping = torch.nn.functional.one_hot(block_groups,
                                                        num_classes=batch_size)
        else:
            # Unfortunately one_hot on CPU
            # doesn't handle out of bounds classes so we need to convert
            # all negative values to 0 (block_mapping) or bs (block_groups)
            block_groups = block_groups.to(torch.long)
            block_mapping = torch.nn.functional.relu(block_groups)
            block_mapping = torch.nn.functional.one_hot(block_mapping,
                                                        num_classes=batch_size)
            oob_values = block_groups.lt(0)
            block_mapping.masked_fill_(oob_values.unsqueeze(-1), 0)
            block_groups.masked_fill_(oob_values, batch_size)

            if not is_window_block:
                metadata = custom_tuple_replace(metadata,
                                                "TrimmedAttentionMetadata",
                                                block_groups=block_groups)
            else:
                metadata = custom_tuple_replace(metadata,
                                                "TrimmedAttentionMetadata",
                                                window_block_groups=block_groups)

        block_mapping = block_mapping.to(dtype)
        if not is_window_block:
            metadata = custom_tuple_replace(metadata,
                                            "TrimmedAttentionMetadata",
                                            block_mapping=block_mapping,
                                            attn_bias=attn_bias)
        else:
            metadata = custom_tuple_replace(metadata,
                                "TrimmedAttentionMetadata",
                                window_block_mapping=block_mapping,
                                window_attn_bias=attn_bias)
        return metadata

    def forward_update_meta_only(self, *args, **kwargs):
        kwargs = kwargs.copy()
        if 'warmup_mode' in kwargs:
            kwargs.pop('warmup_mode')
        input_ids = kwargs['input_ids']
        attn_metadata = self._update_metadata(kwargs['attn_metadata'],
                                              input_ids.size(0),
                                              input_ids.size(1),
                                              input_ids.device, self.dtype)
        kwargs['attn_metadata'] = attn_metadata
        return attn_metadata

    def _update_metadata(self, attn_metadata, batch_size, seq_len, device,
                         dtype,
                         global_attn_masks=None,
                         local_attn_masks=None):

        if attn_metadata.is_prompt:
            attn_metadata = self._set_attn_bias(attn_metadata, batch_size,
                                                seq_len, device, dtype)

            #For Gemma3, we need to override attn_mask with these sliding_window
            #mask which are updated during prepare_attn_mask()
            if global_attn_masks is not None:
                attn_metadata = attn_metadata._replace(
                    attn_bias=global_attn_masks)

            if self.interleaved_sliding_window:
                if local_attn_masks is not None:
                    attn_metadata = attn_metadata._replace(
                        window_attn_bias=local_attn_masks)

                # TODO:Remove this mask creation due to excessive memory usage
                # Without this long prompt text-only input bigger than
                # slidding_window will have accuracy issue.
                '''
                else:
                    attn_metadata = self._set_attn_bias_for_sliding_window(
                        attn_metadata, batch_size, seq_len,
                        self.interleaved_sliding_window, device, dtype)
                '''
        else:
            attn_metadata = self._set_block_mapping(attn_metadata, batch_size,
                                                    device, dtype, False)

        if attn_metadata.window_block_list is not None:
                attn_metadata = self._set_block_mapping(attn_metadata, batch_size,
                                                    device, dtype,
                                                    True)
        return attn_metadata

<<<<<<< HEAD
    def _prepare_cos_sin(self, positions):
        """Navigate through the model using the provided path and call
        the prepare_cos_sin method on the 'RotaryEmbedding' layer."""

        current_module = self.model  # Start from the top level of the model

        for layer in self.layer_names:
            if layer.isdigit():  # Check if the layer is an index
                layer = int(layer)

            # Check if the current layer is a name in a module
            if isinstance(
                    layer,
                    str) and not isinstance(layer, int):  # Name-based access
                current_module = getattr(current_module, layer)
            elif isinstance(layer,
                            int):  # Indexed-based access (like ModuleList)
                module_list = list(current_module._modules.values())
                if layer >= len(module_list):
                    # for MTP models, last layer is MTP layer
                    layer = -1
                current_module = module_list[layer]

        # At the end, we should be at the RotaryEmbedding layer.
        if hasattr(current_module, 'prepare_cos_sin'):
            current_module.prepare_cos_sin(
                positions, recompute_cos_sin=self.recompute_cos_sin)
        else:
            raise AttributeError(
                "The module at the end of the path does not have \
               a 'prepare_cos_sin' method.")

    def compute_input_embeddings_for_mm_optimized(self, **kwargs):
        input_ids = kwargs['input_ids']
        vision_embeddings = self.model.get_multimodal_embeddings(**kwargs)
        inputs_embeds = self.model.get_input_embeddings(input_ids,
                                                      vision_embeddings)

        if vision_embeddings is not None:
            input_ids = kwargs['input_ids']
            positions = kwargs['positions']
            kwargs = self.model.prepare_attn_masks(
                mask_dtype=self.dtype,
                **kwargs,
            )
            kwargs['input_ids'] = input_ids
            kwargs['positions'] = positions
            #input_ids = None

        kwargs.update({'inputs_embeds': inputs_embeds})
        # done compute the visual tokens
        kwargs.pop('pixel_values', None)
        return kwargs

    def compute_input_embeddings_for_mrope_mm_optimized(self, **kwargs):

        if 'inputs_embeds' in kwargs:
            return kwargs
        if not self.model_is_mrope and not self.is_mm_optimized:
=======
    def compute_input_embeddings_for_mrope(self, **kwargs):
        if not self.model_is_mrope:
>>>>>>> c8cc0df5
            return None

        # For Qwen2.5-VL/Gemma3 VL multimodal embedding,
        # this embedding part should be executed
        # with PT_COMPILE_ONLY_MODE off at all times
        # due to it's dynamicity.
        # During warmup, this is ON by default, so we
        # are turning it off here.
        # Also, we moved this code block from
        # model.forward() since we want to get
        # embedding before pass it to model which is also
        # aligned with VLLM V1.
        compile_only_mode_context_false = functools.partial(
            bc.env_setting, "PT_COMPILE_ONLY_MODE", False)

        input_ids = kwargs['input_ids']
        with compile_only_mode_context_false():
            if self.model_is_mrope:
                image_input = self.model._parse_and_validate_image_input(**kwargs)
                video_input = self.model._parse_and_validate_video_input(**kwargs)
                inputs_embeds = self.model.get_input_embeddings_v0(
                    input_ids, image_input=image_input, video_input=video_input)
                input_ids = None
                kwargs.update({
                    'inputs_embeds': inputs_embeds,
                })
                # done compute the visual tokens
                kwargs.pop('pixel_values', None)
                kwargs.pop('image_grid_thw', None)
                return kwargs
            else:
                return self.compute_input_embeddings_for_mm_optimized(**kwargs)


    def forward(self, *args, **kwargs):
        kwargs = kwargs.copy()
        selected_token_indices = kwargs.pop('selected_token_indices')
        if 'warmup_mode' in kwargs:
            kwargs.pop('warmup_mode')
        virtual_engine = 0
        if 'virtual_engine' in kwargs:
            virtual_engine = kwargs.pop('virtual_engine')
        input_ids = kwargs['input_ids']
        kwargs['attn_metadata'] = self._update_metadata(
            kwargs['attn_metadata'], input_ids.size(0), input_ids.size(1),
            input_ids.device, self.dtype, kwargs.get("global_attn_masks"),
            kwargs.get("local_attn_masks"))
        if 'lora_mask' in kwargs:
            LoraMask.setLoraMask(kwargs.pop('lora_mask'))
<<<<<<< HEAD
        if self.layer_names is not None and not self.model_is_mrope:
            self._prepare_cos_sin(kwargs['positions'])
        if self.model_is_mrope or self.is_mm_optimized:
=======
        if self._rotary_prepare_cos_sin is not None and not self.model_is_mrope:
            self._rotary_prepare_cos_sin(
                kwargs['positions'], recompute_cos_sin=self.recompute_cos_sin)
        if self.model_is_mrope:
>>>>>>> c8cc0df5
            # inputs_embeds was computed on execute_model
            # now we always want to use the inputs_embeds
            # even if the prompt is text only
            # that keeps all the shapes consistent with warmup
            kwargs.update({
                'input_ids': None,
            })
        attn_meta = kwargs.pop('attn_metadata')
        if 'kv_caches' in kwargs:
            kwargs.pop('kv_caches')
        with set_forward_context(attn_meta,
                                 self.vllm_config,
                                 virtual_engine,
                                 dp_awared_padding=self.dp_awared_padding):
            hidden_states = self.model(*args, **kwargs)
            if self._rotary_prepare_cos_sin is not None and \
                not self.model_is_mrope:
                self._reset_rotary_cos_sin()
            if not get_pp_group().is_last_rank:
                return hidden_states
            hidden_states = hidden_states.view(-1, hidden_states.shape[-1])
            if selected_token_indices is not None:
                hidden_states = hidden_states.index_select(
                    0, selected_token_indices)

        return hidden_states

    def compute_logits(self, *args, **kwargs):
        return self.model.compute_logits(*args, **kwargs)

    # def sample(self, *args, **kwargs):
    #    return self.sampler(*args, **kwargs)

    def make_empty_intermediate_tensors(self, *args, **kwargs):
        return self.model.make_empty_intermediate_tensors(*args, **kwargs)

    def generate_proposals(self, *args, **kwargs):
        if hasattr(self.model, "sampler"):
            # Speculative decoding
            self.model.sampler = self.sampler
        return self.model.generate_proposals(*args, **kwargs)

    # sampler property will be used by spec_decode_worker
    # don't rename
    # @property
    # def sampler(self):
    #    return self.model.sampler

    # lm_head property will be used by spec_decode_worker
    # don't rename
    @property
    def lm_head(self):
        return self.model.lm_head


class PreparePromptMetadata(NamedTuple):
    input_tokens: torch.Tensor
    input_positions: List[List[int]]
    attn_metadata: Optional[AttentionMetadata]
    seq_lens: List[int]
    query_lens: List[int]
    lora_index_mapping: List[List[int]]
    lora_prompt_mapping: List[List[int]]
    lora_requests: Set[LoRARequest]
    multi_modal_kwargs: Optional[Dict[str, BatchedTensorInputs]]
    slot_mapping: List[List[int]]
    lora_ids: List[int]

    @classmethod
    def empty(cls):
        return PreparePromptMetadata(input_tokens=[],
                                     input_positions=[],
                                     attn_metadata=None,
                                     seq_lens=[],
                                     query_lens=[],
                                     lora_index_mapping=[],
                                     lora_prompt_mapping=[],
                                     lora_requests=set(),
                                     multi_modal_kwargs=None,
                                     slot_mapping=[],
                                     lora_ids=[])


class PrepareDecodeMetadata(NamedTuple):
    input_tokens: torch.Tensor
    input_positions: List[List[int]]
    attn_metadata: Optional[AttentionMetadata]
    lora_index_mapping: List[List[int]]
    lora_prompt_mapping: List[List[int]]
    lora_requests: Set[LoRARequest]
    slot_mapping: List[List[int]]
    lora_ids: List[int]

    @classmethod
    def empty(cls):
        return PrepareDecodeMetadata(input_tokens=[],
                                     input_positions=[],
                                     attn_metadata=None,
                                     lora_index_mapping=[],
                                     lora_prompt_mapping=[],
                                     lora_requests=set(),
                                     slot_mapping=[],
                                     lora_ids=[])


# How batches are constructed.
class BatchType(IntEnum):
    # Every batch is prefill.
    PREFILL = 0
    # Every batch is decode.
    DECODE = 1
    # Batch is a mixture of prefill and decode.
    MIXED = 2


TModelInputForHPU = TypeVar('TModelInputForHPU', bound="ModelInputForHPU")


@dataclasses.dataclass(frozen=True)
class ModelInputForHPU(ModelRunnerInputBase):
    """
    This base class contains metadata needed for the base model forward pass
    but not metadata for possible additional steps, e.g., sampling. Model
    runners that run additional steps should subclass this method to add
    additional fields.
    """
    input_tokens: Optional[torch.Tensor] = None
    input_positions: Optional[torch.Tensor] = None
    seq_lens: Optional[List[int]] = None
    query_lens: Optional[List[int]] = None
    lora_mapping: Optional["LoRAMapping"] = None
    lora_requests: Optional[Set[LoRARequest]] = None
    attn_metadata: Optional["AttentionMetadata"] = None
    multi_modal_kwargs: Optional[Dict[str, torch.Tensor]] = None
    real_batch_size: Optional[int] = None
    batch_size_padded: Optional[int] = None
    virtual_engine: int = 0
    lora_ids: Optional[List[int]] = None
    async_callback: Optional[Callable] = None
    is_first_multi_step: bool = True
    is_last_step: bool = True
    previous_hidden_states: Optional[torch.Tensor] = None

    def as_broadcastable_tensor_dict(self) -> Dict[str, Any]:
        tensor_dict = {
            "input_tokens": self.input_tokens,
            "input_positions": self.input_positions,
            "lora_requests": self.lora_requests,
            "lora_mapping": self.lora_mapping,
            "multi_modal_kwargs": self.multi_modal_kwargs,
            "real_batch_size": self.real_batch_size,
            "batch_size_padded": self.batch_size_padded,
            "virtual_engine": self.virtual_engine,
            "lora_ids": self.lora_ids,
            "is_first_multi_step": self.is_first_multi_step,
            "is_last_step": self.is_last_step,
        }
        _add_attn_metadata_broadcastable_dict(tensor_dict, self.attn_metadata)
        return tensor_dict

    @classmethod
    def from_broadcasted_tensor_dict(
        cls: Type[TModelInputForHPU],
        tensor_dict: Dict[str, Any],
        attn_backend: Optional["AttentionBackend"] = None,
    ) -> TModelInputForHPU:
        if attn_backend is not None:
            tensor_dict = _init_attn_metadata_from_tensor_dict(
                attn_backend, tensor_dict)
        return cls(**tensor_dict)


@dataclasses.dataclass(frozen=True)
class ModelInputForHPUWithSamplingMetadata(ModelInputForHPU):
    """
    Used by the ModelRunner.
    """
    sampling_metadata: Optional["SamplingMetadata"] = None
    # Used for speculative decoding. We do not broadcast it because it is only
    # used by the driver worker.
    is_prompt: Optional[bool] = None

    def as_broadcastable_tensor_dict(self) -> Dict[str, Any]:
        tensor_dict = {
            "input_tokens": self.input_tokens,
            "input_positions": self.input_positions,
            "lora_requests": self.lora_requests,
            "lora_mapping": self.lora_mapping,
            "multi_modal_kwargs": self.multi_modal_kwargs,
            "lora_ids": self.lora_ids,
        }
        _add_attn_metadata_broadcastable_dict(tensor_dict, self.attn_metadata)
        _add_sampling_metadata_broadcastable_dict(tensor_dict,
                                                  self.sampling_metadata)
        return tensor_dict

    @classmethod
    def from_broadcasted_tensor_dict(
        cls,
        tensor_dict: Dict[str, Any],
        attn_backend: Optional["AttentionBackend"] = None,
    ) -> "ModelInputForHPUWithSamplingMetadata":
        tensor_dict = _init_sampling_metadata_from_tensor_dict(tensor_dict)
        # FIXME(kzawora): this fails for whatever reason - why?
        if attn_backend is not None:
            tensor_dict = _init_attn_metadata_from_tensor_dict(
                attn_backend, tensor_dict)
        return cls(**tensor_dict)


@dataclass
class CachedStepOutput:
    token_ids: torch.Tensor
    logprobs: Optional[torch.Tensor] = None
    deffered_sample_results: Optional[SampleResultArgsType] = None
    sampling_metadata: Optional[SamplingMetadata] = None
    is_prompt: Optional[bool] = False

    def __init__(
            self,
            token_ids: torch.Tensor,
            logprobs: Optional[torch.Tensor] = None,
            deffered_sample_results: Optional[SampleResultArgsType] = None,
            sampling_metadata: Optional[SamplingMetadata] = None,
            is_prompt: Optional[bool] = False):
        self.token_ids = token_ids
        self.logprobs = logprobs
        self.deffered_sample_results = deffered_sample_results
        self.sampling_metadata = sampling_metadata
        self.is_prompt = is_prompt


class HPUModelRunnerBase(ModelRunnerBase[TModelInputForHPU]):
    """
    Helper class for shared methods between GPU model runners.
    """
    _model_input_cls: Type[TModelInputForHPU]

    def __init__(
        self,
        vllm_config: VllmConfig,
        kv_cache_dtype: Optional[str] = "auto",
        is_driver_worker: bool = False,
        return_hidden_states: bool = False,
        input_registry: InputRegistry = INPUT_REGISTRY,
        mm_registry: MultiModalRegistry = MULTIMODAL_REGISTRY,
        is_causal: bool = True,
    ):
        ModelRunnerBase.__init__(self, vllm_config=vllm_config)
        environment.set_vllm_config(vllm_config)
        self.is_driver_worker = is_driver_worker
        self.return_hidden_states = return_hidden_states

        self.sliding_window = (self.model_config.get_sliding_window()
                               if self.model_config is not None else None)
        self.interleaved_sliding_window = getattr(
            self.model_config.hf_text_config, "interleaved_sliding_window",
            None)
        self.device_config = (self.device_config if self.device_config
                              is not None else DeviceConfig())
        if is_fake_hpu():
            self.device_config.device = torch.device('cpu')
            self.device_config.device_type = 'cpu'
            self.load_config.device = None
        self.device = self.device_config.device
        self.enforce_eager = self.model_config.enforce_eager
        self.max_num_seqs = self.scheduler_config.max_num_seqs
        self.max_num_prefill_seqs = \
            self.scheduler_config.max_num_prefill_seqs \
            if self.scheduler_config.max_num_prefill_seqs is not None \
                else self.max_num_seqs
        self.max_model_len = self.scheduler_config.max_model_len
        self.max_num_batched_tokens = \
            self.scheduler_config.max_num_batched_tokens
        self.block_size = self.cache_config.block_size
        self.use_merged_prefill = get_config().merged_prefill
        assert not (self.scheduler_config.use_padding_aware_scheduling
                    and self.use_merged_prefill), \
            'Merged prefill is not compatible with padding aware scheduling!'

        self.pin_memory = is_pin_memory_available()
        self.kv_cache_dtype = self.cache_config.cache_dtype

        num_attn_heads = self.model_config.get_num_attention_heads(
            self.parallel_config)
        needs_attn_backend = (num_attn_heads != 0
                              or self.model_config.is_attention_free)
        self.attn_backend = get_attn_backend(
            self.model_config.get_head_size(),
            self.model_config.dtype,
            self.kv_cache_dtype,
            self.block_size,
            self.model_config.is_attention_free,
            use_mla=self.model_config.use_mla,
        ) if needs_attn_backend else None

        # Multi-modal data support
        self.input_registry = input_registry
        self.mm_registry = mm_registry
        self.mm_registry = MULTIMODAL_REGISTRY
        self.multi_modal_input_mapper = self.mm_registry \
            .create_input_mapper(self.model_config)
        self.mm_registry.init_mm_limits_per_prompt(self.model_config)
        self.is_mm_optimized = False
        # Lazy initialization
        self.lora_manager: LRUCacheWorkerLoRAManager = None
        self.model: torch.nn.Module = None
        self.inc_initialized_successfully = False

        # Profiler stats
        self.profiler = HabanaHighLevelProfiler()
        self.profiler_counter_helper = HabanaProfilerCounterHelper()
        self.seen_configs: set = set()
        self._mem_margin: Optional[int] = None

        self.use_prefix_caching = (
            self.vllm_config.cache_config.enable_prefix_caching)
        HPUBucketingContext = get_bucketing_context()

        self.bucketing_ctx = HPUBucketingContext(
            self.max_num_seqs, self.max_num_prefill_seqs, self.block_size,
            self.max_num_batched_tokens, self.use_merged_prefill,
            self.use_prefix_caching, self.max_model_len)
        self.graphed_buckets: Set[Any] = set()
        self.multimodal_buckets: List[int] = [
        ]  #TODO: Move to HPUBucketingContext
        self.graphed_multimodal_buckets: Set[Any] = set()
        self.use_contiguous_pa = envs.VLLM_USE_HPU_CONTIGUOUS_CACHE_FETCH

        # Data Parallel
        self.dp_size = vllm_config.parallel_config.data_parallel_size
        self.dp_awared_padding = self.dp_size > 1

        self._set_gc_threshold()
        self.use_contiguous_pa = get_config().use_contiguous_pa
        if vllm_config.speculative_config is not None \
           and self.use_contiguous_pa:
            raise ValueError(
                "Speculative decoding is not supported with "
                "contiguous PA, please set VLLM_CONTIGUOUS_PA=false")
        # For both multi-step scheduling and delayed sampling
        self.is_single_step = \
            self.vllm_config.scheduler_config.num_scheduler_steps == 1
        self.cached_step_outputs: List[CachedStepOutput] = []
        self.is_pooler = False
        self.is_causal = is_causal
        # For delayed sampling
        self.cached_step_inputs: List[
            ModelInputForHPUWithSamplingMetadata] = []
        self.spec_decode_enabled = \
            self.vllm_config.speculative_config is not None
        self.sampler = get_sampler()
        can_use_delayed_sampling = (not self.spec_decode_enabled
                                    and not is_fake_hpu()
                                    and self.is_single_step
                                    and not self.lora_config)
        self.use_delayed_sampling = get_config(
        ).use_delayed_sampling and can_use_delayed_sampling

    def _set_gc_threshold(self) -> None:
        """
        Read https://docs.python.org/3/library/gc.html#gc.set_threshold
        for comprehensive description of gc generations.
        We can either use VLLM_GC_THR_GEN[0-2] (this has higher priority)
        to set particular generation threshold or use simpler
        VLLM_GC_THR_MULTIPLIER to multiply default values.
        """

        # gc.get_threshold default, avoiding potential overflow due to
        # multiplier and set later (get->mult->set->repeat->...->overflow)
        default_gc_thrs = [700, 10, 10]

        requested_gc_thrs = [0] * len(default_gc_thrs)
        for i in range(len(default_gc_thrs)):
            requested_gc_thrs[i] = int(
                os.environ.get(f'VLLM_GC_THR_GEN{i}', default_gc_thrs[i]))
        if requested_gc_thrs == default_gc_thrs:
            # 16*threshold is rare enough for gc to not cause perf issues
            gc_thr_multiplier = int(
                os.environ.get('VLLM_GC_THR_MULTIPLIER', 16))
            requested_gc_thrs = [
                t * gc_thr_multiplier for t in default_gc_thrs
            ]
        gc.set_threshold(*requested_gc_thrs)

        self.skip_warmup = get_config().skip_warmup

    @property
    def model_is_mrope(self) -> bool:
        config = self.model_config.hf_config
        return uses_mrope(config)

    def _is_quant_with_inc(self):
        quant_config = os.getenv("QUANT_CONFIG", None) is not None
        return (self.model_config.quantization == "inc" or quant_config)

    def _maybe_init_alibi_biases(self) -> None:
        layers = None
        layer_alibi_config = None
        if (not hasattr(self.model, "config")
                or not hasattr(self.model.config, "architectures")):
            pass
        elif "BaichuanForCausalLM" in self.model.config.architectures:
            if self.model.config.hidden_size != 4096:
                layers = self.model.model.layers
                layer_alibi_config = lambda layer: \
                    layer.self_attn.attn \
                        if hasattr(layer, 'self_attn') else None
        elif "JAISLMHeadModel" in self.model.config.architectures:
            if self.model.config.position_embedding_type == "alibi":
                layers = self.model.transformer.h
                layer_alibi_config = lambda layer: \
                    layer.attn.attn \
                        if hasattr(layer, 'attn') else None
        elif "FalconForCausalLM" in self.model.config.architectures:
            if self.model.config.alibi:
                layers = self.model.transformer.h
                layer_alibi_config = lambda layer: \
                    layer.self_attention.attn \
                        if hasattr(layer, 'self_attention') else None
        elif "MPTForCausalLM" in self.model.config.architectures:
            if self.model.config.attn_config['alibi']:
                layers = self.model.transformer.blocks
                layer_alibi_config = lambda layer: \
                    layer.attn.attn \
                        if hasattr(layer, 'attn') else None
        elif "BloomForCausalLM" in self.model.config.architectures:
            layers = self.model.transformer.h
            layer_alibi_config = lambda layer: \
                layer.self_attention.attn \
                    if hasattr(layer, 'self_attention') else None

        if (layers is not None and layer_alibi_config is not None):
            _, max_seq_len = self.bucketing_ctx.get_max_prompt_shape()
            self.use_alibi = True
            prev_attn = None
            for layer in layers:
                attn = layer_alibi_config(layer)
                if attn is None or not hasattr(attn, "impl"):
                    continue
                if (hasattr(attn.impl, "_maybe_init_alibi_biases")):
                    attn.impl._maybe_init_alibi_biases(
                        max_seq_len=max_seq_len,
                        prev_attn=prev_attn,
                    )
                prev_attn = attn
        else:
            self.use_alibi = False

    def load_model(self) -> None:
        import habana_frameworks.torch.core as htcore
        if self.model_config.quantization == 'inc' or \
           self.model_config.quantization == 'fp8':
            htcore.hpu_set_env()
        with HabanaMemoryProfiler() as m:
            with HabanaMemoryProfiler() as m_getmodel:
                self.model = get_model(vllm_config=self.vllm_config)
            msg = ("Pre-loading model weights on "
                   f"{next(self.model.parameters()).device} "
                   f"took {m_getmodel.get_summary_string()}")
            logger.info(msg)
            self.is_pooler = hasattr(self.model, "_pooler")
            if self.lora_config:
                assert hasattr(self.model, "embedding_modules"
                               ), "Model does not have embedding_modules"
                assert hasattr(
                    self.model, "embedding_padding_modules"
                ), "Model does not have embedding_padding_modules"
                assert not self.lora_config.bias_enabled, \
                    "Bias support in LoRA is not enabled in HPU yet."
                assert not self.lora_config.fully_sharded_loras, \
                    "Fully sharded LoRAs is not enabled in HPU yet."
                if supports_multimodal(self.model):
                    logger.warning(
                        "Regarding multimodal models, vLLM currently "
                        "only supports adding LoRA to language model.")

                # Use get_text_config() in case of multimodal models
                text_config = self.model_config.hf_config.get_text_config()

                self.lora_manager = LRUCacheWorkerLoRAManager(
                    self.scheduler_config.max_num_seqs,
                    self.scheduler_config.max_num_batched_tokens,
                    self.vocab_size,
                    self.lora_config,
                    self.device,
                    self.model.embedding_modules,
                    self.model.embedding_padding_modules,
                    max_position_embeddings=text_config.
                    max_position_embeddings,
                )
                self.model = self.lora_manager.create_lora_manager(self.model)

            if self._is_quant_with_inc():
                logger.info("Preparing model with INC..")
                with HabanaMemoryProfiler() as m_inc:
                    from neural_compressor.torch.quantization import (
                        FP8Config, convert, prepare)

                    disable_mark_scales_as_const = os.getenv(
                        "VLLM_DISABLE_MARK_SCALES_AS_CONST",
                        "false") in ("1", "true")
                    config = FP8Config.from_json_file(
                        os.getenv("QUANT_CONFIG", ""))
                    self._inc_preprocess()
                    if config.measure:
                        self.model = prepare(self.model, config)
                    elif config.quantize:
                        self.model = convert(self.model, config)
                    if not disable_mark_scales_as_const:
                        htcore.hpu_initialize(self.model,
                                              mark_only_scales_as_const=True)
                    if torch.distributed.is_initialized():
                        torch.distributed.barrier()
                self.inc_initialized_successfully = True
                logger.info("Preparing model with INC took %s",
                            m_inc.get_summary_string())
            elif not is_fake_hpu():
                self.model = self.model.to("hpu")
                htcore.mark_step()

            self._maybe_init_alibi_biases()
            hidden_layer_markstep_interval = int(
                os.getenv('VLLM_CONFIG_HIDDEN_LAYERS', '1'))
            model_config = getattr(self.model, "config", None)
            modify_model_layers(
                self.model,
                get_target_layer_suffix_list(
                    model_config.
                    model_type if model_config is not None else None),
                hidden_layer_markstep_interval)
            torch.hpu.synchronize()

            if self.is_pooler:
                self.set_causal_option(self.model)
            with HabanaMemoryProfiler() as m_wrap:
                self.model = self._maybe_wrap_in_hpu_graph(
                    self.model,
                    vllm_config=self.vllm_config,
                    is_causal=self.is_causal,
                    sampler=self.sampler)
            msg = f"Wrapping in HPU Graph took {m_wrap.get_summary_string()}"
            logger.info(msg)
            with HabanaMemoryProfiler() as m_wrap:
                self._maybe_compile(self.model)
            msg = f"Compiling took {m_wrap.get_summary_string()}"
            logger.info(msg)

        self.model_memory_usage = m.consumed_device_memory
        msg = f"Loading model weights took in total {m.get_summary_string()}"
        logger.info(msg)

        # Models that process images at different resolutions
        # need to be warmed up. Current tested for MRoPE models only.
        self.add_vision_buckets_to_mrope_mm_optimized()

    def _add_dummy_seq(self,
                       seq_group_metadata_list,
                       is_prompt,
                       align_worker=False):
        real_batch_size = len(seq_group_metadata_list)
        batch_size_padded = self.bucketing_ctx.get_padded_batch_size(
            real_batch_size, is_prompt)
        if self.dp_awared_padding and (self.vllm_config.kv_transfer_config
                                       is None or not is_prompt):
            if self.is_driver_worker:
                batch_size_padded = align_dp_groups(
                    batch_size_padded, torch.distributed.ReduceOp.MAX)
            if align_worker:
                batch_size_padded = align_tp_groups(
                    batch_size_padded, torch.distributed.ReduceOp.MAX)
        batch_size_padding = batch_size_padded - real_batch_size

        seq_group_metadata_list = seq_group_metadata_list.copy()

        if batch_size_padding > 0:
            if self.is_pooler:
                temperature = None
            else:
                has_greedy_samples = any(
                    seq_group_metadata.sampling_params.temperature == 0.0
                    for seq_group_metadata in seq_group_metadata_list)
                temperature = 0.0 if has_greedy_samples else 1.0
            dummy_seq_group_metadata = self.create_dummy_seq_group_metadata(
                -1, 0, is_prompt, temperature=temperature)
            seq_group_metadata_list.extend(dummy_seq_group_metadata
                                           for _ in range(batch_size_padding))
        return seq_group_metadata_list, real_batch_size, batch_size_padded

    def _maybe_wrap_in_hpu_graph(self, *args, **kwargs):
        if htorch.utils.internal.is_lazy():
            return htorch.hpu.wrap_in_hpu_graph(HpuModelAdapter(
                *args, **kwargs),
                                                disable_tensor_cache=True)
        else:
            return HpuModelAdapter(*args, **kwargs)

    def _maybe_compile(self, *args, **kwargs):
        if not is_fake_hpu() and not htorch.utils.internal.is_lazy(
        ) and not self.vllm_config.model_config.enforce_eager:
            if os.getenv('VLLM_REGIONAL_COMPILATION',
                         'true').strip().lower() in ("1", "true"):
                compiled_methods = [
                    '_update_metadata', '_rotary_prepare_cos_sin'
                ]
                for method_name in compiled_methods:
                    method = getattr(self.model, method_name)
                    if method is not None:
                        self._compile_region(self.model, method_name, method)

                self.regional_compilation_layers_list = [
                    RMSNorm, VocabParallelEmbedding
                ]
                self._regional_compilation(self.model)
            else:
                self.model = self._compile(self.model)

    def _regional_compilation(self,
                              module,
                              parent_module=None,
                              module_name=None):
        if isinstance(module, torch.nn.ModuleList):
            for children_name, children_module in module.named_children():
                self._compile_region(module, children_name, children_module)
        elif any(
                isinstance(module, layer)
                for layer in self.regional_compilation_layers_list):
            self._compile_region(
                parent_module,
                module_name,
                module,
            )
        else:
            for children_name, children_module in module.named_children():
                self._regional_compilation(children_module, module,
                                           children_name)

    def _compile_region(self, model, name, module):
        module = self._compile(module)
        setattr(model, name, module)

    def _compile(self, module):
        if not hasattr(self, '_compile_config'):
            fullgraph = os.getenv('VLLM_T_COMPILE_FULLGRAPH',
                                  'false').strip().lower() in ("1", "true")
            dynamic = os.getenv('VLLM_T_COMPILE_DYNAMIC_SHAPES',
                                'false').strip().lower() in ("1", "true")
            self._compile_config = {'fullgraph': fullgraph, 'dynamic': dynamic}
        fullgraph = self._compile_config['fullgraph']
        dynamic = self._compile_config['dynamic']
        if dynamic:
            return torch.compile(module,
                                 backend='hpu_backend',
                                 fullgraph=fullgraph,
                                 options={"force_static_compile": True})
        else:
            return torch.compile(module,
                                 backend='hpu_backend',
                                 fullgraph=fullgraph,
                                 dynamic=False)

    def get_model(self) -> torch.nn.Module:
        if isinstance(self.model, HpuModelAdapter):
            return self.model.model
        return self.model

    def _use_graphs(self, img_args=None):
        if not img_args:
            return not self.enforce_eager
        #TODO: We might need to check both language bucket and multimodal bucket
        # and return True only it's avialble, or return separately.
        return (img_args) in self.graphed_multimodal_buckets

    def _is_valid_bucket(self, bucket):
        return bucket[0] * bucket[1] <= self.max_num_batched_tokens

    def _num_blocks(self, attn_metadata):
        if attn_metadata.block_list is None:
            return 0
        return attn_metadata.block_list.numel()

    def _check_config(self, batch_size, seq_len, ctx, attn_metadata,
                      warmup_mode):
        phase = 'prompt' if attn_metadata.is_prompt else 'decode'
        num_blocks = ctx if warmup_mode else self._num_blocks(attn_metadata)
        cfg: Optional[tuple] = (batch_size, seq_len, num_blocks, phase)
        seen = cfg in self.seen_configs
        self.seen_configs.add(cfg)
        if not seen and not warmup_mode:
            logger.warning("Configuration: %s was not warmed-up!",
                           (phase, batch_size, seq_len, num_blocks))

    def _get_mrope_positions_and_delta(self, seq_data, mm_kwargs, context_len):
        image_grid_thw = mm_kwargs.get("image_grid_thw", None)
        video_grid_thw = mm_kwargs.get("video_grid_thw", None)
        second_per_grid_ts = mm_kwargs.get("second_per_grid_ts", None)
        assert image_grid_thw is not None or video_grid_thw is not None, (
            "mrope embedding type requires multi-modal input mapper "
            "returns 'image_grid_thw' or 'video_grid_thw'.")
        hf_config = self.model_config.hf_config
        token_ids = seq_data.get_token_ids()
        mrope_positions, mrope_position_delta = \
            MRotaryEmbedding.get_input_positions(
                token_ids,
                hf_config=hf_config,
                image_grid_thw=image_grid_thw,
                video_grid_thw=video_grid_thw,
                second_per_grid_ts=second_per_grid_ts,
                context_len=context_len,
            )
        assert mrope_positions is not None
        return mrope_positions, mrope_position_delta

    def make_attn_bias(self, seq_lens, max_prompt_len, dtype):
        seq_pos = [list(range(sl)) for sl in seq_lens]
        seq_idx = [[i] * sl for i, sl in enumerate(seq_lens)]

        seq_pos_t = make_cpu_tensor(seq_pos,
                                    max_len=max_prompt_len,
                                    pad=-1,
                                    dtype=torch.long,
                                    flat=self.use_merged_prefill)
        seq_idx_t = make_cpu_tensor(seq_idx,
                                    max_len=max_prompt_len,
                                    pad=-1,
                                    dtype=torch.long,
                                    flat=self.use_merged_prefill)

        q_seq_idx_t = seq_idx_t.unsqueeze(-1)
        kv_seq_idx_t = seq_idx_t.unsqueeze(-2)
        q_seq_pos_t = seq_pos_t.unsqueeze(-1)
        kv_seq_pos_t = seq_pos_t.unsqueeze(-2)
        seq_idx_t = q_seq_idx_t != kv_seq_idx_t
        seq_pos_t = kv_seq_pos_t > q_seq_pos_t
        attn_mask = (seq_idx_t | seq_pos_t) if self.is_causal else seq_idx_t
        if self.is_pooler:
            mask_v = torch.where(q_seq_pos_t < 0, True, False)
            attn_mask = attn_mask | mask_v
            off_value = -3E38  #small number, avoid nan and overflow
        else:
            off_value = -math.inf
        attn_bias = torch.zeros_like(attn_mask, dtype=dtype)
        attn_bias.masked_fill_(attn_mask, off_value)
        return attn_bias.unsqueeze(1)

    def set_causal_option(self, module):
        if isinstance(module, HPUAttentionImpl) and hasattr(
                module, 'attn_type'):
            self.is_causal = not (
                module.attn_type == AttentionType.ENCODER
                or module.attn_type == AttentionType.ENCODER_ONLY
                or module.attn_type == AttentionType.ENCODER_DECODER)
            return
        else:
            for child_name, child_module in module.named_children():
                self.set_causal_option(child_module)

    def move_to_device(self, tensor):
        return tensor if tensor is None else tensor.to(self.device,
                                                       non_blocking=True)

    def _get_position_pad(self) -> int:
        """
        For gemma3 models,
        due to the Hack in Gemma3ForConditionalGeneration::prepare_attn_masks,
        '0' can't be used as pad for input position tensor.
        In case, it might have '0's for bucketing, those '0' will be counted as
        new sequence in the prepare_attn_masks() which is wrong.
        """
        model_type = getattr(self.model_config.hf_config, 'model_type', '')
        return -1 if model_type == 'gemma3' else 0

    def add_vision_buckets_to_mrope_mm_optimized(self):
        if self.mm_registry is not None:
            model = self.get_model()
            self.is_mm_optimized = is_mm_optimized(model)
            if self.model_is_mrope or self.is_mm_optimized:
                model.vision_buckets = VisionBuckets(is_mm_optimized)

    def _prepare_prompt(
        self,
        seq_group_metadata_list: List[SequenceGroupMetadata],
        align_worker=False,
    ) -> PreparePromptMetadata:
        input_tokens: List[List[int]] = []
        input_positions: List[List[int]] = []
        input_mrope_positions: List[List[List[int]]] = []
        slot_mapping: List[List[int]] = []
        lora_index_mapping: List[List[int]] = []
        lora_prompt_mapping: List[List[int]] = []
        lora_requests: Set[LoRARequest] = set()

        seq_lens: List[int] = []
        context_lens: List[int] = []
        query_lens: List[int] = []
        prefix_block_tables: List[List[int]] = []
        multi_modal_kwargs_list: List[MultiModalKwargs] = []
        multi_modal_placeholder_maps: Dict[
            str, MultiModalPlaceholderMap] = collections.defaultdict(
                MultiModalPlaceholderMap)
        encoder_seq_lens: List[int] = []
        cross_slot_mapping: List[int] = []

        if len(seq_group_metadata_list) == 0:
            return PreparePromptMetadata.empty()

        is_enc_dec_model = self.model_config.is_encoder_decoder
        for seq_group_metadata in seq_group_metadata_list:
            assert seq_group_metadata.is_prompt
            seq_ids = list(seq_group_metadata.seq_data.keys())
            assert len(seq_ids) == 1
            seq_id = seq_ids[0]

            computed_block_nums = seq_group_metadata.computed_block_nums
            if (self.scheduler_config is not None
                    and self.scheduler_config.chunked_prefill_enabled
                    and not (computed_block_nums is None
                             or computed_block_nums == [])):
                raise RuntimeError(
                    "chunked prefill cannot be used with prefix caching "
                    "now.")

            token_chunk_size = seq_group_metadata.token_chunk_size
            seq_data = seq_group_metadata.seq_data[seq_id]
            context_len = seq_data.get_num_computed_tokens()
            # We should use get_len here because in case of preemption
            # it contains output tokens.

            seq_len = min(seq_data.get_len(), context_len + token_chunk_size)
            prompt_tokens = seq_data.get_token_ids()[context_len:seq_len]
            seq_lens.append(seq_len)

            # NOTE: This only works for oooooooxxx style attention.
            if computed_block_nums is not None and len(
                    computed_block_nums) > 0 and self.sliding_window is None:
                # Prefix is not supported with sliding_window
                context_len = len(computed_block_nums) * self.block_size
                if context_len == seq_len \
                and self.use_prefix_caching:
                    # Fully cached prompt - compute only last token
                    context_len = context_len - 1
                prompt_tokens = prompt_tokens[context_len:]
                prefix_block_tables.append(computed_block_nums)
            elif self.scheduler_config.chunked_prefill_enabled:
                if seq_group_metadata.block_tables is not None:
                    # Prefill has chunked before.
                    block_table = seq_group_metadata.block_tables[seq_id]
                    prefix_block_tables.append(block_table)
                else:
                    # The first prefill.
                    prefix_block_tables.append([])
            else:
                prefix_block_tables.append([])
                # Right now, prefill start is always 0. However, this
                # assumption can be changed once chunked prefill is introduced.
                assert context_len == 0

            # actual prompt lens
            context_lens.append(context_len)
            query_lens.append(seq_len - context_len)
            input_tokens.append(prompt_tokens)
            # NOTE(woosuk): Here we assume that the first token in the prompt
            # is always the first token in the sequence.
            input_positions.append(list(range(context_len, seq_len)))

            seq_data_mrope_positions: Optional[List[List[int]]] = None

            if is_enc_dec_model:
                encoder_seq_len = seq_group_metadata.encoder_seq_data.get_len(
                ) if seq_group_metadata.encoder_seq_data else 0
                encoder_seq_lens.append(encoder_seq_len)
                # Build slot mapping
                if seq_group_metadata.cross_block_table is None:
                    cross_slot_mapping.extend([_PAD_SLOT_ID] * encoder_seq_len)
                else:
                    for i in range(0, encoder_seq_len):
                        block_number = seq_group_metadata.cross_block_table[
                            i // self.block_size]
                        block_offset = i % self.block_size
                        slot = block_number * self.block_size + block_offset
                        cross_slot_mapping.append(slot)

            if seq_group_metadata.multi_modal_data:
                positions = input_positions[0]
                mm_data, placeholder_maps = MultiModalPlaceholderMap \
                    .from_seq_group(seq_group_metadata,
                      range(positions[0], positions[0] + len(positions)))

                if self.mm_registry.has_processor(self.model_config):
                    mm_kwargs = mm_data
                else:
                    mm_kwargs = self.multi_modal_input_mapper(
                        mm_data,
                        seq_group_metadata.mm_processor_kwargs,
                    )

                # special processing for mrope position deltas.
                if self.model_is_mrope:
                    mrope_positions, mrope_position_delta = \
                        self._get_mrope_positions_and_delta(
                            seq_data=seq_data,
                            mm_kwargs=mm_kwargs,
                            context_len=context_len)
                    assert mrope_positions is not None
                    seq_data.mrope_position_delta = mrope_position_delta
                    seq_data_mrope_positions = [[] for _ in range(3)]
                    for idx in range(3):
                        seq_data_mrope_positions[idx] \
                            .extend(mrope_positions[idx])

                multi_modal_kwargs_list.append(mm_kwargs)

                for modality, placeholder_map in placeholder_maps.items():
                    multi_modal_placeholder_maps[modality].extend(
                        placeholder_map)

            input_mrope_positions.append(
                seq_data_mrope_positions)  # type: ignore

            if seq_group_metadata.block_tables is None:
                # During memory profiling, the block tables are not initialized
                # yet. In this case, we just use a dummy slot mapping.
                slot_mapping.append([_PAD_SLOT_ID] * seq_len)
                continue

            # Compute the slot mapping.
            slot_mapping.append([])
            block_table = seq_group_metadata.block_tables[seq_id]

            # Mask the [0, start_idx) tokens of the prompt with _PAD_SLOT_ID,
            # where start_idx is max(0, seq_len - sliding_window).
            # For example, if the prompt len is 10, sliding window is 8, and
            # block size is 4, the first two tokens are masked and the slot
            # mapping will be [-1, -1, 2, 3, 4, 5, 6, 7, 0, 1].
            start_idx = 0
            if self.sliding_window is not None:
                assert context_len == 0, (
                    "Prefix caching is currently not supported with "
                    "sliding window attention")
                start_idx = max(0, seq_len - self.sliding_window)
            for i in range(context_len, seq_len):
                if i < start_idx:
                    slot_mapping[-1].append(_PAD_SLOT_ID)
                    continue
                # For encoder-only models, the block_table is None,
                # and there is no need to initialize the slot_mapping.
                if block_table is not None:
                    block_number = block_table[i // self.block_size]
                    block_offset = i % self.block_size
                    slot = block_number * self.block_size + block_offset
                    slot_mapping[-1].append(slot)

        if is_enc_dec_model:
            real_batch_size = len(seq_group_metadata_list)
            batch_size_padded = self.bucketing_ctx.get_padded_batch_size(
                real_batch_size, True)
            batch_size_padding = batch_size_padded - real_batch_size
            if batch_size_padding > 0:
                encoder_seq_lens.extend(encoder_seq_lens[0]
                                        for _ in range(batch_size_padding))

        if self.use_merged_prefill:
            target_query_len = sum(query_lens)
        else:
            target_query_len = max(query_lens)
        real_num_seqs = len(query_lens)

        max_prompt_len = max(
            self.bucketing_ctx.get_padded_prompt_seq_len(target_query_len),
            self.block_size)

        if self.dp_awared_padding and\
            self.vllm_config.kv_transfer_config is None:
            if self.is_driver_worker:
                max_prompt_len = align_dp_groups(
                    max_prompt_len, torch.distributed.ReduceOp.MAX)
            if align_worker:
                max_prompt_len = align_tp_groups(
                    max_prompt_len, torch.distributed.ReduceOp.MAX)

        lora_ids: List[int] = []
        for seq_group_metadata, context_len in zip(seq_group_metadata_list,
                                                   context_lens):
            lora_id = seq_group_metadata.lora_int_id
            lora_ids.append(lora_id)

            if lora_id > 0:
                lora_requests.add(seq_group_metadata.lora_request)

            lora_index_mapping += [lora_id] * max_prompt_len
            lora_prompt_mapping.extend(
                [lora_id] *
                (max_prompt_len if seq_group_metadata.sampling_params and
                 seq_group_metadata.sampling_params.prompt_logprobs else 1))

        if any(context_lens):
            assert not self.scheduler_config.chunked_prefill_enabled
            # prefix caching

            max_num_block = max(len(bt) for bt in prefix_block_tables)
            prefix_block_list = list(
                itertools.chain.from_iterable(
                    bt if len(bt) == max_num_block else bt +
                    ([_PAD_BLOCK_ID] * (max_num_block - len(bt)))
                    for bt in prefix_block_tables))

            # TODO: pad to proper len
            pad_len = len(prefix_block_list)
            prefix_block_list = pad_list(prefix_block_list, pad_len,
                                         _PAD_BLOCK_ID)

            prefix_block_list_tensor = torch.tensor(prefix_block_list,
                                                    dtype=torch.long,
                                                    device='cpu')
        else:
            prefix_block_list_tensor = None

        input_tokens_tensor = make_cpu_tensor(input_tokens,
                                              max_len=max_prompt_len,
                                              pad=0,
                                              dtype=torch.long,
                                              flat=self.use_merged_prefill)
        if self.model_is_mrope:
            input_positions = \
                make_mrope_positions_tensor_with_pad(input_positions=input_positions,
                                                     input_mrope_positions=input_mrope_positions,
                                                     max_prompt_len=max_prompt_len,
                                                     pad=self._get_position_pad())
        else:
            input_positions = make_cpu_tensor(input_positions,
                                              max_len=max_prompt_len,
                                              pad=self._get_position_pad(),
                                              dtype=torch.long,
                                              flat=self.use_merged_prefill)

        slot_mapping = make_cpu_tensor(slot_mapping,
                                       max_len=max_prompt_len,
                                       pad=_PAD_SLOT_ID,
                                       dtype=torch.long,
                                       flat=self.use_merged_prefill)

        if is_enc_dec_model:
            encoder_seq_lens_tensor = torch.tensor(encoder_seq_lens,
                                                   dtype=torch.int32,
                                                   device='cpu')
            cross_slot_mapping = torch.tensor(cross_slot_mapping,
                                              dtype=torch.long,
                                              device='cpu')
        else:
            encoder_seq_lens = []
            encoder_seq_lens_tensor = None
            cross_slot_mapping = []

        attn_bias = None
        seq_lens_tensor = None
        context_lens_tensor = None

        if self.use_merged_prefill:
            attn_bias = self.make_attn_bias(seq_lens, max_prompt_len,
                                            self.model_config.dtype)

        num_seqs = self.max_num_prefill_seqs \
            if self.use_merged_prefill else real_num_seqs
        seq_lens_tensor = make_cpu_tensor([seq_lens],
                                          max_len=num_seqs,
                                          pad=0,
                                          dtype=torch.long,
                                          flat=True).flatten()

        context_lens_tensor = make_cpu_tensor([context_lens],
                                              max_len=num_seqs,
                                              pad=0,
                                              dtype=torch.long,
                                              flat=True).flatten()

        placeholder_index_maps = {
            modality: placeholder_map.index_map()
            for modality, placeholder_map in
            multi_modal_placeholder_maps.items()
        }

        # Note: num_prefill_tokens is calculated using the length of
        # input_tokens after padding.
        num_prefill_tokens = input_tokens_tensor.numel()

        prefix_block_list_tensor = self.move_to_device(
            prefix_block_list_tensor)
        input_tokens_tensor = self.move_to_device(input_tokens_tensor)
        input_positions = self.move_to_device(input_positions)
        seq_lens_tensor = self.move_to_device(seq_lens_tensor)
        slot_mapping = self.move_to_device(slot_mapping)
        context_lens_tensor = self.move_to_device(context_lens_tensor)
        attn_bias = self.move_to_device(attn_bias)
        if is_enc_dec_model:
            cross_slot_mapping = self.move_to_device(cross_slot_mapping)
            encoder_seq_lens_tensor = self.move_to_device(
                encoder_seq_lens_tensor)

        attn_metadata = self.attn_backend.make_metadata(
            is_prompt=True,
            block_size=self.block_size,
            block_list=prefix_block_list_tensor,
            block_mapping=None,
            block_usage=None,
            block_groups=None,
            attn_bias=attn_bias,
            seq_lens=seq_lens,
            seq_lens_tensor=seq_lens_tensor,
            encoder_seq_lens=encoder_seq_lens,
            encoder_seq_lens_tensor=encoder_seq_lens_tensor,
            cross_slot_mapping=cross_slot_mapping,
            context_lens_tensor=context_lens_tensor,
            num_prefills=real_num_seqs,
            num_prefill_tokens=num_prefill_tokens,
            num_decode_tokens=0,
            slot_mapping=slot_mapping,
            alibi_blocks=None,
            multi_modal_placeholder_index_maps=placeholder_index_maps,
            enable_kv_scales_calculation=False,
            input_positions=input_positions,
        )
        multi_modal_kwargs = MultiModalKwargs.batch(multi_modal_kwargs_list)
        multi_modal_kwargs = MultiModalKwargs.as_kwargs(multi_modal_kwargs,
                                                        device=self.device)

        return PreparePromptMetadata(input_tokens=input_tokens_tensor,
                                     input_positions=input_positions,
                                     attn_metadata=attn_metadata,
                                     seq_lens=seq_lens,
                                     query_lens=query_lens,
                                     lora_index_mapping=lora_index_mapping,
                                     lora_prompt_mapping=lora_prompt_mapping,
                                     lora_requests=lora_requests,
                                     multi_modal_kwargs=multi_modal_kwargs,
                                     slot_mapping=slot_mapping,
                                     lora_ids=lora_ids)

    def _prepare_decode(
        self,
        seq_group_metadata_list: List[SequenceGroupMetadata],
        output=None,
        align_worker=False,
    ) -> PrepareDecodeMetadata:
        input_tokens: List[List[int]] = []
        input_positions: List[List[int]] = []
        input_mrope_positions: List[List[int]] = [[] for _ in range(3)]
        slot_mapping: List[List[int]] = []
        seq_lens: List[int] = []
        encoder_seq_lens: List[int] = []
        cross_block_tables: List[List[int]] = []
        block_tables: List[List[int]] = []
        window_block_tables: List[List[int]] = []
        lora_index_mapping: List[List[int]] = []
        lora_prompt_mapping: List[List[int]] = []
        lora_requests: Set[LoRARequest] = set()

        is_enc_dec_model = self.model_config.is_encoder_decoder
        if len(seq_group_metadata_list) == 0:
            return PrepareDecodeMetadata.empty()
        lora_ids: List[int] = []

        dummy_slots = itertools.cycle(
            range(_PAD_SLOT_ID, _PAD_SLOT_ID + self.block_size))

        for seq_group_metadata in seq_group_metadata_list:
            assert not seq_group_metadata.is_prompt
            assert seq_group_metadata.token_chunk_size == 1

            seq_ids = list(seq_group_metadata.seq_data.keys())
            lora_id = seq_group_metadata.lora_int_id
            lora_ids.append(lora_id)
            if is_enc_dec_model:
                for _ in range(len(seq_group_metadata.seq_data)):
                    encoder_seq_len = (
                        seq_group_metadata.encoder_seq_data.get_len()
                        if seq_group_metadata.encoder_seq_data else 0)
                    encoder_seq_lens.append(encoder_seq_len)
                    cross_block_table = seq_group_metadata.cross_block_table
                    cross_block_tables.append([] if (
                        cross_block_table is None) else cross_block_table)

            if lora_id > 0:
                lora_requests.add(seq_group_metadata.lora_request)

            for seq_id in seq_ids:
                seq_data = seq_group_metadata.seq_data[seq_id]
                if output is None:
                    generation_token = seq_data.get_last_token_id()
                    input_tokens.append([generation_token])

                seq_len = seq_data.get_len()
                position = seq_len - 1
                input_positions.append([position])

                if self.model_is_mrope:
                    if seq_data.mrope_position_delta is not None:
                        pos_for_mrope = MRotaryEmbedding \
                            .get_next_input_positions(
                                seq_data.mrope_position_delta,
                                seq_data.get_num_computed_tokens(),
                                seq_len)
                    else:
                        pos_for_mrope = [[position]] * 3
                    for idx in range(3):
                        input_mrope_positions[idx].extend(pos_for_mrope[idx])

                seq_len = seq_len if self.sliding_window is None else min(
                    seq_len, self.sliding_window)
                seq_lens.append(seq_len)

                block_table = seq_group_metadata.block_tables[seq_id]
                num_fully_occupied_blocks = position // self.block_size
                block_table = block_table[:num_fully_occupied_blocks + 1]

                if len(block_table) == 0:
                    block_number = _PAD_BLOCK_ID
                else:
                    block_number = block_table[position // self.block_size]
                if block_number == _PAD_BLOCK_ID:
                    slot = next(dummy_slots)
                else:
                    block_offset = position % self.block_size
                    slot = block_number * self.block_size + block_offset
                slot_mapping.append([slot])
                lora_index_mapping.append(lora_id)
                lora_prompt_mapping.append(lora_id)

                if self.sliding_window is not None:
                    sliding_window_blocks = (self.sliding_window //
                                             self.block_size)
                    block_table = block_table[-sliding_window_blocks:]
                block_tables.append(block_table)

                if self.interleaved_sliding_window is not None:
                    sliding_window_blocks = (self.interleaved_sliding_window//
                                            self.block_size)
                    window_block_table = block_table[-sliding_window_blocks:]
                    window_block_tables.append(window_block_table)

        if output is None:
            input_tokens = torch.tensor(input_tokens,
                                        dtype=torch.long,
                                        device='cpu')
        else:
            real_batch_size = len(seq_group_metadata_list)
            input_tokens = output[:real_batch_size].clone()

        input_positions = torch.tensor(
            input_mrope_positions if self.model_is_mrope else input_positions,
            dtype=torch.long,
            device='cpu')

        num_decode_tokens = len(seq_lens)

        last_block_usage = [
            slot[0] % self.block_size + 1 for slot in slot_mapping
        ]
        block_groups = [[i] * len(bt) for i, bt in enumerate(block_tables)]
        block_usage = [[self.block_size] * (len(bt) - 1) + [lbu]
                       for bt, lbu in zip(block_tables, last_block_usage)
                       if bt]

        block_list = flatten(block_tables)
        block_groups = flatten(block_groups)
        block_usage = flatten(block_usage)

        assert len(block_list) == len(block_groups)
        assert len(block_list) == len(block_usage)


        if self.interleaved_sliding_window is not None:
            window_block_groups = [[i] * len(bt) for i, bt in enumerate(window_block_tables)]
            window_block_usage = [[self.block_size] * (len(bt) - 1) + [lbu]
                        for bt, lbu in zip(block_tables, last_block_usage)
                        if bt]

            window_block_list = flatten(window_block_tables)
            window_block_groups = flatten(window_block_groups)
            window_block_usage = flatten(window_block_usage)

            assert len(window_block_list) == len(window_block_groups)
            assert len(window_block_list) == len(window_block_list)
        else:
            window_block_list = None
            window_block_groups = None
            window_block_usage = None

        if is_enc_dec_model:
            last_cross_block_usage = [
                (encoder_seq_len - 1) % self.block_size + 1
                for encoder_seq_len in encoder_seq_lens
            ]
            cross_block_groups = [[i] * len(bt)
                                  for i, bt in enumerate(cross_block_tables)]
            cross_block_usage = [
                [self.block_size] * (len(bt) - 1) + [lbu]
                for bt, lbu in zip(cross_block_tables, last_cross_block_usage)
                if bt
            ]
            cross_block_list = flatten(cross_block_tables)
            cross_block_groups = flatten(cross_block_groups)
            cross_block_usage = flatten(cross_block_usage)
            assert len(cross_block_list) == len(cross_block_groups)
            assert len(cross_block_list) == len(cross_block_usage)

        else:
            cross_block_list = None
            cross_block_groups = None
            cross_block_usage = None
            encoder_seq_lens_tensor = None

        padding_fn = None
        if self.use_contiguous_pa:
            block_bucket_size = max(max(block_list) + 1, len(block_list))
            block_bucket_size = self.bucketing_ctx.get_padded_decode_num_blocks(
                block_bucket_size)
            if self.dp_awared_padding:
                if self.is_driver_worker:
                    block_bucket_size = align_dp_groups(
                        block_bucket_size, torch.distributed.ReduceOp.MAX)
                if align_worker:
                    block_bucket_size = align_tp_groups(
                        block_bucket_size, torch.distributed.ReduceOp.MAX)
            indices: List[Any]
            indices = [None] * block_bucket_size
            for i, bid in enumerate(block_list):
                indices[bid] = i
            padding_fn = lambda tensor, pad_value: gather_list(
                tensor, indices, pad_value)
            if self.interleaved_sliding_window is not None:
                window_indices: List[Any]
                window_indices = [None] * block_bucket_size
                for i, bid in enumerate(window_block_list):
                    window_indices[bid] = i
                window_padding_fn = lambda tensor, pad_value: gather_list(
                    tensor, window_indices, pad_value)
        else:
            block_bucket_size = self.bucketing_ctx.get_padded_decode_num_blocks(
                len(block_list))
            if self.dp_awared_padding:
                if self.is_driver_worker:
                    block_bucket_size = align_dp_groups(
                        block_bucket_size, torch.distributed.ReduceOp.MAX)
                if align_worker:
                    block_bucket_size = align_tp_groups(
                        block_bucket_size, torch.distributed.ReduceOp.MAX)
            padding_fn = lambda tensor, pad_value: pad_list(
                tensor, block_bucket_size, pad_value)

        block_list = padding_fn(block_list, _PAD_BLOCK_ID)
        block_groups = padding_fn(block_groups, -1)
        block_usage = padding_fn(block_usage, 1)

        if self.interleaved_sliding_window is not None:
            window_block_list = window_padding_fn(window_block_list, _PAD_BLOCK_ID)
            window_block_groups = window_padding_fn(window_block_groups, -1)
            #window_block_usage = window_padding_fn(window_block_usage, 1)
            window_block_usage = [1 if i == 0 else block_usage[idx] for idx, (i, j) in enumerate(zip(window_block_list, block_usage))]

        if is_enc_dec_model:
            if self.use_contiguous_pa:
                cross_block_bucket_size = max(
                    max(cross_block_list) +
                    1, len(cross_block_list)) if cross_block_list else 0
                cross_block_bucket_size = \
                    self.bucketing_ctx.get_padded_decode_num_blocks(
                    cross_block_bucket_size)
                indices = [None] * cross_block_bucket_size
                for i, bid in enumerate(cross_block_list):
                    indices[bid] = i
                padding_fn = lambda tensor, pad_value: gather_list(
                    tensor, indices, pad_value)
            else:
                cross_block_bucket_size = \
                    self.bucketing_ctx.get_padded_decode_num_blocks(
                    len(cross_block_list))
                padding_fn = lambda tensor, pad_value: pad_list(
                    tensor, cross_block_bucket_size, pad_value)

            real_batch_size = len(seq_group_metadata_list)
            batch_size_padded = self.bucketing_ctx.get_padded_batch_size(
                real_batch_size, False)
            if self.dp_awared_padding:
                if self.is_driver_worker:
                    batch_size_padded = align_dp_groups(
                        batch_size_padded, torch.distributed.ReduceOp.MAX)
                if align_worker:
                    batch_size_padded = align_tp_groups(
                        batch_size_padded, torch.distributed.ReduceOp.MAX)
            batch_size_padding = batch_size_padded - real_batch_size
            if batch_size_padding > 0:
                encoder_seq_lens.extend(encoder_seq_lens[0]
                                        for _ in range(batch_size_padding))
            cross_block_list = padding_fn(cross_block_list, _PAD_BLOCK_ID)
            cross_block_groups = padding_fn(cross_block_groups, -1)
            cross_block_usage = padding_fn(cross_block_usage, 1)

            cross_block_list = torch.tensor(cross_block_list,
                                            dtype=torch.int,
                                            device='cpu')
            cross_block_groups = torch.tensor(cross_block_groups,
                                              dtype=torch.int,
                                              device='cpu')
            cross_block_usage = torch.tensor(cross_block_usage,
                                             dtype=self.model_config.dtype,
                                             device='cpu')
            encoder_seq_lens_tensor = torch.tensor(encoder_seq_lens,
                                                   dtype=torch.long,
                                                   device='cpu')

        alibi_blocks = None
        if self.use_alibi:
            alibi_blocks = self._compute_alibi_block(block_tables, seq_lens,
                                                     len(block_groups))
            alibi_blocks = alibi_blocks.to(  # type: ignore
                self.device, non_blocking=True)

        block_list = torch.tensor(block_list, dtype=torch.int, device='cpu')
        block_groups = torch.tensor(block_groups,
                                    dtype=torch.int,
                                    device='cpu')
        block_usage = torch.tensor(block_usage,
                                   dtype=self.model_config.dtype,
                                   device='cpu')
        slot_mapping = torch.tensor(slot_mapping,
                                    dtype=torch.long,
                                    device='cpu')

        input_tokens = input_tokens.to(  # type: ignore
            self.device, non_blocking=True)
        input_positions = input_positions.to(  # type: ignore
            self.device, non_blocking=True)
        block_list = block_list.to(  # type: ignore
            self.device, non_blocking=True)
        block_groups = block_groups.to(  # type: ignore
            self.device, non_blocking=True)
        block_usage = block_usage.to(  # type: ignore
            self.device, non_blocking=True)
        slot_mapping = slot_mapping.to(  # type: ignore
            self.device, non_blocking=True)
        if is_enc_dec_model:
            cross_block_list = cross_block_list.to(  # type: ignore
                self.device, non_blocking=True)
            cross_block_groups = cross_block_groups.to(  # type: ignore
                self.device, non_blocking=True)
            cross_block_usage = cross_block_usage.to(  # type: ignore
                self.device, non_blocking=True)
            encoder_seq_lens_tensor = encoder_seq_lens_tensor.to(  # type: ignore
                self.device, non_blocking=True)


        if self.interleaved_sliding_window is not None:
            window_block_list = torch.tensor(window_block_list, dtype=torch.int, device='cpu')
            window_block_groups = torch.tensor(window_block_groups,
                                        dtype=torch.int,
                                        device='cpu')
            window_block_usage = torch.tensor(window_block_usage,
                                    dtype=self.model_config.dtype,
                                    device='cpu')

            window_block_list = window_block_list.to(  # type: ignore
            self.device, non_blocking=True)
            window_block_groups = window_block_groups.to(  # type: ignore
                self.device, non_blocking=True)
            window_block_usage = window_block_usage.to(  # type: ignore
                self.device, non_blocking=True)
        attn_metadata = self.attn_backend.make_metadata(
            is_prompt=False,
            block_size=self.block_size,
            block_list=block_list,
            block_mapping=None,
            block_usage=block_usage,
            block_groups=block_groups,
            window_block_list=window_block_list,
            window_block_mapping=None,
            window_block_usage=window_block_usage,
            window_block_groups=window_block_groups,
            attn_bias=None,
            seq_lens_tensor=None,
            encoder_seq_lens=encoder_seq_lens,
            encoder_seq_lens_tensor=encoder_seq_lens_tensor,
            max_encoder_seq_len=max(encoder_seq_lens, default=0),
            cross_block_list=cross_block_list,
            cross_block_groups=cross_block_groups,
            cross_block_usage=cross_block_usage,
            context_lens_tensor=None,
            num_prefills=0,
            num_prefill_tokens=0,
            num_decode_tokens=num_decode_tokens,
            slot_mapping=slot_mapping,
            alibi_blocks=alibi_blocks,
            multi_modal_placeholder_index_maps=None,
            enable_kv_scales_calculation=False,
            input_positions=input_positions)
        return PrepareDecodeMetadata(input_tokens=input_tokens,
                                     input_positions=input_positions,
                                     attn_metadata=attn_metadata,
                                     lora_index_mapping=lora_index_mapping,
                                     lora_prompt_mapping=lora_prompt_mapping,
                                     lora_requests=lora_requests,
                                     slot_mapping=slot_mapping,
                                     lora_ids=lora_ids)

    def _compute_alibi_block(self, block_tables, seq_lens, num_blocks):
        """
        Compute the ALiBi offsets for each block during decoding.

        For each block in each sequence, this function assigns position-based
        offsets according to ALiBi logic. It returns a tensor that captures
        these offsets for all sequences and blocks, which is then used for
        decode-time ALiBi bias creation.

        Args:
            block_tables:
                A list of lists, where each inner list contains block indices
                assigned to a particular sequence.
            seq_lens:
                A list of sequence lengths corresponding to each sequence.
            num_blocks:
                The total number of blocks across all sequences for which
                ALiBi offsets need to be computed.

        Returns:
            A torch.Tensor of shape [num_blocks, block_size], containing ALiBi
            offsets for each block.
        """
        # Create intermediary and output structures on the CPU
        max_block_table_len = max(
            len(block_table) for block_table in block_tables)
        alibi_offsets = torch.arange(
            -max_block_table_len * self.block_size + 1,
            1,
            dtype=torch.long,
            device='cpu',
        )
        alibi_blocks = torch.zeros(
            (num_blocks, self.block_size),
            dtype=torch.long,
            device='cpu',
        )

        # Use lists to accumulate data for each block
        block_data: List[List[int]] = [[] for _ in range(num_blocks)]

        # Assign biases per token
        for batch_idx, block_table in enumerate(block_tables):
            seq_len = seq_lens[batch_idx]
            for seq_idx, block_idx in enumerate(block_table):
                # Calculate the number of valid positions in the current block
                valid_length = seq_len - seq_idx * self.block_size
                if valid_length > 0:
                    current_block_length = min(valid_length, self.block_size)
                    offset_end = current_block_length - valid_length
                    if offset_end == 0:
                        block_data[block_idx] = alibi_offsets[
                            -valid_length:].tolist()
                    else:
                        block_data[block_idx] = alibi_offsets[
                            -valid_length:offset_end].tolist()

        # Populate the alibi_blocks tensor from the accumulated data
        for block_idx, data in enumerate(block_data):
            alibi_blocks[block_idx, :len(data)] = torch.tensor(
                data, dtype=torch.long)

        return alibi_blocks

    def prepare_input_tensors(
        self,
        seq_group_metadata_list: List[SequenceGroupMetadata],
        finished_requests_ids: Optional[List[str]] = None,
        align_worker=False,
    ) -> Tuple[TModelInputForHPU, SamplingMetadata]:
        if len(seq_group_metadata_list) == 0:
            return self._model_input_cls(), None

        input_tokens = None
        input_positions = None
        lora_mapping = None
        lora_requests = None
        multi_modal_kwargs = None
        batch_type = None
        seq_lens = None
        query_lens = None
        real_batch_size = None
        batch_size_padded = None

        self.event_start = self.profiler.get_timestamp_us()
        is_prompt = seq_group_metadata_list[0].is_prompt
        base_event_name = 'prompt' if is_prompt else 'decode'
        self.profiler.start('internal', base_event_name)

        seq_group_metadata_list, real_batch_size, batch_size_padded = (
            self._add_dummy_seq(seq_group_metadata_list, is_prompt,
                                align_worker))

        prefill_reqs = []
        decode_reqs = []
        for seq_group_meta in seq_group_metadata_list:
            if seq_group_meta.is_prompt:
                prefill_reqs.append(seq_group_meta)
            else:
                decode_reqs.append(seq_group_meta)

        # Prepare input tensors.
        (
            input_tokens,
            input_positions,
            prefill_attn_metadata,
            seq_lens,
            query_lens,
            lora_index_mapping,
            lora_prompt_mapping,
            lora_requests,
            multi_modal_kwargs,
            slot_mapping,
            lora_ids,
        ) = self._prepare_prompt(prefill_reqs, align_worker=align_worker)
        (
            decode_input_tokens,
            decode_input_positions,
            decode_attn_metadata,
            decode_lora_index_mapping,
            decode_lora_prompt_mapping,
            decode_lora_requests,
            decode_slot_mapping,
            decode_lora_ids,
        ) = self._prepare_decode(decode_reqs, align_worker=align_worker)

        selected_token_indices = None
        if not self.is_pooler:
            generators = self.get_generators(finished_requests_ids)
            sampling_metadata = SamplingMetadata.prepare(
                seq_group_metadata_list,
                seq_lens,
                query_lens,
                'cpu',
                self.pin_memory,
                generators=generators)
            selected_token_indices = \
                sampling_metadata.selected_token_indices
            categorized_sample_indices = \
                sampling_metadata.categorized_sample_indices
            if self.use_merged_prefill and len(seq_lens) > 0:
                selected_token_indices = pad_flat_tensor(
                    selected_token_indices, self.max_num_prefill_seqs)
                categorized_sample_indices = {
                    k: pad_flat_tensor(v, self.max_num_prefill_seqs)
                    for k, v in categorized_sample_indices.items()
                }
                padding_groups = self.max_num_prefill_seqs - len(
                    sampling_metadata.seq_groups)
                import copy
                dummy_seq_group = copy.deepcopy(
                    sampling_metadata.seq_groups[0])
                sampling_metadata.seq_groups.extend(
                    dummy_seq_group for _ in range(padding_groups))
            sampling_metadata.selected_token_indices = \
                self.move_to_device(selected_token_indices)
            sampling_metadata.categorized_sample_indices = \
                {k: self.move_to_device(v)
                 for k, v in categorized_sample_indices.items()}

        if not self.scheduler_config.chunked_prefill_enabled:
            assert (len(prefill_reqs) and len(decode_reqs)) == 0

        num_prefills = len(seq_lens)
        num_prefill_tokens = len(input_tokens)
        num_decode_tokens = len(decode_input_tokens)

        # NOTE(kzawora): Here we diverge from GPU code - we don't
        # support mixed batches, so we either use decode or prefill
        # inputs, without coalescing.
        assert (num_prefills == 0 and num_decode_tokens > 0) or (
            num_prefills > 0
            and num_decode_tokens == 0), "HPU does not support mixed batches!"
        if num_decode_tokens > 0:
            input_tokens = decode_input_tokens
            input_positions = decode_input_positions
            slot_mapping = decode_slot_mapping
            lora_index_mapping = decode_lora_index_mapping
            lora_prompt_mapping = decode_lora_prompt_mapping
            lora_requests = decode_lora_requests
            lora_ids = decode_lora_ids

        if self.is_pooler:
            sampling_metadata = None
        elif not self.use_merged_prefill:
            # FIXME: We need to adjust selected_token_indices to accommodate
            # for padding
            max_len = input_tokens.size(1)
            paddings = [max_len - q for q in query_lens]
            paddings = [0] + paddings[:-1]
            paddings = list(itertools.accumulate(paddings))
            paddings_prompt_logprobs = []

            for i, seq_group_metadata in enumerate(seq_group_metadata_list):
                if seq_group_metadata.sampling_params \
                    and seq_group_metadata.sampling_params.prompt_logprobs \
                        is not None and seq_group_metadata.is_prompt:
                    paddings_prompt_logprobs += ([paddings[i]] * seq_lens[i])

            paddings = torch.tensor(
                paddings_prompt_logprobs
                if paddings_prompt_logprobs else paddings,
                dtype=sampling_metadata.selected_token_indices.dtype,
                device=sampling_metadata.selected_token_indices.device)
            sampling_metadata.selected_token_indices.add_(paddings)

        if self.lora_config:
            lora_mapping = LoRAMapping(
                **dict(index_mapping=lora_index_mapping,
                       prompt_mapping=lora_prompt_mapping,
                       is_prefill=(num_prefills > 0)))
        else:
            lora_mapping = None

        if (prefill_attn_metadata is not None
                and decode_attn_metadata is not None):
            batch_type = BatchType.MIXED
            raise NotImplementedError("Mixed batch is not supported on HPU")
        elif prefill_attn_metadata is not None:
            batch_type = BatchType.PREFILL
        else:
            batch_type = BatchType.DECODE

        metadata_dict = {
            "input_tokens": input_tokens,
            "input_positions": input_positions,
            "selected_token_indices": selected_token_indices,
            "lora_requests": lora_requests,
            "lora_mapping": lora_mapping,
            "multi_modal_kwargs": multi_modal_kwargs,
            "num_prefill_tokens": num_prefill_tokens,
            "num_decode_tokens": num_decode_tokens,
            "slot_mapping": slot_mapping,
            "num_prefills": num_prefills,
            "batch_type": batch_type,
            "seq_lens": seq_lens,
            "query_lens": query_lens
        }
        if prefill_attn_metadata is not None:
            metadata_dict.update(prefill_attn_metadata.asdict_zerocopy())
        else:
            assert decode_attn_metadata is not None
            metadata_dict.update(decode_attn_metadata.asdict_zerocopy())

        attn_metadata = prefill_attn_metadata if \
            prefill_attn_metadata is not None else decode_attn_metadata

        return self._model_input_cls(input_tokens=input_tokens,
                                     seq_lens=seq_lens,
                                     query_lens=query_lens,
                                     input_positions=input_positions,
                                     attn_metadata=attn_metadata,
                                     lora_requests=lora_requests,
                                     lora_mapping=lora_mapping,
                                     multi_modal_kwargs=multi_modal_kwargs,
                                     real_batch_size=real_batch_size,
                                     batch_size_padded=batch_size_padded,
                                     lora_ids=lora_ids), \
                                     sampling_metadata

    def create_lora_mask(self, input_tokens: torch.Tensor, lora_ids: List[int],
                         is_prompt: bool):
        '''
        This is a helper function to create the mask for lora computations.
        Lora Mask is needed to ensure we match the correct lora weights for the
        for the request.
        For Prompt phase we have
        lora_mask with shape (batch_size * seq_len, max_loras * max_rank)
        lora_logits_mask with shape (batch_size, max_loras * max_rank)
        For Decode phase we have both
        lora_mask and lora_logits_mask with shape
        (batch_size, max_loras * max_rank)
        '''
        lora_mask: torch.Tensor = None
        lora_logits_mask: torch.Tensor = None
        lora_index = 0

        if self.lora_config:
            if is_prompt:
                lora_mask = torch.zeros(
                    input_tokens.shape[0] * input_tokens.shape[1],
                    (self.lora_config.max_loras) *\
                        self.lora_config.max_lora_rank,
                    dtype=self.lora_config.lora_dtype)
                lora_logits_mask = torch.zeros(
                    input_tokens.shape[0], (self.lora_config.max_loras) *
                    self.lora_config.max_lora_rank,
                    dtype=self.lora_config.lora_dtype)

                ones = torch.ones(input_tokens.shape[1],
                                  self.lora_config.max_lora_rank,
                                  dtype=self.lora_config.lora_dtype)
                logit_ones = torch.ones(1,
                                        self.lora_config.max_lora_rank,
                                        dtype=self.lora_config.lora_dtype)

                for i in range(len(lora_ids)):
                    if lora_ids[i] == 0:
                        continue
                    lora_index = self.lora_manager._adapter_manager.\
                        lora_index_to_id.index(lora_ids[i])
                    start_row = i * input_tokens.shape[1]
                    end_row = start_row + input_tokens.shape[1]
                    start_col = lora_index * self.lora_config.max_lora_rank
                    end_col = start_col + self.lora_config.max_lora_rank
                    lora_mask[start_row:end_row, start_col:end_col] = ones
                    lora_logits_mask[i, start_col:end_col] = logit_ones
                lora_mask = lora_mask.to('hpu')
                lora_logits_mask = lora_logits_mask.to('hpu')
            else:
                lora_mask = torch.zeros(input_tokens.shape[0],
                                        (self.lora_config.max_loras) *
                                        self.lora_config.max_lora_rank,
                                        dtype=self.lora_config.lora_dtype)
                ones = torch.ones(1,
                                  self.lora_config.max_lora_rank,
                                  dtype=self.lora_config.lora_dtype)
                for i in range(len(lora_ids)):
                    if lora_ids[i] == 0:
                        continue
                    lora_index = self.lora_manager._adapter_manager.\
                        lora_index_to_id.index(lora_ids[i])
                    start_pos = lora_index * self.lora_config.max_lora_rank
                    end_pos = start_pos + self.lora_config.max_lora_rank
                    lora_mask[i, start_pos:end_pos] = ones
                lora_mask = lora_mask.to('hpu')
                lora_logits_mask = lora_mask

        return lora_mask, lora_logits_mask

    def _seq_len(self, attn_metadata):
        if attn_metadata.num_prefills != 0:
            return attn_metadata.slot_mapping.size(1)
        else:
            return attn_metadata.block_list.numel()

    def trim_attn_metadata(self, metadata: AttentionMetadata) -> object:
        # NOTE(kzawora): To anyone working on this in the future:
        # Trimming metadata is required when using HPUGraphs.
        # Attention metadata is going to be hashed by PT bridge, and
        # appropriate HPUGraphs will be matched based on all inputs' hash.

        # Before you put more keys in here, make sure you know their
        # value type and make sure you know how it's going to be hashed.
        # You can find that information in input_hash function
        # in habana_frameworks/torch/hpu/graphs.py. You can also hash
        # it manually with torch.hpu.graphs.input_hash(attention_metadata)

        # If you use primitive types here - they will get hashed based
        # on their value. You *will* get lots of excessive graph captures
        # (and an OOM eventually) if you decide to put something like
        # seq_len int here.
        # If you absolutely need a scalar, put it in a tensor. Tensors
        # get hashed using their metadata, not their values:
        # input_hash(torch.tensor(123)) == input_hash(torch.tensor(321))
        # input_hash(123) != input_hash(321)
        # input_hash("abc") != input_hash("cba")
        attention_metadata = subtuple(metadata, 'TrimmedAttentionMetadata', [
            'attn_bias',
            'seq_lens_tensor',
            'context_lens_tensor',
            'block_list',
            'block_mapping',
            'block_usage',
            'slot_mapping',
            'is_prompt',
            'block_size',
            'block_groups',
            'input_positions',
            'alibi_blocks',
            'window_block_list',
            'window_block_mapping',
            'window_block_usage',
            'window_block_groups',
            'window_attn_bias'
        ])
        return attention_metadata

    def create_dummy_multi_modal_seq_group_metadata(self, group_id,
                                                    img_args,
                                                    sampling_params,
                                                    lora_request):
        assert self.model_is_mrope or self.is_mm_optimized, \
            ("Warmup compatible with Qwen2vl/Gemma3 models")
        if img_args == UNSET_IMG_ARGS:
            # Using the largest bucket
            img_args = self.get_model(
            ).vision_buckets.multimodal_buckets[-1]

        if self.model_is_mrope:
            if not hasattr(self.get_model().config, "vision_config"):
                raise ValueError("Expect mrope model to have vision_config")
            vision_config = self.get_model().config.vision_config
            if not hasattr(vision_config, "spatial_merge_size"):
                raise ValueError("Expect mrope model to have spatial_merge_size")

            spatial_merge_unit = vision_config.spatial_merge_size**2
            num_image_tokens = img_args // spatial_merge_unit
            assert img_args % 8 == 0, (
                f"Expects img_args to be multiples of 8, got: {img_args}")
            image_h = img_args // 8
            image_grid_thw = torch.tensor(
                [[1, image_h, int(img_args / image_h)]])
            pixel_values = torch.randn(image_grid_thw[0].prod(),
                                    1176)  # TODO: figure out the variable name

            assert pixel_values.shape[0] % 64 == 0, (
                f"pixel_values must be sliced in 64 chunks, "
                f"got: {pixel_values.shape}")

            multi_modal_data = {
                "pixel_values": pixel_values,
                "image_grid_thw": image_grid_thw,
            }
        else:
            s =  self.model.model.config.vision_config.image_size
            pixel_values = torch.randn([img_args, 3, s, s])
            num_image_tokens = self.model.model.config.mm_tokens_per_image * img_args
            multi_modal_data = {
            "pixel_values": pixel_values,
            "num_crops": torch.zeros([img_args], dtype=torch.int32)
        }

        image_token_id = self.get_model().config.image_token_id
        prompt_token_ids = [image_token_id] * num_image_tokens
        prompt_token_ids_array = array('l', prompt_token_ids)  # noqa: F821
        placeholders_by_modality = {
            'image':
            [PlaceholderRange(offset=0, length=len(prompt_token_ids))]
        }
        seq_data = SequenceData.from_seqs(prompt_token_ids)
        seq_data = SequenceData(prompt_token_ids_array)
        multi_modal_data = MultiModalKwargs(multi_modal_data)
 
        seq_group = SequenceGroupMetadata(
            request_id=str(group_id),
            is_prompt=True,
            seq_data={group_id: seq_data},
            sampling_params=sampling_params,
            block_tables=None,
            lora_request=lora_request[group_id] if lora_request else None,
            multi_modal_data=multi_modal_data,
            multi_modal_placeholders=placeholders_by_modality,
        )
        return seq_group

    def create_dummy_seq_group_metadata(self,
                                        group_id,
                                        seq_len,
                                        is_prompt,
                                        lora_request=None,
                                        img_args=None,
                                        temperature=0,
                                        ctx=0):
        if self.is_pooler:
            sampling_params = None
        else:
            sampling_params = SamplingParams(temperature=temperature)
            num_blocks = math.ceil(seq_len / self.block_size)
        seq_len = max(seq_len, 1)
        computed_block_nums = None
        if is_prompt:
            if img_args is not None:
                return self.create_dummy_multi_modal_seq_group_metadata(
                    group_id=group_id,
                    img_args=img_args,
                    sampling_params=sampling_params,
                    lora_request=lora_request,
                )
            else:
                input_len = seq_len
                output_len = 0
                block_tables = None
                if ctx:
                    block_tables = {
                        group_id: [_PAD_BLOCK_ID] * ctx * self.block_size
                    }
                    computed_block_nums = ([1] * ctx)
        else:
            input_len = seq_len - 1
            output_len = 1
            block_tables = {group_id: [_PAD_BLOCK_ID] * num_blocks}
        prompt_token_ids = [0] * input_len
        output_token_ids = [1] * output_len
        prompt_token_ids_array = array('l', prompt_token_ids)  # noqa: F821
        seq_data = SequenceData(prompt_token_ids_array)
        seq_data.output_token_ids = output_token_ids
        return SequenceGroupMetadata(request_id=str(group_id),
                                     is_prompt=(output_len == 0),
                                     seq_data={group_id: seq_data},
                                     sampling_params=sampling_params,
                                     computed_block_nums=computed_block_nums,
                                     block_tables=block_tables,
                                     lora_request=lora_request)

    def profile_run(self) -> None:
        # Skip profile run on decode instances
        if self.vllm_config.kv_transfer_config is not None and\
            self.vllm_config.kv_transfer_config.is_kv_consumer:
            return

        num_layers = self.model_config.get_num_layers(self.parallel_config)
        kv_caches = [None] * num_layers
        bind_kv_cache(
            self.vllm_config.compilation_config.static_forward_context,
            [kv_caches] * self.parallel_config.pipeline_parallel_size)
        _, max_seq_len = self.bucketing_ctx.get_max_prompt_shape()

        max_batch_size = min(self.max_num_seqs,
                             self.max_num_batched_tokens // max_seq_len)
        # Using batch_size 1 is profile multimodal models
        max_batch_size = max_batch_size if self.mm_registry is None else 1

        self.warmup_scenario(
            batch_size=max_batch_size,
            seq_len=max_seq_len,
            ctx=0,
            is_prompt=True,
            kv_caches=kv_caches,
            is_pt_profiler_run=False,
            img_args=UNSET_IMG_ARGS,
            is_lora_profile_run=True,
        )

        return

    def _dummy_run(self, max_num_batched_tokens: int) -> None:
        assert max_num_batched_tokens == 1
        self.warmup_scenario(batch_size=max_num_batched_tokens,
                             seq_len=1,
                             ctx=1,
                             is_prompt=False,
                             kv_caches=None,
                             is_pt_profiler_run=False,
                             num_patches=UNSET_NUM_PATCHES,
                             is_lora_profile_run=True,
                             num_iters=1,
                             align_worker=True,
                             is_dummy_run=True)
        return

    def _remove_duplicate_submodules(self):
        model = self.get_model()
        if hasattr(model, "model"):
            for layer in self.get_model().model.layers:
                self_attn = layer.self_attn
                # delete attr kv_b_proj in self_attn,
                # as they have been transferred to the MLAImpl.
                if hasattr(self_attn, "mla_attn") and hasattr(
                        self_attn, "kv_b_proj"):
                    delattr(self_attn, "kv_b_proj")

    def _inc_preprocess(self):
        self._remove_duplicate_submodules()

    def warmup_scenario(self,
                        batch_size,
                        seq_len,
                        ctx,
                        is_prompt,
                        kv_caches,
                        is_pt_profiler_run=False,
                        is_lora_profile_run=False,
                        temperature=0,
<<<<<<< HEAD
                        img_args=None) -> None:
        phase = 'prompt' if is_prompt else 'decode'
        use_graphs = self._use_graphs(img_args)
=======
                        num_patches=None,
                        num_iters=3,
                        align_worker=False,
                        is_dummy_run=False) -> None:
        phase = 'prompt' if is_prompt else 'decode'
        use_graphs = is_dummy_run or self._use_graphs(num_patches)
>>>>>>> c8cc0df5
        scenario_name = ("warmup_"
                         f"{phase}_"
                         f"bs{batch_size}_"
                         f"seq{seq_len}_"
                         f"ctx{ctx}_"
                         f"multimodal{img_args if img_args else 'F'}_"
                         f"graphs{'T' if use_graphs else 'F'}")
        # This represents the maximum number of different requests
        # that will have unique loras, an therefore the max amount of memory
        # consumption create dummy lora request copies from the lora request
        # passed in, which contains a lora from the lora warmup path.
        dummy_lora_requests: List[LoRARequest] = []
        dummy_lora_requests_per_seq: List[LoRARequest] = []
        if self.lora_config and is_lora_profile_run:
            assert self.lora_manager is not None
            with self.lora_manager.dummy_lora_cache():
                for idx in range(self.lora_config.max_loras):
                    lora_id = idx + 1
                    dummy_lora_request = LoRARequest(
                        lora_name=f"warmup_{lora_id}",
                        lora_int_id=lora_id,
                        lora_local_path="/not/a/real/path",
                    )
                    self.lora_manager.add_dummy_lora(dummy_lora_request,
                                                     rank=LORA_WARMUP_RANK)
                    dummy_lora_requests.append(dummy_lora_request)
                dummy_lora_requests_per_seq = [
                    dummy_lora_requests[idx % len(dummy_lora_requests)]
                    for idx in range(batch_size)
                ]
        self.profiler.start('internal', scenario_name)
        times = num_iters if use_graphs or is_pt_profiler_run else 1
        if is_prompt:
            seqs = [
                self.create_dummy_seq_group_metadata(
                    i,
                    seq_len + ctx * self.block_size,
                    is_prompt,
                    lora_request=dummy_lora_requests_per_seq[i]
                    if dummy_lora_requests_per_seq else None,
                    img_args=img_args,
                    temperature=temperature,
                    ctx=ctx) for i in range(batch_size)
            ]
        else:
            blocks = [ctx // batch_size for _ in range(batch_size)]
            blocks[0] += ctx % batch_size
            seqs = [
                self.create_dummy_seq_group_metadata(
                    i,
                    b * self.block_size - 1,
                    is_prompt,
                    lora_request=dummy_lora_requests_per_seq[i]
                    if dummy_lora_requests_per_seq else None,
                    temperature=temperature,
                    ctx=ctx) for i, b in enumerate(blocks)
            ]
        if not is_dummy_run:
            torch.hpu.synchronize()
        profiler = None
        if is_pt_profiler_run and self.is_driver_worker:
            profiler = setup_profiler()
            profiler.start()
        for time_index in range(times):
            inputs = self.prepare_model_input_align_worker(
                seqs, align_worker=align_worker)
            # Chendi: Necessary fix for warmup with TP>1
            if time_index == 0:
                if self.is_driver_worker:
                    broadcast_tensor_dict(
                        {"input_tokens": inputs.input_tokens}, src=0)
                else:
                    broadcast_tensor_dict(src=0)
            if is_prompt or self.is_single_step:
                intermediate_tensors = None
                if not get_pp_group().is_first_rank:
                    intermediate_tensors = \
                        self.model.make_empty_intermediate_tensors(
                            batch_size=batch_size,
                            context_size=seq_len if is_prompt else 1,
                            dtype=self.model_config.dtype,
                            device=self.device)
                self.execute_model(inputs,
                                   kv_caches,
                                   intermediate_tensors=intermediate_tensors,
                                   warmup_mode=True,
                                   ctx_blocks=ctx,
                                   is_dummy_run=is_dummy_run)
            else:  # decode with multi-step
                inputs = dataclasses.replace(inputs,
                                             is_first_multi_step=True,
                                             is_last_step=False)
                self.execute_model(inputs,
                                   kv_caches,
                                   warmup_mode=True,
                                   num_steps=2,
                                   seqs=seqs,
                                   ctx_blocks=ctx)
                inputs = dataclasses.replace(inputs,
                                             is_first_multi_step=False,
                                             is_last_step=True)
                self.execute_model(inputs,
                                   kv_caches,
                                   warmup_mode=True,
                                   num_steps=2,
                                   seqs=seqs,
                                   ctx_blocks=ctx)
            if not is_dummy_run:
                torch.hpu.synchronize()
            if profiler:
                profiler.step()
        if profiler:
            profiler.stop()
        self.profiler.end()
        if not is_dummy_run:
            gc.collect()

    def remove_all_loras(self):
        if not self.lora_manager:
            raise RuntimeError("LoRA is not enabled.")
        self.lora_manager.remove_all_adapters()

    def set_active_loras(self, lora_requests: Set[LoRARequest],
                         lora_mapping: LoRAMapping) -> None:
        if not self.lora_manager:
            raise RuntimeError("LoRA is not enabled.")
        self.lora_manager.set_active_adapters(lora_requests, lora_mapping)

    def add_lora(self, lora_request: LoRARequest) -> bool:
        if not self.lora_manager:
            raise RuntimeError("LoRA is not enabled.")
        return self.lora_manager.add_adapter(lora_request)

    def remove_lora(self, lora_id: int) -> bool:
        if not self.lora_manager:
            raise RuntimeError("LoRA is not enabled.")
        return self.lora_manager.remove_adapter(lora_id)

    def pin_lora(self, lora_id: int) -> bool:
        if not self.lora_manager:
            raise RuntimeError("LoRA is not enabled.")
        return self.lora_manager.pin_adapter(lora_id)

    def list_loras(self) -> Set[int]:
        if not self.lora_manager:
            raise RuntimeError("LoRA is not enabled.")
        return self.lora_manager.list_adapters()

    def log_warmup(self, phase, i, max_i, batch_size, seq_len, ctx):
        free_mem = format_bytes(
            HabanaMemoryProfiler.current_free_device_memory())
        msg = (f"[Warmup][{phase}][{i+1}/{max_i}] "
               f"batch_size:{batch_size} "
               f"query_len:{seq_len} "
               f"num_blocks:{ctx} "
               f"free_mem:{free_mem}")
        logger.info(msg)

    def log_warmup_multimodal(self, phase, i, max_i, batch_size, seq_len,
                              img_args):
        free_mem = format_bytes(
            HabanaMemoryProfiler.current_free_device_memory())
        dim = "seq_len"
        msg = (f"[Warmup][{phase}][{i+1}/{max_i}] "
               f"batch_size:{batch_size} "
               f"{dim}:{seq_len} "
               f"img_args:{img_args} "
               f"free_mem:{free_mem}")
        logger.info(msg)

    def _warmup_multimodal(self, kv_caches):
        if not self.model_is_mrope and not self.is_mm_optimized:
            return
        _, max_seq_len = self.bucketing_ctx.get_max_prompt_shape()
        seq_len = max_seq_len
        batch_size = 1
        phase = 'Multimodal'
        num_candidates = len(self.multimodal_buckets)

        for i, img_args in enumerate(self.multimodal_buckets):
            self.log_warmup_multimodal(phase, i, num_candidates, batch_size,
                                       seq_len, img_args)
            self.warmup_scenario(batch_size=batch_size,
                                 seq_len=seq_len,
                                 ctx=0,
                                 is_prompt=True,
                                 kv_caches=kv_caches,
                                 is_pt_profiler_run=False,
                                 is_lora_profile_run=True,
                                 img_args=img_args)

    def warmup_graphs(self,
                      buckets,
                      is_prompt,
                      kv_caches,
                      graph_free_mem,
                      starting_mem=0,
                      total_batch_seq=0.001):
        total_mem = starting_mem
        idx = 0
        num_candidates = len(buckets)
        captured_all = True
        warmed_random_sampler_bs: Set[int] = set()
        for idx, (batch_size, query_len, ctx) in enumerate(reversed(buckets)):
            # Graph memory usage is proportional to seq dimension in a batch
            phase = f"Graph/{'prompt' if is_prompt else 'decode'}"
            if is_prompt:
                seq_len = query_len + ctx * self.block_size
                batch_seq = batch_size * seq_len
            else:
                batch_seq = batch_size
            graphed_bucket = (batch_size, query_len, ctx, is_prompt)
            if graphed_bucket in self.graphed_buckets:
                continue
            self.graphed_buckets.add(graphed_bucket)
            self.log_warmup(phase, idx, num_candidates, batch_size, query_len,
                            ctx)
            with HabanaMemoryProfiler() as mem_prof:
                self.warmup_scenario(batch_size,
                                     query_len,
                                     ctx,
                                     is_prompt,
                                     kv_caches,
                                     temperature=1.0 if batch_size
                                     not in warmed_random_sampler_bs else 0)
            warmed_random_sampler_bs.add(batch_size)
            used_mem = align_workers(mem_prof.consumed_device_memory,
                                     torch.distributed.ReduceOp.MAX)
            total_mem += used_mem
            total_batch_seq += batch_seq

        if is_prompt and (self.model_is_mrope or self.is_mm_optimized):
            #For multimodal total_batch_seq and total_mem, we store it in the
            #attribute for now.
            mm_outputs = self._warmup_multimodal_graph(
                kv_caches=kv_caches,
                available_mem=graph_free_mem,
                starting_mem=0
                if not hasattr(self, "mm_total_mem") \
                    else self.mm_total_mem, # type: ignore
                total_batch_seq=0.001
                if not hasattr(self, "mm_total_batch_seq") else
                self.mm_total_batch_seq) # type: ignore

            if mm_outputs is not None:
                mm_total_mem, total_mm_batch_seq, mm_captured_all = mm_outputs
                total_mem = total_mem + mm_total_mem
                captured_all = captured_all and mm_captured_all
                self.mm_total_mem = mm_total_mem
                self.mm_total_batch_seq = total_mm_batch_seq

        return total_mem, total_batch_seq, captured_all

    def _warmup_multimodal_graph(self,
                                 kv_caches,
                                 starting_mem=0,
                                 total_batch_seq=0.001):

        total_mem = starting_mem
        idx = 0
        phase = 'Graph/Multimodal'
        num_candidates = len(self.multimodal_buckets)
        captured_all = True
        multimodal_prompt_graph_mem_ratio = float(
                os.environ.get('VLLM_GRAPH_MULTIMODAL_PROMPT_RATIO', '0.3'))
        multimodal_avail_mem = (available_mem * multimodal_prompt_graph_mem_ratio)

        for idx, img_args in enumerate(self.multimodal_buckets):
            batch_size = 1  # Note: Multimodal buckets do not change with bs
            _, max_seq_len = self.bucketing_ctx.get_max_prompt_shape()
            seq_len = max_seq_len
<<<<<<< HEAD
            batch_seq = 1 * img_args
            # Graph memory usage is proportional to seq dimension in a batch
            mem_estimate = batch_seq / total_batch_seq * total_mem
            if mem_estimate >= multimodal_avail_mem:
                captured_all = False
                continue
            graphed_multimodal_bucket = img_args
=======
            batch_seq = 1 * num_patches
            graphed_multimodal_bucket = num_patches
>>>>>>> c8cc0df5
            if graphed_multimodal_bucket in self.graphed_multimodal_buckets:
                continue
            self.graphed_multimodal_buckets.add(graphed_multimodal_bucket)
            self.log_warmup_multimodal(phase, idx, num_candidates, batch_size,
                                       seq_len, img_args)

            with HabanaMemoryProfiler() as mem_prof:
                self.warmup_scenario(batch_size=batch_size,
                                     seq_len=seq_len,
                                     ctx=0,
                                     is_prompt=True,
                                     kv_caches=kv_caches,
                                     img_args=img_args)

            used_mem = align_workers(mem_prof.consumed_device_memory,
                                     torch.distributed.ReduceOp.MAX)
<<<<<<< HEAD
            #available_mem -= used_mem
=======
>>>>>>> c8cc0df5
            total_mem += used_mem
            total_batch_seq += batch_seq

        return total_mem, total_batch_seq, captured_all

    def log_graph_warmup_summary(self, buckets, is_prompt, total_mem):
        num_candidates = len(buckets)
        phase = 'prompt' if is_prompt else 'decode'
        graphed = buckets
        if num_candidates == 0:
            num_candidates = 1
        msg = (f'{phase} captured:{len(graphed)} '
               f'({100 * len(graphed) / num_candidates:.1f}%) '
               f'used_mem:{format_bytes(total_mem)} '
               f'buckets:{sorted(list(graphed))}')
        logger.info(msg)
        if "Prompt" in phase and len(self.multimodal_buckets) > 0:
            phase = "Graph/Multimodal"
            num_candidates = len(self.multimodal_buckets)
            mm_graphed = self.graphed_multimodal_buckets
            msg = (f'{phase} captured:{len(mm_graphed)} '
                   f'({100 * len(mm_graphed) / num_candidates:.1f}%) '
                   f'buckets:{sorted(list(mm_graphed))}')
            logger.info(msg)

    @torch.inference_mode()
    def warmup_model(self, kv_caches: List[torch.Tensor]) -> None:
        if not self.is_pooler:
            max_blocks = int(kv_caches[0][0].size(0) // self.block_size)
        self.bucketing_ctx.generate_prompt_buckets()
        prompt_buckets = len(self.bucketing_ctx.prompt_buckets)
        if not self.is_pooler:
            self.bucketing_ctx.generate_decode_buckets(max_blocks)
            decode_buckets = len(self.bucketing_ctx.decode_buckets)
        else:
            # When pooling we're not using decode phase
            decode_buckets = 0

        if self.model_is_mrope or self.is_mm_optimized:
            model = self.get_model()
            self.multimodal_buckets = model.vision_buckets.multimodal_buckets
            logger_msg = "Multimodal bucket : " + str(self.multimodal_buckets)
            logger.info(logger_msg)

        if profile := os.environ.get('VLLM_PT_PROFILE', None):
            phase, bs, seq_len, graph = profile.split('_')
            is_prompt = phase == 'prompt'
            ctx = 0
            if not is_prompt:
                ctx = int(seq_len)
                seq_len = '1'
            cfg = (int(bs), int(seq_len), ctx, is_prompt)
            graphs = graph == 't'
            if graphs:
                self.graphed_buckets.add(cfg)
            self.warmup_scenario(int(bs),
                                 int(seq_len),
                                 ctx,
                                 is_prompt,
                                 kv_caches,
                                 is_pt_profiler_run=True)
            raise AssertionError("Finished profiling")
        if not htorch.utils.internal.is_lazy() and not self.enforce_eager:
            multiplier = 3 if os.getenv('VLLM_REGIONAL_COMPILATION',
                                        'true').lower() == 'true' else 1
            cache_size_limit = 1 + multiplier * (prompt_buckets +
                                                 decode_buckets)
            torch._dynamo.config.cache_size_limit = max(
                cache_size_limit, torch._dynamo.config.cache_size_limit)
            # Multiply by 8 to follow the original default ratio between
            # the cache_size_limit and accumulated_cache_size_limit
            torch._dynamo.config.accumulated_cache_size_limit = max(
                cache_size_limit * 8,
                torch._dynamo.config.accumulated_cache_size_limit)
        if self.skip_warmup:
            logger.info("Skipping warmup...")
            return
        self.profiler.start('internal', 'warmup')
        start_mem = HabanaMemoryProfiler.current_device_memory_usage()
        start_time = time.perf_counter()

        compile_only_mode_context = functools.partial(bc.env_setting,
                                                      "PT_COMPILE_ONLY_MODE",
                                                      True)
        can_use_compile_only_mode = True
        try:
            with compile_only_mode_context():
                pass
            logger.debug("Using PT_COMPILE_ONLY_MODE.")
        except KeyError:
            can_use_compile_only_mode = False
            logger.warning('Cannot use PT_COMPILE_ONLY_MODE. '
                           'Warmup time will be negatively impacted. '
                           'Please update Gaudi Software Suite.')
        with compile_only_mode_context(
        ) if can_use_compile_only_mode else contextlib.nullcontext():
            if not self.enforce_eager:
                if not self.is_pooler:
                    assert self.mem_margin is not None, \
                        ("HabanaWorker.determine_num_available_blocks needs "
                        "to be called before warming up the model.")

                free_mem = HabanaMemoryProfiler.current_free_device_memory()
                graph_free_mem = free_mem - self.mem_margin
                graph_free_mem = align_workers(graph_free_mem,
                                               torch.distributed.ReduceOp.MIN)

                if not self.is_pooler:
                    mem_post_prompt, prompt_batch_seq, prompt_captured_all = \
                        self.warmup_graphs(
                        self.bucketing_ctx.prompt_buckets,
                        True, kv_caches, graph_free_mem)

                    mem_post_decode, decode_batch_seq, decode_captured_all = \
                        self.warmup_graphs(
                        self.bucketing_ctx.decode_buckets,
                        False, kv_caches, graph_free_mem)
                else:
                    msg = (f"Using {format_bytes(graph_free_mem)}"
                           f"/{format_bytes(free_mem)} "
                           "of free device memory for HPUGraphs")
                    logger.info(msg)

                    mem_post_prompt, prompt_batch_seq, prompt_captured_all = \
                        self.warmup_graphs(
                        self.bucketing_ctx.prompt_buckets,
                        True, kv_caches)
                    if mem_post_prompt < graph_free_mem \
                        and not prompt_captured_all:
                        mem_post_prompt, _, prompt_captured_all = (
                            self.warmup_graphs(
                                self.bucketing_ctx.prompt_buckets, True,
                                kv_caches, graph_free_mem))

                self.log_graph_warmup_summary(
                    self.bucketing_ctx.prompt_buckets, True, mem_post_prompt)
                if not self.is_pooler:
                    self.log_graph_warmup_summary(
                        self.bucketing_ctx.decode_buckets, False,
                        mem_post_decode)

        end_time = time.perf_counter()
        end_mem = HabanaMemoryProfiler.current_device_memory_usage()
        if os.getenv('VLLM_FULL_WARMUP',
                     'false').strip().lower() in ("1", "true"):
            # Since the model is warmed up for all possible tensor sizes,
            # Dynamo can skip checking the guards
            torch.compiler.set_stance(skip_guard_eval_unsafe=True)
        elapsed_time = end_time - start_time
        msg = (
            f"Warmup finished in {elapsed_time:.0f} secs, "
            f"allocated {format_bytes(end_mem - start_mem)} of device memory")
        logger.info(msg)
        self.profiler.end()

    def finish_measurements(self):
        from neural_compressor.torch.quantization import finalize_calibration
        finalize_calibration(self.model.model)

    def shutdown_inc(self):
        can_finalize_inc = self._is_quant_with_inc() and \
            (self.model.model is not None) and \
            self.inc_initialized_successfully and \
            not getattr(self, "_is_inc_finalized", False)
        if can_finalize_inc:
            from neural_compressor.torch.quantization import (
                finalize_calibration)
            finalize_calibration(self.model.model)
            self._is_inc_finalized = True

    @property
    def vocab_size(self) -> int:
        return self.model_config.get_vocab_size()

    @property
    def mem_margin(self) -> Optional[int]:
        return self._mem_margin

    @mem_margin.setter
    def mem_margin(self, value):
        self._mem_margin = value


class HabanaProfilerCounterHelper:

    def __init__(self):
        self.niter = 0
        self.average_real_throughput = None
        self.logged_once = False
        self.real_seq_lens = []
        self.prompt_seq_lens = []

    def capture_seq_group_metadata_stats(self, seq_group_metadata_list):
        self.real_seq_lens = [
            len(seq_data.prompt_token_ids) + len(seq_data.output_token_ids)
            for seq_group_metadata in seq_group_metadata_list
            for seq_data in seq_group_metadata.seq_data.values()
        ]
        self.prompt_seq_lens = [
            len(seq_data.prompt_token_ids)
            for seq_group_metadata in seq_group_metadata_list
            for seq_data in seq_group_metadata.seq_data.values()
        ]

    def get_counter_dict(self, cache_config, duration, seq_len,
                         batch_size_padded, real_batch_size, is_prompt):
        throughput = batch_size_padded / (duration / 1e6)
        throughput_effective = real_batch_size / (duration / 1e6)

        real_max_seq_len = max(self.real_seq_lens)
        real_num_tokens = sum(self.real_seq_lens)
        padded_num_tokens = batch_size_padded * seq_len
        batch_token_utilization = real_num_tokens / padded_num_tokens
        if self.average_real_throughput is None:
            self.average_real_throughput = throughput_effective
        else:  # https://www.heikohoffmann.de/htmlthesis/node134.html
            self.average_real_throughput = self.average_real_throughput + 1 / (
                self.niter + 1) * (throughput_effective -
                                   self.average_real_throughput)
        phase = "prompt" if is_prompt else "decode"
        counters = {
            f'{phase}_bucket_batch_size': batch_size_padded,
            f'{phase}_batch_size': real_batch_size,
            f'{phase}_bucket_seq_len': seq_len,
            f'{phase}_seq_len': real_max_seq_len,
            f'{phase}_bucket_gen_throughput': throughput,
            f'{phase}_real_gen_throughput': throughput_effective,
            f'{phase}_batch_token_utilization': batch_token_utilization,
            'average_real_throughput': self.average_real_throughput,
            'engine_iteration': self.niter,
        }
        self.niter += 1
        if is_prompt:
            prompt_bucket_in_throughput = (seq_len * batch_size_padded) / (
                duration / 1e6)
            prompt_real_in_throughput = sum(
                self.prompt_seq_lens) / (duration / 1e6)
            counters[
                f'{phase}_bucket_in_throughput'] = prompt_bucket_in_throughput
            counters[f'{phase}_real_in_throughput'] = prompt_real_in_throughput

        # KV cache might not be created yet (e.g. for profiling run)
        if cache_config.num_gpu_blocks is not None and \
            cache_config.num_gpu_blocks != 0:
            cache_num_blocks_used = [
                math.ceil(sl / cache_config.block_size)
                for sl in self.real_seq_lens
            ]
            cache_total_num_blocks_used = sum(cache_num_blocks_used)
            num_cache_blocks = cache_config.num_gpu_blocks
            cache_total_num_free_blocks = \
                num_cache_blocks - cache_total_num_blocks_used
            cache_computed_utilization = \
                cache_total_num_blocks_used / num_cache_blocks
            max_blocks_per_seq = math.ceil(seq_len / cache_config.block_size)
            batch_block_utilization = cache_total_num_blocks_used / (
                batch_size_padded * max_blocks_per_seq)
            counters['cache_num_blocks_used'] = cache_total_num_blocks_used
            counters['cache_num_free_blocks'] = cache_total_num_free_blocks
            counters['cache_computed_utilization'] = cache_computed_utilization
            counters[
                f'{phase}_batch_block_utilization'] = batch_block_utilization
        if not self.logged_once:
            counters['const_cache_num_blocks'] = cache_config.num_gpu_blocks
            counters[
                'const_gpu_memory_utilization'] = \
                    cache_config.gpu_memory_utilization
            counters['const_block_size'] = cache_config.block_size
            self.logged_once = True
        return counters


class HPUModelRunner(HPUModelRunnerBase[ModelInputForHPUWithSamplingMetadata]):
    """
    GPU model runner with sampling step.
    """
    _model_input_cls: Type[ModelInputForHPUWithSamplingMetadata] = (
        ModelInputForHPUWithSamplingMetadata)

    def make_model_input_from_broadcasted_tensor_dict(
        self,
        tensor_dict: Dict[str, Any],
    ) -> ModelInputForHPUWithSamplingMetadata:
        return (
            ModelInputForHPUWithSamplingMetadata.from_broadcasted_tensor_dict(
                tensor_dict,
                attn_backend=self.attn_backend,
            ))

    def need_recv_kv(self, model_input, kv_caches, warmup_mode) -> bool:
        """Check if we need to receive kv-cache from the other worker.
        We need to receive KV when
            1. current vLLM instance is KV cache consumer/decode vLLM instance
            2. this batch is not a profiling run
            3. this batch is a prefill run
        Args:
            model_input: input to the model executable
            kv_caches: vLLM's paged memory
        """
        if warmup_mode:
            return False

        if self.vllm_config.kv_transfer_config is None:
            return False

        is_prefill_run = model_input.attn_metadata.is_prompt

        # check if the current run is profiling
        is_profile_run = kv_caches is None or kv_caches[0] is None or (
            kv_caches[0][0].numel() == 0)
        # check if the current run is prefill
        return self.vllm_config.kv_transfer_config.is_kv_consumer and (
            not is_profile_run) and is_prefill_run

    def need_send_kv(self, model_input, kv_caches, warmup_mode) -> bool:
        """Check if we need to send kv-cache to the other worker.
        We need to send KV when
            1. current vLLM instance is KV cache producer/prefill vLLM instance
            2. this batch is not a profiling run or a warmup run.
            3. this batch is a prefill run
        Args:
            model_input: input to the model executable
            kv_caches: vLLM's paged memory
        """
        if warmup_mode:
            return False

        if self.vllm_config.kv_transfer_config is None:
            return False

        is_prefill_run = model_input.attn_metadata.is_prompt

        # check if the current run is profiling
        is_profile_run = kv_caches is None or kv_caches[0] is None or (
            kv_caches[0][0].numel() == 0)
        # check if the current run is prefill

        return self.vllm_config.kv_transfer_config.is_kv_producer and (
            not is_profile_run) and is_prefill_run

    @torch.inference_mode()
    def prepare_model_input(
        self,
        seq_group_metadata_list: List[SequenceGroupMetadata],
        virtual_engine: int = 0,
        finished_requests_ids: Optional[List[str]] = None
    ) -> ModelInputForHPUWithSamplingMetadata:
        """Prepare the model input based on a given sequence group, including
        metadata for the sampling step.
        The API assumes seq_group_metadata_list is sorted by prefill -> decode.
        The result tensors and data structure also batches input in prefill
        -> decode order. For example,
        - input_tokens[:num_prefill_tokens] contains prefill tokens.
        - input_tokens[num_prefill_tokens:] contains decode tokens.
        If cuda graph is required, this API automatically pads inputs.
        """
        return self.prepare_model_input_align_worker(seq_group_metadata_list,
                                                     virtual_engine,
                                                     finished_requests_ids,
                                                     False)

    @torch.inference_mode()
    def prepare_model_input_align_worker(
        self,
        seq_group_metadata_list: List[SequenceGroupMetadata],
        virtual_engine: int = 0,
        finished_requests_ids: Optional[List[str]] = None,
        align_worker: bool = False,
    ) -> ModelInputForHPUWithSamplingMetadata:
        """Prepare the model input based on a given sequence group, including
        metadata for the sampling step.
        The API assumes seq_group_metadata_list is sorted by prefill -> decode.
        The result tensors and data structure also batches input in prefill
        -> decode order. For example,
        - input_tokens[:num_prefill_tokens] contains prefill tokens.
        - input_tokens[num_prefill_tokens:] contains decode tokens.
        If cuda graph is required, this API automatically pads inputs.
        """
        with self.profiler.record_event('internal', 'prepare_input_tensors'):
            assert seq_group_metadata_list is not None
            if self.profiler.enabled:
                self.profiler_counter_helper.capture_seq_group_metadata_stats(
                    seq_group_metadata_list=seq_group_metadata_list)
            model_input, sampling_metadata = self.prepare_input_tensors(
                seq_group_metadata_list, finished_requests_ids, align_worker)
            assert model_input.attn_metadata is not None
            is_prompt = model_input.attn_metadata.is_prompt

        return dataclasses.replace(model_input,
                                   sampling_metadata=sampling_metadata,
                                   is_prompt=is_prompt,
                                   virtual_engine=virtual_engine)

    def _get_seq_ids(self, model_input):
        return ([
            sg.seq_ids[0] for sg in model_input.sampling_metadata.seq_groups
        ])

    def _get_img_args_from_model_input(self, model_input):
        if not self.model_is_mrope or \
            not model_input.multi_modal_kwargs or \
            'pixel_values' not in model_input.multi_modal_kwargs:
            return None
        pixel_values_list = model_input.multi_modal_kwargs['pixel_values']
        if isinstance(pixel_values_list, torch.Tensor):
            pixel_values_list = [pixel_values_list]
        assert isinstance(pixel_values_list, list)
        model = self.get_model()
        max_bucket_size = 0
        for pixel_values in pixel_values_list:
            assert isinstance(pixel_values, torch.Tensor)
            curr_num_pixels = pixel_values.shape[-2]
            bucket_size = model.vision_buckets.get_multimodal_bucket(
                curr_num_pixels)
            max_bucket_size = max(max_bucket_size, bucket_size)
        return max_bucket_size

    def _pad_to_max_num_seqs(self, tensor, value):
        padding_needed = self.max_num_seqs - tensor.size(0)
        if padding_needed > 0:
            padding = torch.full((padding_needed, *tensor.shape[1:]),
                                 value,
                                 device=tensor.device,
                                 dtype=tensor.dtype)
            tensor = torch.cat([tensor, padding])
        return tensor

    @torch.inference_mode()
    def execute_model(
        self,
        model_input: ModelInputForHPUWithSamplingMetadata,
        kv_caches: List[torch.Tensor],
        intermediate_tensors: Optional[IntermediateTensors] = None,
        num_steps: int = 1,
        warmup_mode=False,
        previous_hidden_states: Optional[torch.Tensor] = None,
        seqs=None,
        ctx_blocks: int = 1,
        is_dummy_run: bool = False,
    ) -> Optional[Union[List[SamplerOutput], IntermediateTensors]]:
        use_delayed_sampling = self.use_delayed_sampling and not warmup_mode
        assert not (use_delayed_sampling and num_steps != 1), \
            'Delayed sampling is not compatible with MSS!'
        assert not (use_delayed_sampling and
            self.parallel_config.pipeline_parallel_size != 1), \
            'Delayed sampling is not compatible with Pipeline Parallelism!'
        assert not (use_delayed_sampling and self.spec_decode_enabled), \
            'Delayed sampling is not compatible with speculative decoding!'
        assert model_input.input_tokens is not None
        output = None
        if use_delayed_sampling and not model_input.is_prompt and \
                self.is_driver_worker:
            num_cached = len(self.cached_step_outputs)
            assert num_cached > 0
            cur_seq_ids = self._get_seq_ids(model_input)
            cur_seq_id_pos = {
                sid: idx
                for idx, sid in enumerate(cur_seq_ids) if sid >= 0
            }
            htorch.core.mark_step()
            for i in range(num_cached):
                prev_seq_ids = self._get_seq_ids(self.cached_step_inputs[i])
                target_indices = [
                    cur_seq_id_pos.get(psi, -1) for psi in prev_seq_ids
                ]
                padding = self.cached_step_outputs[i].token_ids.size(0) - len(
                    target_indices)
                target_indices.extend([-1] * padding)
                target_indices = torch.tensor(
                    target_indices,
                    device=model_input.input_tokens.device,
                    dtype=model_input.input_tokens.dtype)
                model_input.input_tokens.index_copy_(
                    0, target_indices, self.cached_step_outputs[i].token_ids)
                htorch.core.mark_step()

        if not model_input.is_first_multi_step:
            if not model_input.is_last_step:
                # not first or last multi-step
                return []
            # last multi-step
            output = self._decode_sampler_outputs(
                model_input) if self.is_driver_worker else []
            torch.hpu.synchronize()
        if model_input.is_first_multi_step:
            # first multi-step
            if self.lora_config:
                assert model_input.lora_requests is not None
                assert model_input.lora_mapping is not None
                self.set_active_loras(model_input.lora_requests,
                                      model_input.lora_mapping)
            # Rank!=0 workers has is_prompt==None
            if use_delayed_sampling and not model_input.is_prompt and \
                    model_input.input_tokens.size(1) == 1:
                if self.is_driver_worker:
                    model_kwargs_broadcast_data = {
                        "input_tokens": model_input.input_tokens
                    }
                    broadcast_tensor_dict(model_kwargs_broadcast_data, src=0)
                    input_tokens = model_input.input_tokens

                else:
                    model_kwargs_broadcast_data = broadcast_tensor_dict(src=0)
                    input_tokens = model_kwargs_broadcast_data["input_tokens"]
            else:
                input_tokens = model_input.input_tokens
            input_positions = model_input.input_positions
            attn_metadata = model_input.attn_metadata
            sampling_metadata = model_input.sampling_metadata
            real_batch_size = model_input.real_batch_size
            batch_size_padded = model_input.batch_size_padded
            assert input_tokens is not None
            assert input_positions is not None
            assert sampling_metadata is not None
            assert attn_metadata is not None
            is_prompt = attn_metadata.is_prompt
            assert is_prompt is not None
            batch_size = input_tokens.size(0)
            seq_len = self._seq_len(attn_metadata)
            phase = 'prompt' if is_prompt else 'decode'
            if phase == 'decode':
                if not warmup_mode:
                    ctx_blocks = seq_len
                seq_len = 1
            img_args = self._get_img_args_from_model_input(model_input)
            use_graphs = self._use_graphs(img_args=img_args)
            self._check_config(batch_size, seq_len, ctx_blocks, attn_metadata,
                               warmup_mode)
            lora_mask: torch.Tensor = None
            lora_logits_mask: torch.Tensor = None
            if self.lora_config:
                assert model_input.lora_ids is not None
                lora_mask, lora_logits_mask = self.create_lora_mask(
                    input_tokens, model_input.lora_ids,
                    attn_metadata.is_prompt)
            if model_input.multi_modal_kwargs is not None \
                and 'embed_is_patch' in model_input.multi_modal_kwargs:

                def fix_embed_is_patch(embed_is_patch):
                    if isinstance(embed_is_patch, torch.Tensor):
                        if embed_is_patch.dim() == 3:
                            result = []
                            if embed_is_patch.size(1) > 1:
                                embed_is_patch = embed_is_patch.transpose(0, 1)
                            for i in range(embed_is_patch.size(0)):
                                result.append(embed_is_patch[i])
                            return result
                        elif embed_is_patch.dim() == 2:
                            result = []
                            result.append(embed_is_patch)
                            return result
                    elif isinstance(embed_is_patch, (list, tuple)):
                        # Apply only once per item, avoid repeated recursion
                        result = []
                        for item in embed_is_patch:
                            fixed = fix_embed_is_patch(item)
                            if isinstance(fixed, list):
                                result.extend(fixed)
                            else:
                                result.append(fixed)
                        return result
                    else:
                        return None

                model_input.multi_modal_kwargs[
                    'embed_is_patch'] = fix_embed_is_patch(
                        model_input.multi_modal_kwargs['embed_is_patch'])

            execute_model_kwargs = {
                "input_ids": input_tokens,
                "positions": input_positions,
                "kv_caches": kv_caches,
                "attn_metadata": self.trim_attn_metadata(attn_metadata),
                "intermediate_tensors": intermediate_tensors,
                "lora_mask": lora_mask,
                "virtual_engine": model_input.virtual_engine,
                **(model_input.multi_modal_kwargs or {}),
            }
            if previous_hidden_states is not None:
                # HPU will pad up to block_size,
                # pad previous_hidden_states as well
                previous_hidden_states = previous_hidden_states.unsqueeze(
                    1).expand(-1, input_tokens.shape[-1], -1)
                batch_size_padding = batch_size - previous_hidden_states.shape[
                    0]
                if batch_size_padding > 0:
                    dummy_previous_hidden_states = torch.zeros(
                        batch_size_padding,
                        *previous_hidden_states.shape[1:],
                        dtype=previous_hidden_states.dtype,
                        device=previous_hidden_states.device)
                    previous_hidden_states = torch.cat(
                        [previous_hidden_states, dummy_previous_hidden_states],
                        dim=0)
                execute_model_kwargs.update(
                    {"previous_hidden_states": previous_hidden_states})
            if htorch.utils.internal.is_lazy():
                execute_model_kwargs.update(
                    {"bypass_hpu_graphs": not use_graphs})

            htorch.core.mark_step()
            if self.is_driver_worker:
                model_event_name = ("model_"
                                    f"{phase}_"
                                    f"bs{batch_size}_"
                                    f"seq{seq_len}_"
                                    f"ctx{ctx_blocks}_"
                                    f"graphs{'T' if use_graphs else 'F'}")
            else:
                model_event_name = 'model_executable'
            if num_steps > 1 or use_delayed_sampling:
                # in case of multi-step scheduling
                # we only want to pythonize in the last step
                sampling_metadata.skip_sampler_cpu_output = True
                self.sampler.include_gpu_probs_tensor = True
            cache_orig_output_tokens_len: List[Dict] = []

            def try_revert_dummy_output_tokens():
                if len(cache_orig_output_tokens_len) > 0:
                    # Reuse the original output token ids length
                    for i in range(len(cache_orig_output_tokens_len)):
                        seq_group_metadata = seq_group_metadata_list[i]
                        for j, data in seq_group_metadata.seq_data.items():
                            orig_output_tokens_len = \
                                cache_orig_output_tokens_len[i][j]
                            data.output_token_ids = \
                                data.output_token_ids[:orig_output_tokens_len]

            for i in range(num_steps):
                if i != 0 and not self.is_driver_worker:
                    broadcast_data = broadcast_tensor_dict(src=0)
                    if 'early_exit' in broadcast_data and broadcast_data[
                            'early_exit']:
                        return [output] if num_steps == 1 else []
                    execute_model_kwargs.update({
                        "input_ids":
                        broadcast_data["input_ids"],
                        "positions":
                        broadcast_data["positions"],
                        "attn_metadata":
                        self.trim_attn_metadata(
                            broadcast_data["attn_metadata"])
                    })
                # Receive KV cache in distributed KV cache transfer setting
                # In disagg prefill setting, it will also recv hidden states
                # and bypass model forwarding. In KV cache database setting,
                # it will change the model input so that we can skip prefilling
                # on tokens that successfully received KV caches
                # NOTE: The receive operation is blocking
                bypass_model_exec = False
                if self.need_recv_kv(model_input, kv_caches, warmup_mode):
                    attn_metadata = self.model.forward_update_meta_only(
                        **execute_model_kwargs,
                        selected_token_indices=sampling_metadata.
                        selected_token_indices)
                    hidden_states, bypass_model_exec, model_input = \
                    get_kv_transfer_group().recv_kv_caches_and_hidden_states_hpu(
                        # model is used to know which layer the current worker
                        # is working on, so that we can receive KV for
                        # only those layers.
                        self.get_model(),
                        model_input,
                        attn_metadata,
                        kv_caches=kv_caches
                    )
                profiler_args = {
                    'real_seq_len': model_input.seq_lens,
                    'real_batch_size': real_batch_size
                }
                if not bypass_model_exec:
                    if self.model_is_mrope or self.is_mm_optimized:
                        if 'pixel_values' in execute_model_kwargs and self.is_mm_optimized:
                            execute_model_kwargs['graphed_multimodal_buckets'] = \
                                list(self.graphed_multimodal_buckets) # set is unhasable and causes friction with hpu graphs, hence turning it to a list
                        execute_model_kwargs = \
                            self.model.compute_input_embeddings_for_mrope_mm_optimized(
                                **execute_model_kwargs
                            )
                    with self.profiler.record_event('internal',
                                                    model_event_name,
                                                    args=profiler_args):
                        hidden_states = self.model.forward(
                            **execute_model_kwargs,
                            selected_token_indices=sampling_metadata.
                            selected_token_indices)
                        if warmup_mode and not is_dummy_run:
                            torch.hpu.synchronize()
                            import torch.distributed as dist
                            if dist.is_initialized():
                                get_tp_group().barrier()
                else:
                    logger.debug("Bypassing model execution")

                # Sending KV cache in distributed KV cache transfer setting
                # TODO: update send operation to blocking one.
                if self.need_send_kv(model_input, kv_caches, warmup_mode):
                    get_kv_transfer_group(
                    ).send_kv_caches_and_hidden_states_hpu(
                        # model_executable is used to know which layer the
                        # current worker is working on, so that we can send KV
                        # for only those layers.
                        self.get_model(),
                        model_input,
                        kv_caches,
                        hidden_states,
                    )

                if self.lora_config:
                    LoraMask.setLoraMask(
                        lora_logits_mask.index_select(
                            0, sampling_metadata.selected_token_indices))

                if is_dummy_run:
                    fake_output = self._delayed_sampler_outputs(model_input)
                    return [fake_output]

                if not get_pp_group().is_last_rank:
                    return hidden_states

                # In case there are any logits processors pending
                # we need to sync with host earlier
                if use_delayed_sampling \
                   and self.is_driver_worker:
                    self._patch_prev_output()

                # Compute the logits.
                with self.profiler.record_event('internal',
                                                ('compute_logits_'
                                                 f'{phase}_bs'
                                                 f'{batch_size}_'
                                                 f'seq{seq_len}_ctx'
                                                 f'{ctx_blocks}'),
                                                args=profiler_args):
                    if num_steps == 1:
                        sampling_metadata.selected_token_indices = None
                    logits = self.model.compute_logits(hidden_states,
                                                       sampling_metadata)
                htorch.core.mark_step()
                # Only perform sampling in the driver worker.
                if not self.is_driver_worker:
                    continue

                if use_delayed_sampling:
                    fake_output = self._delayed_sampler_outputs(model_input)
                elif model_input.async_callback is not None:
                    model_input.async_callback()

                with self.profiler.record_event('internal',
                                                ('sample_'
                                                 f'{phase}_'
                                                 f'bs{batch_size}_'
                                                 f'seq{seq_len}_'
                                                 f'ctx{ctx_blocks}'),
                                                args=profiler_args):
                    output = self.sampler(
                        logits=logits,
                        sampling_metadata=sampling_metadata,
                    )
                    if num_steps > 1:
                        output = output.sampled_token_ids
                        self.cached_step_outputs.append(
                            CachedStepOutput(output))
                    if use_delayed_sampling and self.is_driver_worker:
                        token_ids = self._pad_to_max_num_seqs(
                            output.sampled_token_ids, DUMMY_TOKEN_ID)
                        self.cached_step_outputs.append(
                            CachedStepOutput(
                                token_ids, output.logprobs,
                                output.deferred_sample_results_args,
                                sampling_metadata, is_prompt))
                        self.cached_step_inputs.append(model_input)
                htorch.core.mark_step()
                if use_delayed_sampling \
                   and model_input.async_callback is not None:
                    model_input.async_callback()
                if i < num_steps - 1:
                    if i == 0:
                        if model_input.async_callback is not None:
                            ctx = model_input.async_callback.keywords[  # type: ignore
                                "ctx"]
                            seq_group_metadata_list = \
                                ctx.seq_group_metadata_list
                        elif seqs is not None:
                            seq_group_metadata_list = seqs
                        else:
                            raise RuntimeError(
                                "seq_group_metadata_list is uninitialized")
                        for seq_idx, seq_group_metadata in enumerate(
                                seq_group_metadata_list):
                            # Skip empty steps
                            seq_group_metadata.state.current_step += (
                                num_steps - 2)
                            # Cache the original output token ids
                            cache_orig_output_tokens_len.append({})
                            for j, data in seq_group_metadata.seq_data.items():
                                cache_orig_output_tokens_len[seq_idx][j] = \
                                    len(data.output_token_ids)
                    seq_group_metadata_list, _, _ = self._add_dummy_seq(
                        seq_group_metadata_list, is_prompt=False)
                    for seq_group_metadata in seq_group_metadata_list:
                        for data in seq_group_metadata.seq_data.values():
                            max_output_len = sampling_metadata.seq_groups[
                                0].sampling_params.max_tokens
                            if len(data.output_token_ids) < max_output_len - 1:
                                # add a place holder for prepare_decode
                                # arbitrary value, this could be any token
                                dummy_token = (540, )
                                data.output_token_ids += (dummy_token)
                            else:
                                broadcast_tensor_dict({'early_exit': True},
                                                      src=0)
                                if num_steps == 1:
                                    return [output]
                                else:
                                    try_revert_dummy_output_tokens()
                                    return []

                    result = self._prepare_decode(seq_group_metadata_list,
                                                  output=output)
                    if self.lora_config:
                        lora_mapping = LoRAMapping(
                            **dict(index_mapping=result.lora_index_mapping,
                                   prompt_mapping=result.lora_prompt_mapping,
                                   is_prefill=False))
                        self.set_active_loras(result.lora_requests,
                                              lora_mapping)
                        lora_mask, lora_logits_mask = self.create_lora_mask(
                            result.input_tokens, result.lora_ids, False)

                    execute_model_kwargs.update({
                        "input_ids":
                        result.input_tokens,
                        "positions":
                        result.input_positions,
                        "attn_metadata":
                        self.trim_attn_metadata(result.attn_metadata),
                        "lora_mask":
                        lora_mask,
                    })
                    model_kwargs_broadcast_data = {
                        "input_ids": result.input_tokens,
                        "positions": result.input_positions,
                        "attn_metadata": vars(result.attn_metadata),
                        "lora_mask": lora_mask,
                    }
                    broadcast_tensor_dict(model_kwargs_broadcast_data, src=0)
                else:
                    try_revert_dummy_output_tokens()

            if self.is_driver_worker and self.profiler.enabled:
                # Stop recording 'execute_model' event
                self.profiler.end()
                event_end = self.profiler.get_timestamp_us()
                counters = self.profiler_counter_helper.get_counter_dict(
                    cache_config=self.cache_config,
                    duration=event_end - self.event_start,
                    seq_len=seq_len,
                    batch_size_padded=batch_size_padded,
                    real_batch_size=real_batch_size,
                    is_prompt=is_prompt)
                self.profiler.record_counter(self.event_start, counters)
            if num_steps == 1:
                if self.spec_decode_enabled and isinstance(
                        output, SamplerOutput):
                    output.sampled_token_ids = output.sampled_token_ids[:
                                                                        real_batch_size]
                    output.sampled_token_probs = output.sampled_token_probs[:
                                                                            real_batch_size]
                    output.logprobs = output.logprobs[:real_batch_size]
                if self.return_hidden_states and isinstance(
                        output, SamplerOutput):
                    # we only need to pass hidden states of most recent token
                    assert model_input.sampling_metadata is not None
                    hidden_states = hidden_states[:real_batch_size]
                    if model_input.is_prompt:
                        output.prefill_hidden_states = hidden_states
                    output.hidden_states = hidden_states

                if use_delayed_sampling:
                    if self.is_driver_worker:
                        return [fake_output]
                    else:
                        return []

                return [output] if self.is_driver_worker else []
            else:
                return []
        return output if type(output) is list else [output]

    def _delayed_sampler_outputs(self, model_input):
        next_token_ids = [[DUMMY_TOKEN_ID]] * len(
            model_input.sampling_metadata.seq_groups)
        sampler_output = self._make_decode_output(
            next_token_ids, model_input.sampling_metadata.seq_groups)
        return sampler_output

    def _decode_sampler_outputs(self, model_input):
        use_async_out_proc = model_input.async_callback is not None
        sampler_outputs = []
        num_outputs = len(self.cached_step_outputs)
        for i in range(num_outputs):
            next_token_ids = self.cached_step_outputs.pop(0).token_ids
            next_token_ids = next_token_ids.cpu().tolist()
            sampler_output = self._make_decode_output(
                next_token_ids, model_input.sampling_metadata.seq_groups)
            sampler_outputs.append(sampler_output)

            if i < num_outputs - 1 and use_async_out_proc:
                assert model_input.async_callback is not None
                ctx = model_input.async_callback.keywords[  # type: ignore
                    "ctx"]
                ctx.append_output(
                    outputs=[sampler_output],
                    seq_group_metadata_list=ctx.seq_group_metadata_list,
                    scheduler_outputs=ctx.scheduler_outputs,
                    is_async=False,
                    is_last_step=False,
                    is_first_step_output=False)
                model_input.async_callback()

        if use_async_out_proc:
            return [sampler_outputs[-1]]
        else:
            return sampler_outputs

    def _make_decode_output(
        self,
        next_token_ids: List[List[int]],
        seq_groups: List[SequenceGroupToSample],
    ) -> SamplerOutput:
        zero_logprob = Logprob(0.0)
        sampler_outputs = []
        batch_idx = 0
        for seq_group in seq_groups:
            seq_ids = seq_group.seq_ids
            seq_outputs = []
            for seq_id in seq_ids:
                next_token_id = next_token_ids[batch_idx][0]
                seq_outputs.append(
                    SequenceOutput(seq_id, next_token_id,
                                   {next_token_id: zero_logprob}))
                batch_idx += 1
            sampler_outputs.append(
                CompletionSequenceGroupOutput(seq_outputs, None))
        return SamplerOutput(sampler_outputs)

    def shutdown_inc(self):
        can_finalize_inc = False
        from contextlib import suppress
        with suppress(AttributeError):
            can_finalize_inc = (self._is_quant_with_inc()
                                and (self.model.model is not None)
                                and self.inc_initialized_successfully and
                                not getattr(self, "_is_inc_finalized", False))
        if can_finalize_inc:
            from neural_compressor.torch.quantization import (
                finalize_calibration)
            finalize_calibration(self.model.model)
            self._is_inc_finalized = True

    def __del__(self):
        self.shutdown_inc()

    def _patch_prev_output(self):
        assert len(self.cached_step_inputs) == len(self.cached_step_outputs), \
            f'''Inputs and outputs are out of sync!
            {len(self.cached_step_inputs)} vs {len(self.cached_step_outputs)}'''
        if len(self.cached_step_inputs) == 0:
            return
        model_input = self.cached_step_inputs.pop(0)
        model_output = self.cached_step_outputs.pop(0)
        delayed_tokens = model_output.token_ids.cpu().squeeze(-1).tolist()

        ctx = model_input.async_callback.keywords["ctx"]  # type: ignore
        # If there's no output to patch with, which is usually the case when
        # we're starting a new request after all requests are completed.
        if len(ctx.output_queue) == 0:
            return
        assert len(
            ctx.output_queue) == 1, 'There should be exactly 1 output waiting!'
        output_data = ctx.output_queue[0]
        assert len(output_data.outputs) == 1
        for fake_out, real_out in zip(output_data.outputs[0], delayed_tokens):
            fake_out.samples[0].output_token = real_out
        for sg, real_out in zip(output_data.seq_group_metadata_list,
                                delayed_tokens):
            assert len(sg.seq_data) == 1
            seq_data = list(sg.seq_data.values())[0]
            # This is a hack. Assigning output_token_ids triggers
            # a cache recomputation and we only need to update the last token
            seq_data.output_token_ids_array[-1] = real_out
            seq_data._cached_all_token_ids[-1] = real_out

        delayed_logprobs = None
        delayed_prompt_logprobs = None
        assert model_output.sampling_metadata is not None, \
            'Sampling metadata is required to patch the output!'
        logprobs_required = any(
            seq_group.sampling_params.logprobs is not None
            for seq_group in model_output.sampling_metadata.seq_groups)
        prompt_logprobs_required = any(
            seq_group.sampling_params.prompt_logprobs is not None
            for seq_group in model_output.sampling_metadata.seq_groups)
        if logprobs_required or prompt_logprobs_required:
            # We are one step ahead, so prompt is already marked as a computed.
            # We need to reset the computed tokens count to 0,
            # so that we can recompute the prompt logprobs.
            computed_tokens = []
            if model_output.is_prompt:
                for seq_group in model_output.sampling_metadata.seq_groups:
                    seq_ids = seq_group.seq_ids
                    assert len(seq_ids) == 1  # prompt has only 1 seq id.
                    seq_data = seq_group.seq_data[seq_ids[0]]
                    computed_tokens.append(seq_data.get_num_computed_tokens())
                    seq_data._num_computed_tokens = 0
            sampling_results = get_pythonized_sample_results(
                model_output.deffered_sample_results)
            delayed_prompt_logprobs, delayed_logprobs = get_logprobs(
                model_output.logprobs, model_output.sampling_metadata,
                sampling_results)

            # Reset the computed tokens count to the original value.
            if model_output.is_prompt:
                for seq_group in model_output.sampling_metadata.seq_groups:
                    seq_ids = seq_group.seq_ids
                    seq_data = seq_group.seq_data[seq_ids[0]]
                    seq_data.update_num_computed_tokens(computed_tokens.pop(0))

        # Another hack. We need to pass the logprobs to the output data,
        # which are part of scheduler output.
        if logprobs_required and delayed_logprobs is not None:
            for sg, real_logprobs in zip(
                    output_data.scheduler_outputs.scheduled_seq_groups,
                    delayed_logprobs):
                assert len(sg.seq_group.seqs) == 1
                assert len(real_logprobs) == 1
                sg.seq_group.first_seq.output_logprobs[-1] = real_logprobs[0]

        # If prompt logprobs are available, we need to patch them
        # as well.
        if prompt_logprobs_required and delayed_prompt_logprobs is not None:
            seq_groups = output_data.scheduler_outputs.scheduled_seq_groups
            assert len(seq_groups) == len(delayed_prompt_logprobs), \
                f'''Output data has {len(seq_groups)} seq groups, but prompt
                logprobs has {len(delayed_prompt_logprobs)} entries!'''
            for sg, real_logprobs in zip(seq_groups, delayed_prompt_logprobs):
                if real_logprobs is not None:
                    # Prepending None just like in vllm.engine.output_processor\
                    # .single_step.single_step_process_prompt_logprob, but
                    # hence we are not going through async output processor
                    # with data from prompt in delayed sampling scenario we
                    # need to do that manually.
                    sg.seq_group.prompt_logprobs = [None] + real_logprobs<|MERGE_RESOLUTION|>--- conflicted
+++ resolved
@@ -462,24 +462,6 @@
         mask = torch.tril(tensor, diagonal=shift)
         mask = torch.triu(mask, diagonal=shift - window_size + 1)
         attn_bias = torch.log(mask)
-        '''
-        #TODO:causal + window size + q_len : accuracy and perf issue.
-        #Further need to be optimized when custom kernel is available.
-        query_lens_t = prefill_metadata.seq_lens_tensor
-        query_lens_t = query_lens_t.reshape(batch_size, 1)
-
-        tensor = torch.full((batch_size, 1, seq_len, seq_len), device=device,
-            dtype=dtype, fill_value=1)
-        mask = torch.tril(tensor, diagonal=shift)
-        len_mask = torch.arange(0, seq_len, device=device,
-            dtype=torch.int32).view(seq_len,1)
-        len_mask = len_mask.ge(query_lens_t.unsqueeze(-1)).view(batch_size,
-            1, seq_len, 1)
-        len_mask = torch.where(len_mask == False, 1, 0)
-        mask = mask.logical_and(len_mask)
-        mask = torch.triu(mask, diagonal=shift - window_size + 1)
-        attn_bias =torch.where(mask,0, -math.inf)
-        '''
         attn_metadata = prefill_metadata._replace(window_attn_bias=attn_bias)
 
         return attn_metadata
@@ -590,7 +572,6 @@
                                                     True)
         return attn_metadata
 
-<<<<<<< HEAD
     def _prepare_cos_sin(self, positions):
         """Navigate through the model using the provided path and call
         the prepare_cos_sin method on the 'RotaryEmbedding' layer."""
@@ -650,12 +631,7 @@
         if 'inputs_embeds' in kwargs:
             return kwargs
         if not self.model_is_mrope and not self.is_mm_optimized:
-=======
-    def compute_input_embeddings_for_mrope(self, **kwargs):
-        if not self.model_is_mrope:
->>>>>>> c8cc0df5
             return None
-
         # For Qwen2.5-VL/Gemma3 VL multimodal embedding,
         # this embedding part should be executed
         # with PT_COMPILE_ONLY_MODE off at all times
@@ -703,16 +679,13 @@
             kwargs.get("local_attn_masks"))
         if 'lora_mask' in kwargs:
             LoraMask.setLoraMask(kwargs.pop('lora_mask'))
-<<<<<<< HEAD
         if self.layer_names is not None and not self.model_is_mrope:
             self._prepare_cos_sin(kwargs['positions'])
-        if self.model_is_mrope or self.is_mm_optimized:
-=======
-        if self._rotary_prepare_cos_sin is not None and not self.model_is_mrope:
+        if self._rotary_prepare_cos_sin is not None and not \
+            self.model_is_mrope or self.is_mm_optimized:
             self._rotary_prepare_cos_sin(
                 kwargs['positions'], recompute_cos_sin=self.recompute_cos_sin)
-        if self.model_is_mrope:
->>>>>>> c8cc0df5
+        if self.model_is_mrope or self.is_mm_optimized:
             # inputs_embeds was computed on execute_model
             # now we always want to use the inputs_embeds
             # even if the prompt is text only
@@ -2780,18 +2753,13 @@
                         is_pt_profiler_run=False,
                         is_lora_profile_run=False,
                         temperature=0,
-<<<<<<< HEAD
-                        img_args=None) -> None:
-        phase = 'prompt' if is_prompt else 'decode'
-        use_graphs = self._use_graphs(img_args)
-=======
-                        num_patches=None,
+                        img_args=None,
                         num_iters=3,
                         align_worker=False,
                         is_dummy_run=False) -> None:
         phase = 'prompt' if is_prompt else 'decode'
         use_graphs = is_dummy_run or self._use_graphs(num_patches)
->>>>>>> c8cc0df5
+
         scenario_name = ("warmup_"
                          f"{phase}_"
                          f"bs{batch_size}_"
@@ -3063,7 +3031,6 @@
             batch_size = 1  # Note: Multimodal buckets do not change with bs
             _, max_seq_len = self.bucketing_ctx.get_max_prompt_shape()
             seq_len = max_seq_len
-<<<<<<< HEAD
             batch_seq = 1 * img_args
             # Graph memory usage is proportional to seq dimension in a batch
             mem_estimate = batch_seq / total_batch_seq * total_mem
@@ -3071,10 +3038,6 @@
                 captured_all = False
                 continue
             graphed_multimodal_bucket = img_args
-=======
-            batch_seq = 1 * num_patches
-            graphed_multimodal_bucket = num_patches
->>>>>>> c8cc0df5
             if graphed_multimodal_bucket in self.graphed_multimodal_buckets:
                 continue
             self.graphed_multimodal_buckets.add(graphed_multimodal_bucket)
@@ -3091,10 +3054,6 @@
 
             used_mem = align_workers(mem_prof.consumed_device_memory,
                                      torch.distributed.ReduceOp.MAX)
-<<<<<<< HEAD
-            #available_mem -= used_mem
-=======
->>>>>>> c8cc0df5
             total_mem += used_mem
             total_batch_seq += batch_seq
 
