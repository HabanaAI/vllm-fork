# SPDX-License-Identifier: Apache-2.0

###############################################################################
# Copyright (C) 2024 Habana Labs, Ltd. an Intel Company
###############################################################################

import collections
import contextlib
import dataclasses
import functools
import gc
import itertools
import math
import os
import time
from array import array
from enum import Enum, IntEnum
from typing import (TYPE_CHECKING, Any, Callable, Dict, List, NamedTuple,
                    Optional, Set, Tuple, Type, TypeVar, Union)

import habana_frameworks.torch as htorch
import habana_frameworks.torch.internal.bridge_config as bc
import torch
import vllm_hpu_extension.environment as environment
from vllm_hpu_extension.bucketing import HPUBucketingContext
from vllm_hpu_extension.flags import enabled_flags
from vllm_hpu_extension.ops import LoraMask as LoraMask
from vllm_hpu_extension.profiler import (HabanaHighLevelProfiler,
                                         HabanaMemoryProfiler, format_bytes)

import vllm.envs as envs
from vllm.attention import AttentionMetadata, get_attn_backend
from vllm.attention.backends.abstract import AttentionType
from vllm.attention.backends.hpu_attn import HPUAttentionImpl
from vllm.config import DeviceConfig, VllmConfig
from vllm.distributed import broadcast_tensor_dict
from vllm.distributed.parallel_state import get_world_group
from vllm.forward_context import set_forward_context
from vllm.inputs import INPUT_REGISTRY, InputRegistry
from vllm.logger import init_logger
from vllm.lora.layers import LoRAMapping
from vllm.lora.request import LoRARequest
from vllm.lora.worker_manager import LRUCacheWorkerLoRAManager
from vllm.model_executor import SamplingMetadata
from vllm.model_executor.layers.layernorm import RMSNorm
from vllm.model_executor.layers.rotary_embedding import MRotaryEmbedding
from vllm.model_executor.layers.sampler import SamplerOutput
from vllm.model_executor.layers.vocab_parallel_embedding import (
    VocabParallelEmbedding)
from vllm.model_executor.model_loader import get_model
from vllm.model_executor.models import supports_multimodal
from vllm.model_executor.sampling_metadata import SequenceGroupToSample
from vllm.multimodal import (MULTIMODAL_REGISTRY, BatchedTensorInputs,
                             MultiModalKwargs, MultiModalPlaceholderMap,
                             MultiModalRegistry)
from vllm.sampling_params import SamplingParams
from vllm.sequence import (CompletionSequenceGroupOutput, IntermediateTensors,
                           Logprob, SequenceData, SequenceGroupMetadata,
                           SequenceOutput)
from vllm.transformers_utils.config import uses_mrope
from vllm.utils import (bind_kv_cache, is_fake_hpu, is_pin_memory_available,
                        make_mrope_positions_tensor_with_pad,
                        make_tensor_with_pad)
from vllm.worker.model_runner_base import (
    ModelRunnerBase, ModelRunnerInputBase,
    _add_attn_metadata_broadcastable_dict,
    _add_sampling_metadata_broadcastable_dict,
    _init_attn_metadata_from_tensor_dict,
    _init_sampling_metadata_from_tensor_dict)

if TYPE_CHECKING:
    from vllm.attention.backends.abstract import AttentionBackend

logger = init_logger(__name__)

_TYPE_CACHE = {}
# These values are assumed to be zero in several places.
# Use caution when updating them!
_PAD_SLOT_ID = 0
_PAD_BLOCK_ID = 0

LORA_WARMUP_RANK = 8

VLLM_DELAYED_SAMPLING = os.environ.get('VLLM_DELAYED_SAMPLING',
                                       'false').lower() == 'true'
DUMMY_TOKEN_ID = -1


class PhaseType(Enum):
    PREFILL = 'prefill'
    PREFIX_PREFILL = 'prefix_prefill'
    DECODE = 'decode'


def subtuple(obj: object,
             typename: str,
             to_copy: List[str],
             to_override: Optional[Dict[str, object]] = None):
    if obj is None:
        return None
    if to_override is None:
        to_override = {}
    fields = set(to_copy) | set(to_override.keys())
    if type(obj) is dict:
        values = {key: obj[key] for key in fields if key in obj}
    else:
        values = {f: to_override.get(f, getattr(obj, f)) for f in fields}
    if typename not in _TYPE_CACHE:
        _TYPE_CACHE[typename] = collections.namedtuple(typename,
                                                       ' '.join(fields))
    return _TYPE_CACHE[typename](**values)


def align_workers(value, op):
    group = get_world_group().cpu_group
    world_size = torch.distributed.get_world_size()
    if world_size <= 1:
        return value
    value_t = torch.tensor(value, device='cpu')
    torch.distributed.all_reduce(value_t, op=op, group=group)
    return value_t.item()


def setup_profiler():
    schedule = torch.profiler.schedule(wait=0, warmup=2, active=1, repeat=1)
    activities = [
        torch.profiler.ProfilerActivity.CPU,
        torch.profiler.ProfilerActivity.HPU
    ]
    profiler = torch.profiler.profile(
        schedule=schedule,
        activities=activities,
        on_trace_ready=torch.profiler.tensorboard_trace_handler('.',
                                                                use_gzip=True),
        record_shapes=False,
        with_stack=True)
    return profiler


def round_up(value: int, k: int) -> int:
    return (value + k - 1) // k * k


def pad_list(input, k, v):
    input_len = len(input)
    target_len = round_up(input_len, k)
    padding = target_len - input_len
    return input + [v] * padding


def gather_list(input, indices, v):
    return [input[i] if i is not None else v for i in indices]


def flatten(in_list):
    return list(itertools.chain(*in_list))


def get_target_layer_suffix_list(model_type) -> list[str]:
    # This sets the suffix for the hidden layer name, which is controlled by
    # VLLM_CONFIG_HIDDEN_LAYERS. The default suffix is "DecoderLayer," which is
    # applicable for most language models such as LLaMA, Qwen, and BART. If the
    # model's decoder layer name differs from the default, it will need to
    # be specified here.
    decoder_layer_table = {
        "gpt_bigcode": "BigCodeBlock",
    }

    return [
        decoder_layer_table.get(model_type, "DecoderLayer"), "EncoderLayer"
    ]


def modify_model_layers(module: torch.nn.Module,
                        suffix_list: list[str],
                        n=1,
                        counter=None):
    """Currently add mark_step at the end of specified layers.
    """

    def forward_hook(module, args, output):
        htorch.core.mark_step()
        return output

    if counter is None:
        counter = [0]

    for child_name, child_module in module.named_children():
        if any(
                child_module.__class__.__name__.endswith(layer)
                for layer in suffix_list):
            counter[0] += 1
            if counter[0] % n == 0:
                child_module.register_forward_hook(forward_hook)
        else:
            modify_model_layers(child_module, suffix_list, n, counter)


def get_path_to_rope(model: torch.nn.Module):
    """Dynamically get the path to the RotaryEmbedding layer in the model.
    This function will recursively search through the module hierarchy to find
    a RotaryEmbedding layer and return the full path to that layer as a list
    of names.
    If no such layer is found, it returns None.
    """

    def find_rope_layer(parent, path):
        # Base case: check if this parent is None
        if parent is None:
            return None

        # Check if the current layer is a RotaryEmbedding
        if hasattr(parent, 'named_children'):
            for child_name, child_module in parent.named_children():
                # If the current child is of type RotaryEmbedding,
                # return the full path
                if child_module.__class__.__name__.endswith("RotaryEmbedding"):
                    return path + [child_name]
                # Otherwise, recurse into this child to check its children
                result = find_rope_layer(child_module, path + [child_name])
                if result is not None:
                    return result
        return None

    # Start the search from the top level model
    path_to_rope = find_rope_layer(model, [])

    # Return the result if found, otherwise None
    return path_to_rope


class HpuModelAdapter(torch.nn.Module):

    def __init__(self, model, vllm_config, layer_names):
        super().__init__()
        self.model = model
        self.prefill_use_fusedsdpa = "fsdpa" in enabled_flags()
        self.recompute_cos_sin = os.getenv('VLLM_COS_SIN_RECOMPUTE',
                                           'false').lower() in ['1', 'true']
        self.vllm_config = vllm_config
        self.block_size = vllm_config.cache_config.block_size
        self.dtype = vllm_config.model_config.dtype
        self.layer_names = layer_names
        self.is_pooler = hasattr(self.model, "_pooler")
        self.is_causal = True
        if self.is_pooler:
            self.set_causal_option(self.model)
<<<<<<< HEAD
        if not is_fake_hpu() and not htorch.utils.internal.is_lazy(
        ) and not enforce_eager:
            fullgraph = os.getenv('VLLM_T_COMPILE_FULLGRAPH',
                                  'false').strip().lower() in ("1", "true")
            if os.getenv('VLLM_REGIONAL_COMPILATION',
                         'true').lower() == 'true':
                self.regional_compilation_layers_list = [
                    RMSNorm, VocabParallelEmbedding
                ]
                self._regional_compilation(self.model, fullgraph)
            else:
                self.model = torch.compile(self.model,
                                           backend='hpu_backend',
                                           fullgraph=fullgraph,
                                           dynamic=False)

    def __getattr__(self, attr):
        return getattr(self.model, attr)
      
    def _regional_compilation(self,
                              module,
                              fullgraph,
                              parent_module=None,
                              module_name=None):
        if isinstance(module, torch.nn.ModuleList):
            for children_name, children_module in module.named_children():
                self._compile_region(module, fullgraph, children_name,
                                     children_module)
        elif any(
                isinstance(module, layer)
                for layer in self.regional_compilation_layers_list):
            self._compile_region(
                parent_module,
                fullgraph,
                module_name,
                module,
            )
        else:
            for children_name, children_module in module.named_children():
                self._regional_compilation(children_module, fullgraph, module,
                                           children_name)

    def _compile_region(
        self,
        model,
        fullgraph,
        name,
        module,
    ):
        module = torch.compile(module,
                               backend='hpu_backend',
                               fullgraph=fullgraph,
                               dynamic=False)
        setattr(model, name, module)
=======
>>>>>>> 0969d232

    def _set_attn_bias(self, attn_metadata, batch_size, seq_len, device,
                       dtype):
        if (attn_metadata is None
                or (self.prefill_use_fusedsdpa and self.is_causal
                    and attn_metadata.block_list is None)
                or not attn_metadata.is_prompt):
            return attn_metadata

        prefill_metadata = attn_metadata

        seq_lens_t = prefill_metadata.seq_lens_tensor
        context_lens_t = prefill_metadata.context_lens_tensor
        query_lens_t = seq_lens_t - context_lens_t

        block_list = attn_metadata.block_list
        max_context_len = (block_list.size(-1) //
                           batch_size if block_list is not None else 0)
        max_context_len = max_context_len * self.block_size
        past_mask = torch.arange(0,
                                 max_context_len,
                                 dtype=torch.int32,
                                 device=device)
        past_mask = (past_mask.view(1, -1).expand(batch_size, -1).ge(
            context_lens_t.view(-1, 1)).view(batch_size, 1, -1).expand(
                batch_size, seq_len, -1).view(batch_size, 1, seq_len, -1))

        len_mask = (torch.arange(0, seq_len, device=device,
                                 dtype=torch.int32).view(1, seq_len).ge(
                                     query_lens_t.unsqueeze(-1)).view(
                                         batch_size, 1, 1, seq_len))
        if self.is_causal:
            attn_mask = torch.triu(torch.ones(
                (batch_size, 1, seq_len, seq_len),
                device=device,
                dtype=torch.bool),
                                   diagonal=1)
        else:
            attn_mask = torch.zeros((batch_size, 1, seq_len, seq_len),
                                    device=device,
                                    dtype=torch.bool)
        if self.is_pooler:
            len_mask_v = len_mask.view(batch_size, 1, seq_len, 1)
            mask = attn_mask.logical_or(len_mask).logical_or(len_mask_v)
            off_value = -3E38  #small number, avoid nan and overflow
        else:
            mask = attn_mask.logical_or(
                len_mask)  #no need for len_mask_v as decode overwrites it
            off_value = -math.inf

        mask = torch.concat((past_mask, mask), dim=-1)
        attn_bias = (torch.zeros_like(mask, dtype=dtype).masked_fill_(
            mask, off_value))
        attn_metadata = prefill_metadata._replace(attn_bias=attn_bias)
        return attn_metadata

    def _set_block_mapping(self, metadata, batch_size, device, dtype):
        mask = torch.arange(0,
                            self.block_size,
                            device=device,
                            dtype=torch.int32).unsqueeze(0)
        mask = mask >= metadata.block_usage.unsqueeze(-1)
        attn_bias = (torch.zeros_like(mask, dtype=dtype).masked_fill_(
            mask, -math.inf))

        if not is_fake_hpu():
            block_mapping = torch.nn.functional.one_hot(metadata.block_groups,
                                                        num_classes=batch_size)
        else:
            # Unfortunately one_hot on CPU
            # doesn't handle out of bounds classes so we need to convert
            # all negative values to 0 (block_mapping) or bs (block_groups)
            block_groups = metadata.block_groups.to(torch.long)
            block_mapping = torch.nn.functional.relu(block_groups)
            block_mapping = torch.nn.functional.one_hot(block_mapping,
                                                        num_classes=batch_size)
            oob_values = block_groups.lt(0)
            block_mapping.masked_fill_(oob_values.unsqueeze(-1), 0)
            block_groups.masked_fill_(oob_values, batch_size)
            metadata = metadata._replace(block_groups=block_groups)
        block_mapping = block_mapping.to(dtype)
        metadata = metadata._replace(block_mapping=block_mapping,
                                     attn_bias=attn_bias)
        return metadata

    def _set_indices_and_offsets(self, metadata, block_size, is_prompt):
        slot_mapping = metadata.slot_mapping.flatten()
        indices = torch.div(slot_mapping, block_size, rounding_mode="floor")
        if is_prompt:
            indices = indices.unflatten(0, (-1, block_size))[:, 0]
            offsets = None
        else:
            offsets = torch.fmod(slot_mapping, block_size)
        metadata = metadata._replace(block_offsets=offsets,
                                     block_indices=indices)
        return metadata

    def _update_metadata(self, attn_metadata, batch_size, seq_len, device,
                         dtype):

        if attn_metadata.is_prompt:
            attn_metadata = self._set_attn_bias(attn_metadata, batch_size,
                                                seq_len, device, dtype)
        else:
            attn_metadata = self._set_block_mapping(attn_metadata, batch_size,
                                                    device, dtype)
        attn_metadata = self._set_indices_and_offsets(attn_metadata,
                                                      self.block_size,
                                                      attn_metadata.is_prompt)
        return attn_metadata

    def _prepare_cos_sin(self, positions):
        """Navigate through the model using the provided path and call
        the prepare_cos_sin method on the 'RotaryEmbedding' layer."""

        current_module = self.model  # Start from the top level of the model

        for layer in self.layer_names:
            if layer.isdigit():  # Check if the layer is an index
                layer = int(layer)

            # Check if the current layer is a name in a module
            if isinstance(
                    layer,
                    str) and not isinstance(layer, int):  # Name-based access
                current_module = getattr(current_module, layer)
            elif isinstance(layer,
                            int):  # Indexed-based access (like ModuleList)
                current_module = list(current_module._modules.values())[layer]

        # At the end, we should be at the RotaryEmbedding layer.
        if hasattr(current_module, 'prepare_cos_sin'):
            current_module.prepare_cos_sin(
                positions, recompute_cos_sin=self.recompute_cos_sin)
        else:
            raise AttributeError(
                "The module at the end of the path does not have \
               a 'prepare_cos_sin' method.")

    #@property
    #def lm_head(self):
    #    return self.model.lm_head
    #def __getattr__(self, name):
    #    return object.__getattribute__(self.model, name)
        #return getattr(self.model, name)

    def forward(self, *args, **kwargs):
        kwargs = kwargs.copy()
        selected_token_indices = kwargs.pop('selected_token_indices')
        if 'warmup_mode' in kwargs:
            kwargs.pop('warmup_mode')

        virtual_engine = 0
        if 'virtual_engine' in kwargs:
            virtual_engine = kwargs.pop('virtual_engine')
        input_ids = kwargs['input_ids']
        kwargs['attn_metadata'] = self._update_metadata(
            kwargs['attn_metadata'], input_ids.size(0), input_ids.size(1),
            input_ids.device, self.dtype)
        if 'lora_mask' in kwargs:
            LoraMask.setLoraMask(kwargs.pop('lora_mask'))
        model_config = getattr(self.model, "config", None)
        model_is_mrope = uses_mrope(model_config)
        if self.layer_names is not None and not model_is_mrope:
            self._prepare_cos_sin(kwargs['positions'])
        attn_meta = kwargs.pop('attn_metadata')
        if 'kv_caches' in kwargs:
            kwargs.pop('kv_caches')
        with set_forward_context(attn_meta, self.vllm_config, virtual_engine):
            hidden_states = self.model(*args, **kwargs)
            hidden_states = hidden_states.view(-1, hidden_states.shape[-1])
            if selected_token_indices is not None:
                hidden_states = hidden_states.index_select(
                    0, selected_token_indices)
        return hidden_states

    def compute_logits(self, *args, **kwargs):
        return self.model.compute_logits(*args, **kwargs)

    def sample(self, *args, **kwargs):
        return self.model.sample(*args, **kwargs)

    def generate_proposals(self, *args, **kwargs):
        return self.model.generate_proposals(*args, **kwargs)

    def set_causal_option(self, module):
        if isinstance(module, HPUAttentionImpl) and hasattr(
                module, 'attn_type'):
            self.is_causal = not (
                module.attn_type == AttentionType.ENCODER
                or module.attn_type == AttentionType.ENCODER_ONLY
                or module.attn_type == AttentionType.ENCODER_DECODER)
            return
        else:
            for child_name, child_module in module.named_children():
                self.set_causal_option(child_module)

    # sampler property will be used by spec_decode_worker
    # don't rename
    @property
    def sampler(self):
        return self.model.sampler


class PreparePromptMetadata(NamedTuple):
    input_tokens: torch.Tensor
    input_positions: List[List[int]]
    attn_metadata: Optional[AttentionMetadata]
    seq_lens: List[int]
    query_lens: List[int]
    lora_index_mapping: List[List[int]]
    lora_prompt_mapping: List[List[int]]
    lora_requests: Set[LoRARequest]
    multi_modal_kwargs: Optional[Dict[str, BatchedTensorInputs]]
    slot_mapping: List[List[int]]
    lora_ids: List[int]

    @classmethod
    def empty(cls):
        return PreparePromptMetadata(input_tokens=[],
                                     input_positions=[],
                                     attn_metadata=None,
                                     seq_lens=[],
                                     query_lens=[],
                                     lora_index_mapping=[],
                                     lora_prompt_mapping=[],
                                     lora_requests=set(),
                                     multi_modal_kwargs=None,
                                     slot_mapping=[],
                                     lora_ids=[])


class PrepareDecodeMetadata(NamedTuple):
    input_tokens: torch.Tensor
    input_positions: List[List[int]]
    attn_metadata: Optional[AttentionMetadata]
    lora_index_mapping: List[List[int]]
    lora_prompt_mapping: List[List[int]]
    lora_requests: Set[LoRARequest]
    slot_mapping: List[List[int]]
    lora_ids: List[int]

    @classmethod
    def empty(cls):
        return PrepareDecodeMetadata(input_tokens=[],
                                     input_positions=[],
                                     attn_metadata=None,
                                     lora_index_mapping=[],
                                     lora_prompt_mapping=[],
                                     lora_requests=set(),
                                     slot_mapping=[],
                                     lora_ids=[])


# How batches are constructed.
class BatchType(IntEnum):
    # Every batch is prefill.
    PREFILL = 0
    # Every batch is decode.
    DECODE = 1
    # Batch is a mixture of prefill and decode.
    MIXED = 2


TModelInputForHPU = TypeVar('TModelInputForHPU', bound="ModelInputForHPU")


@dataclasses.dataclass(frozen=True)
class ModelInputForHPU(ModelRunnerInputBase):
    """
    This base class contains metadata needed for the base model forward pass
    but not metadata for possible additional steps, e.g., sampling. Model
    runners that run additional steps should subclass this method to add
    additional fields.
    """
    input_tokens: Optional[torch.Tensor] = None
    input_positions: Optional[torch.Tensor] = None
    seq_lens: Optional[List[int]] = None
    query_lens: Optional[List[int]] = None
    lora_mapping: Optional["LoRAMapping"] = None
    lora_requests: Optional[Set[LoRARequest]] = None
    attn_metadata: Optional["AttentionMetadata"] = None
    multi_modal_kwargs: Optional[Dict[str, torch.Tensor]] = None
    real_batch_size: Optional[int] = None
    batch_size_padded: Optional[int] = None
    virtual_engine: int = 0
    lora_ids: Optional[List[int]] = None
    async_callback: Optional[Callable] = None
    is_first_multi_step: bool = True
    is_last_step: bool = True

    def as_broadcastable_tensor_dict(self) -> Dict[str, Any]:
        tensor_dict = {
            "input_tokens": self.input_tokens,
            "input_positions": self.input_positions,
            "lora_requests": self.lora_requests,
            "lora_mapping": self.lora_mapping,
            "multi_modal_kwargs": self.multi_modal_kwargs,
            "real_batch_size": self.real_batch_size,
            "batch_size_padded": self.batch_size_padded,
            "virtual_engine": self.virtual_engine,
            "lora_ids": self.lora_ids,
            "is_first_multi_step": self.is_first_multi_step,
            "is_last_step": self.is_last_step,
        }
        _add_attn_metadata_broadcastable_dict(tensor_dict, self.attn_metadata)
        return tensor_dict

    @classmethod
    def from_broadcasted_tensor_dict(
        cls: Type[TModelInputForHPU],
        tensor_dict: Dict[str, Any],
        attn_backend: Optional["AttentionBackend"] = None,
    ) -> TModelInputForHPU:
        if attn_backend is not None:
            tensor_dict = _init_attn_metadata_from_tensor_dict(
                attn_backend, tensor_dict)
        return cls(**tensor_dict)


@dataclasses.dataclass(frozen=True)
class ModelInputForHPUWithSamplingMetadata(ModelInputForHPU):
    """
    Used by the ModelRunner.
    """
    sampling_metadata: Optional["SamplingMetadata"] = None
    # Used for speculative decoding. We do not broadcast it because it is only
    # used by the driver worker.
    is_prompt: Optional[bool] = None

    def as_broadcastable_tensor_dict(self) -> Dict[str, Any]:
        tensor_dict = {
            "input_tokens": self.input_tokens,
            "input_positions": self.input_positions,
            "lora_requests": self.lora_requests,
            "lora_mapping": self.lora_mapping,
            "multi_modal_kwargs": self.multi_modal_kwargs,
            "lora_ids": self.lora_ids,
        }
        _add_attn_metadata_broadcastable_dict(tensor_dict, self.attn_metadata)
        _add_sampling_metadata_broadcastable_dict(tensor_dict,
                                                  self.sampling_metadata)
        return tensor_dict

    @classmethod
    def from_broadcasted_tensor_dict(
        cls,
        tensor_dict: Dict[str, Any],
        attn_backend: Optional["AttentionBackend"] = None,
    ) -> "ModelInputForHPUWithSamplingMetadata":
        tensor_dict = _init_sampling_metadata_from_tensor_dict(tensor_dict)
        # FIXME(kzawora): this fails for whatever reason - why?
        if attn_backend is not None:
            tensor_dict = _init_attn_metadata_from_tensor_dict(
                attn_backend, tensor_dict)
        return cls(**tensor_dict)


class HPUModelRunnerBase(ModelRunnerBase[TModelInputForHPU]):
    """
    Helper class for shared methods between GPU model runners.
    """
    _model_input_cls: Type[TModelInputForHPU]

    def __init__(
        self,
        vllm_config: VllmConfig,
        kv_cache_dtype: Optional[str] = "auto",
        is_driver_worker: bool = False,
        return_hidden_states: bool = False,
        input_registry: InputRegistry = INPUT_REGISTRY,
        mm_registry: MultiModalRegistry = MULTIMODAL_REGISTRY,
    ):
        ModelRunnerBase.__init__(self, vllm_config=vllm_config)
        environment.set_model_config(self.model_config)
        self.is_driver_worker = is_driver_worker
        self.return_hidden_states = return_hidden_states

        self.sliding_window = (self.model_config.get_sliding_window()
                               if self.model_config is not None else None)
        self.device_config = (self.device_config if self.device_config
                              is not None else DeviceConfig())
        if is_fake_hpu():
            self.device_config.device = torch.device('cpu')
            self.device_config.device_type = 'cpu'
            self.load_config.device = None
        self.device = self.device_config.device
        self.enforce_eager = self.model_config.enforce_eager
        self.max_num_seqs = self.scheduler_config.max_num_seqs
        self.max_num_prefill_seqs = self.scheduler_config.max_num_prefill_seqs \
            if self.scheduler_config.max_num_prefill_seqs is not None \
                else self.max_num_seqs
        self.max_model_len = self.scheduler_config.max_model_len
        self.max_num_batched_tokens = \
            self.scheduler_config.max_num_batched_tokens
        self.block_size = self.cache_config.block_size

        self.pin_memory = is_pin_memory_available()
        self.kv_cache_dtype = self.cache_config.cache_dtype

        num_attn_heads = self.model_config.get_num_attention_heads(
            self.parallel_config)
        needs_attn_backend = (num_attn_heads != 0
                              or self.model_config.is_attention_free)
        self.attn_backend = get_attn_backend(
            self.model_config.get_head_size(),
            self.model_config.dtype,
            self.kv_cache_dtype,
            self.block_size,
            self.model_config.is_attention_free,
        ) if needs_attn_backend else None

        # Multi-modal data support
        self.input_registry = input_registry
        self.mm_registry = mm_registry
        self.mm_registry = MULTIMODAL_REGISTRY
        self.multi_modal_input_mapper = self.mm_registry \
            .create_input_mapper(self.model_config)
        self.mm_registry.init_mm_limits_per_prompt(self.model_config)

        # Lazy initialization
        self.lora_manager: LRUCacheWorkerLoRAManager = None
        self.model: torch.nn.Module = None
        self.inc_initialized_successfully = False

        # Profiler stats
        self.profiler = HabanaHighLevelProfiler()
        self.profiler_counter_helper = HabanaProfilerCounterHelper()
        self.seen_configs: set = set()
        self._mem_margin: Optional[int] = None
        self.bucketing_ctx = HPUBucketingContext(self.max_num_seqs,
                                                 self.max_num_prefill_seqs,
                                                 self.block_size,
                                                 self.max_num_batched_tokens)
        self.graphed_buckets: Set[Any] = set()

        self._set_gc_threshold()
        if self.vllm_config.cache_config.enable_prefix_caching:
            os.environ.setdefault("VLLM_CONTIGUOUS_PA", "False")
            assert os.environ.get(
                "VLLM_CONTIGUOUS_PA",
                "").lower() != "true", "Contiguous PA doesn't support APC"
        self.use_contiguous_pa = os.environ.get('VLLM_CONTIGUOUS_PA',
                                                'true').lower() == 'true'
        if self.use_contiguous_pa != 'true':
            self.use_contiguous_pa = envs.VLLM_USE_HPU_CONTIGUOUS_CACHE_FETCH
        if vllm_config.speculative_config is not None \
            and self.use_contiguous_pa:
            raise ValueError(
                "Speculative decoding is not supported with "
                "contiguous PA, please set VLLM_CONTIGUOUS_PA=false")
        # For both multi-step scheduling and delayed sampling
        self.cached_step_outputs: List[torch.Tensor] = []
        self.is_pooler = False
        # For delayed sampling
        self.cached_step_inputs: List[
            ModelInputForHPUWithSamplingMetadata] = []

    def _set_gc_threshold(self) -> None:
        """
        Read https://docs.python.org/3/library/gc.html#gc.set_threshold
        for comprehensive description of gc generations.
        We can either use VLLM_GC_THR_GEN[0-2] (this has higher priority)
        to set particular generation threshold or use simpler
        VLLM_GC_THR_MULTIPLIER to multiply default values.
        """

        # gc.get_threshold default, avoiding potential overflow due to
        # multiplier and set later (get->mult->set->repeat->...->overflow)
        default_gc_thrs = [700, 10, 10]

        requested_gc_thrs = [0] * len(default_gc_thrs)
        for i in range(len(default_gc_thrs)):
            requested_gc_thrs[i] = int(
                os.environ.get(f'VLLM_GC_THR_GEN{i}', default_gc_thrs[i]))
        if requested_gc_thrs == default_gc_thrs:
            # 16*threshold is rare enough for gc to not cause perf issues
            gc_thr_multiplier = int(
                os.environ.get('VLLM_GC_THR_MULTIPLIER', 16))
            requested_gc_thrs = [
                t * gc_thr_multiplier for t in default_gc_thrs
            ]
        gc.set_threshold(*requested_gc_thrs)

        # Multi-modal data support
        self.multi_modal_input_mapper = MULTIMODAL_REGISTRY \
            .create_input_mapper(self.model_config)

        self.skip_warmup = os.environ.get('VLLM_SKIP_WARMUP',
                                          'false').lower() == 'true'

    @property
    def model_is_mrope(self) -> bool:
        config = self.model_config.hf_config
        return uses_mrope(config)

    def load_model(self) -> None:
        import habana_frameworks.torch.core as htcore
        if self.model_config.quantization == 'inc' or \
           self.model_config.quantization == 'fp8':
            htcore.hpu_set_env()
        with HabanaMemoryProfiler() as m:
            with HabanaMemoryProfiler() as m_getmodel:
                self.model = get_model(vllm_config=self.vllm_config)
            msg = ("Pre-loading model weights on "
                   f"{next(self.model.parameters()).device} "
                   f"took {m_getmodel.get_summary_string()}")
            logger.info(msg)
            self.is_pooler = hasattr(self.model, "_pooler")
            if self.lora_config:
                assert hasattr(self.model, "embedding_modules"
                               ), "Model does not have embedding_modules"
                assert hasattr(
                    self.model, "embedding_padding_modules"
                ), "Model does not have embedding_padding_modules"
                assert not self.lora_config.bias_enabled, \
                    "Bias support in LoRA is not enabled in HPU yet."
                assert not self.lora_config.fully_sharded_loras, \
                    "Fully sharded LoRAs is not enabled in HPU yet."
                if supports_multimodal(self.model):
                    logger.warning(
                        "Regarding multimodal models, vLLM currently "
                        "only supports adding LoRA to language model.")
                # It's necessary to distinguish between the
                # max_position_embeddings of VLMs and LLMs.
                if hasattr(self.model.config, "max_position_embeddings"):
                    max_pos_embeddings = (
                        self.model.config.max_position_embeddings)
                else:
                    max_pos_embeddings = (
                        self.model.config.text_config.max_position_embeddings)

                self.lora_manager = LRUCacheWorkerLoRAManager(
                    self.scheduler_config.max_num_seqs,
                    self.scheduler_config.max_num_batched_tokens,
                    self.vocab_size,
                    self.lora_config,
                    self.device,
                    self.model.embedding_modules,
                    self.model.embedding_padding_modules,
                    max_position_embeddings=max_pos_embeddings,
                )
                self.model = self.lora_manager.create_lora_manager(self.model)

            if self.model_config.quantization == 'inc':
                logger.info("Preparing model with INC..")
                with HabanaMemoryProfiler() as m_inc:
                    from neural_compressor.torch.quantization import (
                        FP8Config, convert, prepare)
                    config = FP8Config.from_json_file(
                        os.getenv("QUANT_CONFIG", ""))
                    if config.measure:
                        self.model = prepare(self.model, config)
                    elif config.quantize:
                        self.model = convert(self.model, config)
                    htcore.hpu_initialize(self.model,
                                          mark_only_scales_as_const=True)
                self.inc_initialized_successfully = True
                logger.info("Preparing model with INC took %s",
                            m_inc.get_summary_string())
            elif not is_fake_hpu():
                self.model = self.model.to("hpu")
                htcore.mark_step()

            hidden_layer_markstep_interval = int(
                os.getenv('VLLM_CONFIG_HIDDEN_LAYERS', '1'))
            model_config = getattr(self.model, "config", None)
            modify_model_layers(
                self.model,
                get_target_layer_suffix_list(
                    model_config.
                    model_type if model_config is not None else None),
                hidden_layer_markstep_interval)
            path_to_rope = get_path_to_rope(self.model)
            torch.hpu.synchronize()

            with HabanaMemoryProfiler() as m_wrap:
                self.model = self._maybe_wrap_in_hpu_graph(
                    self.model,
                    vllm_config=self.vllm_config,
                    layer_names=path_to_rope)
            msg = f"Wrapping in HPU Graph took {m_wrap.get_summary_string()}"
            logger.info(msg)
            with HabanaMemoryProfiler() as m_wrap:
                self._maybe_compile(self.model,
                                    vllm_config=self.vllm_config,
                                    layer_names=path_to_rope)
            msg = f"Compiling took {m_wrap.get_summary_string()}"
            logger.info(msg)

        self.model_memory_usage = m.consumed_device_memory
        msg = f"Loading model weights took in total {m.get_summary_string()}"
        logger.info(msg)

    def _add_dummy_seq(self, seq_group_metadata_list, is_prompt):
        real_batch_size = len(seq_group_metadata_list)
        batch_size_padded = self.bucketing_ctx.get_padded_batch_size(
            real_batch_size, is_prompt)
        batch_size_padding = batch_size_padded - real_batch_size

        seq_group_metadata_list = seq_group_metadata_list.copy()

        if batch_size_padding > 0:
            if self.is_pooler:
                temperature = None
            else:
                has_greedy_samples = any(
                    seq_group_metadata.sampling_params.temperature == 0.0
                    for seq_group_metadata in seq_group_metadata_list)
                temperature = 0.0 if has_greedy_samples else 1.0
            dummy_seq_group_metadata = self.create_dummy_seq_group_metadata(
                -1, 0, is_prompt, temperature=temperature)
            seq_group_metadata_list.extend(dummy_seq_group_metadata
                                           for _ in range(batch_size_padding))
        return seq_group_metadata_list, real_batch_size, batch_size_padded

    def _maybe_wrap_in_hpu_graph(self, *args, **kwargs):
        return htorch.hpu.wrap_in_hpu_graph(
            HpuModelAdapter(*args, **kwargs),
            disable_tensor_cache=True,
        ) if htorch.utils.internal.is_lazy() else HpuModelAdapter(
            *args, **kwargs)

<<<<<<< HEAD
   # @property
   # def model(self):
   #     if isinstance(self._model, HpuModelAdapter):
   #         return self._model.model
   #     return self._model

  #  @model.setter
  #  def model(self, m):
  #      self._model = m        
    
=======
    def _maybe_compile(self, *args, **kwargs):
        if not is_fake_hpu() and not htorch.utils.internal.is_lazy(
        ) and not self.vllm_config.model_config.enforce_eager:
            fullgraph = os.getenv('VLLM_T_COMPILE_FULLGRAPH',
                                  'false').strip().lower() in ("1", "true")
            if os.getenv('VLLM_REGIONAL_COMPILATION',
                         'true').strip().lower() in ("1", "true"):
                compiled_methods = [self.model._set_block_mapping]
                for method in compiled_methods:
                    method = torch.compile(method,
                                           backend='hpu_backend',
                                           fullgraph=fullgraph,
                                           dynamic=False)
                self.regional_compilation_layers_list = [
                    RMSNorm, VocabParallelEmbedding
                ]
                self._regional_compilation(self.model, fullgraph)
            else:
                self.model = torch.compile(self.model,
                                           backend='hpu_backend',
                                           fullgraph=fullgraph,
                                           dynamic=False)

    def _regional_compilation(self,
                              module,
                              fullgraph,
                              parent_module=None,
                              module_name=None):
        if isinstance(module, torch.nn.ModuleList):
            for children_name, children_module in module.named_children():
                self._compile_region(module, fullgraph, children_name,
                                     children_module)
        elif any(
                isinstance(module, layer)
                for layer in self.regional_compilation_layers_list):
            self._compile_region(
                parent_module,
                fullgraph,
                module_name,
                module,
            )
        else:
            for children_name, children_module in module.named_children():
                self._regional_compilation(children_module, fullgraph, module,
                                           children_name)

    def _compile_region(
        self,
        model,
        fullgraph,
        name,
        module,
    ):
        module = torch.compile(module,
                               backend='hpu_backend',
                               fullgraph=fullgraph,
                               dynamic=False)
        setattr(model, name, module)

>>>>>>> 0969d232
    def get_model(self) -> torch.nn.Module:
        if isinstance(self.model, HpuModelAdapter):
            return self.model.model
        return self.model

    def _use_graphs(self, batch_size, seq_len, is_prompt):
        if self.enforce_eager:
            return False
        if self.skip_warmup:
            return True
        return (batch_size, seq_len, is_prompt) in self.graphed_buckets

    def _is_valid_bucket(self, bucket):
        return bucket[0] * bucket[1] <= self.max_num_batched_tokens

    def _num_blocks(self, attn_metadata):
        if attn_metadata.block_list is None:
            return 0
        return attn_metadata.block_list.numel()

    def _phase(self, attn_metadata):
        phase_type: PhaseType
        is_prompt = attn_metadata.is_prompt
        is_prefix_prefill = is_prompt and attn_metadata.block_list is not None
        if is_prompt and is_prefix_prefill:
            phase_type = PhaseType.PREFIX_PREFILL
        elif is_prompt and not is_prefix_prefill:
            phase_type = PhaseType.PREFILL
        elif not is_prompt:
            phase_type = PhaseType.DECODE
        else:
            raise ValueError("Unrecognized pass type, likely due to malformed "
                             "attention metadata")
        return phase_type

    def _check_config(self, batch_size, seq_len, attn_metadata, warmup_mode):
        is_prefix_caching = self.vllm_config.cache_config.enable_prefix_caching
        cfg: Optional[tuple] = None
        assert cfg is None, "Configs changed between 2D and 3D"
        if is_prefix_caching:
            phase = self._phase(attn_metadata)
            num_blocks = self._num_blocks(attn_metadata)
            cfg = (batch_size, seq_len, num_blocks, phase)
        else:
            phase = 'prompt' if attn_metadata.is_prompt else 'decode'
            cfg = (batch_size, seq_len, phase)
        seen = cfg in self.seen_configs
        self.seen_configs.add(cfg)
        if not seen and not warmup_mode:
            logger.warning("Configuration: %s was not warmed-up!",
                           (phase.value, batch_size, seq_len,
                            num_blocks) if is_prefix_caching else
                           (phase, batch_size, seq_len))

    def _get_mrope_positions_and_delta(self, seq_data, mm_kwargs, context_len):
        image_grid_thw = mm_kwargs.get("image_grid_thw", None)
        video_grid_thw = mm_kwargs.get("video_grid_thw", None)
        second_per_grid_ts = mm_kwargs.get("second_per_grid_ts", None)
        assert image_grid_thw is not None or video_grid_thw is not None, (
            "mrope embedding type requires multi-modal input mapper "
            "returns 'image_grid_thw' or 'video_grid_thw'.")
        hf_config = self.model_config.hf_config
        token_ids = seq_data.get_token_ids()
        mrope_positions, mrope_position_delta = \
            MRotaryEmbedding.get_input_positions(
                token_ids,
                hf_config=hf_config,
                image_grid_thw=image_grid_thw,
                video_grid_thw=video_grid_thw,
                second_per_grid_ts=second_per_grid_ts,
                context_len=context_len,
            )
        assert mrope_positions is not None
        return mrope_positions, mrope_position_delta

    def _prepare_prompt(
        self,
        seq_group_metadata_list: List[SequenceGroupMetadata],
    ) -> PreparePromptMetadata:
        input_tokens: List[List[int]] = []
        input_positions: List[List[int]] = []
        input_mrope_positions: List[List[List[int]]] = []
        slot_mapping: List[List[int]] = []
        lora_index_mapping: List[List[int]] = []
        lora_prompt_mapping: List[List[int]] = []
        lora_requests: Set[LoRARequest] = set()

        seq_lens: List[int] = []
        context_lens: List[int] = []
        query_lens: List[int] = []
        prefix_block_tables: List[List[int]] = []
        multi_modal_kwargs_list: List[MultiModalKwargs] = []
        multi_modal_placeholder_maps: Dict[
            str, MultiModalPlaceholderMap] = collections.defaultdict(
                MultiModalPlaceholderMap)

        if len(seq_group_metadata_list) == 0:
            return PreparePromptMetadata.empty()

        for seq_group_metadata in seq_group_metadata_list:
            assert seq_group_metadata.is_prompt
            seq_ids = list(seq_group_metadata.seq_data.keys())
            assert len(seq_ids) == 1
            seq_id = seq_ids[0]

            computed_block_nums = seq_group_metadata.computed_block_nums
            if (self.scheduler_config is not None
                    and self.scheduler_config.chunked_prefill_enabled
                    and not (computed_block_nums is None
                             or computed_block_nums == [])):
                raise RuntimeError(
                    "chunked prefill cannot be used with prefix caching "
                    "now.")

            token_chunk_size = seq_group_metadata.token_chunk_size
            seq_data = seq_group_metadata.seq_data[seq_id]
            context_len = seq_data.get_num_computed_tokens()
            # We should use get_len here because in case of preemption
            # it contains output tokens.
            seq_len = min(seq_data.get_len(), context_len + token_chunk_size)
            prompt_tokens = seq_data.get_token_ids()[context_len:seq_len]
            seq_lens.append(seq_len)

            # NOTE: This only works for oooooooxxx style attention.
            if computed_block_nums is not None and len(
                    computed_block_nums) > 0 and self.sliding_window is None:
                # Prefix is not supported with sliding_window
                context_len = len(computed_block_nums) * self.block_size
                if context_len == seq_len \
                and self.vllm_config.cache_config.enable_prefix_caching:
                    # Fully cached prompt - compute only last token
                    context_len = context_len - 1
                prompt_tokens = prompt_tokens[context_len:]
                prefix_block_tables.append(computed_block_nums)
            elif self.scheduler_config.chunked_prefill_enabled:
                if seq_group_metadata.block_tables is not None:
                    # Prefill has chunked before.
                    block_table = seq_group_metadata.block_tables[seq_id]
                    prefix_block_tables.append(block_table)
                else:
                    # The first prefill.
                    prefix_block_tables.append([])
            else:
                prefix_block_tables.append([])
                # Right now, prefill start is always 0. However, this
                # assumption can be changed once chunked prefill is introduced.
                assert context_len == 0

            # actual prompt lens
            context_lens.append(context_len)
            query_lens.append(seq_len - context_len)
            input_tokens.append(prompt_tokens)
            # NOTE(woosuk): Here we assume that the first token in the prompt
            # is always the first token in the sequence.
            input_positions.append(list(range(context_len, seq_len)))

            seq_data_mrope_positions: Optional[List[List[int]]] = None
            if seq_group_metadata.multi_modal_data:
                positions = input_positions[0]
                mm_data, placeholder_maps = MultiModalPlaceholderMap \
                    .from_seq_group(seq_group_metadata,
                      range(positions[0], positions[0] + len(positions)))

                if self.mm_registry.has_processor(self.model_config):
                    mm_kwargs = mm_data
                else:
                    mm_kwargs = self.multi_modal_input_mapper(
                        mm_data,
                        seq_group_metadata.mm_processor_kwargs,
                    )

                # special processing for mrope position deltas.
                if self.model_is_mrope:
                    mrope_positions, mrope_position_delta = \
                        self._get_mrope_positions_and_delta(
                            seq_data=seq_data,
                            mm_kwargs=mm_kwargs,
                            context_len=context_len)
                    assert mrope_positions is not None
                    seq_data.mrope_position_delta = mrope_position_delta
                    seq_data_mrope_positions = [[] for _ in range(3)]
                    for idx in range(3):
                        seq_data_mrope_positions[idx] \
                            .extend(mrope_positions[idx])

                multi_modal_kwargs_list.append(mm_kwargs)

                for modality, placeholder_map in placeholder_maps.items():
                    multi_modal_placeholder_maps[modality].extend(
                        placeholder_map)

            input_mrope_positions.append(
                seq_data_mrope_positions)  # type: ignore

            if seq_group_metadata.block_tables is None:
                # During memory profiling, the block tables are not initialized
                # yet. In this case, we just use a dummy slot mapping.
                slot_mapping.append([_PAD_SLOT_ID] * seq_len)
                continue

            # Compute the slot mapping.
            slot_mapping.append([])
            block_table = seq_group_metadata.block_tables[seq_id]

            # Mask the [0, start_idx) tokens of the prompt with _PAD_SLOT_ID,
            # where start_idx is max(0, seq_len - sliding_window).
            # For example, if the prompt len is 10, sliding window is 8, and
            # block size is 4, the first two tokens are masked and the slot
            # mapping will be [-1, -1, 2, 3, 4, 5, 6, 7, 0, 1].
            start_idx = 0
            if self.sliding_window is not None:
                assert context_len == 0, (
                    "Prefix caching is currently not supported with "
                    "sliding window attention")
                start_idx = max(0, seq_len - self.sliding_window)
            for i in range(context_len, seq_len):
                if i < start_idx:
                    slot_mapping[-1].append(_PAD_SLOT_ID)
                    continue
                # For encoder-only models, the block_table is None,
                # and there is no need to initialize the slot_mapping.
                if block_table is not None:
                    block_number = block_table[i // self.block_size]
                    block_offset = i % self.block_size
                    slot = block_number * self.block_size + block_offset
                    slot_mapping[-1].append(slot)

        max_query_len = max(query_lens)
        real_num_seqs = len(query_lens)

        assert max_query_len > 0

        max_prompt_len = max(
            self.bucketing_ctx.get_padded_prompt_seq_len(max_query_len),
            self.block_size)

        lora_ids: List[int] = []
        for seq_group_metadata, context_len in zip(seq_group_metadata_list,
                                                   context_lens):
            lora_id = seq_group_metadata.lora_int_id
            lora_ids.append(lora_id)

            if lora_id > 0:
                lora_requests.add(seq_group_metadata.lora_request)

            lora_index_mapping += [lora_id] * max_prompt_len
            lora_prompt_mapping.extend(
                [lora_id] *
                (max_prompt_len if seq_group_metadata.sampling_params and
                 seq_group_metadata.sampling_params.prompt_logprobs else 1))

        if any(context_lens):
            assert not self.scheduler_config.chunked_prefill_enabled
            # prefix caching

            max_num_block = max(len(bt) for bt in prefix_block_tables)
            prefix_block_list = list(
                itertools.chain.from_iterable(
                    bt if len(bt) == max_num_block else bt +
                    ([_PAD_BLOCK_ID] * (max_num_block - len(bt)))
                    for bt in prefix_block_tables))

            # TODO: pad to proper len
            pad_len = len(prefix_block_list)
            prefix_block_list = pad_list(prefix_block_list, pad_len,
                                         _PAD_BLOCK_ID)

            prefix_block_list_tensor = torch.tensor(prefix_block_list,
                                                    dtype=torch.long,
                                                    device='cpu')
        else:
            prefix_block_list_tensor = None

        input_tokens_tensor = make_tensor_with_pad(input_tokens,
                                                   max_len=max_prompt_len,
                                                   pad=0,
                                                   dtype=torch.long,
                                                   device='cpu')

        if self.model_is_mrope:
            input_positions = \
                make_mrope_positions_tensor_with_pad(input_positions=input_positions,
                                              input_mrope_positions=input_mrope_positions,
                                              max_prompt_len=max_prompt_len,
                                              pad=0)
        else:
            input_positions = make_tensor_with_pad(input_positions,
                                                   max_len=max_prompt_len,
                                                   pad=0,
                                                   dtype=torch.long,
                                                   device='cpu')

        slot_mapping = make_tensor_with_pad(slot_mapping,
                                            max_len=max_prompt_len,
                                            pad=_PAD_SLOT_ID,
                                            dtype=torch.long,
                                            device='cpu')
        seq_lens_tensor = torch.tensor(seq_lens,
                                       dtype=torch.long,
                                       device='cpu')

        context_lens_tensor = torch.tensor(context_lens,
                                           dtype=torch.long,
                                           device='cpu')

        placeholder_index_maps = {
            modality: placeholder_map.index_map()
            for modality, placeholder_map in
            multi_modal_placeholder_maps.items()
        }

        # Note: num_prefill_tokens is calculated using the length of
        # input_tokens after padding.
        num_prefill_tokens = input_tokens_tensor.numel()
        if prefix_block_list_tensor is not None:
            prefix_block_list_tensor = prefix_block_list_tensor.to(
                self.device, non_blocking=True)
        input_tokens_tensor = input_tokens_tensor.to(  # type: ignore
            self.device, non_blocking=True)
        input_positions = input_positions.to(  # type: ignore
            self.device, non_blocking=True)
        slot_mapping = slot_mapping.to(  # type: ignore
            self.device, non_blocking=True)
        seq_lens_tensor = seq_lens_tensor.to(self.device, non_blocking=True)
        context_lens_tensor = context_lens_tensor.to(self.device,
                                                     non_blocking=True)

        attn_metadata = self.attn_backend.make_metadata(
            is_prompt=True,
            block_list=prefix_block_list_tensor,
            block_mapping=None,
            block_usage=None,
            block_indices=None,
            block_offsets=None,
            block_groups=None,
            attn_bias=None,
            seq_lens=seq_lens,
            seq_lens_tensor=seq_lens_tensor,
            context_lens_tensor=context_lens_tensor,
            num_prefills=real_num_seqs,
            num_prefill_tokens=num_prefill_tokens,
            num_decode_tokens=0,
            slot_mapping=slot_mapping,
            multi_modal_placeholder_index_maps=placeholder_index_maps,
            enable_kv_scales_calculation=False,
        )
        multi_modal_kwargs = MultiModalKwargs.batch(multi_modal_kwargs_list)
        for t in multi_modal_kwargs:
            if torch.is_tensor(multi_modal_kwargs[t]):
                multi_modal_kwargs[t] = multi_modal_kwargs[t].to(
                    self.device, non_blocking=True)

        return PreparePromptMetadata(input_tokens=input_tokens_tensor,
                                     input_positions=input_positions,
                                     attn_metadata=attn_metadata,
                                     seq_lens=seq_lens,
                                     query_lens=query_lens,
                                     lora_index_mapping=lora_index_mapping,
                                     lora_prompt_mapping=lora_prompt_mapping,
                                     lora_requests=lora_requests,
                                     multi_modal_kwargs=multi_modal_kwargs,
                                     slot_mapping=slot_mapping,
                                     lora_ids=lora_ids)

    def _prepare_decode(
        self,
        seq_group_metadata_list: List[SequenceGroupMetadata],
        output=None,
    ) -> PrepareDecodeMetadata:
        input_tokens: List[List[int]] = []
        input_positions: List[List[int]] = []
        input_mrope_positions: List[List[int]] = [[] for _ in range(3)]
        slot_mapping: List[List[int]] = []
        seq_lens: List[int] = []
        encoder_seq_lens: List[int] = []
        cross_block_tables: List[List[int]] = []
        block_tables: List[List[int]] = []
        lora_index_mapping: List[List[int]] = []
        lora_prompt_mapping: List[List[int]] = []
        lora_requests: Set[LoRARequest] = set()

        is_enc_dec_model = self.model_config.is_encoder_decoder
        if len(seq_group_metadata_list) == 0:
            return PrepareDecodeMetadata.empty()
        lora_ids: List[int] = []

        dummy_slots = itertools.cycle(
            range(_PAD_SLOT_ID, _PAD_SLOT_ID + self.block_size))

        for seq_group_metadata in seq_group_metadata_list:
            assert not seq_group_metadata.is_prompt
            assert seq_group_metadata.token_chunk_size == 1

            seq_ids = list(seq_group_metadata.seq_data.keys())
            lora_id = seq_group_metadata.lora_int_id
            lora_ids.append(lora_id)
            if is_enc_dec_model:
                for _ in range(len(seq_group_metadata.seq_data)):
                    encoder_seq_len = (
                        seq_group_metadata.encoder_seq_data.get_len()
                        if seq_group_metadata.encoder_seq_data else 0)
                    encoder_seq_lens.append(encoder_seq_len)
                    cross_block_table = seq_group_metadata.cross_block_table
                    cross_block_tables.append([] if (
                        cross_block_table is None) else cross_block_table)

            if lora_id > 0:
                lora_requests.add(seq_group_metadata.lora_request)

            for seq_id in seq_ids:
                seq_data = seq_group_metadata.seq_data[seq_id]
                if output is None:
                    generation_token = seq_data.get_last_token_id()
                    input_tokens.append([generation_token])

                seq_len = seq_data.get_len()
                position = seq_len - 1
                input_positions.append([position])

                if self.model_is_mrope:
                    if seq_data.mrope_position_delta is not None:
                        pos_for_mrope = MRotaryEmbedding \
                            .get_next_input_positions(
                                seq_data.mrope_position_delta,
                                seq_data.get_num_computed_tokens(),
                                seq_len)
                    else:
                        pos_for_mrope = [[position]] * 3
                    for idx in range(3):
                        input_mrope_positions[idx].extend(pos_for_mrope[idx])

                seq_len = seq_len if self.sliding_window is None else min(
                    seq_len, self.sliding_window)
                seq_lens.append(seq_len)

                block_table = seq_group_metadata.block_tables[seq_id]
                num_fully_occupied_blocks = position // self.block_size
                block_table = block_table[:num_fully_occupied_blocks + 1]

                if len(block_table) == 0:
                    block_number = _PAD_BLOCK_ID
                else:
                    block_number = block_table[position // self.block_size]
                if block_number == _PAD_BLOCK_ID:
                    slot = next(dummy_slots)
                else:
                    block_offset = position % self.block_size
                    slot = block_number * self.block_size + block_offset
                slot_mapping.append([slot])
                lora_index_mapping.append(lora_id)
                lora_prompt_mapping.append(lora_id)

                if self.sliding_window is not None:
                    sliding_window_blocks = (self.sliding_window //
                                             self.block_size)
                    block_table = block_table[-sliding_window_blocks:]
                block_tables.append(block_table)

        if output is None:
            input_tokens = torch.tensor(input_tokens,
                                        dtype=torch.long,
                                        device='cpu')
        else:
            real_batch_size = len(seq_group_metadata_list)
            input_tokens = output[:real_batch_size].clone()

        input_positions = torch.tensor(
            input_mrope_positions if self.model_is_mrope else input_positions,
            dtype=torch.long,
            device='cpu')

        num_decode_tokens = len(seq_lens)

        last_block_usage = [
            slot[0] % self.block_size + 1 for slot in slot_mapping
        ]
        block_groups = [[i] * len(bt) for i, bt in enumerate(block_tables)]
        block_usage = [[self.block_size] * (len(bt) - 1) + [lbu]
                       for bt, lbu in zip(block_tables, last_block_usage)
                       if bt]

        block_list = flatten(block_tables)
        block_groups = flatten(block_groups)
        block_usage = flatten(block_usage)

        assert len(block_list) == len(block_groups)
        assert len(block_list) == len(block_usage)

        if is_enc_dec_model:
            last_cross_block_usage = [
                (encoder_seq_len - 1) % self.block_size + 1
                for encoder_seq_len in encoder_seq_lens
            ]
            cross_block_groups = [[i] * len(bt)
                                  for i, bt in enumerate(cross_block_tables)]
            cross_block_usage = [
                [self.block_size] * (len(bt) - 1) + [lbu]
                for bt, lbu in zip(cross_block_tables, last_cross_block_usage)
                if bt
            ]
            cross_block_list = flatten(cross_block_tables)
            cross_block_groups = flatten(cross_block_groups)
            cross_block_usage = flatten(cross_block_usage)
            assert len(cross_block_list) == len(cross_block_groups)
            assert len(cross_block_list) == len(cross_block_usage)

        else:
            cross_block_list = None
            cross_block_groups = None
            cross_block_usage = None
            encoder_seq_lens_tensor = None

        padding_fn = None
        if self.use_contiguous_pa:
            block_bucket_size = max(max(block_list) + 1, len(block_list))
            block_bucket_size = self.bucketing_ctx.get_padded_decode_num_blocks(
                block_bucket_size)
            indices: List[Any]
            indices = [None] * block_bucket_size
            for i, bid in enumerate(block_list):
                indices[bid] = i
            padding_fn = lambda tensor, pad_value: gather_list(
                tensor, indices, pad_value)
        else:
            block_bucket_size = self.bucketing_ctx.get_padded_decode_num_blocks(
                len(block_list))
            padding_fn = lambda tensor, pad_value: pad_list(
                tensor, block_bucket_size, pad_value)

        block_list = padding_fn(block_list, _PAD_BLOCK_ID)
        block_groups = padding_fn(block_groups, -1)
        block_usage = padding_fn(block_usage, 1)

        if is_enc_dec_model:
            if self.use_contiguous_pa:
                cross_block_bucket_size = max(
                    max(cross_block_list) +
                    1, len(cross_block_list)) if cross_block_list else 0
                cross_block_bucket_size = \
                    self.bucketing_ctx.get_padded_decode_num_blocks(
                    cross_block_bucket_size)
                indices = [None] * cross_block_bucket_size
                for i, bid in enumerate(cross_block_list):
                    indices[bid] = i
                padding_fn = lambda tensor, pad_value: gather_list(
                    tensor, indices, pad_value)
            else:
                cross_block_bucket_size = \
                    self.bucketing_ctx.get_padded_decode_num_blocks(
                    len(cross_block_list))
                padding_fn = lambda tensor, pad_value: pad_list(
                    tensor, cross_block_bucket_size, pad_value)

            real_batch_size = len(seq_group_metadata_list)
            batch_size_padded = self.bucketing_ctx.get_padded_batch_size(
                real_batch_size, False)
            batch_size_padding = batch_size_padded - real_batch_size
            if batch_size_padding > 0:
                encoder_seq_lens.extend(encoder_seq_lens[0]
                                        for _ in range(batch_size_padding))
            cross_block_list = padding_fn(cross_block_list, _PAD_BLOCK_ID)
            cross_block_groups = padding_fn(cross_block_groups, -1)
            cross_block_usage = padding_fn(cross_block_usage, 1)

            cross_block_list = torch.tensor(cross_block_list,
                                            dtype=torch.int,
                                            device='cpu')
            cross_block_groups = torch.tensor(cross_block_groups,
                                              dtype=torch.int,
                                              device='cpu')
            cross_block_usage = torch.tensor(cross_block_usage,
                                             dtype=self.model_config.dtype,
                                             device='cpu')
            encoder_seq_lens_tensor = torch.tensor(encoder_seq_lens,
                                                   dtype=torch.long,
                                                   device='cpu')

        block_list = torch.tensor(block_list, dtype=torch.int, device='cpu')
        block_groups = torch.tensor(block_groups,
                                    dtype=torch.int,
                                    device='cpu')
        block_usage = torch.tensor(block_usage,
                                   dtype=self.model_config.dtype,
                                   device='cpu')
        slot_mapping = torch.tensor(slot_mapping,
                                    dtype=torch.long,
                                    device='cpu')

        input_tokens = input_tokens.to(  # type: ignore
            self.device, non_blocking=True)
        input_positions = input_positions.to(  # type: ignore
            self.device, non_blocking=True)
        block_list = block_list.to(  # type: ignore
            self.device, non_blocking=True)
        block_groups = block_groups.to(  # type: ignore
            self.device, non_blocking=True)
        block_usage = block_usage.to(  # type: ignore
            self.device, non_blocking=True)
        slot_mapping = slot_mapping.to(  # type: ignore
            self.device, non_blocking=True)
        if is_enc_dec_model:
            cross_block_list = cross_block_list.to(  # type: ignore
                self.device, non_blocking=True)
            cross_block_groups = cross_block_groups.to(  # type: ignore
                self.device, non_blocking=True)
            cross_block_usage = cross_block_usage.to(  # type: ignore
                self.device, non_blocking=True)
            encoder_seq_lens_tensor = encoder_seq_lens_tensor.to(  # type: ignore
                self.device, non_blocking=True)

        attn_metadata = self.attn_backend.make_metadata(
            is_prompt=False,
            block_list=block_list,
            block_mapping=None,
            block_usage=block_usage,
            block_indices=None,
            block_offsets=None,
            block_groups=block_groups,
            attn_bias=None,
            seq_lens_tensor=None,
            encoder_seq_lens=encoder_seq_lens,
            encoder_seq_lens_tensor=encoder_seq_lens_tensor,
            cross_block_list=cross_block_list,
            cross_block_groups=cross_block_groups,
            cross_block_usage=cross_block_usage,
            context_lens_tensor=None,
            num_prefills=0,
            num_prefill_tokens=0,
            num_decode_tokens=num_decode_tokens,
            slot_mapping=slot_mapping,
            multi_modal_placeholder_index_maps=None,
            enable_kv_scales_calculation=False,
        )
        return PrepareDecodeMetadata(input_tokens=input_tokens,
                                     input_positions=input_positions,
                                     attn_metadata=attn_metadata,
                                     lora_index_mapping=lora_index_mapping,
                                     lora_prompt_mapping=lora_prompt_mapping,
                                     lora_requests=lora_requests,
                                     slot_mapping=slot_mapping,
                                     lora_ids=lora_ids)

    def prepare_input_tensors(
        self,
        seq_group_metadata_list: List[SequenceGroupMetadata],
        finished_requests_ids: Optional[List[str]] = None
    ) -> Tuple[TModelInputForHPU, SamplingMetadata]:
        if len(seq_group_metadata_list) == 0:
            return self._model_input_cls(), None

        input_tokens = None
        input_positions = None
        lora_mapping = None
        lora_requests = None
        multi_modal_kwargs = None
        batch_type = None
        seq_lens = None
        query_lens = None
        real_batch_size = None
        batch_size_padded = None

        self.event_start = self.profiler.get_timestamp_us()
        is_prompt = seq_group_metadata_list[0].is_prompt
        base_event_name = 'prompt' if is_prompt else 'decode'
        self.profiler.start('internal', base_event_name)

        seq_group_metadata_list, real_batch_size, batch_size_padded = (
            self._add_dummy_seq(seq_group_metadata_list, is_prompt))

        prefill_reqs = []
        decode_reqs = []
        for seq_group_meta in seq_group_metadata_list:
            if seq_group_meta.is_prompt:
                prefill_reqs.append(seq_group_meta)
            else:
                decode_reqs.append(seq_group_meta)

        # Prepare input tensors.
        (
            input_tokens,
            input_positions,
            prefill_attn_metadata,
            seq_lens,
            query_lens,
            lora_index_mapping,
            lora_prompt_mapping,
            lora_requests,
            multi_modal_kwargs,
            slot_mapping,
            lora_ids,
        ) = self._prepare_prompt(prefill_reqs)
        (
            decode_input_tokens,
            decode_input_positions,
            decode_attn_metadata,
            decode_lora_index_mapping,
            decode_lora_prompt_mapping,
            decode_lora_requests,
            decode_slot_mapping,
            decode_lora_ids,
        ) = self._prepare_decode(decode_reqs)

        if not self.is_pooler:
            generators = self.get_generators(finished_requests_ids)
            sampling_metadata = SamplingMetadata.prepare(
                seq_group_metadata_list,
                seq_lens,
                query_lens,
                self.device,
                self.pin_memory,
                generators=generators)

        if not self.scheduler_config.chunked_prefill_enabled:
            assert (len(prefill_reqs) and len(decode_reqs)) == 0

        num_prefills = len(seq_lens)
        num_prefill_tokens = len(input_tokens)
        num_decode_tokens = len(decode_input_tokens)

        # NOTE(kzawora): Here we diverge from GPU code - we don't
        # support mixed batches, so we either use decode or prefill
        # inputs, without coalescing.
        assert (num_prefills == 0 and num_decode_tokens > 0) or (
            num_prefills > 0
            and num_decode_tokens == 0), "HPU does not support mixed batches!"
        if num_decode_tokens > 0:
            input_tokens = decode_input_tokens
            input_positions = decode_input_positions
            slot_mapping = decode_slot_mapping
            lora_index_mapping = decode_lora_index_mapping
            lora_prompt_mapping = decode_lora_prompt_mapping
            lora_requests = decode_lora_requests
            lora_ids = decode_lora_ids

        # FIXME: We need to adjust selected_token_indices to accommodate
        # for padding
        max_len = input_tokens.size(1)
        paddings = [max_len - q for q in query_lens]
        paddings = [0] + paddings[:-1]
        paddings = list(itertools.accumulate(paddings))
        paddings_prompt_logprobs = []

        if not self.is_pooler:
            for i, seq_group_metadata in enumerate(seq_group_metadata_list):
                if seq_group_metadata.sampling_params \
                    and seq_group_metadata.sampling_params.prompt_logprobs \
                        is not None and seq_group_metadata.is_prompt:
                    paddings_prompt_logprobs += ([paddings[i]] * seq_lens[i])

            paddings = torch.tensor(
                paddings_prompt_logprobs
                if paddings_prompt_logprobs else paddings,
                dtype=sampling_metadata.selected_token_indices.dtype,
                device=sampling_metadata.selected_token_indices.device)
            sampling_metadata.selected_token_indices.add_(paddings)
        else:
            sampling_metadata = None

        if self.lora_config:
            lora_mapping = LoRAMapping(
                **dict(index_mapping=lora_index_mapping,
                       prompt_mapping=lora_prompt_mapping,
                       is_prefill=(num_prefills > 0)))
        else:
            lora_mapping = None

        if (prefill_attn_metadata is not None
                and decode_attn_metadata is not None):
            batch_type = BatchType.MIXED
            raise NotImplementedError("Mixed batch is not supported on HPU")
        elif prefill_attn_metadata is not None:
            batch_type = BatchType.PREFILL
        else:
            batch_type = BatchType.DECODE

        metadata_dict = {
            "input_tokens":
            input_tokens,
            "input_positions":
            input_positions,
            "selected_token_indices":
            sampling_metadata.selected_token_indices
            if sampling_metadata else None,
            "lora_requests":
            lora_requests,
            "lora_mapping":
            lora_mapping,
            "multi_modal_kwargs":
            multi_modal_kwargs,
            "num_prefill_tokens":
            num_prefill_tokens,
            "num_decode_tokens":
            num_decode_tokens,
            "slot_mapping":
            slot_mapping,
            "num_prefills":
            num_prefills,
            "batch_type":
            batch_type,
            "seq_lens":
            seq_lens,
            "query_lens":
            query_lens
        }
        if prefill_attn_metadata is not None:
            metadata_dict.update(prefill_attn_metadata.asdict_zerocopy())
        else:
            assert decode_attn_metadata is not None
            metadata_dict.update(decode_attn_metadata.asdict_zerocopy())

        attn_metadata = prefill_attn_metadata if \
            prefill_attn_metadata is not None else decode_attn_metadata

        return self._model_input_cls(input_tokens=input_tokens,
                                     seq_lens=seq_lens,
                                     query_lens=query_lens,
                                     input_positions=input_positions,
                                     attn_metadata=attn_metadata,
                                     lora_requests=lora_requests,
                                     lora_mapping=lora_mapping,
                                     multi_modal_kwargs=multi_modal_kwargs,
                                     real_batch_size=real_batch_size,
                                     batch_size_padded=batch_size_padded,
                                     lora_ids=lora_ids), \
                                        sampling_metadata

    def create_lora_mask(self, input_tokens: torch.Tensor, lora_ids: List[int],
                         is_prompt: bool):
        '''
        This is a helper function to create the mask for lora computations.
        Lora Mask is needed to ensure we match the correct lora weights for the
        for the request.
        For Prompt phase we have
        lora_mask with shape (batch_size * seq_len, max_loras * max_rank)
        lora_logits_mask with shape (batch_size, max_loras * max_rank)
        For Decode phase we have both
        lora_mask and lora_logits_mask with shape
        (batch_size, max_loras * max_rank)
        '''
        lora_mask: torch.Tensor = None
        lora_logits_mask: torch.Tensor = None
        lora_index = 0

        if self.lora_config:
            if is_prompt:
                lora_mask = torch.zeros(
                    input_tokens.shape[0] * input_tokens.shape[1],
                    (self.lora_config.max_loras) *\
                        self.lora_config.max_lora_rank,
                    dtype=self.lora_config.lora_dtype)
                lora_logits_mask = torch.zeros(
                    input_tokens.shape[0], (self.lora_config.max_loras) *
                    self.lora_config.max_lora_rank,
                    dtype=self.lora_config.lora_dtype)

                ones = torch.ones(input_tokens.shape[1],
                                  self.lora_config.max_lora_rank,
                                  dtype=self.lora_config.lora_dtype)
                logit_ones = torch.ones(1,
                                        self.lora_config.max_lora_rank,
                                        dtype=self.lora_config.lora_dtype)

                for i in range(len(lora_ids)):
                    if lora_ids[i] == 0:
                        continue
                    lora_index = self.lora_manager._adapter_manager.\
                        lora_index_to_id.index(lora_ids[i])
                    start_row = i * input_tokens.shape[1]
                    end_row = start_row + input_tokens.shape[1]
                    start_col = lora_index * self.lora_config.max_lora_rank
                    end_col = start_col + self.lora_config.max_lora_rank
                    lora_mask[start_row:end_row, start_col:end_col] = ones
                    lora_logits_mask[i, start_col:end_col] = logit_ones
                lora_mask = lora_mask.to('hpu')
                lora_logits_mask = lora_logits_mask.to('hpu')
            else:
                lora_mask = torch.zeros(input_tokens.shape[0],
                                        (self.lora_config.max_loras) *
                                        self.lora_config.max_lora_rank,
                                        dtype=self.lora_config.lora_dtype)
                ones = torch.ones(1,
                                  self.lora_config.max_lora_rank,
                                  dtype=self.lora_config.lora_dtype)
                for i in range(len(lora_ids)):
                    if lora_ids[i] == 0:
                        continue
                    lora_index = self.lora_manager._adapter_manager.\
                        lora_index_to_id.index(lora_ids[i])
                    start_pos = lora_index * self.lora_config.max_lora_rank
                    end_pos = start_pos + self.lora_config.max_lora_rank
                    lora_mask[i, start_pos:end_pos] = ones
                lora_mask = lora_mask.to('hpu')
                lora_logits_mask = lora_mask

        return lora_mask, lora_logits_mask

    def _seq_len(self, attn_metadata):
        if attn_metadata.num_prefills != 0:
            return attn_metadata.slot_mapping.size(1)
        else:
            return attn_metadata.block_list.numel()

    def trim_attn_metadata(self, metadata: AttentionMetadata) -> object:
        # NOTE(kzawora): To anyone working on this in the future:
        # Trimming metadata is required when using HPUGraphs.
        # Attention metadata is going to be hashed by PT bridge, and
        # appropriate HPUGraphs will be matched based on all inputs' hash.

        # Before you put more keys in here, make sure you know their
        # value type and make sure you know how it's going to be hashed.
        # You can find that information in input_hash function
        # in habana_frameworks/torch/hpu/graphs.py. You can also hash
        # it manually with torch.hpu.graphs.input_hash(attention_metadata)

        # If you use primitive types here - they will get hashed based
        # on their value. You *will* get lots of excessive graph captures
        # (and an OOM eventually) if you decide to put something like
        # seq_len int here.
        # If you absolutely need a scalar, put it in a tensor. Tensors
        # get hashed using their metadata, not their values:
        # input_hash(torch.tensor(123)) == input_hash(torch.tensor(321))
        # input_hash(123) != input_hash(321)
        # input_hash("abc") != input_hash("cba")
        attention_metadata = subtuple(metadata, 'TrimmedAttentionMetadata', [
            'attn_bias',
            'seq_lens_tensor',
            'context_lens_tensor',
            'block_list',
            'block_mapping',
            'block_usage',
            'slot_mapping',
            'is_prompt',
            'block_indices',
            'block_offsets',
            'block_groups',
        ])
        return attention_metadata

    def create_dummy_seq_group_metadata(self,
                                        group_id,
                                        seq_len,
                                        is_prompt,
                                        lora_request=None,
                                        temperature=0):
        if self.is_pooler:
            sampling_params = None
        else:
            sampling_params = SamplingParams(temperature=temperature)
            num_blocks = math.ceil(seq_len / self.block_size)
        seq_len = max(seq_len, 1)
        if is_prompt:
            input_len = seq_len
            output_len = 0
            block_tables = None
        else:
            input_len = seq_len - 1
            output_len = 1
            block_tables = {group_id: [_PAD_BLOCK_ID] * num_blocks}
        prompt_token_ids = [0] * input_len
        output_token_ids = [1] * output_len
        prompt_token_ids_array = array('l', prompt_token_ids)  # noqa: F821
        seq_data = SequenceData(prompt_token_ids_array)
        seq_data.output_token_ids = output_token_ids
        return SequenceGroupMetadata(request_id=str(group_id),
                                     is_prompt=(output_len == 0),
                                     seq_data={group_id: seq_data},
                                     sampling_params=sampling_params,
                                     block_tables=block_tables,
                                     lora_request=lora_request)

    def profile_run(self) -> None:
        num_layers = self.model_config.get_num_layers(self.parallel_config)
        kv_caches = [None] * num_layers
        bind_kv_cache(
            self.vllm_config.compilation_config.static_forward_context,
            [kv_caches])
        _, max_seq_len = self.bucketing_ctx.get_max_prompt_shape()
        max_batch_size = min(self.max_num_seqs,
                             self.max_num_batched_tokens // max_seq_len)

        self.warmup_scenario(max_batch_size, max_seq_len, True, kv_caches,
                             False, True)
        return

    def warmup_scenario(self,
                        batch_size,
                        seq_len,
                        is_prompt,
                        kv_caches,
                        is_pt_profiler_run=False,
                        is_lora_profile_run=False,
                        temperature=0) -> None:
        use_graphs = self._use_graphs(batch_size, seq_len, is_prompt)
        scenario_name = ("warmup_"
                         f"{'prompt' if is_prompt else 'decode'}_"
                         f"bs{batch_size}_"
                         f"seq{seq_len}_"
                         f"graphs{'T' if use_graphs else 'F'}")
        # This represents the maximum number of different requests
        # that will have unique loras, an therefore the max amount of memory
        # consumption create dummy lora request copies from the lora request
        # passed in, which contains a lora from the lora warmup path.
        dummy_lora_requests: List[LoRARequest] = []
        dummy_lora_requests_per_seq: List[LoRARequest] = []
        if self.lora_config and is_lora_profile_run:
            assert self.lora_manager is not None
            with self.lora_manager.dummy_lora_cache():
                for idx in range(self.lora_config.max_loras):
                    lora_id = idx + 1
                    dummy_lora_request = LoRARequest(
                        lora_name=f"warmup_{lora_id}",
                        lora_int_id=lora_id,
                        lora_local_path="/not/a/real/path",
                    )
                    self.lora_manager.add_dummy_lora(dummy_lora_request,
                                                     rank=LORA_WARMUP_RANK)
                    dummy_lora_requests.append(dummy_lora_request)
                dummy_lora_requests_per_seq = [
                    dummy_lora_requests[idx % len(dummy_lora_requests)]
                    for idx in range(batch_size)
                ]
        self.profiler.start('internal', scenario_name)
        times = 3 if use_graphs or is_pt_profiler_run else 1
        if is_prompt:
            seqs = [
                self.create_dummy_seq_group_metadata(
                    i,
                    seq_len,
                    is_prompt,
                    lora_request=dummy_lora_requests_per_seq[i]
                    if dummy_lora_requests_per_seq else None,
                    temperature=temperature) for i in range(batch_size)
            ]
        else:
            # FIXME: seq_len is actually number of blocks
            blocks = [seq_len // batch_size for _ in range(batch_size)]
            blocks[0] += seq_len % batch_size
            seqs = [
                self.create_dummy_seq_group_metadata(
                    i,
                    b * self.block_size - 1,
                    is_prompt,
                    lora_request=dummy_lora_requests_per_seq[i]
                    if dummy_lora_requests_per_seq else None,
                    temperature=temperature) for i, b in enumerate(blocks)
            ]
        torch.hpu.synchronize()
        profiler = None
        if is_pt_profiler_run and self.is_driver_worker:
            profiler = setup_profiler()
            profiler.start()
        for _ in range(times):
            inputs = self.prepare_model_input(seqs)
            is_single_step = \
                self.vllm_config.scheduler_config.num_scheduler_steps == 1
            if is_prompt or is_single_step:
                self.execute_model(inputs, kv_caches, warmup_mode=True)
            else:  # decode with multi-step
                inputs = dataclasses.replace(inputs,
                                             is_first_multi_step=True,
                                             is_last_step=False)
                self.execute_model(inputs,
                                   kv_caches,
                                   warmup_mode=True,
                                   num_steps=2,
                                   seqs=seqs)
                inputs = dataclasses.replace(inputs,
                                             is_first_multi_step=False,
                                             is_last_step=True)
                self.execute_model(inputs,
                                   kv_caches,
                                   warmup_mode=True,
                                   num_steps=2,
                                   seqs=seqs)
            torch.hpu.synchronize()
            if profiler:
                profiler.step()
        if profiler:
            profiler.stop()
        self.profiler.end()
        gc.collect()

    def remove_all_loras(self):
        if not self.lora_manager:
            raise RuntimeError("LoRA is not enabled.")
        self.lora_manager.remove_all_adapters()

    def set_active_loras(self, lora_requests: Set[LoRARequest],
                         lora_mapping: LoRAMapping) -> None:
        if not self.lora_manager:
            raise RuntimeError("LoRA is not enabled.")
        self.lora_manager.set_active_adapters(lora_requests, lora_mapping)

    def add_lora(self, lora_request: LoRARequest) -> bool:
        if not self.lora_manager:
            raise RuntimeError("LoRA is not enabled.")
        return self.lora_manager.add_adapter(lora_request)

    def remove_lora(self, lora_id: int) -> bool:
        if not self.lora_manager:
            raise RuntimeError("LoRA is not enabled.")
        return self.lora_manager.remove_adapter(lora_id)

    def pin_lora(self, lora_id: int) -> bool:
        if not self.lora_manager:
            raise RuntimeError("LoRA is not enabled.")
        return self.lora_manager.pin_adapter(lora_id)

    def list_loras(self) -> Set[int]:
        if not self.lora_manager:
            raise RuntimeError("LoRA is not enabled.")
        return self.lora_manager.list_adapters()

    def log_warmup(self, phase, i, max_i, batch_size, seq_len):
        free_mem = format_bytes(
            HabanaMemoryProfiler.current_free_device_memory())
        dim = "num_blocks"
        if "Prompt" in phase:
            dim = "seq_len"
        msg = (f"[Warmup][{phase}][{i+1}/{max_i}] "
               f"batch_size:{batch_size} "
               f"{dim}:{seq_len} "
               f"free_mem:{free_mem}")
        logger.info(msg)

    def warmup_all_buckets(self, buckets, is_prompt, kv_caches):
        for i, (batch_size, seq_len) in enumerate(reversed(buckets)):
            self.log_warmup('Prompt' if is_prompt else 'Decode', i,
                            len(buckets), batch_size, seq_len)
            self.warmup_scenario(batch_size, seq_len, is_prompt, kv_caches)

    def warmup_graphs(self,
                      strategy,
                      buckets,
                      is_prompt,
                      kv_caches,
                      available_mem,
                      starting_mem=0,
                      total_batch_seq=0.001):
        total_mem = starting_mem
        idx = 0
        phase = f'Graph/{"Prompt" if is_prompt else "Decode"}'
        num_candidates = len(buckets)
        ordering : Union[Callable[[Any], Tuple[Any, Any]], \
            Callable[[Any], Tuple[Any, Any, Any]]]
        if strategy == 'min_tokens':
            ordering = lambda b: (b[0] * b[1], b[1], b[0])
        elif strategy == 'max_bs':
            ordering = lambda b: (-b[0], b[1])
        else:
            raise NotImplementedError(
                f'Unsupported graph allocation strategy: {strategy}')
        buckets = list(sorted(buckets, key=ordering))
        captured_all = True
        warmed_random_sampler_bs: Set[int] = set()
        for idx, (batch_size, seq_len) in enumerate(buckets):
            # Graph memory usage is proportional to seq dimension in a batch
            batch_seq = batch_size * seq_len if is_prompt else batch_size
            mem_estimate = batch_seq / total_batch_seq * total_mem
            if mem_estimate >= available_mem:
                captured_all = False
                continue
            graphed_bucket = (batch_size, seq_len, is_prompt)
            if graphed_bucket in self.graphed_buckets:
                continue
            self.graphed_buckets.add(graphed_bucket)
            self.log_warmup(phase, idx, num_candidates, batch_size, seq_len)
            with HabanaMemoryProfiler() as mem_prof:
                self.warmup_scenario(batch_size,
                                     seq_len,
                                     is_prompt,
                                     kv_caches,
                                     temperature=1.0 if batch_size
                                     not in warmed_random_sampler_bs else 0)
            warmed_random_sampler_bs.add(batch_size)
            used_mem = align_workers(mem_prof.consumed_device_memory,
                                     torch.distributed.ReduceOp.MAX)
            available_mem -= used_mem
            total_mem += used_mem
            total_batch_seq += batch_seq

        return total_mem, total_batch_seq, captured_all

    def log_graph_warmup_summary(self, buckets, is_prompt, total_mem):
        num_candidates = len(buckets)
        phase = f'Graph/{"Prompt" if is_prompt else "Decode"}'
        graphed = list(c[:2] for c in self.graphed_buckets
                       if c[2] == is_prompt)
        if num_candidates == 0:
            num_candidates = 1
        msg = (f'{phase} captured:{len(graphed)} '
               f'({100 * len(graphed) / num_candidates:.1f}%) '
               f'used_mem:{format_bytes(total_mem)} '
               f'buckets:{sorted(list(graphed))}')
        logger.info(msg)

    @torch.inference_mode()
    def warmup_model(self, kv_caches: List[torch.Tensor]) -> None:
        if profile := os.environ.get('VLLM_PT_PROFILE', None):
            phase, bs, seq_len, graph = profile.split('_')
            is_prompt = phase == 'prompt'
            graphs = graph == 't'
            if graphs:
                self.graphed_buckets.add((int(bs), int(seq_len), is_prompt))
            self.warmup_scenario(int(bs), int(seq_len), is_prompt, True)
            raise AssertionError("Finished profiling")
        if not self.is_pooler:
            max_blocks = kv_caches[0][0].size(0)
        self.bucketing_ctx.generate_prompt_buckets()
        if not self.is_pooler:
            self.bucketing_ctx.generate_decode_buckets(max_blocks)
        if not htorch.utils.internal.is_lazy() and not self.enforce_eager:
            multiplier = 3 if os.getenv('VLLM_REGIONAL_COMPILATION',
                                        'true').lower() == 'true' else 1
            cache_size_limit = 1 + multiplier * (
                len(self.bucketing_ctx.prompt_buckets) +
                len(self.bucketing_ctx.decode_buckets))
            torch._dynamo.config.cache_size_limit = max(
                cache_size_limit, torch._dynamo.config.cache_size_limit)
            # Multiply by 8 to follow the original default ratio between
            # the cache_size_limit and accumulated_cache_size_limit
            torch._dynamo.config.accumulated_cache_size_limit = max(
                cache_size_limit * 8,
                torch._dynamo.config.accumulated_cache_size_limit)
        if self.skip_warmup:
            logger.info("Skipping warmup...")
            return
        self.profiler.start('internal', 'warmup')
        start_mem = HabanaMemoryProfiler.current_device_memory_usage()
        start_time = time.perf_counter()

        compile_only_mode_context = functools.partial(bc.env_setting,
                                                      "PT_COMPILE_ONLY_MODE",
                                                      True)
        can_use_compile_only_mode = True
        try:
            with compile_only_mode_context():
                pass
            logger.debug("Using PT_COMPILE_ONLY_MODE.")
        except KeyError:
            can_use_compile_only_mode = False
            logger.warning('Cannot use PT_COMPILE_ONLY_MODE. '
                           'Warmup time will be negatively impacted. '
                           'Please update Gaudi Software Suite.')
        with compile_only_mode_context(
        ) if can_use_compile_only_mode else contextlib.nullcontext():
            self.warmup_all_buckets(self.bucketing_ctx.prompt_buckets, True,
                                    kv_caches)
            if not self.is_pooler:
                self.warmup_all_buckets(self.bucketing_ctx.decode_buckets,
                                        False, kv_caches)

            if not self.enforce_eager and htorch.utils.internal.is_lazy():
                if not self.is_pooler:
                    assert self.mem_margin is not None, \
                        ("HabanaWorker.determine_num_available_blocks needs "
                        "to be called before warming up the model.")

                free_mem = HabanaMemoryProfiler.current_free_device_memory()
                graph_free_mem = free_mem - self.mem_margin
                graph_free_mem = align_workers(graph_free_mem,
                                               torch.distributed.ReduceOp.MIN)
                prompt_strategy = os.environ.get('VLLM_GRAPH_PROMPT_STRATEGY',
                                                 'min_tokens')
                if not self.is_pooler:
                    prompt_graph_mem_ratio = float(
                        os.environ.get('VLLM_GRAPH_PROMPT_RATIO', '0.3'))
                    prompt_available_memory = (prompt_graph_mem_ratio *
                                               graph_free_mem)
                    decode_available_memory = (graph_free_mem -
                                               prompt_available_memory)
                    msg = (
                        f"Using {format_bytes(graph_free_mem)}"
                        f"/{format_bytes(free_mem)} "
                        "of free device memory for HPUGraphs, "
                        f"{format_bytes(prompt_available_memory)} \
                            for prompt and "
                        f"{format_bytes(decode_available_memory)} for decode "
                        f"(VLLM_GRAPH_PROMPT_RATIO={prompt_graph_mem_ratio})")
                    logger.info(msg)
                    mem_post_prompt, prompt_batch_seq, prompt_captured_all = \
                        self.warmup_graphs(
                        prompt_strategy, self.bucketing_ctx.prompt_buckets,
                        True, kv_caches, prompt_available_memory)

                    decode_strategy = os.environ.get(
                        'VLLM_GRAPH_DECODE_STRATEGY', 'max_bs')
                    mem_post_decode, decode_batch_seq, decode_captured_all = \
                        self.warmup_graphs(
                        decode_strategy, self.bucketing_ctx.decode_buckets,
                        False, kv_caches, decode_available_memory)

                    # Not all prompt buckets were captured, but all decode
                    # buckets were captured and we have some free
                    # graph-allocated space left. Let's try to use it for
                    # capturing more prompt buckets.
                    if (mem_post_decode + mem_post_prompt < graph_free_mem
                            and not prompt_captured_all
                            and decode_captured_all):
                        mem_post_prompt, _, prompt_captured_all = (
                            self.warmup_graphs(
                                prompt_strategy,
                                self.bucketing_ctx.prompt_buckets, True,
                                kv_caches, graph_free_mem - mem_post_prompt -
                                mem_post_decode, mem_post_prompt,
                                prompt_batch_seq))
                        # Not all decode buckets were captured, but all prompt
                        # buckets were captured and we have some free
                        # graph-allocated space left. Let's try to use it for
                        # capturing more decode buckets.
                        if mem_post_decode + mem_post_prompt < graph_free_mem \
                            and not decode_captured_all \
                                and prompt_captured_all:
                            mem_post_decode, _, _ = self.warmup_graphs(
                                decode_strategy,
                                self.bucketing_ctx.decode_buckets, False,
                                kv_caches, graph_free_mem - mem_post_prompt -
                                mem_post_decode, mem_post_decode,
                                decode_batch_seq)
                else:
                    prompt_available_memory = graph_free_mem
                    msg = (
                        f"Using {format_bytes(graph_free_mem)}"
                        f"/{format_bytes(free_mem)} "
                        "of free device memory for HPUGraphs, "
                        f"{format_bytes(prompt_available_memory)} for prompt")
                    logger.info(msg)
                    prompt_strategy = os.environ.get(
                        'VLLM_GRAPH_PROMPT_STRATEGY', 'min_tokens')

                    mem_post_prompt, prompt_batch_seq, prompt_captured_all = \
                        self.warmup_graphs(
                        prompt_strategy, self.bucketing_ctx.prompt_buckets,
                        True, kv_caches, prompt_available_memory)
                    if mem_post_prompt < graph_free_mem \
                        and not prompt_captured_all:
                        mem_post_prompt, _, prompt_captured_all = (
                            self.warmup_graphs(
                                prompt_strategy,
                                self.bucketing_ctx.prompt_buckets, True,
                                kv_caches, graph_free_mem - mem_post_prompt,
                                mem_post_prompt, prompt_batch_seq))

                self.log_graph_warmup_summary(
                    self.bucketing_ctx.prompt_buckets, True, mem_post_prompt)
                if not self.is_pooler:
                    self.log_graph_warmup_summary(
                        self.bucketing_ctx.decode_buckets, False,
                        mem_post_decode)

        end_time = time.perf_counter()
        end_mem = HabanaMemoryProfiler.current_device_memory_usage()
        elapsed_time = end_time - start_time
        msg = (
            f"Warmup finished in {elapsed_time:.0f} secs, "
            f"allocated {format_bytes(end_mem - start_mem)} of device memory")
        logger.info(msg)
        self.profiler.end()

    def finish_measurements(self):
        from neural_compressor.torch.quantization import finalize_calibration
        finalize_calibration(self.model.model)

    def shutdown_inc(self):
        can_finalize_inc = (self.model_config.quantization == 'inc') and \
            (self.model.model is not None) and \
            self.inc_initialized_successfully and \
            not getattr(self, "_is_inc_finalized", False)
        if can_finalize_inc:
            from neural_compressor.torch.quantization import (
                finalize_calibration)
            finalize_calibration(self.model.model)
            self._is_inc_finalized = True

    @property
    def vocab_size(self) -> int:
        return self.model_config.get_vocab_size()

    @property
    def mem_margin(self) -> Optional[int]:
        return self._mem_margin

    @mem_margin.setter
    def mem_margin(self, value):
        self._mem_margin = value


class HabanaProfilerCounterHelper:

    def __init__(self):
        self.niter = 0
        self.average_real_throughput = None
        self.logged_once = False
        self.real_seq_lens = []
        self.prompt_seq_lens = []

    def capture_seq_group_metadata_stats(self, seq_group_metadata_list):
        self.real_seq_lens = [
            len(seq_data.prompt_token_ids) + len(seq_data.output_token_ids)
            for seq_group_metadata in seq_group_metadata_list
            for seq_data in seq_group_metadata.seq_data.values()
        ]
        self.prompt_seq_lens = [
            len(seq_data.prompt_token_ids)
            for seq_group_metadata in seq_group_metadata_list
            for seq_data in seq_group_metadata.seq_data.values()
        ]

    def get_counter_dict(self, cache_config, duration, seq_len,
                         batch_size_padded, real_batch_size, is_prompt):
        throughput = batch_size_padded / (duration / 1e6)
        throughput_effective = real_batch_size / (duration / 1e6)

        real_max_seq_len = max(self.real_seq_lens)
        real_num_tokens = sum(self.real_seq_lens)
        padded_num_tokens = batch_size_padded * seq_len
        batch_token_utilization = real_num_tokens / padded_num_tokens
        if self.average_real_throughput is None:
            self.average_real_throughput = throughput_effective
        else:  # https://www.heikohoffmann.de/htmlthesis/node134.html
            self.average_real_throughput = self.average_real_throughput + 1 / (
                self.niter + 1) * (throughput_effective -
                                   self.average_real_throughput)
        phase = "prompt" if is_prompt else "decode"
        counters = {
            f'{phase}_bucket_batch_size': batch_size_padded,
            f'{phase}_batch_size': real_batch_size,
            f'{phase}_bucket_seq_len': seq_len,
            f'{phase}_seq_len': real_max_seq_len,
            f'{phase}_bucket_gen_throughput': throughput,
            f'{phase}_real_gen_throughput': throughput_effective,
            f'{phase}_batch_token_utilization': batch_token_utilization,
            'average_real_throughput': self.average_real_throughput,
            'engine_iteration': self.niter,
        }
        self.niter += 1
        if is_prompt:
            prompt_bucket_in_throughput = (seq_len * batch_size_padded) / (
                duration / 1e6)
            prompt_real_in_throughput = sum(
                self.prompt_seq_lens) / (duration / 1e6)
            counters[
                f'{phase}_bucket_in_throughput'] = prompt_bucket_in_throughput
            counters[f'{phase}_real_in_throughput'] = prompt_real_in_throughput

        # KV cache might not be created yet (e.g. for profiling run)
        if cache_config.num_gpu_blocks is not None and \
            cache_config.num_gpu_blocks != 0:
            cache_num_blocks_used = [
                math.ceil(sl / cache_config.block_size)
                for sl in self.real_seq_lens
            ]
            cache_total_num_blocks_used = sum(cache_num_blocks_used)
            num_cache_blocks = cache_config.num_gpu_blocks
            cache_total_num_free_blocks = \
                num_cache_blocks - cache_total_num_blocks_used
            cache_computed_utilization = \
                cache_total_num_blocks_used / num_cache_blocks
            max_blocks_per_seq = math.ceil(seq_len / cache_config.block_size)
            batch_block_utilization = cache_total_num_blocks_used / (
                batch_size_padded * max_blocks_per_seq)
            counters['cache_num_blocks_used'] = cache_total_num_blocks_used
            counters['cache_num_free_blocks'] = cache_total_num_free_blocks
            counters['cache_computed_utilization'] = cache_computed_utilization
            counters[
                f'{phase}_batch_block_utilization'] = batch_block_utilization
        if not self.logged_once:
            counters['const_cache_num_blocks'] = cache_config.num_gpu_blocks
            counters[
                'const_gpu_memory_utilization'] = \
                    cache_config.gpu_memory_utilization
            counters['const_block_size'] = cache_config.block_size
            self.logged_once = True
        return counters


class HPUModelRunner(HPUModelRunnerBase[ModelInputForHPUWithSamplingMetadata]):
    """
    GPU model runner with sampling step.
    """
    _model_input_cls: Type[ModelInputForHPUWithSamplingMetadata] = (
        ModelInputForHPUWithSamplingMetadata)

    def make_model_input_from_broadcasted_tensor_dict(
        self,
        tensor_dict: Dict[str, Any],
    ) -> ModelInputForHPUWithSamplingMetadata:
        return (
            ModelInputForHPUWithSamplingMetadata.from_broadcasted_tensor_dict(
                tensor_dict,
                attn_backend=self.attn_backend,
            ))

    @torch.inference_mode()
    def prepare_model_input(
        self,
        seq_group_metadata_list: List[SequenceGroupMetadata],
        virtual_engine: int = 0,
        finished_requests_ids: Optional[List[str]] = None
    ) -> ModelInputForHPUWithSamplingMetadata:
        """Prepare the model input based on a given sequence group, including
        metadata for the sampling step.
        The API assumes seq_group_metadata_list is sorted by prefill -> decode.
        The result tensors and data structure also batches input in prefill
        -> decode order. For example,
        - input_tokens[:num_prefill_tokens] contains prefill tokens.
        - input_tokens[num_prefill_tokens:] contains decode tokens.
        If cuda graph is required, this API automatically pads inputs.
        """
        with self.profiler.record_event('internal', 'prepare_input_tensors'):
            assert seq_group_metadata_list is not None
            if self.profiler.enabled:
                self.profiler_counter_helper.capture_seq_group_metadata_stats(
                    seq_group_metadata_list=seq_group_metadata_list)
            model_input, sampling_metadata = self.prepare_input_tensors(
                seq_group_metadata_list, finished_requests_ids)
            assert model_input.attn_metadata is not None
            is_prompt = model_input.attn_metadata.is_prompt

        return dataclasses.replace(model_input,
                                   sampling_metadata=sampling_metadata,
                                   is_prompt=is_prompt,
                                   virtual_engine=virtual_engine)

    def _get_seq_ids(self, model_input):
        return ([
            sg.seq_ids[0] for sg in model_input.sampling_metadata.seq_groups
        ])

    def _pad_to_max_num_seqs(self, tensor, value):
        padding_needed = self.max_num_seqs - tensor.size(0)
        if padding_needed:
            padding = torch.full((padding_needed, *tensor.shape[1:]),
                                 value,
                                 device=tensor.device,
                                 dtype=tensor.dtype)
            tensor = torch.cat([tensor, padding])
        return tensor

    @torch.inference_mode()
    def execute_model(
        self,
        model_input: ModelInputForHPUWithSamplingMetadata,
        kv_caches: List[torch.Tensor],
        intermediate_tensors: Optional[IntermediateTensors] = None,
        num_steps: int = 1,
        warmup_mode=False,
        previous_hidden_states: Optional[torch.Tensor] = None,
        seqs=None,
    ) -> Optional[Union[List[SamplerOutput], IntermediateTensors]]:
        use_delayed_sampling = VLLM_DELAYED_SAMPLING and not warmup_mode
        assert not (use_delayed_sampling and num_steps != 1), \
            'Delayed sampling is not compatible with MSS!'
        assert model_input.input_tokens is not None
        if use_delayed_sampling and not model_input.is_prompt and \
                self.is_driver_worker:
            num_cached = len(self.cached_step_outputs)
            assert num_cached > 0
            cur_seq_ids = self._get_seq_ids(model_input)
            cur_seq_id_pos = {
                sid: idx
                for idx, sid in enumerate(cur_seq_ids) if sid >= 0
            }
            htorch.core.mark_step()
            for i in range(num_cached):
                prev_seq_ids = self._get_seq_ids(self.cached_step_inputs[i])
                target_indices = [
                    cur_seq_id_pos.get(psi, -1) for psi in prev_seq_ids
                ]
                padding = self.cached_step_outputs[i].size(0) - len(
                    target_indices)
                target_indices.extend([-1] * padding)
                target_indices = torch.tensor(
                    target_indices,
                    device=model_input.input_tokens.device,
                    dtype=model_input.input_tokens.dtype)
                model_input.input_tokens.index_copy_(
                    0, target_indices, self.cached_step_outputs[i])
                htorch.core.mark_step()

        if not model_input.is_first_multi_step:
            if not model_input.is_last_step:
                # not first or last multi-step
                return []
            # last multi-step
            output = self._decode_sampler_outputs(
                model_input) if self.is_driver_worker else []
            torch.hpu.synchronize()
        if model_input.is_first_multi_step:
            # first multi-step
            if self.lora_config:
                assert model_input.lora_requests is not None
                assert model_input.lora_mapping is not None
                self.set_active_loras(model_input.lora_requests,
                                      model_input.lora_mapping)
            # Rank!=0 workers has is_prompt==None
            if use_delayed_sampling and not model_input.is_prompt and \
                    model_input.input_tokens.size(1) == 1:
                if self.is_driver_worker:
                    model_kwargs_broadcast_data = {
                        "input_tokens": model_input.input_tokens
                    }
                    broadcast_tensor_dict(model_kwargs_broadcast_data, src=0)
                    input_tokens = model_input.input_tokens

                else:
                    model_kwargs_broadcast_data = broadcast_tensor_dict(src=0)
                    input_tokens = model_kwargs_broadcast_data["input_tokens"]
            else:
                input_tokens = model_input.input_tokens
            input_positions = model_input.input_positions
            attn_metadata = model_input.attn_metadata
            sampling_metadata = model_input.sampling_metadata
            real_batch_size = model_input.real_batch_size
            batch_size_padded = model_input.batch_size_padded
            assert input_tokens is not None
            assert input_positions is not None
            assert sampling_metadata is not None
            assert attn_metadata is not None
            is_prompt = attn_metadata.is_prompt
            assert is_prompt is not None
            batch_size = input_tokens.size(0)
            seq_len = self._seq_len(attn_metadata)
            use_graphs = self._use_graphs(batch_size, seq_len, is_prompt)
            self._check_config(batch_size, seq_len, attn_metadata, warmup_mode)

            lora_mask: torch.Tensor = None
            lora_logits_mask: torch.Tensor = None
            if self.lora_config:
                assert model_input.lora_ids is not None
                lora_mask, lora_logits_mask = self.create_lora_mask(
                    input_tokens, model_input.lora_ids,
                    attn_metadata.is_prompt)
            execute_model_kwargs = {
                "input_ids": input_tokens,
                "positions": input_positions,
                "kv_caches": kv_caches,
                "attn_metadata": self.trim_attn_metadata(attn_metadata),
                "intermediate_tensors": intermediate_tensors,
                "lora_mask": lora_mask,
                "virtual_engine": model_input.virtual_engine,
                **(model_input.multi_modal_kwargs or {}),
            }
            if previous_hidden_states is not None:
                execute_model_kwargs.update(
                    {"previous_hidden_states": previous_hidden_states})
            if htorch.utils.internal.is_lazy():
                execute_model_kwargs.update(
                    {"bypass_hpu_graphs": not use_graphs})

            htorch.core.mark_step()
            if self.is_driver_worker:
                model_event_name = ("model_"
                                    f"{'prompt' if is_prompt else 'decode'}_"
                                    f"bs{batch_size}_"
                                    f"seq{seq_len}_"
                                    f"graphs{'T' if use_graphs else 'F'}")
            else:
                model_event_name = 'model_executable'
            if num_steps > 1 or use_delayed_sampling:
                # in case of multi-step scheduling
                # we only want to pythonize in the last step
                sampling_metadata.skip_sampler_cpu_output = True
                self.model.model.sampler.include_gpu_probs_tensor = True
            cache_orig_output_tokens_len: List[Dict] = []

            def try_revert_dummy_output_tokens():
                if len(cache_orig_output_tokens_len) > 0:
                    # Reuse the original output token ids length
                    for i in range(len(cache_orig_output_tokens_len)):
                        seq_group_metadata = seq_group_metadata_list[i]
                        for j, data in seq_group_metadata.seq_data.items():
                            orig_output_tokens_len = \
                                cache_orig_output_tokens_len[i][j]
                            data.output_token_ids = \
                                data.output_token_ids[:orig_output_tokens_len]

            for i in range(num_steps):
                if i != 0 and not self.is_driver_worker:
                    broadcast_data = broadcast_tensor_dict(src=0)
                    if 'early_exit' in broadcast_data and broadcast_data[
                            'early_exit']:
                        return [output] if num_steps == 1 else []
                    execute_model_kwargs.update({
                        "input_ids":
                        broadcast_data["input_ids"],
                        "positions":
                        broadcast_data["positions"],
                        "attn_metadata":
                        self.trim_attn_metadata(
                            broadcast_data["attn_metadata"])
                    })
                profiler_args = {
                    'real_seq_len': model_input.seq_lens,
                    'real_batch_size': real_batch_size
                }

                with self.profiler.record_event('internal',
                                                model_event_name,
                                                args=profiler_args):
                    hidden_states = self.model.forward(
                        **execute_model_kwargs,
                        selected_token_indices=sampling_metadata.
                        selected_token_indices)

                if self.lora_config:
                    LoraMask.setLoraMask(
                        lora_logits_mask.index_select(
                            0, sampling_metadata.selected_token_indices))

                # Compute the logits.
                with self.profiler.record_event(
                        'internal',
                    ('compute_logits_'
                     f'{"prompt" if is_prompt else "decode"}_bs'
                     f'{batch_size}_'
                     f'seq{seq_len}'),
                        args=profiler_args):
                    if num_steps == 1:
                        sampling_metadata.selected_token_indices = None
                    logits = self.model.compute_logits(hidden_states,
                                                       sampling_metadata)
                htorch.core.mark_step()
                # Only perform sampling in the driver worker.
                if not self.is_driver_worker:
                    continue

                if use_delayed_sampling:
                    fake_output = self._delayed_sampler_outputs(model_input)

                with self.profiler.record_event(
                        'internal', ('sample_'
                                     f'{"prompt" if is_prompt else "decode"}_'
                                     f'bs{batch_size}_'
                                     f'seq{seq_len}'),
                        args=profiler_args):
                    output = self.model.sample(
                        logits=logits,
                        sampling_metadata=sampling_metadata,
                    )
                    if num_steps > 1:
                        output = output.sampled_token_ids
                        self.cached_step_outputs.append(output)
                    if use_delayed_sampling and self.is_driver_worker:
                        self._patch_prev_output()
                        output = self._pad_to_max_num_seqs(
                            output.sampled_token_ids, DUMMY_TOKEN_ID)
                        self.cached_step_outputs.append(output)
                        self.cached_step_inputs.append(model_input)
                htorch.core.mark_step()
                if model_input.async_callback is not None:
                    model_input.async_callback()
                if i < num_steps - 1:
                    if i == 0:
                        if model_input.async_callback is not None:
                            ctx = model_input.async_callback.keywords[  # type: ignore
                                "ctx"]
                            seq_group_metadata_list = \
                                ctx.seq_group_metadata_list
                        elif seqs is not None:
                            seq_group_metadata_list = seqs
                        else:
                            raise RuntimeError(
                                "seq_group_metadata_list is uninitialized")
                        for seq_idx, seq_group_metadata in enumerate(
                                seq_group_metadata_list):
                            # Skip empty steps
                            seq_group_metadata.state.current_step += (
                                num_steps - 2)
                            # Cache the original output token ids
                            cache_orig_output_tokens_len.append({})
                            for j, data in seq_group_metadata.seq_data.items():
                                cache_orig_output_tokens_len[seq_idx][j] = \
                                    len(data.output_token_ids)
                    seq_group_metadata_list, _, _ = self._add_dummy_seq(
                        seq_group_metadata_list, is_prompt=False)
                    for seq_group_metadata in seq_group_metadata_list:
                        for data in seq_group_metadata.seq_data.values():
                            max_output_len = sampling_metadata.seq_groups[
                                0].sampling_params.max_tokens
                            if len(data.output_token_ids) < max_output_len - 1:
                                # add a place holder for prepare_decode
                                # arbitrary value, this could be any token
                                dummy_token = (540, )
                                data.output_token_ids += (dummy_token)
                            else:
                                broadcast_tensor_dict({'early_exit': True},
                                                      src=0)
                                if num_steps == 1:
                                    return [output]
                                else:
                                    try_revert_dummy_output_tokens()
                                    return []

                    result = self._prepare_decode(seq_group_metadata_list,
                                                  output=output)
                    if self.lora_config:
                        lora_mapping = LoRAMapping(
                            **dict(index_mapping=result.lora_index_mapping,
                                   prompt_mapping=result.lora_prompt_mapping,
                                   is_prefill=False))
                        self.set_active_loras(result.lora_requests,
                                              lora_mapping)
                        lora_mask, lora_logits_mask = self.create_lora_mask(
                            result.input_tokens, result.lora_ids, False)

                    execute_model_kwargs.update({
                        "input_ids":
                        result.input_tokens,
                        "positions":
                        result.input_positions,
                        "attn_metadata":
                        self.trim_attn_metadata(result.attn_metadata),
                        "lora_mask":
                        lora_mask,
                    })
                    model_kwargs_broadcast_data = {
                        "input_ids": result.input_tokens,
                        "positions": result.input_positions,
                        "attn_metadata": vars(result.attn_metadata),
                        "lora_mask": lora_mask,
                    }
                    broadcast_tensor_dict(model_kwargs_broadcast_data, src=0)
                else:
                    try_revert_dummy_output_tokens()

            if self.is_driver_worker and self.profiler.enabled:
                # Stop recording 'execute_model' event
                self.profiler.end()
                event_end = self.profiler.get_timestamp_us()
                counters = self.profiler_counter_helper.get_counter_dict(
                    cache_config=self.cache_config,
                    duration=event_end - self.event_start,
                    seq_len=seq_len,
                    batch_size_padded=batch_size_padded,
                    real_batch_size=real_batch_size,
                    is_prompt=is_prompt)
                self.profiler.record_counter(self.event_start, counters)
            if num_steps == 1:
                if self.return_hidden_states:
                    # we only need to pass hidden states of most recent token
                    assert model_input.sampling_metadata is not None
                    if model_input.is_prompt:
                        output.prefill_hidden_states = hidden_states
                    output.hidden_states = hidden_states
                if use_delayed_sampling:
                    if self.is_driver_worker:
                        return [fake_output]
                    else:
                        return []

                return [output] if self.is_driver_worker else []
            else:
                return []

        return output if type(output) is list else [output]

    def _delayed_sampler_outputs(self, model_input):
        next_token_ids = [[DUMMY_TOKEN_ID]] * len(
            model_input.sampling_metadata.seq_groups)
        sampler_output = self._make_decode_output(
            next_token_ids, model_input.sampling_metadata.seq_groups)
        return sampler_output

    def _decode_sampler_outputs(self, model_input):
        use_async_out_proc = model_input.async_callback is not None
        sampler_outputs = []
        num_outputs = len(self.cached_step_outputs)
        for i in range(num_outputs):
            next_token_ids = self.cached_step_outputs.pop(0)
            next_token_ids = next_token_ids.cpu().tolist()
            sampler_output = self._make_decode_output(
                next_token_ids, model_input.sampling_metadata.seq_groups)
            sampler_outputs.append(sampler_output)

            if i < num_outputs - 1 and use_async_out_proc:
                assert model_input.async_callback is not None
                ctx = model_input.async_callback.keywords[  # type: ignore
                    "ctx"]
                ctx.append_output(
                    outputs=[sampler_output],
                    seq_group_metadata_list=ctx.seq_group_metadata_list,
                    scheduler_outputs=ctx.scheduler_outputs,
                    is_async=False,
                    is_last_step=False,
                    is_first_step_output=False)
                model_input.async_callback()

        if use_async_out_proc:
            return [sampler_outputs[-1]]
        else:
            return sampler_outputs

    def _make_decode_output(
        self,
        next_token_ids: List[List[int]],
        seq_groups: List[SequenceGroupToSample],
    ) -> SamplerOutput:
        zero_logprob = Logprob(0.0)
        sampler_outputs = []
        batch_idx = 0
        for seq_group in seq_groups:
            seq_ids = seq_group.seq_ids
            seq_outputs = []
            for seq_id in seq_ids:
                next_token_id = next_token_ids[batch_idx][0]
                seq_outputs.append(
                    SequenceOutput(seq_id, next_token_id,
                                   {next_token_id: zero_logprob}))
                batch_idx += 1
            sampler_outputs.append(
                CompletionSequenceGroupOutput(seq_outputs, None))
        return SamplerOutput(sampler_outputs)

    def _patch_prev_output(self):
        assert len(self.cached_step_inputs) == len(self.cached_step_outputs), \
            f'''Inputs and outputs are out of sync!
            {len(self.cached_step_inputs)} vs {len(self.cached_step_outputs)}'''
        if len(self.cached_step_inputs) == 0:
            return
        model_input = self.cached_step_inputs.pop(0)
        delayed_output = self.cached_step_outputs.pop(0).cpu().squeeze(
            -1).tolist()
        ctx = model_input.async_callback.keywords["ctx"]  # type: ignore
        # If there's no output to patch with, which is usually the case when
        # we're starting a new request after all requests are completed.
        if len(ctx.output_queue) == 0:
            return
        assert len(
            ctx.output_queue) == 1, 'There should be exactly 1 output waiting!'
        output_data = ctx.output_queue[0]
        assert len(output_data.outputs) == 1
        for fake_out, real_out in zip(output_data.outputs[0], delayed_output):
            fake_out.samples[0].output_token = real_out
        for sg, real_out in zip(output_data.seq_group_metadata_list,
                                delayed_output):
            assert len(sg.seq_data) == 1
            seq_data = list(sg.seq_data.values())[0]
            # This is a hack. Assigning output_token_ids triggers
            # a cache recomputation and we only need to update the last token
            seq_data.output_token_ids_array[-1] = real_out
            seq_data._cached_all_token_ids[-1] = real_out<|MERGE_RESOLUTION|>--- conflicted
+++ resolved
@@ -245,63 +245,7 @@
         self.is_causal = True
         if self.is_pooler:
             self.set_causal_option(self.model)
-<<<<<<< HEAD
-        if not is_fake_hpu() and not htorch.utils.internal.is_lazy(
-        ) and not enforce_eager:
-            fullgraph = os.getenv('VLLM_T_COMPILE_FULLGRAPH',
-                                  'false').strip().lower() in ("1", "true")
-            if os.getenv('VLLM_REGIONAL_COMPILATION',
-                         'true').lower() == 'true':
-                self.regional_compilation_layers_list = [
-                    RMSNorm, VocabParallelEmbedding
-                ]
-                self._regional_compilation(self.model, fullgraph)
-            else:
-                self.model = torch.compile(self.model,
-                                           backend='hpu_backend',
-                                           fullgraph=fullgraph,
-                                           dynamic=False)
-
-    def __getattr__(self, attr):
-        return getattr(self.model, attr)
-      
-    def _regional_compilation(self,
-                              module,
-                              fullgraph,
-                              parent_module=None,
-                              module_name=None):
-        if isinstance(module, torch.nn.ModuleList):
-            for children_name, children_module in module.named_children():
-                self._compile_region(module, fullgraph, children_name,
-                                     children_module)
-        elif any(
-                isinstance(module, layer)
-                for layer in self.regional_compilation_layers_list):
-            self._compile_region(
-                parent_module,
-                fullgraph,
-                module_name,
-                module,
-            )
-        else:
-            for children_name, children_module in module.named_children():
-                self._regional_compilation(children_module, fullgraph, module,
-                                           children_name)
-
-    def _compile_region(
-        self,
-        model,
-        fullgraph,
-        name,
-        module,
-    ):
-        module = torch.compile(module,
-                               backend='hpu_backend',
-                               fullgraph=fullgraph,
-                               dynamic=False)
-        setattr(model, name, module)
-=======
->>>>>>> 0969d232
+
 
     def _set_attn_bias(self, attn_metadata, batch_size, seq_len, device,
                        dtype):
@@ -925,7 +869,6 @@
         ) if htorch.utils.internal.is_lazy() else HpuModelAdapter(
             *args, **kwargs)
 
-<<<<<<< HEAD
    # @property
    # def model(self):
    #     if isinstance(self._model, HpuModelAdapter):
@@ -936,7 +879,7 @@
   #  def model(self, m):
   #      self._model = m        
     
-=======
+
     def _maybe_compile(self, *args, **kwargs):
         if not is_fake_hpu() and not htorch.utils.internal.is_lazy(
         ) and not self.vllm_config.model_config.enforce_eager:
@@ -996,7 +939,6 @@
                                dynamic=False)
         setattr(model, name, module)
 
->>>>>>> 0969d232
     def get_model(self) -> torch.nn.Module:
         if isinstance(self.model, HpuModelAdapter):
             return self.model.model
