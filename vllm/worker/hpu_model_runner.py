# SPDX-License-Identifier: Apache-2.0

###############################################################################
# Copyright (C) 2024 Habana Labs, Ltd. an Intel Company
###############################################################################

import collections
import contextlib
import dataclasses
import functools
import gc
import itertools
import math
import os
import time
from array import array
from enum import Enum, IntEnum
from typing import (TYPE_CHECKING, Any, Callable, Dict, List, NamedTuple,
                    Optional, Set, Tuple, Type, TypeVar, Union)

import habana_frameworks.torch as htorch
import habana_frameworks.torch.internal.bridge_config as bc
import torch
import vllm_hpu_extension.environment as environment
from vllm_hpu_extension.bucketing.common import get_bucketing_context
from vllm_hpu_extension.flags import enabled_flags
from vllm_hpu_extension.ops import LoraMask as LoraMask
from vllm_hpu_extension.profiler import (HabanaHighLevelProfiler,
                                         HabanaMemoryProfiler, format_bytes)

import vllm.envs as envs
from vllm.attention import AttentionMetadata, get_attn_backend
from vllm.attention.backends.abstract import AttentionType
from vllm.attention.backends.hpu_attn import HPUAttentionImpl
from vllm.config import DeviceConfig, VllmConfig
from vllm.distributed import broadcast_tensor_dict, get_pp_group
from vllm.distributed.parallel_state import get_world_group
from vllm.forward_context import set_forward_context
from vllm.inputs import INPUT_REGISTRY, InputRegistry
from vllm.logger import init_logger
from vllm.lora.layers import LoRAMapping
from vllm.lora.request import LoRARequest
from vllm.lora.worker_manager import LRUCacheWorkerLoRAManager
from vllm.model_executor import SamplingMetadata
from vllm.model_executor.layers.layernorm import RMSNorm
from vllm.model_executor.layers.rotary_embedding import MRotaryEmbedding
from vllm.model_executor.layers.sampler import SamplerOutput, get_sampler
from vllm.model_executor.layers.vocab_parallel_embedding import (
    VocabParallelEmbedding)
from vllm.model_executor.model_loader import get_model
from vllm.model_executor.models import supports_multimodal
from vllm.model_executor.sampling_metadata import SequenceGroupToSample
from vllm.multimodal import (MULTIMODAL_REGISTRY, BatchedTensorInputs,
                             MultiModalKwargs, MultiModalPlaceholderMap,
                             MultiModalRegistry)
from vllm.sampling_params import SamplingParams
from vllm.sequence import (CompletionSequenceGroupOutput, IntermediateTensors,
                           Logprob, SequenceData, SequenceGroupMetadata,
                           SequenceOutput)
from vllm.transformers_utils.config import uses_mrope
from vllm.utils import (bind_kv_cache, is_fake_hpu, is_pin_memory_available,
                        make_mrope_positions_tensor_with_pad,
                        make_tensor_with_pad)
from vllm.worker.model_runner_base import (
    ModelRunnerBase, ModelRunnerInputBase,
    _add_attn_metadata_broadcastable_dict,
    _add_sampling_metadata_broadcastable_dict,
    _init_attn_metadata_from_tensor_dict,
    _init_sampling_metadata_from_tensor_dict)

if TYPE_CHECKING:
    from vllm.attention.backends.abstract import AttentionBackend

logger = init_logger(__name__)

_TYPE_CACHE = {}
# These values are assumed to be zero in several places.
# Use caution when updating them!
_PAD_SLOT_ID = 0
_PAD_BLOCK_ID = 0

LORA_WARMUP_RANK = 8

VLLM_MERGED_PREFILL = os.environ.get('VLLM_MERGED_PREFILL',
                                     'false').lower() == 'true'
DUMMY_TOKEN_ID = -1


class Singleton(type):
    _instances: Dict[type, object] = {}

    def __call__(cls, *args, **kwargs):
        if cls not in cls._instances:
            cls._instances[cls] = super().__call__(*args, **kwargs)
        return cls._instances[cls]


class PhaseType(Enum):
    PREFILL = 'prefill'
    PREFIX_PREFILL = 'prefix_prefill'
    DECODE = 'decode'


def pad_flat_tensor(tensor, desired_size):
    assert tensor.dim() == 1, 'Only flat tensors are supported'
    padding_needed = desired_size - tensor.size(0)
    if padding_needed > 0 and tensor.size(0) > 0:
        padding = torch.zeros((padding_needed, ),
                              dtype=tensor.dtype,
                              device=tensor.device)
        tensor = torch.cat([tensor, padding])
    return tensor


def subtuple(obj: object,
             typename: str,
             to_copy: List[str],
             to_override: Optional[Dict[str, object]] = None):
    if obj is None:
        return None
    if to_override is None:
        to_override = {}
    fields = set(to_copy) | set(to_override.keys())
    if type(obj) is dict:
        values = {key: obj[key] for key in fields if key in obj}
    else:
        values = {f: to_override.get(f, getattr(obj, f)) for f in fields}
    if typename not in _TYPE_CACHE:
        _TYPE_CACHE[typename] = {
            'object': collections.namedtuple(typename, ' '.join(fields)),
            'fields': fields
        }
    return _TYPE_CACHE[typename]['object'](**values)  # type: ignore


def align_workers(value, op):
    group = get_world_group().cpu_group
    world_size = torch.distributed.get_world_size()
    if world_size <= 1:
        return value
    value_t = torch.tensor(value, device='cpu')
    torch.distributed.all_reduce(value_t, op=op, group=group)
    return value_t.item()


def setup_profiler():
    schedule = torch.profiler.schedule(wait=0, warmup=2, active=1, repeat=1)
    activities = [
        torch.profiler.ProfilerActivity.CPU,
        torch.profiler.ProfilerActivity.HPU
    ]
    profiler = torch.profiler.profile(
        schedule=schedule,
        activities=activities,
        on_trace_ready=torch.profiler.tensorboard_trace_handler('.',
                                                                use_gzip=True),
        record_shapes=False,
        with_stack=True)
    return profiler


def round_up(value: int, k: int) -> int:
    return (value + k - 1) // k * k


def pad_list(input, k, v):
    input_len = len(input)
    target_len = round_up(input_len, k)
    padding = target_len - input_len
    return input + [v] * padding


def gather_list(input, indices, v):
    return [input[i] if i is not None else v for i in indices]


def flatten(in_list):
    return list(itertools.chain(*in_list))


def make_cpu_tensor(data, max_len, pad, dtype, flat) -> torch.Tensor:
    if flat:
        data = [flatten(data)]
    return make_tensor_with_pad(data,
                                max_len=max_len,
                                pad=pad,
                                dtype=dtype,
                                device='cpu')


def get_target_layer_suffix_list(model_type) -> list[str]:
    # This sets the suffix for the hidden layer name, which is controlled by
    # VLLM_CONFIG_HIDDEN_LAYERS. The default suffix is "DecoderLayer," which is
    # applicable for most language models such as LLaMA, Qwen, and BART. If the
    # model's decoder layer name differs from the default, it will need to
    # be specified here.
    decoder_layer_table = {
        "gpt_bigcode": "BigCodeBlock",
    }

    return [
        decoder_layer_table.get(model_type, "DecoderLayer"), "EncoderLayer"
    ]


def modify_model_layers(module: torch.nn.Module,
                        suffix_list: list[str],
                        n=1,
                        counter=None):
    """Currently add mark_step at the end of specified layers.
    """

    def forward_hook(module, args, output):
        htorch.core.mark_step()
        return output

    if counter is None:
        counter = [0]

    for child_name, child_module in module.named_children():
        if any(
                child_module.__class__.__name__.endswith(layer)
                for layer in suffix_list):
            counter[0] += 1
            if counter[0] % n == 0:
                child_module.register_forward_hook(forward_hook)
        else:
            modify_model_layers(child_module, suffix_list, n, counter)


def get_path_to_rope(model: torch.nn.Module):
    """Dynamically get the path to the RotaryEmbedding layer in the model.
    This function will recursively search through the module hierarchy to find
    a RotaryEmbedding layer and return the full path to that layer as a list
    of names.
    If no such layer is found, it returns None.
    """

    def find_rope_layer(parent, path):
        # Base case: check if this parent is None
        if parent is None:
            return None

        # Check if the current layer is a RotaryEmbedding
        if hasattr(parent, 'named_children'):
            for child_name, child_module in parent.named_children():
                # If the current child is of type RotaryEmbedding,
                # return the full path
                if child_module.__class__.__name__.endswith("RotaryEmbedding"):
                    return path + [child_name]
                # Otherwise, recurse into this child to check its children
                result = find_rope_layer(child_module, path + [child_name])
                if result is not None:
                    return result
        return None

    # Start the search from the top level model
    path_to_rope = find_rope_layer(model, [])

    # Return the result if found, otherwise None
    return path_to_rope


class HpuModelAdapter(torch.nn.Module):

    def __init__(self, model, vllm_config, layer_names, is_causal, sampler):
        super().__init__()
        self.model = model
        self.prefill_use_fusedsdpa = "fsdpa" in enabled_flags()
        self.recompute_cos_sin = os.getenv('VLLM_COS_SIN_RECOMPUTE',
                                           'false').lower() in ['1', 'true']
        self.sampler = sampler
        self.vllm_config = vllm_config
        self.block_size = vllm_config.cache_config.block_size
        self.dtype = vllm_config.model_config.dtype
        self.layer_names = layer_names
        self.is_pooler = hasattr(self.model, "_pooler")
        self.is_causal = is_causal
        self.use_merged_prefill = VLLM_MERGED_PREFILL

    def _set_attn_bias(self, attn_metadata, batch_size, seq_len, device,
                       dtype):
        if (attn_metadata is None
                or (self.prefill_use_fusedsdpa and self.is_causal
                    and attn_metadata.block_list is None)
                or not attn_metadata.is_prompt):
            return attn_metadata

        if attn_metadata.attn_bias is not None:
            return attn_metadata

        prefill_metadata = attn_metadata

        seq_lens_t = prefill_metadata.seq_lens_tensor
        context_lens_t = prefill_metadata.context_lens_tensor
        query_lens_t = seq_lens_t - context_lens_t

        block_list = attn_metadata.block_list
        max_context_len = (block_list.size(-1) //
                           batch_size if block_list is not None else 0)
        max_context_len = max_context_len * self.block_size
        past_mask = torch.arange(0,
                                 max_context_len,
                                 dtype=torch.int32,
                                 device=device)
        past_mask = (past_mask.view(1, -1).expand(batch_size, -1).ge(
            context_lens_t.view(-1, 1)).view(batch_size, 1, -1).expand(
                batch_size, seq_len, -1).view(batch_size, 1, seq_len, -1))

        len_mask = (torch.arange(0, seq_len, device=device,
                                 dtype=torch.int32).view(1, seq_len).ge(
                                     query_lens_t.unsqueeze(-1)).view(
                                         batch_size, 1, 1, seq_len))
        if self.is_causal:
            attn_mask = torch.triu(torch.ones(
                (batch_size, 1, seq_len, seq_len),
                device=device,
                dtype=torch.bool),
                                   diagonal=1)
        else:
            attn_mask = torch.zeros((batch_size, 1, seq_len, seq_len),
                                    device=device,
                                    dtype=torch.bool)
        if self.is_pooler:
            len_mask_v = len_mask.view(batch_size, 1, seq_len, 1)
            mask = attn_mask.logical_or(len_mask).logical_or(len_mask_v)
            off_value = -3E38  #small number, avoid nan and overflow
        else:
            mask = attn_mask.logical_or(
                len_mask)  #no need for len_mask_v as decode overwrites it
            off_value = -math.inf

        mask = torch.concat((past_mask, mask), dim=-1)
        attn_bias = (torch.zeros_like(mask, dtype=dtype).masked_fill_(
            mask, off_value))
        attn_metadata = prefill_metadata._replace(attn_bias=attn_bias)
        return attn_metadata

    def _set_block_mapping(self, metadata, batch_size, device, dtype):
        mask = torch.arange(0,
                            self.block_size,
                            device=device,
                            dtype=torch.int32).unsqueeze(0)
        mask = mask >= metadata.block_usage.unsqueeze(-1)
        attn_bias = (torch.zeros_like(mask, dtype=dtype).masked_fill_(
            mask, -math.inf))

        if not is_fake_hpu():
            block_mapping = torch.nn.functional.one_hot(metadata.block_groups,
                                                        num_classes=batch_size)
        else:
            # Unfortunately one_hot on CPU
            # doesn't handle out of bounds classes so we need to convert
            # all negative values to 0 (block_mapping) or bs (block_groups)
            block_groups = metadata.block_groups.to(torch.long)
            block_mapping = torch.nn.functional.relu(block_groups)
            block_mapping = torch.nn.functional.one_hot(block_mapping,
                                                        num_classes=batch_size)
            oob_values = block_groups.lt(0)
            block_mapping.masked_fill_(oob_values.unsqueeze(-1), 0)
            block_groups.masked_fill_(oob_values, batch_size)
            metadata = metadata._replace(block_groups=block_groups)
        block_mapping = block_mapping.to(dtype)

        # Torch compile dynamo doesn't support calling any named tuple
        # dynamic methods other than len and get_attr so we need to
        # mimic behaviour of tuple._replace manually
        TrimmedAttentionMetadata = _TYPE_CACHE['TrimmedAttentionMetadata'][
            'object']
        fields = _TYPE_CACHE['TrimmedAttentionMetadata']['fields']
        metadata_dict = {
            field: getattr(metadata, field)
            for field in fields  # type: ignore
        }  # type: ignore
        metadata_dict['attn_bias'] = attn_bias
        metadata_dict['block_mapping'] = block_mapping
        metadata = TrimmedAttentionMetadata(**metadata_dict)  # type: ignore
        return metadata

    def _set_indices_and_offsets(self, metadata, block_size, is_prompt):
        slot_mapping = metadata.slot_mapping.flatten()
        indices = torch.div(slot_mapping, block_size, rounding_mode="floor")
        if is_prompt and not self.use_merged_prefill:
            indices = indices.unflatten(0, (-1, block_size))[:, 0]
            offsets = None
        else:
            offsets = torch.fmod(slot_mapping, block_size)
        metadata = metadata._replace(block_offsets=offsets,
                                     block_indices=indices)
        return metadata

    def _update_metadata(self, attn_metadata, batch_size, seq_len, device,
                         dtype):

        if attn_metadata.is_prompt:
            attn_metadata = self._set_attn_bias(attn_metadata, batch_size,
                                                seq_len, device, dtype)
        else:
            attn_metadata = self._set_block_mapping(attn_metadata, batch_size,
                                                    device, dtype)
        attn_metadata = self._set_indices_and_offsets(attn_metadata,
                                                      self.block_size,
                                                      attn_metadata.is_prompt)
        return attn_metadata

    def _prepare_cos_sin(self, positions):
        """Navigate through the model using the provided path and call
        the prepare_cos_sin method on the 'RotaryEmbedding' layer."""

        current_module = self.model  # Start from the top level of the model

        for layer in self.layer_names:
            if layer.isdigit():  # Check if the layer is an index
                layer = int(layer)

            # Check if the current layer is a name in a module
            if isinstance(
                    layer,
                    str) and not isinstance(layer, int):  # Name-based access
                current_module = getattr(current_module, layer)
            elif isinstance(layer,
                            int):  # Indexed-based access (like ModuleList)
                current_module = list(current_module._modules.values())[layer]

        # At the end, we should be at the RotaryEmbedding layer.
        if hasattr(current_module, 'prepare_cos_sin'):
            current_module.prepare_cos_sin(
                positions, recompute_cos_sin=self.recompute_cos_sin)
        else:
            raise AttributeError(
                "The module at the end of the path does not have \
               a 'prepare_cos_sin' method.")

    def forward(self, *args, **kwargs):
        kwargs = kwargs.copy()
        selected_token_indices = kwargs.pop('selected_token_indices')
        if 'warmup_mode' in kwargs:
            kwargs.pop('warmup_mode')

        virtual_engine = 0
        if 'virtual_engine' in kwargs:
            virtual_engine = kwargs.pop('virtual_engine')
        input_ids = kwargs['input_ids']
        kwargs['attn_metadata'] = self._update_metadata(
            kwargs['attn_metadata'], input_ids.size(0), input_ids.size(1),
            input_ids.device, self.dtype)
        if 'lora_mask' in kwargs:
            LoraMask.setLoraMask(kwargs.pop('lora_mask'))
        model_config = getattr(self.model, "config", None)
        model_is_mrope = uses_mrope(model_config)
        if self.layer_names is not None and not model_is_mrope:
            self._prepare_cos_sin(kwargs['positions'])
        attn_meta = kwargs.pop('attn_metadata')
        if 'kv_caches' in kwargs:
            kwargs.pop('kv_caches')
        with set_forward_context(attn_meta, self.vllm_config, virtual_engine):
            hidden_states = self.model(*args, **kwargs)
            if not get_pp_group().is_last_rank:
                return hidden_states
            hidden_states = hidden_states.view(-1, hidden_states.shape[-1])
            if selected_token_indices is not None:
                hidden_states = hidden_states.index_select(
                    0, selected_token_indices)
        return hidden_states

    def compute_logits(self, *args, **kwargs):
        return self.model.compute_logits(*args, **kwargs)

    # def sample(self, *args, **kwargs):
    #    return self.sampler(*args, **kwargs)

    def make_empty_intermediate_tensors(self, *args, **kwargs):
        return self.model.make_empty_intermediate_tensors(*args, **kwargs)

    def generate_proposals(self, *args, **kwargs):
        if hasattr(self.model, "sampler"):
            # Speculative decoding
            self.model.sampler = self.sampler
        return self.model.generate_proposals(*args, **kwargs)

    # sampler property will be used by spec_decode_worker
    # don't rename
    # @property
    # def sampler(self):
    #    return self.model.sampler

    # lm_head property will be used by spec_decode_worker
    # don't rename
    @property
    def lm_head(self):
        return self.model.lm_head


class PreparePromptMetadata(NamedTuple):
    input_tokens: torch.Tensor
    input_positions: List[List[int]]
    attn_metadata: Optional[AttentionMetadata]
    seq_lens: List[int]
    query_lens: List[int]
    lora_index_mapping: List[List[int]]
    lora_prompt_mapping: List[List[int]]
    lora_requests: Set[LoRARequest]
    multi_modal_kwargs: Optional[Dict[str, BatchedTensorInputs]]
    slot_mapping: List[List[int]]
    lora_ids: List[int]

    @classmethod
    def empty(cls):
        return PreparePromptMetadata(input_tokens=[],
                                     input_positions=[],
                                     attn_metadata=None,
                                     seq_lens=[],
                                     query_lens=[],
                                     lora_index_mapping=[],
                                     lora_prompt_mapping=[],
                                     lora_requests=set(),
                                     multi_modal_kwargs=None,
                                     slot_mapping=[],
                                     lora_ids=[])


class PrepareDecodeMetadata(NamedTuple):
    input_tokens: torch.Tensor
    input_positions: List[List[int]]
    attn_metadata: Optional[AttentionMetadata]
    lora_index_mapping: List[List[int]]
    lora_prompt_mapping: List[List[int]]
    lora_requests: Set[LoRARequest]
    slot_mapping: List[List[int]]
    lora_ids: List[int]

    @classmethod
    def empty(cls):
        return PrepareDecodeMetadata(input_tokens=[],
                                     input_positions=[],
                                     attn_metadata=None,
                                     lora_index_mapping=[],
                                     lora_prompt_mapping=[],
                                     lora_requests=set(),
                                     slot_mapping=[],
                                     lora_ids=[])


# How batches are constructed.
class BatchType(IntEnum):
    # Every batch is prefill.
    PREFILL = 0
    # Every batch is decode.
    DECODE = 1
    # Batch is a mixture of prefill and decode.
    MIXED = 2


TModelInputForHPU = TypeVar('TModelInputForHPU', bound="ModelInputForHPU")


@dataclasses.dataclass(frozen=True)
class ModelInputForHPU(ModelRunnerInputBase):
    """
    This base class contains metadata needed for the base model forward pass
    but not metadata for possible additional steps, e.g., sampling. Model
    runners that run additional steps should subclass this method to add
    additional fields.
    """
    input_tokens: Optional[torch.Tensor] = None
    input_positions: Optional[torch.Tensor] = None
    seq_lens: Optional[List[int]] = None
    query_lens: Optional[List[int]] = None
    lora_mapping: Optional["LoRAMapping"] = None
    lora_requests: Optional[Set[LoRARequest]] = None
    attn_metadata: Optional["AttentionMetadata"] = None
    multi_modal_kwargs: Optional[Dict[str, torch.Tensor]] = None
    real_batch_size: Optional[int] = None
    batch_size_padded: Optional[int] = None
    virtual_engine: int = 0
    lora_ids: Optional[List[int]] = None
    async_callback: Optional[Callable] = None
    is_first_multi_step: bool = True
    is_last_step: bool = True

    def as_broadcastable_tensor_dict(self) -> Dict[str, Any]:
        tensor_dict = {
            "input_tokens": self.input_tokens,
            "input_positions": self.input_positions,
            "lora_requests": self.lora_requests,
            "lora_mapping": self.lora_mapping,
            "multi_modal_kwargs": self.multi_modal_kwargs,
            "real_batch_size": self.real_batch_size,
            "batch_size_padded": self.batch_size_padded,
            "virtual_engine": self.virtual_engine,
            "lora_ids": self.lora_ids,
            "is_first_multi_step": self.is_first_multi_step,
            "is_last_step": self.is_last_step,
        }
        _add_attn_metadata_broadcastable_dict(tensor_dict, self.attn_metadata)
        return tensor_dict

    @classmethod
    def from_broadcasted_tensor_dict(
        cls: Type[TModelInputForHPU],
        tensor_dict: Dict[str, Any],
        attn_backend: Optional["AttentionBackend"] = None,
    ) -> TModelInputForHPU:
        if attn_backend is not None:
            tensor_dict = _init_attn_metadata_from_tensor_dict(
                attn_backend, tensor_dict)
        return cls(**tensor_dict)


@dataclasses.dataclass(frozen=True)
class ModelInputForHPUWithSamplingMetadata(ModelInputForHPU):
    """
    Used by the ModelRunner.
    """
    sampling_metadata: Optional["SamplingMetadata"] = None
    # Used for speculative decoding. We do not broadcast it because it is only
    # used by the driver worker.
    is_prompt: Optional[bool] = None

    def as_broadcastable_tensor_dict(self) -> Dict[str, Any]:
        tensor_dict = {
            "input_tokens": self.input_tokens,
            "input_positions": self.input_positions,
            "lora_requests": self.lora_requests,
            "lora_mapping": self.lora_mapping,
            "multi_modal_kwargs": self.multi_modal_kwargs,
            "lora_ids": self.lora_ids,
        }
        _add_attn_metadata_broadcastable_dict(tensor_dict, self.attn_metadata)
        _add_sampling_metadata_broadcastable_dict(tensor_dict,
                                                  self.sampling_metadata)
        return tensor_dict

    @classmethod
    def from_broadcasted_tensor_dict(
        cls,
        tensor_dict: Dict[str, Any],
        attn_backend: Optional["AttentionBackend"] = None,
    ) -> "ModelInputForHPUWithSamplingMetadata":
        tensor_dict = _init_sampling_metadata_from_tensor_dict(tensor_dict)
        # FIXME(kzawora): this fails for whatever reason - why?
        if attn_backend is not None:
            tensor_dict = _init_attn_metadata_from_tensor_dict(
                attn_backend, tensor_dict)
        return cls(**tensor_dict)


class HPUModelRunnerBase(ModelRunnerBase[TModelInputForHPU]):
    """
    Helper class for shared methods between GPU model runners.
    """
    _model_input_cls: Type[TModelInputForHPU]

    def __init__(
        self,
        vllm_config: VllmConfig,
        kv_cache_dtype: Optional[str] = "auto",
        is_driver_worker: bool = False,
        return_hidden_states: bool = False,
        input_registry: InputRegistry = INPUT_REGISTRY,
        mm_registry: MultiModalRegistry = MULTIMODAL_REGISTRY,
        is_causal: bool = True,
    ):
        ModelRunnerBase.__init__(self, vllm_config=vllm_config)
        environment.set_model_config(self.model_config)
        self.is_driver_worker = is_driver_worker
        self.return_hidden_states = return_hidden_states

        self.sliding_window = (self.model_config.get_sliding_window()
                               if self.model_config is not None else None)
        self.device_config = (self.device_config if self.device_config
                              is not None else DeviceConfig())
        if is_fake_hpu():
            self.device_config.device = torch.device('cpu')
            self.device_config.device_type = 'cpu'
            self.load_config.device = None
        self.device = self.device_config.device
        self.enforce_eager = self.model_config.enforce_eager
        self.max_num_seqs = self.scheduler_config.max_num_seqs
        self.max_num_prefill_seqs = self.scheduler_config.max_num_prefill_seqs \
            if self.scheduler_config.max_num_prefill_seqs is not None \
                else self.max_num_seqs
        self.max_model_len = self.scheduler_config.max_model_len
        self.max_num_batched_tokens = \
            self.scheduler_config.max_num_batched_tokens
        self.block_size = self.cache_config.block_size
        self.use_merged_prefill = VLLM_MERGED_PREFILL
        assert not (self.scheduler_config.use_padding_aware_scheduling
                    and self.use_merged_prefill), \
            'Merged prefill is not compatible with padding aware scheduling!'

        self.pin_memory = is_pin_memory_available()
        self.kv_cache_dtype = self.cache_config.cache_dtype

        num_attn_heads = self.model_config.get_num_attention_heads(
            self.parallel_config)
        needs_attn_backend = (num_attn_heads != 0
                              or self.model_config.is_attention_free)
        self.attn_backend = get_attn_backend(
            self.model_config.get_head_size(),
            self.model_config.dtype,
            self.kv_cache_dtype,
            self.block_size,
            self.model_config.is_attention_free,
            use_mla=self.model_config.use_mla,
        ) if needs_attn_backend else None

        # Multi-modal data support
        self.input_registry = input_registry
        self.mm_registry = mm_registry
        self.mm_registry = MULTIMODAL_REGISTRY
        self.multi_modal_input_mapper = self.mm_registry \
            .create_input_mapper(self.model_config)
        self.mm_registry.init_mm_limits_per_prompt(self.model_config)

        # Lazy initialization
        self.lora_manager: LRUCacheWorkerLoRAManager = None
        self.model: torch.nn.Module = None
        self.inc_initialized_successfully = False

        # Profiler stats
        self.profiler = HabanaHighLevelProfiler()
        self.profiler_counter_helper = HabanaProfilerCounterHelper()
        self.seen_configs: set = set()
        self._mem_margin: Optional[int] = None
        HPUBucketingContext = get_bucketing_context()
        self.bucketing_ctx = HPUBucketingContext(self.max_num_seqs,
                                                 self.max_num_prefill_seqs,
                                                 self.block_size,
                                                 self.max_num_batched_tokens,
                                                 self.use_merged_prefill,
                                                 self.max_model_len)
        self.graphed_buckets: Set[Any] = set()
        self.use_contiguous_pa = envs.VLLM_USE_HPU_CONTIGUOUS_CACHE_FETCH

        self._set_gc_threshold()
        if self.vllm_config.cache_config.enable_prefix_caching:
            os.environ.setdefault("VLLM_CONTIGUOUS_PA", "False")
            assert os.environ.get(
                "VLLM_CONTIGUOUS_PA",
                "").lower() != "true", "Contiguous PA doesn't support APC"
        self.use_contiguous_pa = os.environ.get('VLLM_CONTIGUOUS_PA',
                                                'true').lower() == 'true'
        if self.use_contiguous_pa != 'true':
            self.use_contiguous_pa = envs.VLLM_USE_HPU_CONTIGUOUS_CACHE_FETCH
        if vllm_config.speculative_config is not None \
            and self.use_contiguous_pa:
            raise ValueError(
                "Speculative decoding is not supported with "
                "contiguous PA, please set VLLM_CONTIGUOUS_PA=false")
        # For both multi-step scheduling and delayed sampling
        self.is_single_step = \
            self.vllm_config.scheduler_config.num_scheduler_steps == 1
        self.cached_step_outputs: List[torch.Tensor] = []
        self.is_pooler = False
        self.is_causal = is_causal
        # For delayed sampling
        self.cached_step_inputs: List[
            ModelInputForHPUWithSamplingMetadata] = []
        self.spec_decode_enabled = \
            self.vllm_config.speculative_config is not None
        self.sampler = get_sampler()
        default_use_delayed_sampling = (not self.spec_decode_enabled
                                        and not is_fake_hpu()
                                        and self.is_single_step
                                        and not self.lora_config)
        default_use_delayed_sampling = 'true' if default_use_delayed_sampling \
            else 'false'
        self.use_delayed_sampling = (os.environ.get(
            'VLLM_DELAYED_SAMPLING',
            default_use_delayed_sampling).lower() == 'true')

    def _set_gc_threshold(self) -> None:
        """
        Read https://docs.python.org/3/library/gc.html#gc.set_threshold
        for comprehensive description of gc generations.
        We can either use VLLM_GC_THR_GEN[0-2] (this has higher priority)
        to set particular generation threshold or use simpler
        VLLM_GC_THR_MULTIPLIER to multiply default values.
        """

        # gc.get_threshold default, avoiding potential overflow due to
        # multiplier and set later (get->mult->set->repeat->...->overflow)
        default_gc_thrs = [700, 10, 10]

        requested_gc_thrs = [0] * len(default_gc_thrs)
        for i in range(len(default_gc_thrs)):
            requested_gc_thrs[i] = int(
                os.environ.get(f'VLLM_GC_THR_GEN{i}', default_gc_thrs[i]))
        if requested_gc_thrs == default_gc_thrs:
            # 16*threshold is rare enough for gc to not cause perf issues
            gc_thr_multiplier = int(
                os.environ.get('VLLM_GC_THR_MULTIPLIER', 16))
            requested_gc_thrs = [
                t * gc_thr_multiplier for t in default_gc_thrs
            ]
        gc.set_threshold(*requested_gc_thrs)

        self.skip_warmup = os.environ.get('VLLM_SKIP_WARMUP',
                                          'false').lower() == 'true'

    @property
    def model_is_mrope(self) -> bool:
        config = self.model_config.hf_config
        return uses_mrope(config)

    def _is_quant_with_inc(self):
        quant_config = os.getenv("QUANT_CONFIG", None) is not None
        return (self.model_config.quantization == "inc" or quant_config)

    def load_model(self) -> None:
        import habana_frameworks.torch.core as htcore
        if self.model_config.quantization == 'inc' or \
           self.model_config.quantization == 'fp8':
            htcore.hpu_set_env()
        with HabanaMemoryProfiler() as m:
            with HabanaMemoryProfiler() as m_getmodel:
                self.model = get_model(vllm_config=self.vllm_config)
            msg = ("Pre-loading model weights on "
                   f"{next(self.model.parameters()).device} "
                   f"took {m_getmodel.get_summary_string()}")
            logger.info(msg)
            self.is_pooler = hasattr(self.model, "_pooler")
            if self.lora_config:
                assert hasattr(self.model, "embedding_modules"
                               ), "Model does not have embedding_modules"
                assert hasattr(
                    self.model, "embedding_padding_modules"
                ), "Model does not have embedding_padding_modules"
                assert not self.lora_config.bias_enabled, \
                    "Bias support in LoRA is not enabled in HPU yet."
                assert not self.lora_config.fully_sharded_loras, \
                    "Fully sharded LoRAs is not enabled in HPU yet."
                if supports_multimodal(self.model):
                    logger.warning(
                        "Regarding multimodal models, vLLM currently "
                        "only supports adding LoRA to language model.")

                # Use get_text_config() in case of multimodal models
                text_config = self.model_config.hf_config.get_text_config()

                self.lora_manager = LRUCacheWorkerLoRAManager(
                    self.scheduler_config.max_num_seqs,
                    self.scheduler_config.max_num_batched_tokens,
                    self.vocab_size,
                    self.lora_config,
                    self.device,
                    self.model.embedding_modules,
                    self.model.embedding_padding_modules,
                    max_position_embeddings=text_config.
                    max_position_embeddings,
                )
                self.model = self.lora_manager.create_lora_manager(self.model)

            if self._is_quant_with_inc():
                logger.info("Preparing model with INC..")
                with HabanaMemoryProfiler() as m_inc:
                    from neural_compressor.torch.quantization import (
                        FP8Config, convert, prepare)

                    disable_mark_scales_as_const = os.getenv(
                        "VLLM_DISABLE_MARK_SCALES_AS_CONST",
                        "false") in ("1", "true")
                    config = FP8Config.from_json_file(
                        os.getenv("QUANT_CONFIG", ""))
                    if config.measure:
                        self.model = prepare(self.model, config)
                    elif config.quantize:
                        self.model = convert(self.model, config)
                    if not disable_mark_scales_as_const:
                        htcore.hpu_initialize(self.model,
                                              mark_only_scales_as_const=True)
                    if torch.distributed.is_initialized():
                        torch.distributed.barrier()
                self.inc_initialized_successfully = True
                logger.info("Preparing model with INC took %s",
                            m_inc.get_summary_string())
            elif not is_fake_hpu():
                self.model = self.model.to("hpu")
                htcore.mark_step()

            hidden_layer_markstep_interval = int(
                os.getenv('VLLM_CONFIG_HIDDEN_LAYERS', '1'))
            model_config = getattr(self.model, "config", None)
            modify_model_layers(
                self.model,
                get_target_layer_suffix_list(
                    model_config.
                    model_type if model_config is not None else None),
                hidden_layer_markstep_interval)
            path_to_rope = get_path_to_rope(self.model)
            torch.hpu.synchronize()

            if self.is_pooler:
                self.set_causal_option(self.model)
            with HabanaMemoryProfiler() as m_wrap:
                self.model = self._maybe_wrap_in_hpu_graph(
                    self.model,
                    vllm_config=self.vllm_config,
                    layer_names=path_to_rope,
                    is_causal=self.is_causal,
                    sampler=self.sampler)
            msg = f"Wrapping in HPU Graph took {m_wrap.get_summary_string()}"
            logger.info(msg)
            with HabanaMemoryProfiler() as m_wrap:
                self._maybe_compile(self.model,
                                    vllm_config=self.vllm_config,
                                    layer_names=path_to_rope)
            msg = f"Compiling took {m_wrap.get_summary_string()}"
            logger.info(msg)

        self.model_memory_usage = m.consumed_device_memory
        msg = f"Loading model weights took in total {m.get_summary_string()}"
        logger.info(msg)

    def _add_dummy_seq(self, seq_group_metadata_list, is_prompt):
        real_batch_size = len(seq_group_metadata_list)
        batch_size_padded = self.bucketing_ctx.get_padded_batch_size(
            real_batch_size, is_prompt)
        batch_size_padding = batch_size_padded - real_batch_size

        seq_group_metadata_list = seq_group_metadata_list.copy()

        if batch_size_padding > 0:
            if self.is_pooler:
                temperature = None
            else:
                has_greedy_samples = any(
                    seq_group_metadata.sampling_params.temperature == 0.0
                    for seq_group_metadata in seq_group_metadata_list)
                temperature = 0.0 if has_greedy_samples else 1.0
            dummy_seq_group_metadata = self.create_dummy_seq_group_metadata(
                -1, 0, is_prompt, temperature=temperature)
            seq_group_metadata_list.extend(dummy_seq_group_metadata
                                           for _ in range(batch_size_padding))
        return seq_group_metadata_list, real_batch_size, batch_size_padded

    def _maybe_wrap_in_hpu_graph(self, *args, **kwargs):
        return htorch.hpu.wrap_in_hpu_graph(
            HpuModelAdapter(*args, **kwargs),
            disable_tensor_cache=True,
        ) if htorch.utils.internal.is_lazy() else HpuModelAdapter(
            *args, **kwargs)

    def _maybe_compile(self, *args, **kwargs):
        if not is_fake_hpu() and not htorch.utils.internal.is_lazy(
        ) and not self.vllm_config.model_config.enforce_eager:
            if os.getenv('VLLM_REGIONAL_COMPILATION',
                         'true').strip().lower() in ("1", "true"):
                compiled_methods = ['_set_block_mapping']
                for method_name in compiled_methods:
                    method = getattr(self.model, method_name)
                    self._compile_region(self.model, method_name, method)

                self.regional_compilation_layers_list = [
                    RMSNorm, VocabParallelEmbedding
                ]
                self._regional_compilation(self.model)
            else:
                self.model = self._compile(self.model)

    def _regional_compilation(self,
                              module,
                              parent_module=None,
                              module_name=None):
        if isinstance(module, torch.nn.ModuleList):
            for children_name, children_module in module.named_children():
                self._compile_region(module, children_name, children_module)
        elif any(
                isinstance(module, layer)
                for layer in self.regional_compilation_layers_list):
            self._compile_region(
                parent_module,
                module_name,
                module,
            )
        else:
            for children_name, children_module in module.named_children():
                self._regional_compilation(children_module, module,
                                           children_name)

    def _compile_region(self, model, name, module):
        module = self._compile(module)
        setattr(model, name, module)

    def _compile(self, module):
        if not hasattr(self, '_compile_config'):
            fullgraph = os.getenv('VLLM_T_COMPILE_FULLGRAPH',
                                  'false').strip().lower() in ("1", "true")
            dynamic = os.getenv('VLLM_T_COMPILE_DYNAMIC_SHAPES',
                                'false').strip().lower() in ("1", "true")
            self._compile_config = {'fullgraph': fullgraph, 'dynamic': dynamic}
        fullgraph = self._compile_config['fullgraph']
        dynamic = self._compile_config['dynamic']
        if dynamic:
            return torch.compile(module,
                                 backend='hpu_backend',
                                 fullgraph=fullgraph,
                                 options={"force_static_compile": True})
        else:
            return torch.compile(module,
                                 backend='hpu_backend',
                                 fullgraph=fullgraph,
                                 dynamic=False)

    def get_model(self) -> torch.nn.Module:
        if isinstance(self.model, HpuModelAdapter):
            return self.model.model
        return self.model

    def _use_graphs(self, batch_size, seq_len, is_prompt):
        if self.enforce_eager:
            return False
        if self.skip_warmup:
            return True
        return (batch_size, seq_len, is_prompt) in self.graphed_buckets

    def _is_valid_bucket(self, bucket):
        return bucket[0] * bucket[1] <= self.max_num_batched_tokens

    def _num_blocks(self, attn_metadata):
        if attn_metadata.block_list is None:
            return 0
        return attn_metadata.block_list.numel()

    def _phase(self, attn_metadata):
        phase_type: PhaseType
        is_prompt = attn_metadata.is_prompt
        is_prefix_prefill = is_prompt and attn_metadata.block_list is not None
        if is_prompt and is_prefix_prefill:
            phase_type = PhaseType.PREFIX_PREFILL
        elif is_prompt and not is_prefix_prefill:
            phase_type = PhaseType.PREFILL
        elif not is_prompt:
            phase_type = PhaseType.DECODE
        else:
            raise ValueError("Unrecognized pass type, likely due to malformed "
                             "attention metadata")
        return phase_type

    def _check_config(self, batch_size, seq_len, attn_metadata, warmup_mode):
        is_prefix_caching = self.vllm_config.cache_config.enable_prefix_caching
        cfg: Optional[tuple] = None
        assert cfg is None, "Configs changed between 2D and 3D"
        if is_prefix_caching:
            phase = self._phase(attn_metadata)
            num_blocks = self._num_blocks(attn_metadata)
            cfg = (batch_size, seq_len, num_blocks, phase)
        else:
            phase = 'prompt' if attn_metadata.is_prompt else 'decode'
            cfg = (batch_size, seq_len, phase)
        seen = cfg in self.seen_configs
        self.seen_configs.add(cfg)
        if not seen and not warmup_mode:
            logger.warning("Configuration: %s was not warmed-up!",
                           (phase.value, batch_size, seq_len,
                            num_blocks) if is_prefix_caching else
                           (phase, batch_size, seq_len))

    def _get_mrope_positions_and_delta(self, seq_data, mm_kwargs, context_len):
        image_grid_thw = mm_kwargs.get("image_grid_thw", None)
        video_grid_thw = mm_kwargs.get("video_grid_thw", None)
        second_per_grid_ts = mm_kwargs.get("second_per_grid_ts", None)
        assert image_grid_thw is not None or video_grid_thw is not None, (
            "mrope embedding type requires multi-modal input mapper "
            "returns 'image_grid_thw' or 'video_grid_thw'.")
        hf_config = self.model_config.hf_config
        token_ids = seq_data.get_token_ids()
        mrope_positions, mrope_position_delta = \
            MRotaryEmbedding.get_input_positions(
                token_ids,
                hf_config=hf_config,
                image_grid_thw=image_grid_thw,
                video_grid_thw=video_grid_thw,
                second_per_grid_ts=second_per_grid_ts,
                context_len=context_len,
            )
        assert mrope_positions is not None
        return mrope_positions, mrope_position_delta

    def make_attn_bias(self, seq_lens, max_prompt_len, dtype):
        seq_pos = [list(range(sl)) for sl in seq_lens]
        seq_idx = [[i] * sl for i, sl in enumerate(seq_lens)]

        seq_pos_t = make_cpu_tensor(seq_pos,
                                    max_len=max_prompt_len,
                                    pad=-1,
                                    dtype=torch.long,
                                    flat=self.use_merged_prefill)
        seq_idx_t = make_cpu_tensor(seq_idx,
                                    max_len=max_prompt_len,
                                    pad=-1,
                                    dtype=torch.long,
                                    flat=self.use_merged_prefill)

        q_seq_idx_t = seq_idx_t.unsqueeze(-1)
        kv_seq_idx_t = seq_idx_t.unsqueeze(-2)
        q_seq_pos_t = seq_pos_t.unsqueeze(-1)
        kv_seq_pos_t = seq_pos_t.unsqueeze(-2)
        seq_idx_t = q_seq_idx_t != kv_seq_idx_t
        seq_pos_t = kv_seq_pos_t > q_seq_pos_t
        attn_mask = (seq_idx_t | seq_pos_t) if self.is_causal else seq_idx_t
        if self.is_pooler:
            mask_v = torch.where(q_seq_pos_t < 0, True, False)
            attn_mask = attn_mask | mask_v
            off_value = -3E38  #small number, avoid nan and overflow
        else:
            off_value = -math.inf
        attn_bias = torch.zeros_like(attn_mask, dtype=dtype)
        attn_bias.masked_fill_(attn_mask, off_value)
        return attn_bias.unsqueeze(1)

    def set_causal_option(self, module):
        if isinstance(module, HPUAttentionImpl) and hasattr(
                module, 'attn_type'):
            self.is_causal = not (
                module.attn_type == AttentionType.ENCODER
                or module.attn_type == AttentionType.ENCODER_ONLY
                or module.attn_type == AttentionType.ENCODER_DECODER)
            return
        else:
            for child_name, child_module in module.named_children():
                self.set_causal_option(child_module)

    def move_to_device(self, tensor):
        return tensor if tensor is None else tensor.to(self.device,
                                                       non_blocking=True)

    def _prepare_prompt(
        self,
        seq_group_metadata_list: List[SequenceGroupMetadata],
    ) -> PreparePromptMetadata:
        input_tokens: List[List[int]] = []
        input_positions: List[List[int]] = []
        input_mrope_positions: List[List[List[int]]] = []
        slot_mapping: List[List[int]] = []
        lora_index_mapping: List[List[int]] = []
        lora_prompt_mapping: List[List[int]] = []
        lora_requests: Set[LoRARequest] = set()

        seq_lens: List[int] = []
        context_lens: List[int] = []
        query_lens: List[int] = []
        prefix_block_tables: List[List[int]] = []
        multi_modal_kwargs_list: List[MultiModalKwargs] = []
        multi_modal_placeholder_maps: Dict[
            str, MultiModalPlaceholderMap] = collections.defaultdict(
                MultiModalPlaceholderMap)

        if len(seq_group_metadata_list) == 0:
            return PreparePromptMetadata.empty()

        for seq_group_metadata in seq_group_metadata_list:
            assert seq_group_metadata.is_prompt
            seq_ids = list(seq_group_metadata.seq_data.keys())
            assert len(seq_ids) == 1
            seq_id = seq_ids[0]

            computed_block_nums = seq_group_metadata.computed_block_nums
            if (self.scheduler_config is not None
                    and self.scheduler_config.chunked_prefill_enabled
                    and not (computed_block_nums is None
                             or computed_block_nums == [])):
                raise RuntimeError(
                    "chunked prefill cannot be used with prefix caching "
                    "now.")

            token_chunk_size = seq_group_metadata.token_chunk_size
            seq_data = seq_group_metadata.seq_data[seq_id]
            context_len = seq_data.get_num_computed_tokens()
            # We should use get_len here because in case of preemption
            # it contains output tokens.
            seq_len = min(seq_data.get_len(), context_len + token_chunk_size)
            prompt_tokens = seq_data.get_token_ids()[context_len:seq_len]
            seq_lens.append(seq_len)

            # NOTE: This only works for oooooooxxx style attention.
            if computed_block_nums is not None and len(
                    computed_block_nums) > 0 and self.sliding_window is None:
                # Prefix is not supported with sliding_window
                context_len = len(computed_block_nums) * self.block_size
                if context_len == seq_len \
                and self.vllm_config.cache_config.enable_prefix_caching:
                    # Fully cached prompt - compute only last token
                    context_len = context_len - 1
                prompt_tokens = prompt_tokens[context_len:]
                prefix_block_tables.append(computed_block_nums)
            elif self.scheduler_config.chunked_prefill_enabled:
                if seq_group_metadata.block_tables is not None:
                    # Prefill has chunked before.
                    block_table = seq_group_metadata.block_tables[seq_id]
                    prefix_block_tables.append(block_table)
                else:
                    # The first prefill.
                    prefix_block_tables.append([])
            else:
                prefix_block_tables.append([])
                # Right now, prefill start is always 0. However, this
                # assumption can be changed once chunked prefill is introduced.
                assert context_len == 0

            # actual prompt lens
            context_lens.append(context_len)
            query_lens.append(seq_len - context_len)
            input_tokens.append(prompt_tokens)
            # NOTE(woosuk): Here we assume that the first token in the prompt
            # is always the first token in the sequence.
            input_positions.append(list(range(context_len, seq_len)))

            seq_data_mrope_positions: Optional[List[List[int]]] = None
            if seq_group_metadata.multi_modal_data:
                positions = input_positions[0]
                mm_data, placeholder_maps = MultiModalPlaceholderMap \
                    .from_seq_group(seq_group_metadata,
                      range(positions[0], positions[0] + len(positions)))

                if self.mm_registry.has_processor(self.model_config):
                    mm_kwargs = mm_data
                else:
                    mm_kwargs = self.multi_modal_input_mapper(
                        mm_data,
                        seq_group_metadata.mm_processor_kwargs,
                    )

                # special processing for mrope position deltas.
                if self.model_is_mrope:
                    mrope_positions, mrope_position_delta = \
                        self._get_mrope_positions_and_delta(
                            seq_data=seq_data,
                            mm_kwargs=mm_kwargs,
                            context_len=context_len)
                    assert mrope_positions is not None
                    seq_data.mrope_position_delta = mrope_position_delta
                    seq_data_mrope_positions = [[] for _ in range(3)]
                    for idx in range(3):
                        seq_data_mrope_positions[idx] \
                            .extend(mrope_positions[idx])

                multi_modal_kwargs_list.append(mm_kwargs)

                for modality, placeholder_map in placeholder_maps.items():
                    multi_modal_placeholder_maps[modality].extend(
                        placeholder_map)

            input_mrope_positions.append(
                seq_data_mrope_positions)  # type: ignore

            if seq_group_metadata.block_tables is None:
                # During memory profiling, the block tables are not initialized
                # yet. In this case, we just use a dummy slot mapping.
                slot_mapping.append([_PAD_SLOT_ID] * seq_len)
                continue

            # Compute the slot mapping.
            slot_mapping.append([])
            block_table = seq_group_metadata.block_tables[seq_id]

            # Mask the [0, start_idx) tokens of the prompt with _PAD_SLOT_ID,
            # where start_idx is max(0, seq_len - sliding_window).
            # For example, if the prompt len is 10, sliding window is 8, and
            # block size is 4, the first two tokens are masked and the slot
            # mapping will be [-1, -1, 2, 3, 4, 5, 6, 7, 0, 1].
            start_idx = 0
            if self.sliding_window is not None:
                assert context_len == 0, (
                    "Prefix caching is currently not supported with "
                    "sliding window attention")
                start_idx = max(0, seq_len - self.sliding_window)
            for i in range(context_len, seq_len):
                if i < start_idx:
                    slot_mapping[-1].append(_PAD_SLOT_ID)
                    continue
                # For encoder-only models, the block_table is None,
                # and there is no need to initialize the slot_mapping.
                if block_table is not None:
                    block_number = block_table[i // self.block_size]
                    block_offset = i % self.block_size
                    slot = block_number * self.block_size + block_offset
                    slot_mapping[-1].append(slot)

        if self.use_merged_prefill:
            target_query_len = sum(query_lens)
        else:
            target_query_len = max(query_lens)
        real_num_seqs = len(query_lens)

        max_prompt_len = max(
            self.bucketing_ctx.get_padded_prompt_seq_len(target_query_len),
            self.block_size)

        lora_ids: List[int] = []
        for seq_group_metadata, context_len in zip(seq_group_metadata_list,
                                                   context_lens):
            lora_id = seq_group_metadata.lora_int_id
            lora_ids.append(lora_id)

            if lora_id > 0:
                lora_requests.add(seq_group_metadata.lora_request)

            lora_index_mapping += [lora_id] * max_prompt_len
            lora_prompt_mapping.extend(
                [lora_id] *
                (max_prompt_len if seq_group_metadata.sampling_params and
                 seq_group_metadata.sampling_params.prompt_logprobs else 1))

        if any(context_lens):
            assert not self.scheduler_config.chunked_prefill_enabled
            # prefix caching

            max_num_block = max(len(bt) for bt in prefix_block_tables)
            prefix_block_list = list(
                itertools.chain.from_iterable(
                    bt if len(bt) == max_num_block else bt +
                    ([_PAD_BLOCK_ID] * (max_num_block - len(bt)))
                    for bt in prefix_block_tables))

            # TODO: pad to proper len
            pad_len = len(prefix_block_list)
            prefix_block_list = pad_list(prefix_block_list, pad_len,
                                         _PAD_BLOCK_ID)

            prefix_block_list_tensor = torch.tensor(prefix_block_list,
                                                    dtype=torch.long,
                                                    device='cpu')
        else:
            prefix_block_list_tensor = None

        input_tokens_tensor = make_cpu_tensor(input_tokens,
                                              max_len=max_prompt_len,
                                              pad=0,
                                              dtype=torch.long,
                                              flat=self.use_merged_prefill)
        if self.model_is_mrope:
            input_positions = \
                make_mrope_positions_tensor_with_pad(input_positions=input_positions,
                                                     input_mrope_positions=input_mrope_positions,
                                                     max_prompt_len=max_prompt_len,
                                                     pad=0)
        else:
            input_positions = make_cpu_tensor(input_positions,
                                              max_len=max_prompt_len,
                                              pad=0,
                                              dtype=torch.long,
                                              flat=self.use_merged_prefill)

        slot_mapping = make_cpu_tensor(slot_mapping,
                                       max_len=max_prompt_len,
                                       pad=_PAD_SLOT_ID,
                                       dtype=torch.long,
                                       flat=self.use_merged_prefill)

        attn_bias = None
        seq_lens_tensor = None
        context_lens_tensor = None

        if self.use_merged_prefill:
            attn_bias = self.make_attn_bias(seq_lens, max_prompt_len,
                                            self.model_config.dtype)

        num_seqs = self.max_num_prefill_seqs \
            if self.use_merged_prefill else real_num_seqs
        seq_lens_tensor = make_cpu_tensor([seq_lens],
                                          max_len=num_seqs,
                                          pad=0,
                                          dtype=torch.long,
                                          flat=True).flatten()
        context_lens_tensor = make_cpu_tensor([context_lens],
                                              max_len=num_seqs,
                                              pad=0,
                                              dtype=torch.long,
                                              flat=True).flatten()

        placeholder_index_maps = {
            modality: placeholder_map.index_map()
            for modality, placeholder_map in
            multi_modal_placeholder_maps.items()
        }

        # Note: num_prefill_tokens is calculated using the length of
        # input_tokens after padding.
        num_prefill_tokens = input_tokens_tensor.numel()

        prefix_block_list_tensor = self.move_to_device(
            prefix_block_list_tensor)
        input_tokens_tensor = self.move_to_device(input_tokens_tensor)
        input_positions = self.move_to_device(input_positions)
        seq_lens_tensor = self.move_to_device(seq_lens_tensor)
        slot_mapping = self.move_to_device(slot_mapping)
        context_lens_tensor = self.move_to_device(context_lens_tensor)
        attn_bias = self.move_to_device(attn_bias)

        attn_metadata = self.attn_backend.make_metadata(
            is_prompt=True,
            block_list=prefix_block_list_tensor,
            block_mapping=None,
            block_usage=None,
            block_indices=None,
            block_offsets=None,
            block_groups=None,
            attn_bias=attn_bias,
            seq_lens=seq_lens,
            seq_lens_tensor=seq_lens_tensor,
            context_lens_tensor=context_lens_tensor,
            num_prefills=real_num_seqs,
            num_prefill_tokens=num_prefill_tokens,
            num_decode_tokens=0,
            slot_mapping=slot_mapping,
            multi_modal_placeholder_index_maps=placeholder_index_maps,
            enable_kv_scales_calculation=False,
            input_positions=input_positions,
        )
        multi_modal_kwargs = MultiModalKwargs.batch(multi_modal_kwargs_list)
        for t in multi_modal_kwargs:
            if torch.is_tensor(multi_modal_kwargs[t]):
                multi_modal_kwargs[t] = multi_modal_kwargs[t].to(
                    self.device, non_blocking=True)

        return PreparePromptMetadata(input_tokens=input_tokens_tensor,
                                     input_positions=input_positions,
                                     attn_metadata=attn_metadata,
                                     seq_lens=seq_lens,
                                     query_lens=query_lens,
                                     lora_index_mapping=lora_index_mapping,
                                     lora_prompt_mapping=lora_prompt_mapping,
                                     lora_requests=lora_requests,
                                     multi_modal_kwargs=multi_modal_kwargs,
                                     slot_mapping=slot_mapping,
                                     lora_ids=lora_ids)

    def _prepare_decode(
        self,
        seq_group_metadata_list: List[SequenceGroupMetadata],
        output=None,
    ) -> PrepareDecodeMetadata:
        input_tokens: List[List[int]] = []
        input_positions: List[List[int]] = []
        input_mrope_positions: List[List[int]] = [[] for _ in range(3)]
        slot_mapping: List[List[int]] = []
        seq_lens: List[int] = []
        encoder_seq_lens: List[int] = []
        cross_block_tables: List[List[int]] = []
        block_tables: List[List[int]] = []
        lora_index_mapping: List[List[int]] = []
        lora_prompt_mapping: List[List[int]] = []
        lora_requests: Set[LoRARequest] = set()

        is_enc_dec_model = self.model_config.is_encoder_decoder
        if len(seq_group_metadata_list) == 0:
            return PrepareDecodeMetadata.empty()
        lora_ids: List[int] = []

        dummy_slots = itertools.cycle(
            range(_PAD_SLOT_ID, _PAD_SLOT_ID + self.block_size))

        for seq_group_metadata in seq_group_metadata_list:
            assert not seq_group_metadata.is_prompt
            assert seq_group_metadata.token_chunk_size == 1

            seq_ids = list(seq_group_metadata.seq_data.keys())
            lora_id = seq_group_metadata.lora_int_id
            lora_ids.append(lora_id)
            if is_enc_dec_model:
                for _ in range(len(seq_group_metadata.seq_data)):
                    encoder_seq_len = (
                        seq_group_metadata.encoder_seq_data.get_len()
                        if seq_group_metadata.encoder_seq_data else 0)
                    encoder_seq_lens.append(encoder_seq_len)
                    cross_block_table = seq_group_metadata.cross_block_table
                    cross_block_tables.append([] if (
                        cross_block_table is None) else cross_block_table)

            if lora_id > 0:
                lora_requests.add(seq_group_metadata.lora_request)

            for seq_id in seq_ids:
                seq_data = seq_group_metadata.seq_data[seq_id]
                if output is None:
                    generation_token = seq_data.get_last_token_id()
                    input_tokens.append([generation_token])

                seq_len = seq_data.get_len()
                position = seq_len - 1
                input_positions.append([position])

                if self.model_is_mrope:
                    if seq_data.mrope_position_delta is not None:
                        pos_for_mrope = MRotaryEmbedding \
                            .get_next_input_positions(
                                seq_data.mrope_position_delta,
                                seq_data.get_num_computed_tokens(),
                                seq_len)
                    else:
                        pos_for_mrope = [[position]] * 3
                    for idx in range(3):
                        input_mrope_positions[idx].extend(pos_for_mrope[idx])

                seq_len = seq_len if self.sliding_window is None else min(
                    seq_len, self.sliding_window)
                seq_lens.append(seq_len)

                block_table = seq_group_metadata.block_tables[seq_id]
                num_fully_occupied_blocks = position // self.block_size
                block_table = block_table[:num_fully_occupied_blocks + 1]

                if len(block_table) == 0:
                    block_number = _PAD_BLOCK_ID
                else:
                    block_number = block_table[position // self.block_size]
                if block_number == _PAD_BLOCK_ID:
                    slot = next(dummy_slots)
                else:
                    block_offset = position % self.block_size
                    slot = block_number * self.block_size + block_offset
                slot_mapping.append([slot])
                lora_index_mapping.append(lora_id)
                lora_prompt_mapping.append(lora_id)

                if self.sliding_window is not None:
                    sliding_window_blocks = (self.sliding_window //
                                             self.block_size)
                    block_table = block_table[-sliding_window_blocks:]
                block_tables.append(block_table)

        if output is None:
            input_tokens = torch.tensor(input_tokens,
                                        dtype=torch.long,
                                        device='cpu')
        else:
            real_batch_size = len(seq_group_metadata_list)
            input_tokens = output[:real_batch_size].clone()

        input_positions = torch.tensor(
            input_mrope_positions if self.model_is_mrope else input_positions,
            dtype=torch.long,
            device='cpu')

        num_decode_tokens = len(seq_lens)

        last_block_usage = [
            slot[0] % self.block_size + 1 for slot in slot_mapping
        ]
        block_groups = [[i] * len(bt) for i, bt in enumerate(block_tables)]
        block_usage = [[self.block_size] * (len(bt) - 1) + [lbu]
                       for bt, lbu in zip(block_tables, last_block_usage)
                       if bt]

        block_list = flatten(block_tables)
        block_groups = flatten(block_groups)
        block_usage = flatten(block_usage)

        assert len(block_list) == len(block_groups)
        assert len(block_list) == len(block_usage)

        if is_enc_dec_model:
            last_cross_block_usage = [
                (encoder_seq_len - 1) % self.block_size + 1
                for encoder_seq_len in encoder_seq_lens
            ]
            cross_block_groups = [[i] * len(bt)
                                  for i, bt in enumerate(cross_block_tables)]
            cross_block_usage = [
                [self.block_size] * (len(bt) - 1) + [lbu]
                for bt, lbu in zip(cross_block_tables, last_cross_block_usage)
                if bt
            ]
            cross_block_list = flatten(cross_block_tables)
            cross_block_groups = flatten(cross_block_groups)
            cross_block_usage = flatten(cross_block_usage)
            assert len(cross_block_list) == len(cross_block_groups)
            assert len(cross_block_list) == len(cross_block_usage)

        else:
            cross_block_list = None
            cross_block_groups = None
            cross_block_usage = None
            encoder_seq_lens_tensor = None

        padding_fn = None
        if self.use_contiguous_pa:
            block_bucket_size = max(max(block_list) + 1, len(block_list))
            block_bucket_size = self.bucketing_ctx.get_padded_decode_num_blocks(
                block_bucket_size)
            indices: List[Any]
            indices = [None] * block_bucket_size
            for i, bid in enumerate(block_list):
                indices[bid] = i
            padding_fn = lambda tensor, pad_value: gather_list(
                tensor, indices, pad_value)
        else:
            block_bucket_size = self.bucketing_ctx.get_padded_decode_num_blocks(
                len(block_list))
            padding_fn = lambda tensor, pad_value: pad_list(
                tensor, block_bucket_size, pad_value)

        block_list = padding_fn(block_list, _PAD_BLOCK_ID)
        block_groups = padding_fn(block_groups, -1)
        block_usage = padding_fn(block_usage, 1)

        if is_enc_dec_model:
            if self.use_contiguous_pa:
                cross_block_bucket_size = max(
                    max(cross_block_list) +
                    1, len(cross_block_list)) if cross_block_list else 0
                cross_block_bucket_size = \
                    self.bucketing_ctx.get_padded_decode_num_blocks(
                    cross_block_bucket_size)
                indices = [None] * cross_block_bucket_size
                for i, bid in enumerate(cross_block_list):
                    indices[bid] = i
                padding_fn = lambda tensor, pad_value: gather_list(
                    tensor, indices, pad_value)
            else:
                cross_block_bucket_size = \
                    self.bucketing_ctx.get_padded_decode_num_blocks(
                    len(cross_block_list))
                padding_fn = lambda tensor, pad_value: pad_list(
                    tensor, cross_block_bucket_size, pad_value)

            real_batch_size = len(seq_group_metadata_list)
            batch_size_padded = self.bucketing_ctx.get_padded_batch_size(
                real_batch_size, False)
            batch_size_padding = batch_size_padded - real_batch_size
            if batch_size_padding > 0:
                encoder_seq_lens.extend(encoder_seq_lens[0]
                                        for _ in range(batch_size_padding))
            cross_block_list = padding_fn(cross_block_list, _PAD_BLOCK_ID)
            cross_block_groups = padding_fn(cross_block_groups, -1)
            cross_block_usage = padding_fn(cross_block_usage, 1)

            cross_block_list = torch.tensor(cross_block_list,
                                            dtype=torch.int,
                                            device='cpu')
            cross_block_groups = torch.tensor(cross_block_groups,
                                              dtype=torch.int,
                                              device='cpu')
            cross_block_usage = torch.tensor(cross_block_usage,
                                             dtype=self.model_config.dtype,
                                             device='cpu')
            encoder_seq_lens_tensor = torch.tensor(encoder_seq_lens,
                                                   dtype=torch.long,
                                                   device='cpu')

        block_list = torch.tensor(block_list, dtype=torch.int, device='cpu')
        block_groups = torch.tensor(block_groups,
                                    dtype=torch.int,
                                    device='cpu')
        block_usage = torch.tensor(block_usage,
                                   dtype=self.model_config.dtype,
                                   device='cpu')
        slot_mapping = torch.tensor(slot_mapping,
                                    dtype=torch.long,
                                    device='cpu')

        input_tokens = input_tokens.to(  # type: ignore
            self.device, non_blocking=True)
        input_positions = input_positions.to(  # type: ignore
            self.device, non_blocking=True)
        block_list = block_list.to(  # type: ignore
            self.device, non_blocking=True)
        block_groups = block_groups.to(  # type: ignore
            self.device, non_blocking=True)
        block_usage = block_usage.to(  # type: ignore
            self.device, non_blocking=True)
        slot_mapping = slot_mapping.to(  # type: ignore
            self.device, non_blocking=True)
        if is_enc_dec_model:
            cross_block_list = cross_block_list.to(  # type: ignore
                self.device, non_blocking=True)
            cross_block_groups = cross_block_groups.to(  # type: ignore
                self.device, non_blocking=True)
            cross_block_usage = cross_block_usage.to(  # type: ignore
                self.device, non_blocking=True)
            encoder_seq_lens_tensor = encoder_seq_lens_tensor.to(  # type: ignore
                self.device, non_blocking=True)

        attn_metadata = self.attn_backend.make_metadata(
            is_prompt=False,
            block_list=block_list,
            block_mapping=None,
            block_usage=block_usage,
            block_indices=None,
            block_offsets=None,
            block_groups=block_groups,
            attn_bias=None,
            seq_lens_tensor=None,
            encoder_seq_lens=encoder_seq_lens,
            encoder_seq_lens_tensor=encoder_seq_lens_tensor,
            cross_block_list=cross_block_list,
            cross_block_groups=cross_block_groups,
            cross_block_usage=cross_block_usage,
            context_lens_tensor=None,
            num_prefills=0,
            num_prefill_tokens=0,
            num_decode_tokens=num_decode_tokens,
            slot_mapping=slot_mapping,
            multi_modal_placeholder_index_maps=None,
            enable_kv_scales_calculation=False,
            input_positions=input_positions)
        return PrepareDecodeMetadata(input_tokens=input_tokens,
                                     input_positions=input_positions,
                                     attn_metadata=attn_metadata,
                                     lora_index_mapping=lora_index_mapping,
                                     lora_prompt_mapping=lora_prompt_mapping,
                                     lora_requests=lora_requests,
                                     slot_mapping=slot_mapping,
                                     lora_ids=lora_ids)

    def prepare_input_tensors(
        self,
        seq_group_metadata_list: List[SequenceGroupMetadata],
        finished_requests_ids: Optional[List[str]] = None
    ) -> Tuple[TModelInputForHPU, SamplingMetadata]:
        if len(seq_group_metadata_list) == 0:
            return self._model_input_cls(), None

        input_tokens = None
        input_positions = None
        lora_mapping = None
        lora_requests = None
        multi_modal_kwargs = None
        batch_type = None
        seq_lens = None
        query_lens = None
        real_batch_size = None
        batch_size_padded = None

        self.event_start = self.profiler.get_timestamp_us()
        is_prompt = seq_group_metadata_list[0].is_prompt
        base_event_name = 'prompt' if is_prompt else 'decode'
        self.profiler.start('internal', base_event_name)

        seq_group_metadata_list, real_batch_size, batch_size_padded = (
            self._add_dummy_seq(seq_group_metadata_list, is_prompt))

        prefill_reqs = []
        decode_reqs = []
        for seq_group_meta in seq_group_metadata_list:
            if seq_group_meta.is_prompt:
                prefill_reqs.append(seq_group_meta)
            else:
                decode_reqs.append(seq_group_meta)

        # Prepare input tensors.
        (
            input_tokens,
            input_positions,
            prefill_attn_metadata,
            seq_lens,
            query_lens,
            lora_index_mapping,
            lora_prompt_mapping,
            lora_requests,
            multi_modal_kwargs,
            slot_mapping,
            lora_ids,
        ) = self._prepare_prompt(prefill_reqs)
        (
            decode_input_tokens,
            decode_input_positions,
            decode_attn_metadata,
            decode_lora_index_mapping,
            decode_lora_prompt_mapping,
            decode_lora_requests,
            decode_slot_mapping,
            decode_lora_ids,
        ) = self._prepare_decode(decode_reqs)

        selected_token_indices = None
        if not self.is_pooler:
            generators = self.get_generators(finished_requests_ids)
            sampling_metadata = SamplingMetadata.prepare(
                seq_group_metadata_list,
                seq_lens,
                query_lens,
                'cpu',
                self.pin_memory,
                generators=generators)
            selected_token_indices = \
                sampling_metadata.selected_token_indices
            categorized_sample_indices = \
                sampling_metadata.categorized_sample_indices
            if self.use_merged_prefill and len(seq_lens) > 0:
                selected_token_indices = pad_flat_tensor(
                    selected_token_indices, self.max_num_prefill_seqs)
                categorized_sample_indices = {
                    k: pad_flat_tensor(v, self.max_num_prefill_seqs)
                    for k, v in categorized_sample_indices.items()
                }
                padding_groups = self.max_num_prefill_seqs - len(
                    sampling_metadata.seq_groups)
                import copy
                dummy_seq_group = copy.deepcopy(
                    sampling_metadata.seq_groups[0])
                sampling_metadata.seq_groups.extend(
                    dummy_seq_group for _ in range(padding_groups))
            sampling_metadata.selected_token_indices = \
                self.move_to_device(selected_token_indices)
            sampling_metadata.categorized_sample_indices = \
                {k: self.move_to_device(v)
                 for k, v in categorized_sample_indices.items()}

        if not self.scheduler_config.chunked_prefill_enabled:
            assert (len(prefill_reqs) and len(decode_reqs)) == 0

        num_prefills = len(seq_lens)
        num_prefill_tokens = len(input_tokens)
        num_decode_tokens = len(decode_input_tokens)

        # NOTE(kzawora): Here we diverge from GPU code - we don't
        # support mixed batches, so we either use decode or prefill
        # inputs, without coalescing.
        assert (num_prefills == 0 and num_decode_tokens > 0) or (
            num_prefills > 0
            and num_decode_tokens == 0), "HPU does not support mixed batches!"
        if num_decode_tokens > 0:
            input_tokens = decode_input_tokens
            input_positions = decode_input_positions
            slot_mapping = decode_slot_mapping
            lora_index_mapping = decode_lora_index_mapping
            lora_prompt_mapping = decode_lora_prompt_mapping
            lora_requests = decode_lora_requests
            lora_ids = decode_lora_ids

        if self.is_pooler:
            sampling_metadata = None
        elif not self.use_merged_prefill:
            # FIXME: We need to adjust selected_token_indices to accommodate
            # for padding
            max_len = input_tokens.size(1)
            paddings = [max_len - q for q in query_lens]
            paddings = [0] + paddings[:-1]
            paddings = list(itertools.accumulate(paddings))
            paddings_prompt_logprobs = []

            for i, seq_group_metadata in enumerate(seq_group_metadata_list):
                if seq_group_metadata.sampling_params \
                    and seq_group_metadata.sampling_params.prompt_logprobs \
                        is not None and seq_group_metadata.is_prompt:
                    paddings_prompt_logprobs += ([paddings[i]] * seq_lens[i])

            paddings = torch.tensor(
                paddings_prompt_logprobs
                if paddings_prompt_logprobs else paddings,
                dtype=sampling_metadata.selected_token_indices.dtype,
                device=sampling_metadata.selected_token_indices.device)
            sampling_metadata.selected_token_indices.add_(paddings)

        if self.lora_config:
            lora_mapping = LoRAMapping(
                **dict(index_mapping=lora_index_mapping,
                       prompt_mapping=lora_prompt_mapping,
                       is_prefill=(num_prefills > 0)))
        else:
            lora_mapping = None

        if (prefill_attn_metadata is not None
                and decode_attn_metadata is not None):
            batch_type = BatchType.MIXED
            raise NotImplementedError("Mixed batch is not supported on HPU")
        elif prefill_attn_metadata is not None:
            batch_type = BatchType.PREFILL
        else:
            batch_type = BatchType.DECODE

        metadata_dict = {
            "input_tokens": input_tokens,
            "input_positions": input_positions,
            "selected_token_indices": selected_token_indices,
            "lora_requests": lora_requests,
            "lora_mapping": lora_mapping,
            "multi_modal_kwargs": multi_modal_kwargs,
            "num_prefill_tokens": num_prefill_tokens,
            "num_decode_tokens": num_decode_tokens,
            "slot_mapping": slot_mapping,
            "num_prefills": num_prefills,
            "batch_type": batch_type,
            "seq_lens": seq_lens,
            "query_lens": query_lens
        }
        if prefill_attn_metadata is not None:
            metadata_dict.update(prefill_attn_metadata.asdict_zerocopy())
        else:
            assert decode_attn_metadata is not None
            metadata_dict.update(decode_attn_metadata.asdict_zerocopy())

        attn_metadata = prefill_attn_metadata if \
            prefill_attn_metadata is not None else decode_attn_metadata

        return self._model_input_cls(input_tokens=input_tokens,
                                     seq_lens=seq_lens,
                                     query_lens=query_lens,
                                     input_positions=input_positions,
                                     attn_metadata=attn_metadata,
                                     lora_requests=lora_requests,
                                     lora_mapping=lora_mapping,
                                     multi_modal_kwargs=multi_modal_kwargs,
                                     real_batch_size=real_batch_size,
                                     batch_size_padded=batch_size_padded,
                                     lora_ids=lora_ids), \
                                     sampling_metadata

    def create_lora_mask(self, input_tokens: torch.Tensor, lora_ids: List[int],
                         is_prompt: bool):
        '''
        This is a helper function to create the mask for lora computations.
        Lora Mask is needed to ensure we match the correct lora weights for the
        for the request.
        For Prompt phase we have
        lora_mask with shape (batch_size * seq_len, max_loras * max_rank)
        lora_logits_mask with shape (batch_size, max_loras * max_rank)
        For Decode phase we have both
        lora_mask and lora_logits_mask with shape
        (batch_size, max_loras * max_rank)
        '''
        lora_mask: torch.Tensor = None
        lora_logits_mask: torch.Tensor = None
        lora_index = 0

        if self.lora_config:
            if is_prompt:
                lora_mask = torch.zeros(
                    input_tokens.shape[0] * input_tokens.shape[1],
                    (self.lora_config.max_loras) *\
                        self.lora_config.max_lora_rank,
                    dtype=self.lora_config.lora_dtype)
                lora_logits_mask = torch.zeros(
                    input_tokens.shape[0], (self.lora_config.max_loras) *
                    self.lora_config.max_lora_rank,
                    dtype=self.lora_config.lora_dtype)

                ones = torch.ones(input_tokens.shape[1],
                                  self.lora_config.max_lora_rank,
                                  dtype=self.lora_config.lora_dtype)
                logit_ones = torch.ones(1,
                                        self.lora_config.max_lora_rank,
                                        dtype=self.lora_config.lora_dtype)

                for i in range(len(lora_ids)):
                    if lora_ids[i] == 0:
                        continue
                    lora_index = self.lora_manager._adapter_manager.\
                        lora_index_to_id.index(lora_ids[i])
                    start_row = i * input_tokens.shape[1]
                    end_row = start_row + input_tokens.shape[1]
                    start_col = lora_index * self.lora_config.max_lora_rank
                    end_col = start_col + self.lora_config.max_lora_rank
                    lora_mask[start_row:end_row, start_col:end_col] = ones
                    lora_logits_mask[i, start_col:end_col] = logit_ones
                lora_mask = lora_mask.to('hpu')
                lora_logits_mask = lora_logits_mask.to('hpu')
            else:
                lora_mask = torch.zeros(input_tokens.shape[0],
                                        (self.lora_config.max_loras) *
                                        self.lora_config.max_lora_rank,
                                        dtype=self.lora_config.lora_dtype)
                ones = torch.ones(1,
                                  self.lora_config.max_lora_rank,
                                  dtype=self.lora_config.lora_dtype)
                for i in range(len(lora_ids)):
                    if lora_ids[i] == 0:
                        continue
                    lora_index = self.lora_manager._adapter_manager.\
                        lora_index_to_id.index(lora_ids[i])
                    start_pos = lora_index * self.lora_config.max_lora_rank
                    end_pos = start_pos + self.lora_config.max_lora_rank
                    lora_mask[i, start_pos:end_pos] = ones
                lora_mask = lora_mask.to('hpu')
                lora_logits_mask = lora_mask

        return lora_mask, lora_logits_mask

    def _seq_len(self, attn_metadata):
        if attn_metadata.num_prefills != 0:
            return attn_metadata.slot_mapping.size(1)
        else:
            return attn_metadata.block_list.numel()

    def trim_attn_metadata(self, metadata: AttentionMetadata) -> object:
        # NOTE(kzawora): To anyone working on this in the future:
        # Trimming metadata is required when using HPUGraphs.
        # Attention metadata is going to be hashed by PT bridge, and
        # appropriate HPUGraphs will be matched based on all inputs' hash.

        # Before you put more keys in here, make sure you know their
        # value type and make sure you know how it's going to be hashed.
        # You can find that information in input_hash function
        # in habana_frameworks/torch/hpu/graphs.py. You can also hash
        # it manually with torch.hpu.graphs.input_hash(attention_metadata)

        # If you use primitive types here - they will get hashed based
        # on their value. You *will* get lots of excessive graph captures
        # (and an OOM eventually) if you decide to put something like
        # seq_len int here.
        # If you absolutely need a scalar, put it in a tensor. Tensors
        # get hashed using their metadata, not their values:
        # input_hash(torch.tensor(123)) == input_hash(torch.tensor(321))
        # input_hash(123) != input_hash(321)
        # input_hash("abc") != input_hash("cba")
        attention_metadata = subtuple(metadata, 'TrimmedAttentionMetadata', [
            'attn_bias',
            'seq_lens_tensor',
            'context_lens_tensor',
            'block_list',
            'block_mapping',
            'block_usage',
            'slot_mapping',
            'is_prompt',
            'block_indices',
            'block_offsets',
            'block_groups',
            'input_positions',
        ])
        return attention_metadata

    def create_dummy_seq_group_metadata(self,
                                        group_id,
                                        seq_len,
                                        is_prompt,
                                        lora_request=None,
                                        temperature=0):
        if self.is_pooler:
            sampling_params = None
        else:
            sampling_params = SamplingParams(temperature=temperature)
            num_blocks = math.ceil(seq_len / self.block_size)
        seq_len = max(seq_len, 1)
        if is_prompt:
            input_len = seq_len
            output_len = 0
            block_tables = None
        else:
            input_len = seq_len - 1
            output_len = 1
            block_tables = {group_id: [_PAD_BLOCK_ID] * num_blocks}
        prompt_token_ids = [0] * input_len
        output_token_ids = [1] * output_len
        prompt_token_ids_array = array('l', prompt_token_ids)  # noqa: F821
        seq_data = SequenceData(prompt_token_ids_array)
        seq_data.output_token_ids = output_token_ids
        return SequenceGroupMetadata(request_id=str(group_id),
                                     is_prompt=(output_len == 0),
                                     seq_data={group_id: seq_data},
                                     sampling_params=sampling_params,
                                     block_tables=block_tables,
                                     lora_request=lora_request)

    def profile_run(self) -> None:
        num_layers = self.model_config.get_num_layers(self.parallel_config)
        kv_caches = [None] * num_layers
        bind_kv_cache(
            self.vllm_config.compilation_config.static_forward_context,
            [kv_caches] * self.parallel_config.pipeline_parallel_size)
        _, max_seq_len = self.bucketing_ctx.get_max_prompt_shape()
        max_batch_size = min(self.max_num_seqs,
                             self.max_num_batched_tokens // max_seq_len)
        self.warmup_scenario(max_batch_size, max_seq_len, True, kv_caches,
                             False, True)
        return

    def warmup_scenario(self,
                        batch_size,
                        seq_len,
                        is_prompt,
                        kv_caches,
                        is_pt_profiler_run=False,
                        is_lora_profile_run=False,
                        temperature=0) -> None:
        use_graphs = self._use_graphs(batch_size, seq_len, is_prompt)
        scenario_name = ("warmup_"
                         f"{'prompt' if is_prompt else 'decode'}_"
                         f"bs{batch_size}_"
                         f"seq{seq_len}_"
                         f"graphs{'T' if use_graphs else 'F'}")
        # This represents the maximum number of different requests
        # that will have unique loras, an therefore the max amount of memory
        # consumption create dummy lora request copies from the lora request
        # passed in, which contains a lora from the lora warmup path.
        dummy_lora_requests: List[LoRARequest] = []
        dummy_lora_requests_per_seq: List[LoRARequest] = []
        if self.lora_config and is_lora_profile_run:
            assert self.lora_manager is not None
            with self.lora_manager.dummy_lora_cache():
                for idx in range(self.lora_config.max_loras):
                    lora_id = idx + 1
                    dummy_lora_request = LoRARequest(
                        lora_name=f"warmup_{lora_id}",
                        lora_int_id=lora_id,
                        lora_local_path="/not/a/real/path",
                    )
                    self.lora_manager.add_dummy_lora(dummy_lora_request,
                                                     rank=LORA_WARMUP_RANK)
                    dummy_lora_requests.append(dummy_lora_request)
                dummy_lora_requests_per_seq = [
                    dummy_lora_requests[idx % len(dummy_lora_requests)]
                    for idx in range(batch_size)
                ]
        self.profiler.start('internal', scenario_name)
        times = 3 if use_graphs or is_pt_profiler_run else 1
        if is_prompt:
            seqs = [
                self.create_dummy_seq_group_metadata(
                    i,
                    seq_len,
                    is_prompt,
                    lora_request=dummy_lora_requests_per_seq[i]
                    if dummy_lora_requests_per_seq else None,
                    temperature=temperature) for i in range(batch_size)
            ]
        else:
            # FIXME: seq_len is actually number of blocks
            blocks = [seq_len // batch_size for _ in range(batch_size)]
            blocks[0] += seq_len % batch_size
            seqs = [
                self.create_dummy_seq_group_metadata(
                    i,
                    b * self.block_size - 1,
                    is_prompt,
                    lora_request=dummy_lora_requests_per_seq[i]
                    if dummy_lora_requests_per_seq else None,
                    temperature=temperature) for i, b in enumerate(blocks)
            ]
        torch.hpu.synchronize()
        profiler = None
        if is_pt_profiler_run and self.is_driver_worker:
            profiler = setup_profiler()
            profiler.start()
        for time_index in range(times):
            inputs = self.prepare_model_input(seqs)
<<<<<<< HEAD
            if is_prompt or self.is_single_step:
=======
            # Chendi: Necessary fix for warmup with TP>1
            if time_index == 0:
                if self.is_driver_worker:
                    broadcast_tensor_dict(
                        {"input_tokens": inputs.input_tokens}, src=0)
                else:
                    broadcast_tensor_dict(src=0)
            is_single_step = \
                self.vllm_config.scheduler_config.num_scheduler_steps == 1
            if is_prompt or is_single_step:
>>>>>>> 17f1bd4e
                intermediate_tensors = None
                if not get_pp_group().is_first_rank:
                    intermediate_tensors = \
                        self.model.make_empty_intermediate_tensors(
                            batch_size=batch_size,
                            context_size=seq_len if is_prompt else 1,
                            dtype=self.model_config.dtype,
                            device=self.device)
                self.execute_model(inputs,
                                   kv_caches,
                                   intermediate_tensors=intermediate_tensors,
                                   warmup_mode=True)
            else:  # decode with multi-step
                inputs = dataclasses.replace(inputs,
                                             is_first_multi_step=True,
                                             is_last_step=False)
                self.execute_model(inputs,
                                   kv_caches,
                                   warmup_mode=True,
                                   num_steps=2,
                                   seqs=seqs)
                inputs = dataclasses.replace(inputs,
                                             is_first_multi_step=False,
                                             is_last_step=True)
                self.execute_model(inputs,
                                   kv_caches,
                                   warmup_mode=True,
                                   num_steps=2,
                                   seqs=seqs)
            torch.hpu.synchronize()
            if profiler:
                profiler.step()
        if profiler:
            profiler.stop()
        self.profiler.end()
        gc.collect()

    def remove_all_loras(self):
        if not self.lora_manager:
            raise RuntimeError("LoRA is not enabled.")
        self.lora_manager.remove_all_adapters()

    def set_active_loras(self, lora_requests: Set[LoRARequest],
                         lora_mapping: LoRAMapping) -> None:
        if not self.lora_manager:
            raise RuntimeError("LoRA is not enabled.")
        self.lora_manager.set_active_adapters(lora_requests, lora_mapping)

    def add_lora(self, lora_request: LoRARequest) -> bool:
        if not self.lora_manager:
            raise RuntimeError("LoRA is not enabled.")
        return self.lora_manager.add_adapter(lora_request)

    def remove_lora(self, lora_id: int) -> bool:
        if not self.lora_manager:
            raise RuntimeError("LoRA is not enabled.")
        return self.lora_manager.remove_adapter(lora_id)

    def pin_lora(self, lora_id: int) -> bool:
        if not self.lora_manager:
            raise RuntimeError("LoRA is not enabled.")
        return self.lora_manager.pin_adapter(lora_id)

    def list_loras(self) -> Set[int]:
        if not self.lora_manager:
            raise RuntimeError("LoRA is not enabled.")
        return self.lora_manager.list_adapters()

    def log_warmup(self, phase, i, max_i, batch_size, seq_len):
        free_mem = format_bytes(
            HabanaMemoryProfiler.current_free_device_memory())
        dim = "num_blocks"
        if "Prompt" in phase:
            dim = "seq_len"
        msg = (f"[Warmup][{phase}][{i+1}/{max_i}] "
               f"batch_size:{batch_size} "
               f"{dim}:{seq_len} "
               f"free_mem:{free_mem}")
        logger.info(msg)

    def warmup_all_buckets(self, buckets, is_prompt, kv_caches):
        for i, (batch_size, seq_len) in enumerate(reversed(buckets)):
            self.log_warmup('Prompt' if is_prompt else 'Decode', i,
                            len(buckets), batch_size, seq_len)
            self.warmup_scenario(batch_size, seq_len, is_prompt, kv_caches)

    def warmup_graphs(self,
                      strategy,
                      buckets,
                      is_prompt,
                      kv_caches,
                      available_mem,
                      starting_mem=0,
                      total_batch_seq=0.001):
        total_mem = starting_mem
        idx = 0
        phase = f'Graph/{"Prompt" if is_prompt else "Decode"}'
        num_candidates = len(buckets)
        ordering : Union[Callable[[Any], Tuple[Any, Any]], \
            Callable[[Any], Tuple[Any, Any, Any]]]
        if strategy == 'min_tokens':
            ordering = lambda b: (b[0] * b[1], b[1], b[0])
        elif strategy == 'max_bs':
            ordering = lambda b: (-b[0], b[1])
        else:
            raise NotImplementedError(
                f'Unsupported graph allocation strategy: {strategy}')
        buckets = list(sorted(buckets, key=ordering))
        captured_all = True
        warmed_random_sampler_bs: Set[int] = set()
        for idx, (batch_size, seq_len) in enumerate(buckets):
            # Graph memory usage is proportional to seq dimension in a batch
            batch_seq = batch_size * seq_len if is_prompt else batch_size
            mem_estimate = batch_seq / total_batch_seq * total_mem
            if mem_estimate >= available_mem:
                captured_all = False
                continue
            graphed_bucket = (batch_size, seq_len, is_prompt)
            if graphed_bucket in self.graphed_buckets:
                continue
            self.graphed_buckets.add(graphed_bucket)
            self.log_warmup(phase, idx, num_candidates, batch_size, seq_len)
            with HabanaMemoryProfiler() as mem_prof:
                self.warmup_scenario(batch_size,
                                     seq_len,
                                     is_prompt,
                                     kv_caches,
                                     temperature=1.0 if batch_size
                                     not in warmed_random_sampler_bs else 0)
            warmed_random_sampler_bs.add(batch_size)
            used_mem = align_workers(mem_prof.consumed_device_memory,
                                     torch.distributed.ReduceOp.MAX)
            available_mem -= used_mem
            total_mem += used_mem
            total_batch_seq += batch_seq

        return total_mem, total_batch_seq, captured_all

    def log_graph_warmup_summary(self, buckets, is_prompt, total_mem):
        num_candidates = len(buckets)
        phase = f'Graph/{"Prompt" if is_prompt else "Decode"}'
        graphed = list(c[:2] for c in self.graphed_buckets
                       if c[2] == is_prompt)
        if num_candidates == 0:
            num_candidates = 1
        msg = (f'{phase} captured:{len(graphed)} '
               f'({100 * len(graphed) / num_candidates:.1f}%) '
               f'used_mem:{format_bytes(total_mem)} '
               f'buckets:{sorted(list(graphed))}')
        logger.info(msg)

    @torch.inference_mode()
    def warmup_model(self, kv_caches: List[torch.Tensor]) -> None:
        prompt_buckets = len(self.bucketing_ctx.prompt_buckets)
        if not self.is_pooler:
            max_blocks = kv_caches[0][0].size(0)
            self.bucketing_ctx.generate_decode_buckets(max_blocks)
            decode_buckets = len(self.bucketing_ctx.decode_buckets)
        else:
            # When pooling we're not using decode phase
            decode_buckets = 0

        if profile := os.environ.get('VLLM_PT_PROFILE', None):
            phase, bs, seq_len, graph = profile.split('_')
            is_prompt = phase == 'prompt'
            graphs = graph == 't'
            if graphs:
                self.graphed_buckets.add((int(bs), int(seq_len), is_prompt))
            self.warmup_scenario(int(bs),
                                 int(seq_len),
                                 is_prompt,
                                 kv_caches,
                                 is_pt_profiler_run=True)
            raise AssertionError("Finished profiling")
        if not htorch.utils.internal.is_lazy() and not self.enforce_eager:
            multiplier = 3 if os.getenv('VLLM_REGIONAL_COMPILATION',
                                        'true').lower() == 'true' else 1
            cache_size_limit = 1 + multiplier * (prompt_buckets +
                                                 decode_buckets)
            torch._dynamo.config.cache_size_limit = max(
                cache_size_limit, torch._dynamo.config.cache_size_limit)
            # Multiply by 8 to follow the original default ratio between
            # the cache_size_limit and accumulated_cache_size_limit
            torch._dynamo.config.accumulated_cache_size_limit = max(
                cache_size_limit * 8,
                torch._dynamo.config.accumulated_cache_size_limit)
        if self.skip_warmup:
            logger.info("Skipping warmup...")
            return
        self.profiler.start('internal', 'warmup')
        start_mem = HabanaMemoryProfiler.current_device_memory_usage()
        start_time = time.perf_counter()

        compile_only_mode_context = functools.partial(bc.env_setting,
                                                      "PT_COMPILE_ONLY_MODE",
                                                      True)
        can_use_compile_only_mode = True
        try:
            with compile_only_mode_context():
                pass
            logger.debug("Using PT_COMPILE_ONLY_MODE.")
        except KeyError:
            can_use_compile_only_mode = False
            logger.warning('Cannot use PT_COMPILE_ONLY_MODE. '
                           'Warmup time will be negatively impacted. '
                           'Please update Gaudi Software Suite.')
        with compile_only_mode_context(
        ) if can_use_compile_only_mode else contextlib.nullcontext():
            self.warmup_all_buckets(self.bucketing_ctx.prompt_buckets, True,
                                    kv_caches)
            if not self.is_pooler:
                self.warmup_all_buckets(self.bucketing_ctx.decode_buckets,
                                        False, kv_caches)

            if not self.enforce_eager and htorch.utils.internal.is_lazy():
                if not self.is_pooler:
                    assert self.mem_margin is not None, \
                        ("HabanaWorker.determine_num_available_blocks needs "
                        "to be called before warming up the model.")

                free_mem = HabanaMemoryProfiler.current_free_device_memory()
                graph_free_mem = free_mem - self.mem_margin
                graph_free_mem = align_workers(graph_free_mem,
                                               torch.distributed.ReduceOp.MIN)
                prompt_strategy = os.environ.get('VLLM_GRAPH_PROMPT_STRATEGY',
                                                 'min_tokens')
                if not self.is_pooler:
                    prompt_graph_mem_ratio = float(
                        os.environ.get('VLLM_GRAPH_PROMPT_RATIO', '0.3'))
                    prompt_available_memory = (prompt_graph_mem_ratio *
                                               graph_free_mem)
                    decode_available_memory = (graph_free_mem -
                                               prompt_available_memory)
                    msg = (
                        f"Using {format_bytes(graph_free_mem)}"
                        f"/{format_bytes(free_mem)} "
                        "of free device memory for HPUGraphs, "
                        f"{format_bytes(prompt_available_memory)} \
                            for prompt and "
                        f"{format_bytes(decode_available_memory)} for decode "
                        f"(VLLM_GRAPH_PROMPT_RATIO={prompt_graph_mem_ratio})")
                    logger.info(msg)
                    mem_post_prompt, prompt_batch_seq, prompt_captured_all = \
                        self.warmup_graphs(
                        prompt_strategy, self.bucketing_ctx.prompt_buckets,
                        True, kv_caches, prompt_available_memory)

                    decode_strategy = os.environ.get(
                        'VLLM_GRAPH_DECODE_STRATEGY', 'max_bs')
                    mem_post_decode, decode_batch_seq, decode_captured_all = \
                        self.warmup_graphs(
                        decode_strategy, self.bucketing_ctx.decode_buckets,
                        False, kv_caches, decode_available_memory)

                    # Not all prompt buckets were captured, but all decode
                    # buckets were captured and we have some free
                    # graph-allocated space left. Let's try to use it for
                    # capturing more prompt buckets.
                    if (mem_post_decode + mem_post_prompt < graph_free_mem
                            and not prompt_captured_all
                            and decode_captured_all):
                        mem_post_prompt, _, prompt_captured_all = (
                            self.warmup_graphs(
                                prompt_strategy,
                                self.bucketing_ctx.prompt_buckets, True,
                                kv_caches, graph_free_mem - mem_post_prompt -
                                mem_post_decode, mem_post_prompt,
                                prompt_batch_seq))
                        # Not all decode buckets were captured, but all prompt
                        # buckets were captured and we have some free
                        # graph-allocated space left. Let's try to use it for
                        # capturing more decode buckets.
                        if mem_post_decode + mem_post_prompt < graph_free_mem \
                            and not decode_captured_all \
                                and prompt_captured_all:
                            mem_post_decode, _, _ = self.warmup_graphs(
                                decode_strategy,
                                self.bucketing_ctx.decode_buckets, False,
                                kv_caches, graph_free_mem - mem_post_prompt -
                                mem_post_decode, mem_post_decode,
                                decode_batch_seq)
                else:
                    prompt_available_memory = graph_free_mem
                    msg = (
                        f"Using {format_bytes(graph_free_mem)}"
                        f"/{format_bytes(free_mem)} "
                        "of free device memory for HPUGraphs, "
                        f"{format_bytes(prompt_available_memory)} for prompt")
                    logger.info(msg)
                    prompt_strategy = os.environ.get(
                        'VLLM_GRAPH_PROMPT_STRATEGY', 'min_tokens')

                    mem_post_prompt, prompt_batch_seq, prompt_captured_all = \
                        self.warmup_graphs(
                        prompt_strategy, self.bucketing_ctx.prompt_buckets,
                        True, kv_caches, prompt_available_memory)
                    if mem_post_prompt < graph_free_mem \
                        and not prompt_captured_all:
                        mem_post_prompt, _, prompt_captured_all = (
                            self.warmup_graphs(
                                prompt_strategy,
                                self.bucketing_ctx.prompt_buckets, True,
                                kv_caches, graph_free_mem - mem_post_prompt,
                                mem_post_prompt, prompt_batch_seq))

                self.log_graph_warmup_summary(
                    self.bucketing_ctx.prompt_buckets, True, mem_post_prompt)
                if not self.is_pooler:
                    self.log_graph_warmup_summary(
                        self.bucketing_ctx.decode_buckets, False,
                        mem_post_decode)

        end_time = time.perf_counter()
        end_mem = HabanaMemoryProfiler.current_device_memory_usage()
        elapsed_time = end_time - start_time
        msg = (
            f"Warmup finished in {elapsed_time:.0f} secs, "
            f"allocated {format_bytes(end_mem - start_mem)} of device memory")
        logger.info(msg)
        self.profiler.end()

    def finish_measurements(self):
        from neural_compressor.torch.quantization import finalize_calibration
        finalize_calibration(self.model.model)

    def shutdown_inc(self):
        can_finalize_inc = self._is_quant_with_inc() and \
            (self.model.model is not None) and \
            self.inc_initialized_successfully and \
            not getattr(self, "_is_inc_finalized", False)
        if can_finalize_inc:
            from neural_compressor.torch.quantization import (
                finalize_calibration)
            finalize_calibration(self.model.model)
            self._is_inc_finalized = True

    @property
    def vocab_size(self) -> int:
        return self.model_config.get_vocab_size()

    @property
    def mem_margin(self) -> Optional[int]:
        return self._mem_margin

    @mem_margin.setter
    def mem_margin(self, value):
        self._mem_margin = value


class HabanaProfilerCounterHelper:

    def __init__(self):
        self.niter = 0
        self.average_real_throughput = None
        self.logged_once = False
        self.real_seq_lens = []
        self.prompt_seq_lens = []

    def capture_seq_group_metadata_stats(self, seq_group_metadata_list):
        self.real_seq_lens = [
            len(seq_data.prompt_token_ids) + len(seq_data.output_token_ids)
            for seq_group_metadata in seq_group_metadata_list
            for seq_data in seq_group_metadata.seq_data.values()
        ]
        self.prompt_seq_lens = [
            len(seq_data.prompt_token_ids)
            for seq_group_metadata in seq_group_metadata_list
            for seq_data in seq_group_metadata.seq_data.values()
        ]

    def get_counter_dict(self, cache_config, duration, seq_len,
                         batch_size_padded, real_batch_size, is_prompt):
        throughput = batch_size_padded / (duration / 1e6)
        throughput_effective = real_batch_size / (duration / 1e6)

        real_max_seq_len = max(self.real_seq_lens)
        real_num_tokens = sum(self.real_seq_lens)
        padded_num_tokens = batch_size_padded * seq_len
        batch_token_utilization = real_num_tokens / padded_num_tokens
        if self.average_real_throughput is None:
            self.average_real_throughput = throughput_effective
        else:  # https://www.heikohoffmann.de/htmlthesis/node134.html
            self.average_real_throughput = self.average_real_throughput + 1 / (
                self.niter + 1) * (throughput_effective -
                                   self.average_real_throughput)
        phase = "prompt" if is_prompt else "decode"
        counters = {
            f'{phase}_bucket_batch_size': batch_size_padded,
            f'{phase}_batch_size': real_batch_size,
            f'{phase}_bucket_seq_len': seq_len,
            f'{phase}_seq_len': real_max_seq_len,
            f'{phase}_bucket_gen_throughput': throughput,
            f'{phase}_real_gen_throughput': throughput_effective,
            f'{phase}_batch_token_utilization': batch_token_utilization,
            'average_real_throughput': self.average_real_throughput,
            'engine_iteration': self.niter,
        }
        self.niter += 1
        if is_prompt:
            prompt_bucket_in_throughput = (seq_len * batch_size_padded) / (
                duration / 1e6)
            prompt_real_in_throughput = sum(
                self.prompt_seq_lens) / (duration / 1e6)
            counters[
                f'{phase}_bucket_in_throughput'] = prompt_bucket_in_throughput
            counters[f'{phase}_real_in_throughput'] = prompt_real_in_throughput

        # KV cache might not be created yet (e.g. for profiling run)
        if cache_config.num_gpu_blocks is not None and \
            cache_config.num_gpu_blocks != 0:
            cache_num_blocks_used = [
                math.ceil(sl / cache_config.block_size)
                for sl in self.real_seq_lens
            ]
            cache_total_num_blocks_used = sum(cache_num_blocks_used)
            num_cache_blocks = cache_config.num_gpu_blocks
            cache_total_num_free_blocks = \
                num_cache_blocks - cache_total_num_blocks_used
            cache_computed_utilization = \
                cache_total_num_blocks_used / num_cache_blocks
            max_blocks_per_seq = math.ceil(seq_len / cache_config.block_size)
            batch_block_utilization = cache_total_num_blocks_used / (
                batch_size_padded * max_blocks_per_seq)
            counters['cache_num_blocks_used'] = cache_total_num_blocks_used
            counters['cache_num_free_blocks'] = cache_total_num_free_blocks
            counters['cache_computed_utilization'] = cache_computed_utilization
            counters[
                f'{phase}_batch_block_utilization'] = batch_block_utilization
        if not self.logged_once:
            counters['const_cache_num_blocks'] = cache_config.num_gpu_blocks
            counters[
                'const_gpu_memory_utilization'] = \
                    cache_config.gpu_memory_utilization
            counters['const_block_size'] = cache_config.block_size
            self.logged_once = True
        return counters


class HPUModelRunner(HPUModelRunnerBase[ModelInputForHPUWithSamplingMetadata]):
    """
    GPU model runner with sampling step.
    """
    _model_input_cls: Type[ModelInputForHPUWithSamplingMetadata] = (
        ModelInputForHPUWithSamplingMetadata)

    def make_model_input_from_broadcasted_tensor_dict(
        self,
        tensor_dict: Dict[str, Any],
    ) -> ModelInputForHPUWithSamplingMetadata:
        return (
            ModelInputForHPUWithSamplingMetadata.from_broadcasted_tensor_dict(
                tensor_dict,
                attn_backend=self.attn_backend,
            ))

    @torch.inference_mode()
    def prepare_model_input(
        self,
        seq_group_metadata_list: List[SequenceGroupMetadata],
        virtual_engine: int = 0,
        finished_requests_ids: Optional[List[str]] = None
    ) -> ModelInputForHPUWithSamplingMetadata:
        """Prepare the model input based on a given sequence group, including
        metadata for the sampling step.
        The API assumes seq_group_metadata_list is sorted by prefill -> decode.
        The result tensors and data structure also batches input in prefill
        -> decode order. For example,
        - input_tokens[:num_prefill_tokens] contains prefill tokens.
        - input_tokens[num_prefill_tokens:] contains decode tokens.
        If cuda graph is required, this API automatically pads inputs.
        """
        with self.profiler.record_event('internal', 'prepare_input_tensors'):
            assert seq_group_metadata_list is not None
            if self.profiler.enabled:
                self.profiler_counter_helper.capture_seq_group_metadata_stats(
                    seq_group_metadata_list=seq_group_metadata_list)
            model_input, sampling_metadata = self.prepare_input_tensors(
                seq_group_metadata_list, finished_requests_ids)
            assert model_input.attn_metadata is not None
            is_prompt = model_input.attn_metadata.is_prompt

        return dataclasses.replace(model_input,
                                   sampling_metadata=sampling_metadata,
                                   is_prompt=is_prompt,
                                   virtual_engine=virtual_engine)

    def _get_seq_ids(self, model_input):
        return ([
            sg.seq_ids[0] for sg in model_input.sampling_metadata.seq_groups
        ])

    def _pad_to_max_num_seqs(self, tensor, value):
        padding_needed = self.max_num_seqs - tensor.size(0)
        if padding_needed > 0:
            padding = torch.full((padding_needed, *tensor.shape[1:]),
                                 value,
                                 device=tensor.device,
                                 dtype=tensor.dtype)
            tensor = torch.cat([tensor, padding])
        return tensor

    @torch.inference_mode()
    def execute_model(
        self,
        model_input: ModelInputForHPUWithSamplingMetadata,
        kv_caches: List[torch.Tensor],
        intermediate_tensors: Optional[IntermediateTensors] = None,
        num_steps: int = 1,
        warmup_mode=False,
        previous_hidden_states: Optional[torch.Tensor] = None,
        seqs=None,
    ) -> Optional[Union[List[SamplerOutput], IntermediateTensors]]:
        use_delayed_sampling = self.use_delayed_sampling and not warmup_mode
        assert not (use_delayed_sampling and num_steps != 1), \
            'Delayed sampling is not compatible with MSS!'
        assert not (use_delayed_sampling and
            self.parallel_config.pipeline_parallel_size != 1), \
            'Delayed sampling is not compatible with Pipeline Parallelism!'
        assert not (use_delayed_sampling and self.spec_decode_enabled), \
            'Delayed sampling is not compatible with speculative decoding!'
        assert model_input.input_tokens is not None
        if use_delayed_sampling and not model_input.is_prompt and \
                self.is_driver_worker:
            num_cached = len(self.cached_step_outputs)
            assert num_cached > 0
            cur_seq_ids = self._get_seq_ids(model_input)
            cur_seq_id_pos = {
                sid: idx
                for idx, sid in enumerate(cur_seq_ids) if sid >= 0
            }
            htorch.core.mark_step()
            for i in range(num_cached):
                prev_seq_ids = self._get_seq_ids(self.cached_step_inputs[i])
                target_indices = [
                    cur_seq_id_pos.get(psi, -1) for psi in prev_seq_ids
                ]
                padding = self.cached_step_outputs[i].size(0) - len(
                    target_indices)
                target_indices.extend([-1] * padding)
                target_indices = torch.tensor(
                    target_indices,
                    device=model_input.input_tokens.device,
                    dtype=model_input.input_tokens.dtype)
                model_input.input_tokens.index_copy_(
                    0, target_indices, self.cached_step_outputs[i])
                htorch.core.mark_step()

        if not model_input.is_first_multi_step:
            if not model_input.is_last_step:
                # not first or last multi-step
                return []
            # last multi-step
            output = self._decode_sampler_outputs(
                model_input) if self.is_driver_worker else []
            torch.hpu.synchronize()
        if model_input.is_first_multi_step:
            # first multi-step
            if self.lora_config:
                assert model_input.lora_requests is not None
                assert model_input.lora_mapping is not None
                self.set_active_loras(model_input.lora_requests,
                                      model_input.lora_mapping)
            # Rank!=0 workers has is_prompt==None
            if use_delayed_sampling and not model_input.is_prompt and \
                    model_input.input_tokens.size(1) == 1:
                if self.is_driver_worker:
                    model_kwargs_broadcast_data = {
                        "input_tokens": model_input.input_tokens
                    }
                    broadcast_tensor_dict(model_kwargs_broadcast_data, src=0)
                    input_tokens = model_input.input_tokens

                else:
                    model_kwargs_broadcast_data = broadcast_tensor_dict(src=0)
                    input_tokens = model_kwargs_broadcast_data["input_tokens"]
            else:
                input_tokens = model_input.input_tokens
            input_positions = model_input.input_positions
            attn_metadata = model_input.attn_metadata
            sampling_metadata = model_input.sampling_metadata
            real_batch_size = model_input.real_batch_size
            batch_size_padded = model_input.batch_size_padded
            assert input_tokens is not None
            assert input_positions is not None
            assert sampling_metadata is not None
            assert attn_metadata is not None
            is_prompt = attn_metadata.is_prompt
            assert is_prompt is not None
            batch_size = input_tokens.size(0)
            seq_len = self._seq_len(attn_metadata)
            use_graphs = self._use_graphs(batch_size, seq_len, is_prompt)
            self._check_config(batch_size, seq_len, attn_metadata, warmup_mode)

            lora_mask: torch.Tensor = None
            lora_logits_mask: torch.Tensor = None
            if self.lora_config:
                assert model_input.lora_ids is not None
                lora_mask, lora_logits_mask = self.create_lora_mask(
                    input_tokens, model_input.lora_ids,
                    attn_metadata.is_prompt)
            execute_model_kwargs = {
                "input_ids": input_tokens,
                "positions": input_positions,
                "kv_caches": kv_caches,
                "attn_metadata": self.trim_attn_metadata(attn_metadata),
                "intermediate_tensors": intermediate_tensors,
                "lora_mask": lora_mask,
                "virtual_engine": model_input.virtual_engine,
                **(model_input.multi_modal_kwargs or {}),
            }
            if previous_hidden_states is not None:
                # HPU will pad up to block_size,
                # pad previous_hidden_states as well
                previous_hidden_states = previous_hidden_states.unsqueeze(
                    1).expand(-1, input_tokens.shape[-1], -1)
                batch_size_padding = batch_size - previous_hidden_states.shape[
                    0]
                if batch_size_padding > 0:
                    dummy_previous_hidden_states = torch.zeros(
                        batch_size_padding,
                        *previous_hidden_states.shape[1:],
                        dtype=previous_hidden_states.dtype,
                        device=previous_hidden_states.device)
                    previous_hidden_states = torch.cat(
                        [previous_hidden_states, dummy_previous_hidden_states],
                        dim=0)
                execute_model_kwargs.update(
                    {"previous_hidden_states": previous_hidden_states})
            if htorch.utils.internal.is_lazy():
                execute_model_kwargs.update(
                    {"bypass_hpu_graphs": not use_graphs})

            htorch.core.mark_step()
            if self.is_driver_worker:
                model_event_name = ("model_"
                                    f"{'prompt' if is_prompt else 'decode'}_"
                                    f"bs{batch_size}_"
                                    f"seq{seq_len}_"
                                    f"graphs{'T' if use_graphs else 'F'}")
            else:
                model_event_name = 'model_executable'
            if num_steps > 1 or use_delayed_sampling:
                # in case of multi-step scheduling
                # we only want to pythonize in the last step
                sampling_metadata.skip_sampler_cpu_output = True
                self.sampler.include_gpu_probs_tensor = True
            cache_orig_output_tokens_len: List[Dict] = []

            def try_revert_dummy_output_tokens():
                if len(cache_orig_output_tokens_len) > 0:
                    # Reuse the original output token ids length
                    for i in range(len(cache_orig_output_tokens_len)):
                        seq_group_metadata = seq_group_metadata_list[i]
                        for j, data in seq_group_metadata.seq_data.items():
                            orig_output_tokens_len = \
                                cache_orig_output_tokens_len[i][j]
                            data.output_token_ids = \
                                data.output_token_ids[:orig_output_tokens_len]

            for i in range(num_steps):
                if i != 0 and not self.is_driver_worker:
                    broadcast_data = broadcast_tensor_dict(src=0)
                    if 'early_exit' in broadcast_data and broadcast_data[
                            'early_exit']:
                        return [output] if num_steps == 1 else []
                    execute_model_kwargs.update({
                        "input_ids":
                        broadcast_data["input_ids"],
                        "positions":
                        broadcast_data["positions"],
                        "attn_metadata":
                        self.trim_attn_metadata(
                            broadcast_data["attn_metadata"])
                    })
                profiler_args = {
                    'real_seq_len': model_input.seq_lens,
                    'real_batch_size': real_batch_size
                }

                with self.profiler.record_event('internal',
                                                model_event_name,
                                                args=profiler_args):
                    hidden_states = self.model.forward(
                        **execute_model_kwargs,
                        selected_token_indices=sampling_metadata.
                        selected_token_indices)

                if self.lora_config:
                    LoraMask.setLoraMask(
                        lora_logits_mask.index_select(
                            0, sampling_metadata.selected_token_indices))
                if not get_pp_group().is_last_rank:
                    return hidden_states

                # Compute the logits.
                with self.profiler.record_event(
                        'internal',
                    ('compute_logits_'
                     f'{"prompt" if is_prompt else "decode"}_bs'
                     f'{batch_size}_'
                     f'seq{seq_len}'),
                        args=profiler_args):
                    if num_steps == 1:
                        sampling_metadata.selected_token_indices = None
                    logits = self.model.compute_logits(hidden_states,
                                                       sampling_metadata)
                htorch.core.mark_step()
                # Only perform sampling in the driver worker.
                if not self.is_driver_worker:
                    continue

                if use_delayed_sampling:
                    fake_output = self._delayed_sampler_outputs(model_input)
                elif model_input.async_callback is not None:
                    model_input.async_callback()

                with self.profiler.record_event(
                        'internal', ('sample_'
                                     f'{"prompt" if is_prompt else "decode"}_'
                                     f'bs{batch_size}_'
                                     f'seq{seq_len}'),
                        args=profiler_args):
                    output = self.sampler(
                        logits=logits,
                        sampling_metadata=sampling_metadata,
                    )
                    if num_steps > 1:
                        output = output.sampled_token_ids
                        self.cached_step_outputs.append(output)
                    if use_delayed_sampling and self.is_driver_worker:
                        self._patch_prev_output()
                        output = self._pad_to_max_num_seqs(
                            output.sampled_token_ids, DUMMY_TOKEN_ID)
                        self.cached_step_outputs.append(output)
                        self.cached_step_inputs.append(model_input)
                htorch.core.mark_step()
                if use_delayed_sampling \
                   and model_input.async_callback is not None:
                    model_input.async_callback()
                if i < num_steps - 1:
                    if i == 0:
                        if model_input.async_callback is not None:
                            ctx = model_input.async_callback.keywords[  # type: ignore
                                "ctx"]
                            seq_group_metadata_list = \
                                ctx.seq_group_metadata_list
                        elif seqs is not None:
                            seq_group_metadata_list = seqs
                        else:
                            raise RuntimeError(
                                "seq_group_metadata_list is uninitialized")
                        for seq_idx, seq_group_metadata in enumerate(
                                seq_group_metadata_list):
                            # Skip empty steps
                            seq_group_metadata.state.current_step += (
                                num_steps - 2)
                            # Cache the original output token ids
                            cache_orig_output_tokens_len.append({})
                            for j, data in seq_group_metadata.seq_data.items():
                                cache_orig_output_tokens_len[seq_idx][j] = \
                                    len(data.output_token_ids)
                    seq_group_metadata_list, _, _ = self._add_dummy_seq(
                        seq_group_metadata_list, is_prompt=False)
                    for seq_group_metadata in seq_group_metadata_list:
                        for data in seq_group_metadata.seq_data.values():
                            max_output_len = sampling_metadata.seq_groups[
                                0].sampling_params.max_tokens
                            if len(data.output_token_ids) < max_output_len - 1:
                                # add a place holder for prepare_decode
                                # arbitrary value, this could be any token
                                dummy_token = (540, )
                                data.output_token_ids += (dummy_token)
                            else:
                                broadcast_tensor_dict({'early_exit': True},
                                                      src=0)
                                if num_steps == 1:
                                    return [output]
                                else:
                                    try_revert_dummy_output_tokens()
                                    return []

                    result = self._prepare_decode(seq_group_metadata_list,
                                                  output=output)
                    if self.lora_config:
                        lora_mapping = LoRAMapping(
                            **dict(index_mapping=result.lora_index_mapping,
                                   prompt_mapping=result.lora_prompt_mapping,
                                   is_prefill=False))
                        self.set_active_loras(result.lora_requests,
                                              lora_mapping)
                        lora_mask, lora_logits_mask = self.create_lora_mask(
                            result.input_tokens, result.lora_ids, False)

                    execute_model_kwargs.update({
                        "input_ids":
                        result.input_tokens,
                        "positions":
                        result.input_positions,
                        "attn_metadata":
                        self.trim_attn_metadata(result.attn_metadata),
                        "lora_mask":
                        lora_mask,
                    })
                    model_kwargs_broadcast_data = {
                        "input_ids": result.input_tokens,
                        "positions": result.input_positions,
                        "attn_metadata": vars(result.attn_metadata),
                        "lora_mask": lora_mask,
                    }
                    broadcast_tensor_dict(model_kwargs_broadcast_data, src=0)
                else:
                    try_revert_dummy_output_tokens()

            if self.is_driver_worker and self.profiler.enabled:
                # Stop recording 'execute_model' event
                self.profiler.end()
                event_end = self.profiler.get_timestamp_us()
                counters = self.profiler_counter_helper.get_counter_dict(
                    cache_config=self.cache_config,
                    duration=event_end - self.event_start,
                    seq_len=seq_len,
                    batch_size_padded=batch_size_padded,
                    real_batch_size=real_batch_size,
                    is_prompt=is_prompt)
                self.profiler.record_counter(self.event_start, counters)
            if num_steps == 1:
                if self.spec_decode_enabled and isinstance(
                        output, SamplerOutput):
                    output.sampled_token_ids = output.sampled_token_ids[:
                                                                        real_batch_size]
                    output.sampled_token_probs = output.sampled_token_probs[:
                                                                            real_batch_size]
                    output.logprobs = output.logprobs[:real_batch_size]
                if self.return_hidden_states:
                    # we only need to pass hidden states of most recent token
                    assert model_input.sampling_metadata is not None
                    hidden_states = hidden_states[:real_batch_size]
                    if model_input.is_prompt:
                        output.prefill_hidden_states = hidden_states
                    output.hidden_states = hidden_states

                if use_delayed_sampling:
                    if self.is_driver_worker:
                        return [fake_output]
                    else:
                        return []

                return [output] if self.is_driver_worker else []
            else:
                return []
        return output if type(output) is list else [output]

    def _delayed_sampler_outputs(self, model_input):
        next_token_ids = [[DUMMY_TOKEN_ID]] * len(
            model_input.sampling_metadata.seq_groups)
        sampler_output = self._make_decode_output(
            next_token_ids, model_input.sampling_metadata.seq_groups)
        return sampler_output

    def _decode_sampler_outputs(self, model_input):
        use_async_out_proc = model_input.async_callback is not None
        sampler_outputs = []
        num_outputs = len(self.cached_step_outputs)
        for i in range(num_outputs):
            next_token_ids = self.cached_step_outputs.pop(0)
            next_token_ids = next_token_ids.cpu().tolist()
            sampler_output = self._make_decode_output(
                next_token_ids, model_input.sampling_metadata.seq_groups)
            sampler_outputs.append(sampler_output)

            if i < num_outputs - 1 and use_async_out_proc:
                assert model_input.async_callback is not None
                ctx = model_input.async_callback.keywords[  # type: ignore
                    "ctx"]
                ctx.append_output(
                    outputs=[sampler_output],
                    seq_group_metadata_list=ctx.seq_group_metadata_list,
                    scheduler_outputs=ctx.scheduler_outputs,
                    is_async=False,
                    is_last_step=False,
                    is_first_step_output=False)
                model_input.async_callback()

        if use_async_out_proc:
            return [sampler_outputs[-1]]
        else:
            return sampler_outputs

    def _make_decode_output(
        self,
        next_token_ids: List[List[int]],
        seq_groups: List[SequenceGroupToSample],
    ) -> SamplerOutput:
        zero_logprob = Logprob(0.0)
        sampler_outputs = []
        batch_idx = 0
        for seq_group in seq_groups:
            seq_ids = seq_group.seq_ids
            seq_outputs = []
            for seq_id in seq_ids:
                next_token_id = next_token_ids[batch_idx][0]
                seq_outputs.append(
                    SequenceOutput(seq_id, next_token_id,
                                   {next_token_id: zero_logprob}))
                batch_idx += 1
            sampler_outputs.append(
                CompletionSequenceGroupOutput(seq_outputs, None))
        return SamplerOutput(sampler_outputs)

    def shutdown_inc(self):
        can_finalize_inc = False
        from contextlib import suppress
        with suppress(AttributeError):
            can_finalize_inc = (self.model_config.quantization == 'inc') and \
                (self.model.model is not None) and \
                self.inc_initialized_successfully and \
                not getattr(self, "_is_inc_finalized", False)
        if can_finalize_inc:
            from neural_compressor.torch.quantization import (
                finalize_calibration)
            finalize_calibration(self.model.model)
            self._is_inc_finalized = True

    def __del__(self):
        self.shutdown_inc()

    def _patch_prev_output(self):
        assert len(self.cached_step_inputs) == len(self.cached_step_outputs), \
            f'''Inputs and outputs are out of sync!
            {len(self.cached_step_inputs)} vs {len(self.cached_step_outputs)}'''
        if len(self.cached_step_inputs) == 0:
            return
        model_input = self.cached_step_inputs.pop(0)
        delayed_output = self.cached_step_outputs.pop(0).cpu().squeeze(
            -1).tolist()
        ctx = model_input.async_callback.keywords["ctx"]  # type: ignore
        # If there's no output to patch with, which is usually the case when
        # we're starting a new request after all requests are completed.
        if len(ctx.output_queue) == 0:
            return
        assert len(
            ctx.output_queue) == 1, 'There should be exactly 1 output waiting!'
        output_data = ctx.output_queue[0]
        assert len(output_data.outputs) == 1
        for fake_out, real_out in zip(output_data.outputs[0], delayed_output):
            fake_out.samples[0].output_token = real_out
        for sg, real_out in zip(output_data.seq_group_metadata_list,
                                delayed_output):
            assert len(sg.seq_data) == 1
            seq_data = list(sg.seq_data.values())[0]
            # This is a hack. Assigning output_token_ids triggers
            # a cache recomputation and we only need to update the last token
            seq_data.output_token_ids_array[-1] = real_out
            seq_data._cached_all_token_ids[-1] = real_out<|MERGE_RESOLUTION|>--- conflicted
+++ resolved
@@ -2126,9 +2126,6 @@
             profiler.start()
         for time_index in range(times):
             inputs = self.prepare_model_input(seqs)
-<<<<<<< HEAD
-            if is_prompt or self.is_single_step:
-=======
             # Chendi: Necessary fix for warmup with TP>1
             if time_index == 0:
                 if self.is_driver_worker:
@@ -2138,8 +2135,7 @@
                     broadcast_tensor_dict(src=0)
             is_single_step = \
                 self.vllm_config.scheduler_config.num_scheduler_steps == 1
-            if is_prompt or is_single_step:
->>>>>>> 17f1bd4e
+            if is_prompt or self.is_single_step:
                 intermediate_tensors = None
                 if not get_pp_group().is_first_rank:
                     intermediate_tensors = \
