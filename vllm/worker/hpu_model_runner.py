--- conflicted
+++ resolved
@@ -35,13 +35,9 @@
 from vllm.attention.backends.hpu_attn import HPUAttentionImpl
 from vllm.config import DeviceConfig, VllmConfig
 from vllm.distributed import broadcast_tensor_dict, get_pp_group
-<<<<<<< HEAD
+from vllm.distributed.kv_transfer import get_kv_transfer_group
 from vllm.distributed.parallel_state import (get_dp_group, get_tp_group,
                                              get_world_group)
-=======
-from vllm.distributed.kv_transfer import get_kv_transfer_group
-from vllm.distributed.parallel_state import get_world_group
->>>>>>> cdba34ec
 from vllm.forward_context import set_forward_context
 from vllm.inputs import INPUT_REGISTRY, InputRegistry
 from vllm.logger import init_logger
