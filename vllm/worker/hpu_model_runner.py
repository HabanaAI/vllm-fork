# SPDX-License-Identifier: Apache-2.0

###############################################################################
# Copyright (C) 2024 Habana Labs, Ltd. an Intel Company
###############################################################################

import collections
import contextlib
import dataclasses
import functools
import gc
import itertools
import math
import os
import time
from array import array
from enum import IntEnum
from typing import (TYPE_CHECKING, Any, Callable, Dict, List, NamedTuple,
                    Optional, Set, Tuple, Type, TypeVar, Union)

import habana_frameworks.torch as htorch
import habana_frameworks.torch.internal.bridge_config as bc
import torch
import vllm_hpu_extension.environment as environment
from attr import dataclass
from vllm_hpu_extension.bucketing.common import get_bucketing_context
from vllm_hpu_extension.ops import LoraMask as LoraMask
from vllm_hpu_extension.profiler import (HabanaHighLevelProfiler,
                                         HabanaMemoryProfiler, format_bytes)
from vllm_hpu_extension.runtime import get_config

import vllm.envs as envs
from vllm.attention import AttentionMetadata, get_attn_backend
from vllm.attention.backends.abstract import AttentionType
from vllm.attention.backends.hpu_attn import HPUAttentionImpl
from vllm.config import DeviceConfig, VllmConfig
from vllm.distributed import broadcast_tensor_dict, get_pp_group
from vllm.distributed.kv_transfer import get_kv_transfer_group
from vllm.distributed.parallel_state import (get_dp_group, get_tp_group,
                                             get_world_group)
from vllm.forward_context import set_forward_context
from vllm.inputs import INPUT_REGISTRY, InputRegistry
from vllm.logger import init_logger
from vllm.lora.layers import LoRAMapping
from vllm.lora.request import LoRARequest
from vllm.lora.worker_manager import LRUCacheWorkerLoRAManager
from vllm.model_executor import SamplingMetadata
from vllm.model_executor.layers.layernorm import RMSNorm
from vllm.model_executor.layers.rotary_embedding import MRotaryEmbedding
from vllm.model_executor.layers.sampler import (SampleResultArgsType,
                                                SamplerOutput, get_logprobs,
                                                get_pythonized_sample_results,
                                                get_sampler)
from vllm.model_executor.layers.vocab_parallel_embedding import (
    VocabParallelEmbedding)
from vllm.model_executor.model_loader import get_model
from vllm.model_executor.models import supports_multimodal
from vllm.model_executor.sampling_metadata import SequenceGroupToSample
from vllm.multimodal import (MULTIMODAL_REGISTRY, BatchedTensorInputs,
                             MultiModalKwargs, MultiModalPlaceholderMap,
                             MultiModalRegistry)
from vllm.multimodal.inputs import PlaceholderRange
from vllm.sampling_params import SamplingParams
from vllm.sequence import (CompletionSequenceGroupOutput, IntermediateTensors,
                           Logprob, SequenceData, SequenceGroupMetadata,
                           SequenceOutput)
from vllm.transformers_utils.config import uses_mrope
from vllm.utils import (bind_kv_cache, is_fake_hpu, is_pin_memory_available,
                        make_mrope_positions_tensor_with_pad,
                        make_tensor_with_pad)
from vllm.worker.model_runner_base import (
    ModelRunnerBase, ModelRunnerInputBase,
    _add_attn_metadata_broadcastable_dict,
    _add_sampling_metadata_broadcastable_dict,
    _init_attn_metadata_from_tensor_dict,
    _init_sampling_metadata_from_tensor_dict)

if TYPE_CHECKING:
    from vllm.attention.backends.abstract import AttentionBackend

logger = init_logger(__name__)

_TYPE_CACHE = {}
# These values are assumed to be zero in several places.
# Use caution when updating them!
_PAD_SLOT_ID = 0
_PAD_BLOCK_ID = 0
LORA_WARMUP_RANK = 8

DUMMY_TOKEN_ID = -1
UNSET_NUM_PATCHES = 9999999


class VisionBuckets:
    '''
    This class is used to bucket image tokens
    '''

    def __init__(self):
        envvar = os.environ.get('VLLM_MULTIMODAL_BUCKETS', "")
        if envvar == "":
            multimodal_buckets = [1600, 3136, 4096, 6400, 7744, 9216, 12544]
        else:
            multimodal_buckets = [int(i) for i in envvar.split(',')]
        self.multimodal_buckets = self._process_buckets(multimodal_buckets)

    def _process_buckets(self, buckets):
        for bucket in buckets:
            assert bucket % 8 == 0, (
                'Buckets needs to be multiples 8 (slices of 64)')
        return sorted(buckets)

    def get_multimodal_bucket(self, curr_num_image_patches):
        for mm_bucket in self.multimodal_buckets:
            if curr_num_image_patches <= mm_bucket:
                return mm_bucket
        return curr_num_image_patches

    def __repr__(self):
        return str(self.multimodal_buckets)


class Singleton(type):
    _instances: Dict[type, object] = {}

    def __call__(cls, *args, **kwargs):
        if cls not in cls._instances:
            cls._instances[cls] = super().__call__(*args, **kwargs)
        return cls._instances[cls]


def pad_flat_tensor(tensor, desired_size):
    assert tensor.dim() == 1, 'Only flat tensors are supported'
    padding_needed = desired_size - tensor.size(0)
    if padding_needed > 0 and tensor.size(0) > 0:
        padding = torch.zeros((padding_needed, ),
                              dtype=tensor.dtype,
                              device=tensor.device)
        tensor = torch.cat([tensor, padding])
    return tensor


def subtuple(obj: object,
             typename: str,
             to_copy: List[str],
             to_override: Optional[Dict[str, object]] = None):
    if obj is None:
        return None
    if to_override is None:
        to_override = {}
    fields = set(to_copy) | set(to_override.keys())
    if type(obj) is dict:
        values = {key: obj[key] for key in fields if key in obj}
    else:
        values = {f: to_override.get(f, getattr(obj, f)) for f in fields}
    if typename not in _TYPE_CACHE:
        _TYPE_CACHE[typename] = {
            'type': collections.namedtuple(typename, ' '.join(fields)),
            'fields': fields
        }
    return _TYPE_CACHE[typename]['type'](**values)  # type: ignore


def custom_tuple_replace(obj: object, typename: str, **to_override):
    # Torch compile dynamo doesn't support calling any named tuple
    # dynamic methods other than len and get_attr. This function is
    # a torch.compile friendly version of tuple._replace

    cached_type = _TYPE_CACHE[typename]['type']
    fields = _TYPE_CACHE[typename]['fields']
    values = {
        field: getattr(obj, field)
        for field in fields  # type: ignore
    }
    values.update(to_override)
    return cached_type(**values)  # type: ignore


def align_dp_groups(value, op):
    group = get_dp_group().cpu_group
    value_t = torch.tensor(value, device="cpu", dtype=torch.int32)
    torch.distributed.all_reduce(value_t, op=op, group=group)
    return value_t.item()


def align_tp_groups(value, op):
    group = get_tp_group().cpu_group
    world_size = get_tp_group().world_size
    if world_size <= 1:
        return value
    value_t = torch.tensor(value, device='cpu')
    torch.distributed.all_reduce(value_t, op=op, group=group)
    return value_t.item()


def align_workers(value, op):
    group = get_world_group().cpu_group
    world_size = torch.distributed.get_world_size()
    if world_size <= 1:
        return value
    value_t = torch.tensor(value, device='cpu')
    torch.distributed.all_reduce(value_t, op=op, group=group)
    return value_t.item()


def setup_profiler():
    schedule = torch.profiler.schedule(wait=0, warmup=2, active=1, repeat=1)
    activities = [
        torch.profiler.ProfilerActivity.CPU,
        torch.profiler.ProfilerActivity.HPU
    ]
    profiler = torch.profiler.profile(
        schedule=schedule,
        activities=activities,
        on_trace_ready=torch.profiler.tensorboard_trace_handler('.',
                                                                use_gzip=True),
        record_shapes=False,
        with_stack=True)
    return profiler


def round_up(value: int, k: int) -> int:
    return (value + k - 1) // k * k


def pad_list(input, k, v):
    input_len = len(input)
    target_len = round_up(input_len, k)
    padding = target_len - input_len
    return input + [v] * padding


def gather_list(input, indices, v):
    return [input[i] if i is not None else v for i in indices]


def flatten(in_list):
    return list(itertools.chain(*in_list))


def make_cpu_tensor(data, max_len, pad, dtype, flat) -> torch.Tensor:
    if flat:
        data = [flatten(data)]
    return make_tensor_with_pad(data,
                                max_len=max_len,
                                pad=pad,
                                dtype=dtype,
                                device='cpu')


def get_target_layer_suffix_list(model_type) -> list[str]:
    # This sets the suffix for the hidden layer name, which is controlled by
    # VLLM_CONFIG_HIDDEN_LAYERS. The default suffix is "DecoderLayer," which is
    # applicable for most language models such as LLaMA, Qwen, and BART. If the
    # model's decoder layer name differs from the default, it will need to
    # be specified here.
    decoder_layer_table = {
        "gpt_bigcode": "BigCodeBlock",
    }

    return [
        decoder_layer_table.get(model_type, "DecoderLayer"), "EncoderLayer"
    ]


def modify_model_layers(module: torch.nn.Module,
                        suffix_list: list[str],
                        n=1,
                        counter=None):
    """Currently add mark_step at the end of specified layers.
    """

    def forward_hook(module, args, output):
        htorch.core.mark_step()
        return output

    if counter is None:
        counter = [0]

    for child_name, child_module in module.named_children():
        if any(
                child_module.__class__.__name__.endswith(layer)
                for layer in suffix_list):
            counter[0] += 1
            if counter[0] % n == 0:
                child_module.register_forward_hook(forward_hook)
        else:
            modify_model_layers(child_module, suffix_list, n, counter)


class HpuModelAdapter(torch.nn.Module):

    def __init__(self, model, vllm_config, is_causal, sampler):
        super().__init__()
        self.model = model
        self.prefill_use_fusedsdpa = get_config(
        ).prompt_attn_impl == 'fsdpa_impl'
        self.recompute_cos_sin = os.getenv('VLLM_COS_SIN_RECOMPUTE',
                                           'false').lower() in ['1', 'true']
        self.sampler = sampler
        self.vllm_config = vllm_config
        self.block_size = vllm_config.cache_config.block_size
        self.dtype = vllm_config.model_config.dtype
        self.is_pooler = hasattr(self.model, "_pooler")
        self.is_causal = is_causal
        self.use_merged_prefill = get_config().merged_prefill
        self.dp_awared_padding = \
            self.vllm_config.parallel_config.data_parallel_size > 1

        model_config = getattr(self.model, "config", None)
        self.model_is_mrope = uses_mrope(model_config)

        # This applies exclusively to Qwen2/2.5-VL models
        # both use mrope. We wrap the visual and language
        # models separately with HPU graph.
        # This is to ensure that we keeps
        # the static and dynamic parts distinct.
        if htorch.utils.internal.is_lazy() and self.model_is_mrope:
            logger.info("[Multimodal] Wrapping Visual Model")
            self.model.visual = htorch.hpu.wrap_in_hpu_graph(
                self.model.visual, disable_tensor_cache=True)

        self._rotary_embed_module = self._get_rotary_embedding_module(
            self.model)
        self._rotary_prepare_cos_sin = self._get_prepare_cos_sin()

    def _get_rotary_embedding_module(self, model: torch.nn.Module):
        """
        Dynamically get the RotaryEmbedding layer in the model.
        This function will recursively search through the module 
        hierarchy to find and return a RotaryEmbedding layer.
        If no such layer is found, it returns None.
        """
        if model is None:
            return None

        if model.__class__.__name__.endswith("RotaryEmbedding"):
            return model

        if hasattr(model, 'children'):
            for child in model.children():
                result = self._get_rotary_embedding_module(child)
                if result is not None:
                    return result
        return None

    def _get_prepare_cos_sin(self):
        if self._rotary_embed_module is not None and hasattr(
                self._rotary_embed_module, 'prepare_cos_sin'):
            return self._rotary_embed_module.prepare_cos_sin
        return None

    def _reset_rotary_cos_sin(self):
        if hasattr(self._rotary_embed_module, "cos"):
            delattr(self._rotary_embed_module, "cos")
        if hasattr(self._rotary_embed_module, "sin"):
            delattr(self._rotary_embed_module, "sin")

    def _set_attn_bias(self, attn_metadata, batch_size, seq_len, device,
                       dtype):
        if (attn_metadata is None
                or (self.prefill_use_fusedsdpa and self.is_causal
                    and attn_metadata.block_list is None)
                or not attn_metadata.is_prompt):
            return attn_metadata

        if attn_metadata.attn_bias is not None:
            return attn_metadata

        prefill_metadata = attn_metadata

        seq_lens_t = prefill_metadata.seq_lens_tensor
        context_lens_t = prefill_metadata.context_lens_tensor
        query_lens_t = seq_lens_t - context_lens_t

        block_list = attn_metadata.block_list
        max_context_len = (block_list.size(-1) //
                           batch_size if block_list is not None else 0)
        max_context_len = max_context_len * self.block_size
        past_mask = torch.arange(0,
                                 max_context_len,
                                 dtype=torch.int32,
                                 device=device)
        past_mask = (past_mask.view(1, -1).expand(batch_size, -1).ge(
            context_lens_t.view(-1, 1)).view(batch_size, 1, -1).expand(
                batch_size, seq_len, -1).view(batch_size, 1, seq_len, -1))

        len_mask = (torch.arange(0, seq_len, device=device,
                                 dtype=torch.int32).view(1, seq_len).ge(
                                     query_lens_t.unsqueeze(-1)).view(
                                         batch_size, 1, 1, seq_len))
        if self.is_causal:
            attn_mask = torch.triu(torch.ones(
                (batch_size, 1, seq_len, seq_len),
                device=device,
                dtype=torch.bool),
                                   diagonal=1)
        else:
            attn_mask = torch.zeros((batch_size, 1, seq_len, seq_len),
                                    device=device,
                                    dtype=torch.bool)
        if self.is_pooler:
            len_mask_v = len_mask.view(batch_size, 1, seq_len, 1)
            mask = attn_mask.logical_or(len_mask).logical_or(len_mask_v)
            off_value = -3E38  #small number, avoid nan and overflow
        else:
            mask = attn_mask.logical_or(
                len_mask)  #no need for len_mask_v as decode overwrites it
            off_value = -math.inf

        mask = torch.concat((past_mask, mask), dim=-1)
        attn_bias = (torch.zeros_like(mask, dtype=dtype).masked_fill_(
            mask, off_value))
        attn_metadata = custom_tuple_replace(prefill_metadata,
                                             "TrimmedAttentionMetadata",
                                             attn_bias=attn_bias)
        return attn_metadata

    def _set_block_mapping(self, metadata, batch_size, device, dtype):
        mask = torch.arange(0,
                            self.block_size,
                            device=device,
                            dtype=torch.int32).unsqueeze(0)
        mask = mask >= metadata.block_usage.unsqueeze(-1)
        attn_bias = (torch.zeros_like(mask, dtype=dtype).masked_fill_(
            mask, -math.inf))

        if not is_fake_hpu():
            block_mapping = torch.nn.functional.one_hot(metadata.block_groups,
                                                        num_classes=batch_size)
        else:
            # Unfortunately one_hot on CPU
            # doesn't handle out of bounds classes so we need to convert
            # all negative values to 0 (block_mapping) or bs (block_groups)
            block_groups = metadata.block_groups.to(torch.long)
            block_mapping = torch.nn.functional.relu(block_groups)
            block_mapping = torch.nn.functional.one_hot(block_mapping,
                                                        num_classes=batch_size)
            oob_values = block_groups.lt(0)
            block_mapping.masked_fill_(oob_values.unsqueeze(-1), 0)
            block_groups.masked_fill_(oob_values, batch_size)
            metadata = custom_tuple_replace(metadata,
                                            "TrimmedAttentionMetadata",
                                            block_groups=block_groups)
        block_mapping = block_mapping.to(dtype)
        metadata = custom_tuple_replace(metadata,
                                        "TrimmedAttentionMetadata",
                                        block_mapping=block_mapping,
                                        attn_bias=attn_bias)
        return metadata

    def forward_update_meta_only(self, *args, **kwargs):
        kwargs = kwargs.copy()
        if 'warmup_mode' in kwargs:
            kwargs.pop('warmup_mode')
        input_ids = kwargs['input_ids']
        attn_metadata = self._update_metadata(kwargs['attn_metadata'],
                                              input_ids.size(0),
                                              input_ids.size(1),
                                              input_ids.device, self.dtype)
        kwargs['attn_metadata'] = attn_metadata
        return attn_metadata

    def _update_metadata(self, attn_metadata, batch_size, seq_len, device,
                         dtype):

        if attn_metadata.is_prompt:
            attn_metadata = self._set_attn_bias(attn_metadata, batch_size,
                                                seq_len, device, dtype)
        else:
            attn_metadata = self._set_block_mapping(attn_metadata, batch_size,
                                                    device, dtype)
        return attn_metadata

    def compute_input_embeddings_for_mrope(self, **kwargs):
        if not self.model_is_mrope:
            return None

        # For Qwen2.5-VL multimodal embedding,
        # this embedding part should be executed
        # with PT_COMPILE_ONLY_MODE off at all times
        # due to it's dynamicity.
        # During warmup, this is ON by default, so we
        # are turning it off here.
        # Also, we moved this code block from
        # model.forward() since we want to get
        # embedding before pass it to model which is also
        # aligned with VLLM V1.
        compile_only_mode_context_false = functools.partial(
            bc.env_setting, "PT_COMPILE_ONLY_MODE", False)

        input_ids = kwargs['input_ids']
        with compile_only_mode_context_false():
            image_input = self.model._parse_and_validate_image_input(**kwargs)
            video_input = self.model._parse_and_validate_video_input(**kwargs)
            inputs_embeds = self.model.get_input_embeddings_v0(
                input_ids, image_input=image_input, video_input=video_input)
            input_ids = None

        return inputs_embeds

    def forward(self, *args, **kwargs):
        kwargs = kwargs.copy()
        selected_token_indices = kwargs.pop('selected_token_indices')
        if 'warmup_mode' in kwargs:
            kwargs.pop('warmup_mode')
        virtual_engine = 0
        if 'virtual_engine' in kwargs:
            virtual_engine = kwargs.pop('virtual_engine')
        input_ids = kwargs['input_ids']
        kwargs['attn_metadata'] = self._update_metadata(
            kwargs['attn_metadata'], input_ids.size(0), input_ids.size(1),
            input_ids.device, self.dtype)
        if 'lora_mask' in kwargs:
            LoraMask.setLoraMask(kwargs.pop('lora_mask'))
        if self._rotary_prepare_cos_sin is not None and not self.model_is_mrope:
            self._rotary_prepare_cos_sin(
                kwargs['positions'], recompute_cos_sin=self.recompute_cos_sin)
        if self.model_is_mrope:
            # inputs_embeds was computed on execute_model
            # now we always want to use the inputs_embeds
            # even if the prompt is text only
            # that keeps all the shapes consistent with warmup
            kwargs.update({
                'input_ids': None,
            })
        attn_meta = kwargs.pop('attn_metadata')
        if 'kv_caches' in kwargs:
            kwargs.pop('kv_caches')
        with set_forward_context(attn_meta,
                                 self.vllm_config,
                                 virtual_engine,
                                 dp_awared_padding=self.dp_awared_padding):
            hidden_states = self.model(*args, **kwargs)
            if self._rotary_prepare_cos_sin is not None and \
                not self.model_is_mrope:
                self._reset_rotary_cos_sin()
            if not get_pp_group().is_last_rank:
                return hidden_states
            hidden_states = hidden_states.view(-1, hidden_states.shape[-1])
            if selected_token_indices is not None:
                hidden_states = hidden_states.index_select(
                    0, selected_token_indices)

        return hidden_states

    def compute_logits(self, *args, **kwargs):
        return self.model.compute_logits(*args, **kwargs)

    # def sample(self, *args, **kwargs):
    #    return self.sampler(*args, **kwargs)

    def make_empty_intermediate_tensors(self, *args, **kwargs):
        return self.model.make_empty_intermediate_tensors(*args, **kwargs)

    def generate_proposals(self, *args, **kwargs):
        if hasattr(self.model, "sampler"):
            # Speculative decoding
            self.model.sampler = self.sampler
        return self.model.generate_proposals(*args, **kwargs)

    # sampler property will be used by spec_decode_worker
    # don't rename
    # @property
    # def sampler(self):
    #    return self.model.sampler

    # lm_head property will be used by spec_decode_worker
    # don't rename
    @property
    def lm_head(self):
        return self.model.lm_head


class PreparePromptMetadata(NamedTuple):
    input_tokens: torch.Tensor
    input_positions: List[List[int]]
    attn_metadata: Optional[AttentionMetadata]
    seq_lens: List[int]
    query_lens: List[int]
    lora_index_mapping: List[List[int]]
    lora_prompt_mapping: List[List[int]]
    lora_requests: Set[LoRARequest]
    multi_modal_kwargs: Optional[Dict[str, BatchedTensorInputs]]
    slot_mapping: List[List[int]]
    lora_ids: List[int]

    @classmethod
    def empty(cls):
        return PreparePromptMetadata(input_tokens=[],
                                     input_positions=[],
                                     attn_metadata=None,
                                     seq_lens=[],
                                     query_lens=[],
                                     lora_index_mapping=[],
                                     lora_prompt_mapping=[],
                                     lora_requests=set(),
                                     multi_modal_kwargs=None,
                                     slot_mapping=[],
                                     lora_ids=[])


class PrepareDecodeMetadata(NamedTuple):
    input_tokens: torch.Tensor
    input_positions: List[List[int]]
    attn_metadata: Optional[AttentionMetadata]
    lora_index_mapping: List[List[int]]
    lora_prompt_mapping: List[List[int]]
    lora_requests: Set[LoRARequest]
    slot_mapping: List[List[int]]
    lora_ids: List[int]

    @classmethod
    def empty(cls):
        return PrepareDecodeMetadata(input_tokens=[],
                                     input_positions=[],
                                     attn_metadata=None,
                                     lora_index_mapping=[],
                                     lora_prompt_mapping=[],
                                     lora_requests=set(),
                                     slot_mapping=[],
                                     lora_ids=[])


# How batches are constructed.
class BatchType(IntEnum):
    # Every batch is prefill.
    PREFILL = 0
    # Every batch is decode.
    DECODE = 1
    # Batch is a mixture of prefill and decode.
    MIXED = 2


TModelInputForHPU = TypeVar('TModelInputForHPU', bound="ModelInputForHPU")


@dataclasses.dataclass(frozen=True)
class ModelInputForHPU(ModelRunnerInputBase):
    """
    This base class contains metadata needed for the base model forward pass
    but not metadata for possible additional steps, e.g., sampling. Model
    runners that run additional steps should subclass this method to add
    additional fields.
    """
    input_tokens: Optional[torch.Tensor] = None
    input_positions: Optional[torch.Tensor] = None
    seq_lens: Optional[List[int]] = None
    query_lens: Optional[List[int]] = None
    lora_mapping: Optional["LoRAMapping"] = None
    lora_requests: Optional[Set[LoRARequest]] = None
    attn_metadata: Optional["AttentionMetadata"] = None
    multi_modal_kwargs: Optional[Dict[str, torch.Tensor]] = None
    real_batch_size: Optional[int] = None
    batch_size_padded: Optional[int] = None
    virtual_engine: int = 0
    lora_ids: Optional[List[int]] = None
    async_callback: Optional[Callable] = None
    is_first_multi_step: bool = True
    is_last_step: bool = True
    previous_hidden_states: Optional[torch.Tensor] = None

    def as_broadcastable_tensor_dict(self) -> Dict[str, Any]:
        tensor_dict = {
            "input_tokens": self.input_tokens,
            "input_positions": self.input_positions,
            "lora_requests": self.lora_requests,
            "lora_mapping": self.lora_mapping,
            "multi_modal_kwargs": self.multi_modal_kwargs,
            "real_batch_size": self.real_batch_size,
            "batch_size_padded": self.batch_size_padded,
            "virtual_engine": self.virtual_engine,
            "lora_ids": self.lora_ids,
            "is_first_multi_step": self.is_first_multi_step,
            "is_last_step": self.is_last_step,
        }
        _add_attn_metadata_broadcastable_dict(tensor_dict, self.attn_metadata)
        return tensor_dict

    @classmethod
    def from_broadcasted_tensor_dict(
        cls: Type[TModelInputForHPU],
        tensor_dict: Dict[str, Any],
        attn_backend: Optional["AttentionBackend"] = None,
    ) -> TModelInputForHPU:
        if attn_backend is not None:
            tensor_dict = _init_attn_metadata_from_tensor_dict(
                attn_backend, tensor_dict)
        return cls(**tensor_dict)


@dataclasses.dataclass(frozen=True)
class ModelInputForHPUWithSamplingMetadata(ModelInputForHPU):
    """
    Used by the ModelRunner.
    """
    sampling_metadata: Optional["SamplingMetadata"] = None
    # Used for speculative decoding. We do not broadcast it because it is only
    # used by the driver worker.
    is_prompt: Optional[bool] = None

    def as_broadcastable_tensor_dict(self) -> Dict[str, Any]:
        tensor_dict = {
            "input_tokens": self.input_tokens,
            "input_positions": self.input_positions,
            "lora_requests": self.lora_requests,
            "lora_mapping": self.lora_mapping,
            "multi_modal_kwargs": self.multi_modal_kwargs,
            "lora_ids": self.lora_ids,
        }
        _add_attn_metadata_broadcastable_dict(tensor_dict, self.attn_metadata)
        _add_sampling_metadata_broadcastable_dict(tensor_dict,
                                                  self.sampling_metadata)
        return tensor_dict

    @classmethod
    def from_broadcasted_tensor_dict(
        cls,
        tensor_dict: Dict[str, Any],
        attn_backend: Optional["AttentionBackend"] = None,
    ) -> "ModelInputForHPUWithSamplingMetadata":
        tensor_dict = _init_sampling_metadata_from_tensor_dict(tensor_dict)
        # FIXME(kzawora): this fails for whatever reason - why?
        if attn_backend is not None:
            tensor_dict = _init_attn_metadata_from_tensor_dict(
                attn_backend, tensor_dict)
        return cls(**tensor_dict)


@dataclass
class CachedStepOutput:
    token_ids: torch.Tensor
    logprobs: Optional[torch.Tensor] = None
    deffered_sample_results: Optional[SampleResultArgsType] = None
    sampling_metadata: Optional[SamplingMetadata] = None
    is_prompt: Optional[bool] = False

    def __init__(
            self,
            token_ids: torch.Tensor,
            logprobs: Optional[torch.Tensor] = None,
            deffered_sample_results: Optional[SampleResultArgsType] = None,
            sampling_metadata: Optional[SamplingMetadata] = None,
            is_prompt: Optional[bool] = False):
        self.token_ids = token_ids
        self.logprobs = logprobs
        self.deffered_sample_results = deffered_sample_results
        self.sampling_metadata = sampling_metadata
        self.is_prompt = is_prompt


class HPUModelRunnerBase(ModelRunnerBase[TModelInputForHPU]):
    """
    Helper class for shared methods between GPU model runners.
    """
    _model_input_cls: Type[TModelInputForHPU]

    def __init__(
        self,
        vllm_config: VllmConfig,
        kv_cache_dtype: Optional[str] = "auto",
        is_driver_worker: bool = False,
        return_hidden_states: bool = False,
        input_registry: InputRegistry = INPUT_REGISTRY,
        mm_registry: MultiModalRegistry = MULTIMODAL_REGISTRY,
        is_causal: bool = True,
    ):
        ModelRunnerBase.__init__(self, vllm_config=vllm_config)
        environment.set_vllm_config(vllm_config)
        self.is_driver_worker = is_driver_worker
        self.return_hidden_states = return_hidden_states

        self.sliding_window = (self.model_config.get_sliding_window()
                               if self.model_config is not None else None)
        self.device_config = (self.device_config if self.device_config
                              is not None else DeviceConfig())
        if is_fake_hpu():
            self.device_config.device = torch.device('cpu')
            self.device_config.device_type = 'cpu'
            self.load_config.device = None
        self.device = self.device_config.device
        self.enforce_eager = self.model_config.enforce_eager
        self.max_num_seqs = self.scheduler_config.max_num_seqs
        self.max_num_prefill_seqs = \
            self.scheduler_config.max_num_prefill_seqs \
            if self.scheduler_config.max_num_prefill_seqs is not None \
                else self.max_num_seqs
        self.max_model_len = self.scheduler_config.max_model_len
        self.max_num_batched_tokens = \
            self.scheduler_config.max_num_batched_tokens
        self.block_size = self.cache_config.block_size
        self.use_merged_prefill = get_config().merged_prefill
        assert not (self.scheduler_config.use_padding_aware_scheduling
                    and self.use_merged_prefill), \
            'Merged prefill is not compatible with padding aware scheduling!'

        self.pin_memory = is_pin_memory_available()
        self.kv_cache_dtype = self.cache_config.cache_dtype

        num_attn_heads = self.model_config.get_num_attention_heads(
            self.parallel_config)
        needs_attn_backend = (num_attn_heads != 0
                              or self.model_config.is_attention_free)
        self.attn_backend = get_attn_backend(
            self.model_config.get_head_size(),
            self.model_config.dtype,
            self.kv_cache_dtype,
            self.block_size,
            self.model_config.is_attention_free,
            use_mla=self.model_config.use_mla,
        ) if needs_attn_backend else None

        # Multi-modal data support
        self.input_registry = input_registry
        self.mm_registry = mm_registry
        self.mm_registry = MULTIMODAL_REGISTRY
        self.multi_modal_input_mapper = self.mm_registry \
            .create_input_mapper(self.model_config)
        self.mm_registry.init_mm_limits_per_prompt(self.model_config)

        # Lazy initialization
        self.lora_manager: LRUCacheWorkerLoRAManager = None
        self.model: torch.nn.Module = None
        self.inc_initialized_successfully = False

        # Profiler stats
        self.profiler = HabanaHighLevelProfiler()
        self.profiler_counter_helper = HabanaProfilerCounterHelper()
        self.seen_configs: set = set()
        self._mem_margin: Optional[int] = None
        self.use_prefix_caching = (
            self.vllm_config.cache_config.enable_prefix_caching)
        HPUBucketingContext = get_bucketing_context()
        self.bucketing_ctx = HPUBucketingContext(
            self.max_num_seqs, self.max_num_prefill_seqs, self.block_size,
            self.max_num_batched_tokens, self.use_merged_prefill,
            self.use_prefix_caching, self.max_model_len)
        self.graphed_buckets: Set[Any] = set()
        self.multimodal_buckets: List[int] = [
        ]  #TODO: Move to HPUBucketingContext
        self.graphed_multimodal_buckets: Set[Any] = set()
        self.use_contiguous_pa = envs.VLLM_USE_HPU_CONTIGUOUS_CACHE_FETCH

        # Data Parallel
        self.dp_size = vllm_config.parallel_config.data_parallel_size
        self.dp_awared_padding = self.dp_size > 1

        self._set_gc_threshold()
        self.use_contiguous_pa = get_config().use_contiguous_pa
        if vllm_config.speculative_config is not None \
           and self.use_contiguous_pa:
            raise ValueError(
                "Speculative decoding is not supported with "
                "contiguous PA, please set VLLM_CONTIGUOUS_PA=false")
        # For both multi-step scheduling and delayed sampling
        self.is_single_step = \
            self.vllm_config.scheduler_config.num_scheduler_steps == 1
        self.cached_step_outputs: List[CachedStepOutput] = []
        self.is_pooler = False
        self.is_causal = is_causal
        # For delayed sampling
        self.cached_step_inputs: List[
            ModelInputForHPUWithSamplingMetadata] = []
        self.spec_decode_enabled = \
            self.vllm_config.speculative_config is not None
        self.sampler = get_sampler()
        can_use_delayed_sampling = (not self.spec_decode_enabled
                                    and not is_fake_hpu()
                                    and self.is_single_step
                                    and not self.lora_config)
        self.use_delayed_sampling = get_config(
        ).use_delayed_sampling and can_use_delayed_sampling

    def _set_gc_threshold(self) -> None:
        """
        Read https://docs.python.org/3/library/gc.html#gc.set_threshold
        for comprehensive description of gc generations.
        We can either use VLLM_GC_THR_GEN[0-2] (this has higher priority)
        to set particular generation threshold or use simpler
        VLLM_GC_THR_MULTIPLIER to multiply default values.
        """

        # gc.get_threshold default, avoiding potential overflow due to
        # multiplier and set later (get->mult->set->repeat->...->overflow)
        default_gc_thrs = [700, 10, 10]

        requested_gc_thrs = [0] * len(default_gc_thrs)
        for i in range(len(default_gc_thrs)):
            requested_gc_thrs[i] = int(
                os.environ.get(f'VLLM_GC_THR_GEN{i}', default_gc_thrs[i]))
        if requested_gc_thrs == default_gc_thrs:
            # 16*threshold is rare enough for gc to not cause perf issues
            gc_thr_multiplier = int(
                os.environ.get('VLLM_GC_THR_MULTIPLIER', 16))
            requested_gc_thrs = [
                t * gc_thr_multiplier for t in default_gc_thrs
            ]
        gc.set_threshold(*requested_gc_thrs)

        self.skip_warmup = get_config().skip_warmup

    @property
    def model_is_mrope(self) -> bool:
        config = self.model_config.hf_config
        return uses_mrope(config)

    def _is_quant_with_inc(self):
        quant_config = os.getenv("QUANT_CONFIG", None) is not None
        return (self.model_config.quantization == "inc" or quant_config)

    def _maybe_init_alibi_biases(self) -> None:
        layers = None
        layer_alibi_config = None
        if (not hasattr(self.model, "config")
                or not hasattr(self.model.config, "architectures")):
            pass
        elif "BaichuanForCausalLM" in self.model.config.architectures:
            if self.model.config.hidden_size != 4096:
                layers = self.model.model.layers
                layer_alibi_config = lambda layer: \
                    layer.self_attn.attn \
                        if hasattr(layer, 'self_attn') else None
        elif "JAISLMHeadModel" in self.model.config.architectures:
            if self.model.config.position_embedding_type == "alibi":
                layers = self.model.transformer.h
                layer_alibi_config = lambda layer: \
                    layer.attn.attn \
                        if hasattr(layer, 'attn') else None
        elif "FalconForCausalLM" in self.model.config.architectures:
            if self.model.config.alibi:
                layers = self.model.transformer.h
                layer_alibi_config = lambda layer: \
                    layer.self_attention.attn \
                        if hasattr(layer, 'self_attention') else None
        elif "MPTForCausalLM" in self.model.config.architectures:
            if self.model.config.attn_config['alibi']:
                layers = self.model.transformer.blocks
                layer_alibi_config = lambda layer: \
                    layer.attn.attn \
                        if hasattr(layer, 'attn') else None
        elif "BloomForCausalLM" in self.model.config.architectures:
            layers = self.model.transformer.h
            layer_alibi_config = lambda layer: \
                layer.self_attention.attn \
                    if hasattr(layer, 'self_attention') else None

        if (layers is not None and layer_alibi_config is not None):
            _, max_seq_len = self.bucketing_ctx.get_max_prompt_shape()
            self.use_alibi = True
            prev_attn = None
            for layer in layers:
                attn = layer_alibi_config(layer)
                if attn is None or not hasattr(attn, "impl"):
                    continue
                if (hasattr(attn.impl, "_maybe_init_alibi_biases")):
                    attn.impl._maybe_init_alibi_biases(
                        max_seq_len=max_seq_len,
                        prev_attn=prev_attn,
                    )
                prev_attn = attn
        else:
            self.use_alibi = False

    def load_model(self) -> None:
        import habana_frameworks.torch.core as htcore
        if self.model_config.quantization == 'inc' or \
           self.model_config.quantization == 'fp8':
            htcore.hpu_set_env()
        with HabanaMemoryProfiler() as m:
            with HabanaMemoryProfiler() as m_getmodel:
                self.model = get_model(vllm_config=self.vllm_config)
            msg = ("Pre-loading model weights on "
                   f"{next(self.model.parameters()).device} "
                   f"took {m_getmodel.get_summary_string()}")
            logger.info(msg)
            self.is_pooler = hasattr(self.model, "_pooler")
            if self.lora_config:
                assert hasattr(self.model, "embedding_modules"
                               ), "Model does not have embedding_modules"
                assert hasattr(
                    self.model, "embedding_padding_modules"
                ), "Model does not have embedding_padding_modules"
                assert not self.lora_config.bias_enabled, \
                    "Bias support in LoRA is not enabled in HPU yet."
                assert not self.lora_config.fully_sharded_loras, \
                    "Fully sharded LoRAs is not enabled in HPU yet."
                if supports_multimodal(self.model):
                    logger.warning(
                        "Regarding multimodal models, vLLM currently "
                        "only supports adding LoRA to language model.")

                # Use get_text_config() in case of multimodal models
                text_config = self.model_config.hf_config.get_text_config()

                self.lora_manager = LRUCacheWorkerLoRAManager(
                    self.scheduler_config.max_num_seqs,
                    self.scheduler_config.max_num_batched_tokens,
                    self.vocab_size,
                    self.lora_config,
                    self.device,
                    self.model.embedding_modules,
                    self.model.embedding_padding_modules,
                    max_position_embeddings=text_config.
                    max_position_embeddings,
                )
                self.model = self.lora_manager.create_lora_manager(self.model)

            if self._is_quant_with_inc():
                logger.info("Preparing model with INC..")
                with HabanaMemoryProfiler() as m_inc:
                    from neural_compressor.torch.quantization import (
                        FP8Config, convert, prepare)

                    disable_mark_scales_as_const = os.getenv(
                        "VLLM_DISABLE_MARK_SCALES_AS_CONST",
                        "false") in ("1", "true")
                    config = FP8Config.from_json_file(
                        os.getenv("QUANT_CONFIG", ""))
                    self._inc_preprocess()
                    if config.measure:
                        self.model = prepare(self.model, config)
                    elif config.quantize:
                        self.model = convert(self.model, config)
                    if not disable_mark_scales_as_const:
                        htcore.hpu_initialize(self.model,
                                              mark_only_scales_as_const=True)
                    if torch.distributed.is_initialized():
                        torch.distributed.barrier()
                self.inc_initialized_successfully = True
                logger.info("Preparing model with INC took %s",
                            m_inc.get_summary_string())
            elif not is_fake_hpu():
                self.model = self.model.to("hpu")
                htcore.mark_step()

            self._maybe_init_alibi_biases()
            hidden_layer_markstep_interval = int(
                os.getenv('VLLM_CONFIG_HIDDEN_LAYERS', '1'))
            model_config = getattr(self.model, "config", None)
            modify_model_layers(
                self.model,
                get_target_layer_suffix_list(
                    model_config.
                    model_type if model_config is not None else None),
                hidden_layer_markstep_interval)
            torch.hpu.synchronize()

            if self.is_pooler:
                self.set_causal_option(self.model)
            with HabanaMemoryProfiler() as m_wrap:
                self.model = self._maybe_wrap_in_hpu_graph(
                    self.model,
                    vllm_config=self.vllm_config,
                    is_causal=self.is_causal,
                    sampler=self.sampler)
            msg = f"Wrapping in HPU Graph took {m_wrap.get_summary_string()}"
            logger.info(msg)
            with HabanaMemoryProfiler() as m_wrap:
                self._maybe_compile(self.model)
            msg = f"Compiling took {m_wrap.get_summary_string()}"
            logger.info(msg)

        self.model_memory_usage = m.consumed_device_memory
        msg = f"Loading model weights took in total {m.get_summary_string()}"
        logger.info(msg)

        # Models that process images at different resolutions
        # need to be warmed up. Current tested for MRoPE models only.
        self.add_vision_buckets_to_mrope_models()

    def _add_dummy_seq(self,
                       seq_group_metadata_list,
                       is_prompt,
                       align_worker=False):
        real_batch_size = len(seq_group_metadata_list)
        batch_size_padded = self.bucketing_ctx.get_padded_batch_size(
            real_batch_size, is_prompt)
        if self.dp_awared_padding and (self.vllm_config.kv_transfer_config
                                       is None or not is_prompt):
            if self.is_driver_worker:
                batch_size_padded = align_dp_groups(
                    batch_size_padded, torch.distributed.ReduceOp.MAX)
            if align_worker:
                batch_size_padded = align_tp_groups(
                    batch_size_padded, torch.distributed.ReduceOp.MAX)
        batch_size_padding = batch_size_padded - real_batch_size

        seq_group_metadata_list = seq_group_metadata_list.copy()

        if batch_size_padding > 0:
            if self.is_pooler:
                temperature = None
            else:
                has_greedy_samples = any(
                    seq_group_metadata.sampling_params.temperature == 0.0
                    for seq_group_metadata in seq_group_metadata_list)
                temperature = 0.0 if has_greedy_samples else 1.0
            dummy_seq_group_metadata = self.create_dummy_seq_group_metadata(
                -1, 0, is_prompt, temperature=temperature)
            seq_group_metadata_list.extend(dummy_seq_group_metadata
                                           for _ in range(batch_size_padding))
        return seq_group_metadata_list, real_batch_size, batch_size_padded

    def _maybe_wrap_in_hpu_graph(self, *args, **kwargs):
        if htorch.utils.internal.is_lazy():
            return htorch.hpu.wrap_in_hpu_graph(HpuModelAdapter(
                *args, **kwargs),
                                                disable_tensor_cache=True)
        else:
            return HpuModelAdapter(*args, **kwargs)

    def _maybe_compile(self, *args, **kwargs):
        if not is_fake_hpu() and not htorch.utils.internal.is_lazy(
        ) and not self.vllm_config.model_config.enforce_eager:
            if os.getenv('VLLM_REGIONAL_COMPILATION',
                         'true').strip().lower() in ("1", "true"):
                compiled_methods = [
                    '_update_metadata', '_rotary_prepare_cos_sin'
                ]
                for method_name in compiled_methods:
                    method = getattr(self.model, method_name)
                    if method is not None:
                        self._compile_region(self.model, method_name, method)

                self.regional_compilation_layers_list = [
                    RMSNorm, VocabParallelEmbedding
                ]
                self._regional_compilation(self.model)
            else:
                self.model = self._compile(self.model)

    def _regional_compilation(self,
                              module,
                              parent_module=None,
                              module_name=None):
        if isinstance(module, torch.nn.ModuleList):
            for children_name, children_module in module.named_children():
                self._compile_region(module, children_name, children_module)
        elif any(
                isinstance(module, layer)
                for layer in self.regional_compilation_layers_list):
            self._compile_region(
                parent_module,
                module_name,
                module,
            )
        else:
            for children_name, children_module in module.named_children():
                self._regional_compilation(children_module, module,
                                           children_name)

    def _compile_region(self, model, name, module):
        module = self._compile(module)
        setattr(model, name, module)

    def _compile(self, module):
        if not hasattr(self, '_compile_config'):
            fullgraph = os.getenv('VLLM_T_COMPILE_FULLGRAPH',
                                  'false').strip().lower() in ("1", "true")
            dynamic = os.getenv('VLLM_T_COMPILE_DYNAMIC_SHAPES',
                                'false').strip().lower() in ("1", "true")
            self._compile_config = {'fullgraph': fullgraph, 'dynamic': dynamic}
        fullgraph = self._compile_config['fullgraph']
        dynamic = self._compile_config['dynamic']
        if dynamic:
            return torch.compile(module,
                                 backend='hpu_backend',
                                 fullgraph=fullgraph,
                                 options={"force_static_compile": True})
        else:
            return torch.compile(module,
                                 backend='hpu_backend',
                                 fullgraph=fullgraph,
                                 dynamic=False)

    def get_model(self) -> torch.nn.Module:
        if isinstance(self.model, HpuModelAdapter):
            return self.model.model
        return self.model

    def _use_graphs(self, num_patches=None):
        if not num_patches:
            return not self.enforce_eager
        #TODO: We might need to check both language bucket and multimodal bucket
        # and return True only it's avialble, or return separately.
        return (num_patches) in self.graphed_multimodal_buckets

    def _is_valid_bucket(self, bucket):
        return bucket[0] * bucket[1] <= self.max_num_batched_tokens

    def _num_blocks(self, attn_metadata):
        if attn_metadata.block_list is None:
            return 0
        return attn_metadata.block_list.numel()

    def _check_config(self, batch_size, seq_len, ctx, attn_metadata,
                      warmup_mode):
        phase = 'prompt' if attn_metadata.is_prompt else 'decode'
        num_blocks = ctx if warmup_mode else self._num_blocks(attn_metadata)
        cfg: Optional[tuple] = (batch_size, seq_len, num_blocks, phase)
        seen = cfg in self.seen_configs
        self.seen_configs.add(cfg)
        if not seen and not warmup_mode:
            logger.warning("Configuration: %s was not warmed-up!",
                           (phase, batch_size, seq_len, num_blocks))

    def _get_mrope_positions_and_delta(self, seq_data, mm_kwargs, context_len):
        image_grid_thw = mm_kwargs.get("image_grid_thw", None)
        video_grid_thw = mm_kwargs.get("video_grid_thw", None)
        second_per_grid_ts = mm_kwargs.get("second_per_grid_ts", None)
        assert image_grid_thw is not None or video_grid_thw is not None, (
            "mrope embedding type requires multi-modal input mapper "
            "returns 'image_grid_thw' or 'video_grid_thw'.")
        hf_config = self.model_config.hf_config
        token_ids = seq_data.get_token_ids()
        mrope_positions, mrope_position_delta = \
            MRotaryEmbedding.get_input_positions(
                token_ids,
                hf_config=hf_config,
                image_grid_thw=image_grid_thw,
                video_grid_thw=video_grid_thw,
                second_per_grid_ts=second_per_grid_ts,
                context_len=context_len,
            )
        assert mrope_positions is not None
        return mrope_positions, mrope_position_delta

    def make_attn_bias(self, seq_lens, max_prompt_len, dtype):
        seq_pos = [list(range(sl)) for sl in seq_lens]
        seq_idx = [[i] * sl for i, sl in enumerate(seq_lens)]

        seq_pos_t = make_cpu_tensor(seq_pos,
                                    max_len=max_prompt_len,
                                    pad=-1,
                                    dtype=torch.long,
                                    flat=self.use_merged_prefill)
        seq_idx_t = make_cpu_tensor(seq_idx,
                                    max_len=max_prompt_len,
                                    pad=-1,
                                    dtype=torch.long,
                                    flat=self.use_merged_prefill)

        q_seq_idx_t = seq_idx_t.unsqueeze(-1)
        kv_seq_idx_t = seq_idx_t.unsqueeze(-2)
        q_seq_pos_t = seq_pos_t.unsqueeze(-1)
        kv_seq_pos_t = seq_pos_t.unsqueeze(-2)
        seq_idx_t = q_seq_idx_t != kv_seq_idx_t
        seq_pos_t = kv_seq_pos_t > q_seq_pos_t
        attn_mask = (seq_idx_t | seq_pos_t) if self.is_causal else seq_idx_t
        if self.is_pooler:
            mask_v = torch.where(q_seq_pos_t < 0, True, False)
            attn_mask = attn_mask | mask_v
            off_value = -3E38  #small number, avoid nan and overflow
        else:
            off_value = -math.inf
        attn_bias = torch.zeros_like(attn_mask, dtype=dtype)
        attn_bias.masked_fill_(attn_mask, off_value)
        return attn_bias.unsqueeze(1)

    def set_causal_option(self, module):
        if isinstance(module, HPUAttentionImpl) and hasattr(
                module, 'attn_type'):
            self.is_causal = not (
                module.attn_type == AttentionType.ENCODER
                or module.attn_type == AttentionType.ENCODER_ONLY
                or module.attn_type == AttentionType.ENCODER_DECODER)
            return
        else:
            for child_name, child_module in module.named_children():
                self.set_causal_option(child_module)

    def move_to_device(self, tensor):
        return tensor if tensor is None else tensor.to(self.device,
                                                       non_blocking=True)

    def add_vision_buckets_to_mrope_models(self):
        if self.model_is_mrope:
            model = self.get_model()
            model.vision_buckets = VisionBuckets()

    def _prepare_prompt(
        self,
        seq_group_metadata_list: List[SequenceGroupMetadata],
        align_worker=False,
    ) -> PreparePromptMetadata:
        input_tokens: List[List[int]] = []
        input_positions: List[List[int]] = []
        input_mrope_positions: List[List[List[int]]] = []
        slot_mapping: List[List[int]] = []
        lora_index_mapping: List[List[int]] = []
        lora_prompt_mapping: List[List[int]] = []
        lora_requests: Set[LoRARequest] = set()

        seq_lens: List[int] = []
        context_lens: List[int] = []
        query_lens: List[int] = []
        prefix_block_tables: List[List[int]] = []
        multi_modal_kwargs_list: List[MultiModalKwargs] = []
        multi_modal_placeholder_maps: Dict[
            str, MultiModalPlaceholderMap] = collections.defaultdict(
                MultiModalPlaceholderMap)
        encoder_seq_lens: List[int] = []
        cross_slot_mapping: List[int] = []

        if len(seq_group_metadata_list) == 0:
            return PreparePromptMetadata.empty()

        is_enc_dec_model = self.model_config.is_encoder_decoder
        for seq_group_metadata in seq_group_metadata_list:
            assert seq_group_metadata.is_prompt
            seq_ids = list(seq_group_metadata.seq_data.keys())
            assert len(seq_ids) == 1
            seq_id = seq_ids[0]

            computed_block_nums = seq_group_metadata.computed_block_nums
            if (self.scheduler_config is not None
                    and self.scheduler_config.chunked_prefill_enabled
                    and not (computed_block_nums is None
                             or computed_block_nums == [])):
                raise RuntimeError(
                    "chunked prefill cannot be used with prefix caching "
                    "now.")

            token_chunk_size = seq_group_metadata.token_chunk_size
            seq_data = seq_group_metadata.seq_data[seq_id]
            context_len = seq_data.get_num_computed_tokens()
            # We should use get_len here because in case of preemption
            # it contains output tokens.
            seq_len = min(seq_data.get_len(), context_len + token_chunk_size)
            prompt_tokens = seq_data.get_token_ids()[context_len:seq_len]
            seq_lens.append(seq_len)

            # NOTE: This only works for oooooooxxx style attention.
            if computed_block_nums is not None and len(
                    computed_block_nums) > 0 and self.sliding_window is None:
                # Prefix is not supported with sliding_window
                context_len = len(computed_block_nums) * self.block_size
                if context_len == seq_len \
                and self.use_prefix_caching:
                    # Fully cached prompt - compute only last token
                    context_len = context_len - 1
                prompt_tokens = prompt_tokens[context_len:]
                prefix_block_tables.append(computed_block_nums)
            elif self.scheduler_config.chunked_prefill_enabled:
                if seq_group_metadata.block_tables is not None:
                    # Prefill has chunked before.
                    block_table = seq_group_metadata.block_tables[seq_id]
                    prefix_block_tables.append(block_table)
                else:
                    # The first prefill.
                    prefix_block_tables.append([])
            else:
                prefix_block_tables.append([])
                # Right now, prefill start is always 0. However, this
                # assumption can be changed once chunked prefill is introduced.
                assert context_len == 0

            # actual prompt lens
            context_lens.append(context_len)
            query_lens.append(seq_len - context_len)
            input_tokens.append(prompt_tokens)
            # NOTE(woosuk): Here we assume that the first token in the prompt
            # is always the first token in the sequence.
            input_positions.append(list(range(context_len, seq_len)))

            seq_data_mrope_positions: Optional[List[List[int]]] = None

            if is_enc_dec_model:
                encoder_seq_len = seq_group_metadata.encoder_seq_data.get_len(
                ) if seq_group_metadata.encoder_seq_data else 0
                encoder_seq_lens.append(encoder_seq_len)
                # Build slot mapping
                if seq_group_metadata.cross_block_table is None:
                    cross_slot_mapping.extend([_PAD_SLOT_ID] * encoder_seq_len)
                else:
                    for i in range(0, encoder_seq_len):
                        block_number = seq_group_metadata.cross_block_table[
                            i // self.block_size]
                        block_offset = i % self.block_size
                        slot = block_number * self.block_size + block_offset
                        cross_slot_mapping.append(slot)

            if seq_group_metadata.multi_modal_data:
                positions = input_positions[0]
                mm_data, placeholder_maps = MultiModalPlaceholderMap \
                    .from_seq_group(seq_group_metadata,
                      range(positions[0], positions[0] + len(positions)))

                if self.mm_registry.has_processor(self.model_config):
                    mm_kwargs = mm_data
                else:
                    mm_kwargs = self.multi_modal_input_mapper(
                        mm_data,
                        seq_group_metadata.mm_processor_kwargs,
                    )

                # special processing for mrope position deltas.
                if self.model_is_mrope:
                    mrope_positions, mrope_position_delta = \
                        self._get_mrope_positions_and_delta(
                            seq_data=seq_data,
                            mm_kwargs=mm_kwargs,
                            context_len=context_len)
                    assert mrope_positions is not None
                    seq_data.mrope_position_delta = mrope_position_delta
                    seq_data_mrope_positions = [[] for _ in range(3)]
                    for idx in range(3):
                        seq_data_mrope_positions[idx] \
                            .extend(mrope_positions[idx])

                multi_modal_kwargs_list.append(mm_kwargs)

                for modality, placeholder_map in placeholder_maps.items():
                    multi_modal_placeholder_maps[modality].extend(
                        placeholder_map)

            input_mrope_positions.append(
                seq_data_mrope_positions)  # type: ignore

            if seq_group_metadata.block_tables is None:
                # During memory profiling, the block tables are not initialized
                # yet. In this case, we just use a dummy slot mapping.
                slot_mapping.append([_PAD_SLOT_ID] * seq_len)
                continue

            # Compute the slot mapping.
            slot_mapping.append([])
            block_table = seq_group_metadata.block_tables[seq_id]

            # Mask the [0, start_idx) tokens of the prompt with _PAD_SLOT_ID,
            # where start_idx is max(0, seq_len - sliding_window).
            # For example, if the prompt len is 10, sliding window is 8, and
            # block size is 4, the first two tokens are masked and the slot
            # mapping will be [-1, -1, 2, 3, 4, 5, 6, 7, 0, 1].
            start_idx = 0
            if self.sliding_window is not None:
                assert context_len == 0, (
                    "Prefix caching is currently not supported with "
                    "sliding window attention")
                start_idx = max(0, seq_len - self.sliding_window)
            for i in range(context_len, seq_len):
                if i < start_idx:
                    slot_mapping[-1].append(_PAD_SLOT_ID)
                    continue
                # For encoder-only models, the block_table is None,
                # and there is no need to initialize the slot_mapping.
                if block_table is not None:
                    block_number = block_table[i // self.block_size]
                    block_offset = i % self.block_size
                    slot = block_number * self.block_size + block_offset
                    slot_mapping[-1].append(slot)

        if is_enc_dec_model:
            real_batch_size = len(seq_group_metadata_list)
            batch_size_padded = self.bucketing_ctx.get_padded_batch_size(
                real_batch_size, True)
            batch_size_padding = batch_size_padded - real_batch_size
            if batch_size_padding > 0:
                encoder_seq_lens.extend(encoder_seq_lens[0]
                                        for _ in range(batch_size_padding))

        if self.use_merged_prefill:
            target_query_len = sum(query_lens)
        else:
            target_query_len = max(query_lens)
        real_num_seqs = len(query_lens)

        max_prompt_len = max(
            self.bucketing_ctx.get_padded_prompt_seq_len(target_query_len),
            self.block_size)

        if self.dp_awared_padding and\
            self.vllm_config.kv_transfer_config is None:
            if self.is_driver_worker:
                max_prompt_len = align_dp_groups(
                    max_prompt_len, torch.distributed.ReduceOp.MAX)
            if align_worker:
                max_prompt_len = align_tp_groups(
                    max_prompt_len, torch.distributed.ReduceOp.MAX)

        lora_ids: List[int] = []
        for seq_group_metadata, context_len in zip(seq_group_metadata_list,
                                                   context_lens):
            lora_id = seq_group_metadata.lora_int_id
            lora_ids.append(lora_id)

            if lora_id > 0:
                lora_requests.add(seq_group_metadata.lora_request)

            lora_index_mapping += [lora_id] * max_prompt_len
            lora_prompt_mapping.extend(
                [lora_id] *
                (max_prompt_len if seq_group_metadata.sampling_params and
                 seq_group_metadata.sampling_params.prompt_logprobs else 1))

        if any(context_lens):
            assert not self.scheduler_config.chunked_prefill_enabled
            # prefix caching

            max_num_block = max(len(bt) for bt in prefix_block_tables)
            prefix_block_list = list(
                itertools.chain.from_iterable(
                    bt if len(bt) == max_num_block else bt +
                    ([_PAD_BLOCK_ID] * (max_num_block - len(bt)))
                    for bt in prefix_block_tables))

            # TODO: pad to proper len
            pad_len = len(prefix_block_list)
            prefix_block_list = pad_list(prefix_block_list, pad_len,
                                         _PAD_BLOCK_ID)

            prefix_block_list_tensor = torch.tensor(prefix_block_list,
                                                    dtype=torch.long,
                                                    device='cpu')
        else:
            prefix_block_list_tensor = None

        input_tokens_tensor = make_cpu_tensor(input_tokens,
                                              max_len=max_prompt_len,
                                              pad=0,
                                              dtype=torch.long,
                                              flat=self.use_merged_prefill)
        if self.model_is_mrope:
            input_positions = \
                make_mrope_positions_tensor_with_pad(input_positions=input_positions,
                                                     input_mrope_positions=input_mrope_positions,
                                                     max_prompt_len=max_prompt_len,
                                                     pad=0)
        else:
            input_positions = make_cpu_tensor(input_positions,
                                              max_len=max_prompt_len,
                                              pad=0,
                                              dtype=torch.long,
                                              flat=self.use_merged_prefill)

        slot_mapping = make_cpu_tensor(slot_mapping,
                                       max_len=max_prompt_len,
                                       pad=_PAD_SLOT_ID,
                                       dtype=torch.long,
                                       flat=self.use_merged_prefill)

        if is_enc_dec_model:
            encoder_seq_lens_tensor = torch.tensor(encoder_seq_lens,
                                                   dtype=torch.int32,
                                                   device='cpu')
            cross_slot_mapping = torch.tensor(cross_slot_mapping,
                                              dtype=torch.long,
                                              device='cpu')
        else:
            encoder_seq_lens = []
            encoder_seq_lens_tensor = None
            cross_slot_mapping = []

        attn_bias = None
        seq_lens_tensor = None
        context_lens_tensor = None

        if self.use_merged_prefill:
            attn_bias = self.make_attn_bias(seq_lens, max_prompt_len,
                                            self.model_config.dtype)

        num_seqs = self.max_num_prefill_seqs \
            if self.use_merged_prefill else real_num_seqs
        seq_lens_tensor = make_cpu_tensor([seq_lens],
                                          max_len=num_seqs,
                                          pad=0,
                                          dtype=torch.long,
                                          flat=True).flatten()
        context_lens_tensor = make_cpu_tensor([context_lens],
                                              max_len=num_seqs,
                                              pad=0,
                                              dtype=torch.long,
                                              flat=True).flatten()

        placeholder_index_maps = {
            modality: placeholder_map.index_map()
            for modality, placeholder_map in
            multi_modal_placeholder_maps.items()
        }

        # Note: num_prefill_tokens is calculated using the length of
        # input_tokens after padding.
        num_prefill_tokens = input_tokens_tensor.numel()

        prefix_block_list_tensor = self.move_to_device(
            prefix_block_list_tensor)
        input_tokens_tensor = self.move_to_device(input_tokens_tensor)
        input_positions = self.move_to_device(input_positions)
        seq_lens_tensor = self.move_to_device(seq_lens_tensor)
        slot_mapping = self.move_to_device(slot_mapping)
        context_lens_tensor = self.move_to_device(context_lens_tensor)
        attn_bias = self.move_to_device(attn_bias)
        if is_enc_dec_model:
            cross_slot_mapping = self.move_to_device(cross_slot_mapping)
            encoder_seq_lens_tensor = self.move_to_device(
                encoder_seq_lens_tensor)

        attn_metadata = self.attn_backend.make_metadata(
            is_prompt=True,
            block_size=self.block_size,
            block_list=prefix_block_list_tensor,
            block_mapping=None,
            block_usage=None,
            block_groups=None,
            attn_bias=attn_bias,
            seq_lens=seq_lens,
            seq_lens_tensor=seq_lens_tensor,
            encoder_seq_lens=encoder_seq_lens,
            encoder_seq_lens_tensor=encoder_seq_lens_tensor,
            cross_slot_mapping=cross_slot_mapping,
            context_lens_tensor=context_lens_tensor,
            num_prefills=real_num_seqs,
            num_prefill_tokens=num_prefill_tokens,
            num_decode_tokens=0,
            slot_mapping=slot_mapping,
            alibi_blocks=None,
            multi_modal_placeholder_index_maps=placeholder_index_maps,
            enable_kv_scales_calculation=False,
            input_positions=input_positions,
        )
        multi_modal_kwargs = MultiModalKwargs.batch(multi_modal_kwargs_list)
        multi_modal_kwargs = MultiModalKwargs.as_kwargs(multi_modal_kwargs,
                                                        device=self.device)

        return PreparePromptMetadata(input_tokens=input_tokens_tensor,
                                     input_positions=input_positions,
                                     attn_metadata=attn_metadata,
                                     seq_lens=seq_lens,
                                     query_lens=query_lens,
                                     lora_index_mapping=lora_index_mapping,
                                     lora_prompt_mapping=lora_prompt_mapping,
                                     lora_requests=lora_requests,
                                     multi_modal_kwargs=multi_modal_kwargs,
                                     slot_mapping=slot_mapping,
                                     lora_ids=lora_ids)

    def _prepare_decode(
        self,
        seq_group_metadata_list: List[SequenceGroupMetadata],
        output=None,
        align_worker=False,
    ) -> PrepareDecodeMetadata:
        input_tokens: List[List[int]] = []
        input_positions: List[List[int]] = []
        input_mrope_positions: List[List[int]] = [[] for _ in range(3)]
        slot_mapping: List[List[int]] = []
        seq_lens: List[int] = []
        encoder_seq_lens: List[int] = []
        cross_block_tables: List[List[int]] = []
        block_tables: List[List[int]] = []
        lora_index_mapping: List[List[int]] = []
        lora_prompt_mapping: List[List[int]] = []
        lora_requests: Set[LoRARequest] = set()

        is_enc_dec_model = self.model_config.is_encoder_decoder
        if len(seq_group_metadata_list) == 0:
            return PrepareDecodeMetadata.empty()
        lora_ids: List[int] = []

        dummy_slots = itertools.cycle(
            range(_PAD_SLOT_ID, _PAD_SLOT_ID + self.block_size))

        for seq_group_metadata in seq_group_metadata_list:
            assert not seq_group_metadata.is_prompt
            assert seq_group_metadata.token_chunk_size == 1

            seq_ids = list(seq_group_metadata.seq_data.keys())
            lora_id = seq_group_metadata.lora_int_id
            lora_ids.append(lora_id)
            if is_enc_dec_model:
                for _ in range(len(seq_group_metadata.seq_data)):
                    encoder_seq_len = (
                        seq_group_metadata.encoder_seq_data.get_len()
                        if seq_group_metadata.encoder_seq_data else 0)
                    encoder_seq_lens.append(encoder_seq_len)
                    cross_block_table = seq_group_metadata.cross_block_table
                    cross_block_tables.append([] if (
                        cross_block_table is None) else cross_block_table)

            if lora_id > 0:
                lora_requests.add(seq_group_metadata.lora_request)

            for seq_id in seq_ids:
                seq_data = seq_group_metadata.seq_data[seq_id]
                if output is None:
                    generation_token = seq_data.get_last_token_id()
                    input_tokens.append([generation_token])

                seq_len = seq_data.get_len()
                position = seq_len - 1
                input_positions.append([position])

                if self.model_is_mrope:
                    if seq_data.mrope_position_delta is not None:
                        pos_for_mrope = MRotaryEmbedding \
                            .get_next_input_positions(
                                seq_data.mrope_position_delta,
                                seq_data.get_num_computed_tokens(),
                                seq_len)
                    else:
                        pos_for_mrope = [[position]] * 3
                    for idx in range(3):
                        input_mrope_positions[idx].extend(pos_for_mrope[idx])

                seq_len = seq_len if self.sliding_window is None else min(
                    seq_len, self.sliding_window)
                seq_lens.append(seq_len)

                block_table = seq_group_metadata.block_tables[seq_id]
                num_fully_occupied_blocks = position // self.block_size
                block_table = block_table[:num_fully_occupied_blocks + 1]

                if len(block_table) == 0:
                    block_number = _PAD_BLOCK_ID
                else:
                    block_number = block_table[position // self.block_size]
                if block_number == _PAD_BLOCK_ID:
                    slot = next(dummy_slots)
                else:
                    block_offset = position % self.block_size
                    slot = block_number * self.block_size + block_offset
                slot_mapping.append([slot])
                lora_index_mapping.append(lora_id)
                lora_prompt_mapping.append(lora_id)

                if self.sliding_window is not None:
                    sliding_window_blocks = (self.sliding_window //
                                             self.block_size)
                    block_table = block_table[-sliding_window_blocks:]
                block_tables.append(block_table)

        if output is None:
            input_tokens = torch.tensor(input_tokens,
                                        dtype=torch.long,
                                        device='cpu')
        else:
            real_batch_size = len(seq_group_metadata_list)
            input_tokens = output[:real_batch_size].clone()

        input_positions = torch.tensor(
            input_mrope_positions if self.model_is_mrope else input_positions,
            dtype=torch.long,
            device='cpu')

        num_decode_tokens = len(seq_lens)

        last_block_usage = [
            slot[0] % self.block_size + 1 for slot in slot_mapping
        ]
        block_groups = [[i] * len(bt) for i, bt in enumerate(block_tables)]
        block_usage = [[self.block_size] * (len(bt) - 1) + [lbu]
                       for bt, lbu in zip(block_tables, last_block_usage)
                       if bt]

        block_list = flatten(block_tables)
        block_groups = flatten(block_groups)
        block_usage = flatten(block_usage)

        assert len(block_list) == len(block_groups)
        assert len(block_list) == len(block_usage)

        if is_enc_dec_model:
            last_cross_block_usage = [
                (encoder_seq_len - 1) % self.block_size + 1
                for encoder_seq_len in encoder_seq_lens
            ]
            cross_block_groups = [[i] * len(bt)
                                  for i, bt in enumerate(cross_block_tables)]
            cross_block_usage = [
                [self.block_size] * (len(bt) - 1) + [lbu]
                for bt, lbu in zip(cross_block_tables, last_cross_block_usage)
                if bt
            ]
            cross_block_list = flatten(cross_block_tables)
            cross_block_groups = flatten(cross_block_groups)
            cross_block_usage = flatten(cross_block_usage)
            assert len(cross_block_list) == len(cross_block_groups)
            assert len(cross_block_list) == len(cross_block_usage)

        else:
            cross_block_list = None
            cross_block_groups = None
            cross_block_usage = None
            encoder_seq_lens_tensor = None

        padding_fn = None
        if self.use_contiguous_pa:
            block_bucket_size = max(max(block_list) + 1, len(block_list))
            block_bucket_size = self.bucketing_ctx.get_padded_decode_num_blocks(
                block_bucket_size)
            if self.dp_awared_padding:
                if self.is_driver_worker:
                    block_bucket_size = align_dp_groups(
                        block_bucket_size, torch.distributed.ReduceOp.MAX)
                if align_worker:
                    block_bucket_size = align_tp_groups(
                        block_bucket_size, torch.distributed.ReduceOp.MAX)
            indices: List[Any]
            indices = [None] * block_bucket_size
            for i, bid in enumerate(block_list):
                indices[bid] = i
            padding_fn = lambda tensor, pad_value: gather_list(
                tensor, indices, pad_value)
        else:
            block_bucket_size = self.bucketing_ctx.get_padded_decode_num_blocks(
                len(block_list))
            if self.dp_awared_padding:
                if self.is_driver_worker:
                    block_bucket_size = align_dp_groups(
                        block_bucket_size, torch.distributed.ReduceOp.MAX)
                if align_worker:
                    block_bucket_size = align_tp_groups(
                        block_bucket_size, torch.distributed.ReduceOp.MAX)
            padding_fn = lambda tensor, pad_value: pad_list(
                tensor, block_bucket_size, pad_value)

        block_list = padding_fn(block_list, _PAD_BLOCK_ID)
        block_groups = padding_fn(block_groups, -1)
        block_usage = padding_fn(block_usage, 1)

        if is_enc_dec_model:
            if self.use_contiguous_pa:
                cross_block_bucket_size = max(
                    max(cross_block_list) +
                    1, len(cross_block_list)) if cross_block_list else 0
                cross_block_bucket_size = \
                    self.bucketing_ctx.get_padded_decode_num_blocks(
                    cross_block_bucket_size)
                indices = [None] * cross_block_bucket_size
                for i, bid in enumerate(cross_block_list):
                    indices[bid] = i
                padding_fn = lambda tensor, pad_value: gather_list(
                    tensor, indices, pad_value)
            else:
                cross_block_bucket_size = \
                    self.bucketing_ctx.get_padded_decode_num_blocks(
                    len(cross_block_list))
                padding_fn = lambda tensor, pad_value: pad_list(
                    tensor, cross_block_bucket_size, pad_value)

            real_batch_size = len(seq_group_metadata_list)
            batch_size_padded = self.bucketing_ctx.get_padded_batch_size(
                real_batch_size, False)
            if self.dp_awared_padding:
                if self.is_driver_worker:
                    batch_size_padded = align_dp_groups(
                        batch_size_padded, torch.distributed.ReduceOp.MAX)
                if align_worker:
                    batch_size_padded = align_tp_groups(
                        batch_size_padded, torch.distributed.ReduceOp.MAX)
            batch_size_padding = batch_size_padded - real_batch_size
            if batch_size_padding > 0:
                encoder_seq_lens.extend(encoder_seq_lens[0]
                                        for _ in range(batch_size_padding))
            cross_block_list = padding_fn(cross_block_list, _PAD_BLOCK_ID)
            cross_block_groups = padding_fn(cross_block_groups, -1)
            cross_block_usage = padding_fn(cross_block_usage, 1)

            cross_block_list = torch.tensor(cross_block_list,
                                            dtype=torch.int,
                                            device='cpu')
            cross_block_groups = torch.tensor(cross_block_groups,
                                              dtype=torch.int,
                                              device='cpu')
            cross_block_usage = torch.tensor(cross_block_usage,
                                             dtype=self.model_config.dtype,
                                             device='cpu')
            encoder_seq_lens_tensor = torch.tensor(encoder_seq_lens,
                                                   dtype=torch.long,
                                                   device='cpu')

        alibi_blocks = None
        if self.use_alibi:
            alibi_blocks = self._compute_alibi_block(block_tables, seq_lens,
                                                     len(block_groups))
            alibi_blocks = alibi_blocks.to(  # type: ignore
                self.device, non_blocking=True)

        block_list = torch.tensor(block_list, dtype=torch.int, device='cpu')
        block_groups = torch.tensor(block_groups,
                                    dtype=torch.int,
                                    device='cpu')
        block_usage = torch.tensor(block_usage,
                                   dtype=self.model_config.dtype,
                                   device='cpu')
        slot_mapping = torch.tensor(slot_mapping,
                                    dtype=torch.long,
                                    device='cpu')

        input_tokens = input_tokens.to(  # type: ignore
            self.device, non_blocking=True)
        input_positions = input_positions.to(  # type: ignore
            self.device, non_blocking=True)
        block_list = block_list.to(  # type: ignore
            self.device, non_blocking=True)
        block_groups = block_groups.to(  # type: ignore
            self.device, non_blocking=True)
        block_usage = block_usage.to(  # type: ignore
            self.device, non_blocking=True)
        slot_mapping = slot_mapping.to(  # type: ignore
            self.device, non_blocking=True)
        if is_enc_dec_model:
            cross_block_list = cross_block_list.to(  # type: ignore
                self.device, non_blocking=True)
            cross_block_groups = cross_block_groups.to(  # type: ignore
                self.device, non_blocking=True)
            cross_block_usage = cross_block_usage.to(  # type: ignore
                self.device, non_blocking=True)
            encoder_seq_lens_tensor = encoder_seq_lens_tensor.to(  # type: ignore
                self.device, non_blocking=True)

        attn_metadata = self.attn_backend.make_metadata(
            is_prompt=False,
            block_size=self.block_size,
            block_list=block_list,
            block_mapping=None,
            block_usage=block_usage,
            block_groups=block_groups,
            attn_bias=None,
            seq_lens_tensor=None,
            encoder_seq_lens=encoder_seq_lens,
            encoder_seq_lens_tensor=encoder_seq_lens_tensor,
            max_encoder_seq_len=max(encoder_seq_lens, default=0),
            cross_block_list=cross_block_list,
            cross_block_groups=cross_block_groups,
            cross_block_usage=cross_block_usage,
            context_lens_tensor=None,
            num_prefills=0,
            num_prefill_tokens=0,
            num_decode_tokens=num_decode_tokens,
            slot_mapping=slot_mapping,
            alibi_blocks=alibi_blocks,
            multi_modal_placeholder_index_maps=None,
            enable_kv_scales_calculation=False,
            input_positions=input_positions)
        return PrepareDecodeMetadata(input_tokens=input_tokens,
                                     input_positions=input_positions,
                                     attn_metadata=attn_metadata,
                                     lora_index_mapping=lora_index_mapping,
                                     lora_prompt_mapping=lora_prompt_mapping,
                                     lora_requests=lora_requests,
                                     slot_mapping=slot_mapping,
                                     lora_ids=lora_ids)

    def _compute_alibi_block(self, block_tables, seq_lens, num_blocks):
        """
        Compute the ALiBi offsets for each block during decoding.

        For each block in each sequence, this function assigns position-based
        offsets according to ALiBi logic. It returns a tensor that captures
        these offsets for all sequences and blocks, which is then used for
        decode-time ALiBi bias creation.

        Args:
            block_tables:
                A list of lists, where each inner list contains block indices
                assigned to a particular sequence.
            seq_lens:
                A list of sequence lengths corresponding to each sequence.
            num_blocks:
                The total number of blocks across all sequences for which
                ALiBi offsets need to be computed.

        Returns:
            A torch.Tensor of shape [num_blocks, block_size], containing ALiBi
            offsets for each block.
        """
        # Create intermediary and output structures on the CPU
        max_block_table_len = max(
            len(block_table) for block_table in block_tables)
        alibi_offsets = torch.arange(
            -max_block_table_len * self.block_size + 1,
            1,
            dtype=torch.long,
            device='cpu',
        )
        alibi_blocks = torch.zeros(
            (num_blocks, self.block_size),
            dtype=torch.long,
            device='cpu',
        )

        # Use lists to accumulate data for each block
        block_data: List[List[int]] = [[] for _ in range(num_blocks)]

        # Assign biases per token
        for batch_idx, block_table in enumerate(block_tables):
            seq_len = seq_lens[batch_idx]
            for seq_idx, block_idx in enumerate(block_table):
                # Calculate the number of valid positions in the current block
                valid_length = seq_len - seq_idx * self.block_size
                if valid_length > 0:
                    current_block_length = min(valid_length, self.block_size)
                    offset_end = current_block_length - valid_length
                    if offset_end == 0:
                        block_data[block_idx] = alibi_offsets[
                            -valid_length:].tolist()
                    else:
                        block_data[block_idx] = alibi_offsets[
                            -valid_length:offset_end].tolist()

        # Populate the alibi_blocks tensor from the accumulated data
        for block_idx, data in enumerate(block_data):
            alibi_blocks[block_idx, :len(data)] = torch.tensor(
                data, dtype=torch.long)

        return alibi_blocks

    def prepare_input_tensors(
        self,
        seq_group_metadata_list: List[SequenceGroupMetadata],
        finished_requests_ids: Optional[List[str]] = None,
        align_worker=False,
    ) -> Tuple[TModelInputForHPU, SamplingMetadata]:
        if len(seq_group_metadata_list) == 0:
            return self._model_input_cls(), None

        input_tokens = None
        input_positions = None
        lora_mapping = None
        lora_requests = None
        multi_modal_kwargs = None
        batch_type = None
        seq_lens = None
        query_lens = None
        real_batch_size = None
        batch_size_padded = None

        self.event_start = self.profiler.get_timestamp_us()
        is_prompt = seq_group_metadata_list[0].is_prompt
        base_event_name = 'prompt' if is_prompt else 'decode'
        self.profiler.start('internal', base_event_name)

        seq_group_metadata_list, real_batch_size, batch_size_padded = (
            self._add_dummy_seq(seq_group_metadata_list, is_prompt,
                                align_worker))

        prefill_reqs = []
        decode_reqs = []
        for seq_group_meta in seq_group_metadata_list:
            if seq_group_meta.is_prompt:
                prefill_reqs.append(seq_group_meta)
            else:
                decode_reqs.append(seq_group_meta)

        # Prepare input tensors.
        (
            input_tokens,
            input_positions,
            prefill_attn_metadata,
            seq_lens,
            query_lens,
            lora_index_mapping,
            lora_prompt_mapping,
            lora_requests,
            multi_modal_kwargs,
            slot_mapping,
            lora_ids,
        ) = self._prepare_prompt(prefill_reqs, align_worker=align_worker)
        (
            decode_input_tokens,
            decode_input_positions,
            decode_attn_metadata,
            decode_lora_index_mapping,
            decode_lora_prompt_mapping,
            decode_lora_requests,
            decode_slot_mapping,
            decode_lora_ids,
        ) = self._prepare_decode(decode_reqs, align_worker=align_worker)

        selected_token_indices = None
        if not self.is_pooler:
            generators = self.get_generators(finished_requests_ids)
            sampling_metadata = SamplingMetadata.prepare(
                seq_group_metadata_list,
                seq_lens,
                query_lens,
                'cpu',
                self.pin_memory,
                generators=generators)
            selected_token_indices = \
                sampling_metadata.selected_token_indices
            categorized_sample_indices = \
                sampling_metadata.categorized_sample_indices
            if self.use_merged_prefill and len(seq_lens) > 0:
                selected_token_indices = pad_flat_tensor(
                    selected_token_indices, self.max_num_prefill_seqs)
                categorized_sample_indices = {
                    k: pad_flat_tensor(v, self.max_num_prefill_seqs)
                    for k, v in categorized_sample_indices.items()
                }
                padding_groups = self.max_num_prefill_seqs - len(
                    sampling_metadata.seq_groups)
                import copy
                dummy_seq_group = copy.deepcopy(
                    sampling_metadata.seq_groups[0])
                sampling_metadata.seq_groups.extend(
                    dummy_seq_group for _ in range(padding_groups))
            sampling_metadata.selected_token_indices = \
                self.move_to_device(selected_token_indices)
            sampling_metadata.categorized_sample_indices = \
                {k: self.move_to_device(v)
                 for k, v in categorized_sample_indices.items()}

        if not self.scheduler_config.chunked_prefill_enabled:
            assert (len(prefill_reqs) and len(decode_reqs)) == 0

        num_prefills = len(seq_lens)
        num_prefill_tokens = len(input_tokens)
        num_decode_tokens = len(decode_input_tokens)

        # NOTE(kzawora): Here we diverge from GPU code - we don't
        # support mixed batches, so we either use decode or prefill
        # inputs, without coalescing.
        assert (num_prefills == 0 and num_decode_tokens > 0) or (
            num_prefills > 0
            and num_decode_tokens == 0), "HPU does not support mixed batches!"
        if num_decode_tokens > 0:
            input_tokens = decode_input_tokens
            input_positions = decode_input_positions
            slot_mapping = decode_slot_mapping
            lora_index_mapping = decode_lora_index_mapping
            lora_prompt_mapping = decode_lora_prompt_mapping
            lora_requests = decode_lora_requests
            lora_ids = decode_lora_ids

        if self.is_pooler:
            sampling_metadata = None
        elif not self.use_merged_prefill:
            # FIXME: We need to adjust selected_token_indices to accommodate
            # for padding
            max_len = input_tokens.size(1)
            paddings = [max_len - q for q in query_lens]
            paddings = [0] + paddings[:-1]
            paddings = list(itertools.accumulate(paddings))
            paddings_prompt_logprobs = []

            for i, seq_group_metadata in enumerate(seq_group_metadata_list):
                if seq_group_metadata.sampling_params \
                    and seq_group_metadata.sampling_params.prompt_logprobs \
                        is not None and seq_group_metadata.is_prompt:
                    paddings_prompt_logprobs += ([paddings[i]] * seq_lens[i])

            paddings = torch.tensor(
                paddings_prompt_logprobs
                if paddings_prompt_logprobs else paddings,
                dtype=sampling_metadata.selected_token_indices.dtype,
                device=sampling_metadata.selected_token_indices.device)
            sampling_metadata.selected_token_indices.add_(paddings)

        if self.lora_config:
            lora_mapping = LoRAMapping(
                **dict(index_mapping=lora_index_mapping,
                       prompt_mapping=lora_prompt_mapping,
                       is_prefill=(num_prefills > 0)))
        else:
            lora_mapping = None

        if (prefill_attn_metadata is not None
                and decode_attn_metadata is not None):
            batch_type = BatchType.MIXED
            raise NotImplementedError("Mixed batch is not supported on HPU")
        elif prefill_attn_metadata is not None:
            batch_type = BatchType.PREFILL
        else:
            batch_type = BatchType.DECODE

        metadata_dict = {
            "input_tokens": input_tokens,
            "input_positions": input_positions,
            "selected_token_indices": selected_token_indices,
            "lora_requests": lora_requests,
            "lora_mapping": lora_mapping,
            "multi_modal_kwargs": multi_modal_kwargs,
            "num_prefill_tokens": num_prefill_tokens,
            "num_decode_tokens": num_decode_tokens,
            "slot_mapping": slot_mapping,
            "num_prefills": num_prefills,
            "batch_type": batch_type,
            "seq_lens": seq_lens,
            "query_lens": query_lens
        }
        if prefill_attn_metadata is not None:
            metadata_dict.update(prefill_attn_metadata.asdict_zerocopy())
        else:
            assert decode_attn_metadata is not None
            metadata_dict.update(decode_attn_metadata.asdict_zerocopy())

        attn_metadata = prefill_attn_metadata if \
            prefill_attn_metadata is not None else decode_attn_metadata

        return self._model_input_cls(input_tokens=input_tokens,
                                     seq_lens=seq_lens,
                                     query_lens=query_lens,
                                     input_positions=input_positions,
                                     attn_metadata=attn_metadata,
                                     lora_requests=lora_requests,
                                     lora_mapping=lora_mapping,
                                     multi_modal_kwargs=multi_modal_kwargs,
                                     real_batch_size=real_batch_size,
                                     batch_size_padded=batch_size_padded,
                                     lora_ids=lora_ids), \
                                     sampling_metadata

    def create_lora_mask(self, input_tokens: torch.Tensor, lora_ids: List[int],
                         is_prompt: bool):
        '''
        This is a helper function to create the mask for lora computations.
        Lora Mask is needed to ensure we match the correct lora weights for the
        for the request.
        For Prompt phase we have
        lora_mask with shape (batch_size * seq_len, max_loras * max_rank)
        lora_logits_mask with shape (batch_size, max_loras * max_rank)
        For Decode phase we have both
        lora_mask and lora_logits_mask with shape
        (batch_size, max_loras * max_rank)
        '''
        lora_mask: torch.Tensor = None
        lora_logits_mask: torch.Tensor = None
        lora_index = 0

        if self.lora_config:
            if is_prompt:
                lora_mask = torch.zeros(
                    input_tokens.shape[0] * input_tokens.shape[1],
                    (self.lora_config.max_loras) *\
                        self.lora_config.max_lora_rank,
                    dtype=self.lora_config.lora_dtype)
                lora_logits_mask = torch.zeros(
                    input_tokens.shape[0], (self.lora_config.max_loras) *
                    self.lora_config.max_lora_rank,
                    dtype=self.lora_config.lora_dtype)

                ones = torch.ones(input_tokens.shape[1],
                                  self.lora_config.max_lora_rank,
                                  dtype=self.lora_config.lora_dtype)
                logit_ones = torch.ones(1,
                                        self.lora_config.max_lora_rank,
                                        dtype=self.lora_config.lora_dtype)

                for i in range(len(lora_ids)):
                    if lora_ids[i] == 0:
                        continue
                    lora_index = self.lora_manager._adapter_manager.\
                        lora_index_to_id.index(lora_ids[i])
                    start_row = i * input_tokens.shape[1]
                    end_row = start_row + input_tokens.shape[1]
                    start_col = lora_index * self.lora_config.max_lora_rank
                    end_col = start_col + self.lora_config.max_lora_rank
                    lora_mask[start_row:end_row, start_col:end_col] = ones
                    lora_logits_mask[i, start_col:end_col] = logit_ones
                lora_mask = lora_mask.to('hpu')
                lora_logits_mask = lora_logits_mask.to('hpu')
            else:
                lora_mask = torch.zeros(input_tokens.shape[0],
                                        (self.lora_config.max_loras) *
                                        self.lora_config.max_lora_rank,
                                        dtype=self.lora_config.lora_dtype)
                ones = torch.ones(1,
                                  self.lora_config.max_lora_rank,
                                  dtype=self.lora_config.lora_dtype)
                for i in range(len(lora_ids)):
                    if lora_ids[i] == 0:
                        continue
                    lora_index = self.lora_manager._adapter_manager.\
                        lora_index_to_id.index(lora_ids[i])
                    start_pos = lora_index * self.lora_config.max_lora_rank
                    end_pos = start_pos + self.lora_config.max_lora_rank
                    lora_mask[i, start_pos:end_pos] = ones
                lora_mask = lora_mask.to('hpu')
                lora_logits_mask = lora_mask

        return lora_mask, lora_logits_mask

    def _seq_len(self, attn_metadata):
        if attn_metadata.num_prefills != 0:
            return attn_metadata.slot_mapping.size(1)
        else:
            return attn_metadata.block_list.numel()

    def trim_attn_metadata(self, metadata: AttentionMetadata) -> object:
        # NOTE(kzawora): To anyone working on this in the future:
        # Trimming metadata is required when using HPUGraphs.
        # Attention metadata is going to be hashed by PT bridge, and
        # appropriate HPUGraphs will be matched based on all inputs' hash.

        # Before you put more keys in here, make sure you know their
        # value type and make sure you know how it's going to be hashed.
        # You can find that information in input_hash function
        # in habana_frameworks/torch/hpu/graphs.py. You can also hash
        # it manually with torch.hpu.graphs.input_hash(attention_metadata)

        # If you use primitive types here - they will get hashed based
        # on their value. You *will* get lots of excessive graph captures
        # (and an OOM eventually) if you decide to put something like
        # seq_len int here.
        # If you absolutely need a scalar, put it in a tensor. Tensors
        # get hashed using their metadata, not their values:
        # input_hash(torch.tensor(123)) == input_hash(torch.tensor(321))
        # input_hash(123) != input_hash(321)
        # input_hash("abc") != input_hash("cba")
        attention_metadata = subtuple(metadata, 'TrimmedAttentionMetadata', [
            'attn_bias',
            'seq_lens_tensor',
            'context_lens_tensor',
            'block_list',
            'block_mapping',
            'block_usage',
            'slot_mapping',
            'is_prompt',
            'block_size',
            'block_groups',
            'input_positions',
            'alibi_blocks',
        ])
        return attention_metadata

    def create_dummy_multi_modal_seq_group_metadata(self, group_id,
                                                    num_patches,
                                                    sampling_params,
                                                    lora_request):
        assert self.model_is_mrope, ("Warmup compatible with Qwen2vl models")
        if not hasattr(self.get_model().config, "vision_config"):
            raise ValueError("Expect mrope model to have vision_config")
        vision_config = self.get_model().config.vision_config
        if not hasattr(vision_config, "spatial_merge_size"):
            raise ValueError("Expect mrope model to have spatial_merge_size")

        if num_patches == UNSET_NUM_PATCHES:
            # Using the largest bucket
            num_patches = self.get_model(
            ).vision_buckets.multimodal_buckets[-1]

        spatial_merge_unit = vision_config.spatial_merge_size**2
        num_image_tokens = num_patches // spatial_merge_unit

        image_token_id = self.get_model().config.image_token_id
        prompt_token_ids = [image_token_id] * num_image_tokens
        prompt_token_ids_array = array('l', prompt_token_ids)  # noqa: F821
        placeholders_by_modality = {
            'image':
            [PlaceholderRange(offset=0, length=len(prompt_token_ids))]
        }
        seq_data = SequenceData.from_seqs(prompt_token_ids)
        seq_data = SequenceData(prompt_token_ids_array)

        assert num_patches % 8 == 0, (
            f"Expects num_patches to be multiples of 8, got: {num_patches}")
        image_h = num_patches // 8
        image_grid_thw = torch.tensor(
            [[1, image_h, int(num_patches / image_h)]])
        pixel_values = torch.randn(image_grid_thw[0].prod(),
                                   1176)  # TODO: figure out the variable name

        assert pixel_values.shape[0] % 64 == 0, (
            f"pixel_values must be sliced in 64 chunks, "
            f"got: {pixel_values.shape}")

        multi_modal_data = {
            "pixel_values": pixel_values,
            "image_grid_thw": image_grid_thw,
        }
        multi_modal_data = MultiModalKwargs(multi_modal_data)

        seq_group = SequenceGroupMetadata(
            request_id=str(group_id),
            is_prompt=True,
            seq_data={group_id: seq_data},
            sampling_params=sampling_params,
            block_tables=None,
            lora_request=lora_request[group_id] if lora_request else None,
            multi_modal_data=multi_modal_data,
            multi_modal_placeholders=placeholders_by_modality,
        )
        return seq_group

    def create_dummy_seq_group_metadata(self,
                                        group_id,
                                        seq_len,
                                        is_prompt,
                                        lora_request=None,
                                        num_patches=None,
                                        temperature=0,
                                        ctx=0):
        if self.is_pooler:
            sampling_params = None
        else:
            sampling_params = SamplingParams(temperature=temperature)
            num_blocks = math.ceil(seq_len / self.block_size)
        seq_len = max(seq_len, 1)
        computed_block_nums = None
        if is_prompt and self.model_is_mrope and num_patches:
            return self.create_dummy_multi_modal_seq_group_metadata(
                group_id=group_id,
                num_patches=num_patches,
                sampling_params=sampling_params,
                lora_request=lora_request,
            )
        elif is_prompt:
            input_len = seq_len
            output_len = 0
            block_tables = None
            if ctx:
                block_tables = {
                    group_id: [_PAD_BLOCK_ID] * ctx * self.block_size
                }
                computed_block_nums = ([1] * ctx)
        else:
            input_len = seq_len - 1
            output_len = 1
            block_tables = {group_id: [_PAD_BLOCK_ID] * num_blocks}
        prompt_token_ids = [0] * input_len
        output_token_ids = [1] * output_len
        prompt_token_ids_array = array('l', prompt_token_ids)  # noqa: F821
        seq_data = SequenceData(prompt_token_ids_array)
        seq_data.output_token_ids = output_token_ids
        return SequenceGroupMetadata(request_id=str(group_id),
                                     is_prompt=(output_len == 0),
                                     seq_data={group_id: seq_data},
                                     sampling_params=sampling_params,
                                     computed_block_nums=computed_block_nums,
                                     block_tables=block_tables,
                                     lora_request=lora_request)

    def profile_run(self) -> None:
        # Skip profile run on decode instances
        if self.vllm_config.kv_transfer_config is not None and\
            self.vllm_config.kv_transfer_config.is_kv_consumer:
            return

        num_layers = self.model_config.get_num_layers(self.parallel_config)
        kv_caches = [None] * num_layers
        bind_kv_cache(
            self.vllm_config.compilation_config.static_forward_context,
            [kv_caches] * self.parallel_config.pipeline_parallel_size)
        _, max_seq_len = self.bucketing_ctx.get_max_prompt_shape()
        max_batch_size = min(self.max_num_seqs,
                             self.max_num_batched_tokens // max_seq_len)
        # Using batch_size 1 is profile multimodal models
        max_batch_size = max_batch_size if not self.model_is_mrope else 1
        self.warmup_scenario(
            batch_size=max_batch_size,
            seq_len=max_seq_len,
            ctx=0,
            is_prompt=True,
            kv_caches=kv_caches,
            is_pt_profiler_run=False,
            num_patches=UNSET_NUM_PATCHES,
            is_lora_profile_run=True,
        )
        return

    def _dummy_run(self, max_num_batched_tokens: int) -> None:
        assert max_num_batched_tokens == 1
        self.warmup_scenario(batch_size=max_num_batched_tokens,
                             seq_len=1,
                             ctx=1,
                             is_prompt=False,
                             kv_caches=None,
                             is_pt_profiler_run=False,
                             num_patches=UNSET_NUM_PATCHES,
                             is_lora_profile_run=True,
                             num_iters=1,
                             align_worker=True,
                             is_dummy_run=True)
        return

    def _remove_duplicate_submodules(self):
        model = self.get_model()
        if hasattr(model, "model"):
            for layer in self.get_model().model.layers:
                self_attn = layer.self_attn
                # delete attr kv_b_proj in self_attn,
                # as they have been transferred to the MLAImpl.
                if hasattr(self_attn, "mla_attn") and hasattr(
                        self_attn, "kv_b_proj"):
                    delattr(self_attn, "kv_b_proj")

    def _inc_preprocess(self):
        self._remove_duplicate_submodules()

    def warmup_scenario(self,
                        batch_size,
                        seq_len,
                        ctx,
                        is_prompt,
                        kv_caches,
                        is_pt_profiler_run=False,
                        is_lora_profile_run=False,
                        temperature=0,
                        num_patches=None,
                        num_iters=3,
                        align_worker=False,
                        is_dummy_run=False) -> None:
        phase = 'prompt' if is_prompt else 'decode'
        use_graphs = is_dummy_run or self._use_graphs(num_patches)
        scenario_name = ("warmup_"
                         f"{phase}_"
                         f"bs{batch_size}_"
                         f"seq{seq_len}_"
                         f"ctx{ctx}_"
                         f"multimodal{num_patches if num_patches else 'F'}_"
                         f"graphs{'T' if use_graphs else 'F'}")
        # This represents the maximum number of different requests
        # that will have unique loras, an therefore the max amount of memory
        # consumption create dummy lora request copies from the lora request
        # passed in, which contains a lora from the lora warmup path.
        dummy_lora_requests: List[LoRARequest] = []
        dummy_lora_requests_per_seq: List[LoRARequest] = []
        if self.lora_config and is_lora_profile_run:
            assert self.lora_manager is not None
            with self.lora_manager.dummy_lora_cache():
                for idx in range(self.lora_config.max_loras):
                    lora_id = idx + 1
                    dummy_lora_request = LoRARequest(
                        lora_name=f"warmup_{lora_id}",
                        lora_int_id=lora_id,
                        lora_local_path="/not/a/real/path",
                    )
                    self.lora_manager.add_dummy_lora(dummy_lora_request,
                                                     rank=LORA_WARMUP_RANK)
                    dummy_lora_requests.append(dummy_lora_request)
                dummy_lora_requests_per_seq = [
                    dummy_lora_requests[idx % len(dummy_lora_requests)]
                    for idx in range(batch_size)
                ]
        self.profiler.start('internal', scenario_name)
        times = num_iters if use_graphs or is_pt_profiler_run else 1
        if is_prompt:
            seqs = [
                self.create_dummy_seq_group_metadata(
                    i,
                    seq_len + ctx * self.block_size,
                    is_prompt,
                    lora_request=dummy_lora_requests_per_seq[i]
                    if dummy_lora_requests_per_seq else None,
                    num_patches=num_patches,
                    temperature=temperature,
                    ctx=ctx) for i in range(batch_size)
            ]
        else:
            blocks = [ctx // batch_size for _ in range(batch_size)]
            blocks[0] += ctx % batch_size
            seqs = [
                self.create_dummy_seq_group_metadata(
                    i,
                    b * self.block_size - 1,
                    is_prompt,
                    lora_request=dummy_lora_requests_per_seq[i]
                    if dummy_lora_requests_per_seq else None,
                    temperature=temperature,
                    ctx=ctx) for i, b in enumerate(blocks)
            ]
        if not is_dummy_run:
            torch.hpu.synchronize()
        profiler = None
        if is_pt_profiler_run and self.is_driver_worker:
            profiler = setup_profiler()
            profiler.start()
        for time_index in range(times):
            inputs = self.prepare_model_input_align_worker(
                seqs, align_worker=align_worker)
            # Chendi: Necessary fix for warmup with TP>1
            if time_index == 0:
                if self.is_driver_worker:
                    broadcast_tensor_dict(
                        {"input_tokens": inputs.input_tokens}, src=0)
                else:
                    broadcast_tensor_dict(src=0)
            if is_prompt or self.is_single_step:
                intermediate_tensors = None
                if not get_pp_group().is_first_rank:
                    intermediate_tensors = \
                        self.model.make_empty_intermediate_tensors(
                            batch_size=batch_size,
                            context_size=seq_len if is_prompt else 1,
                            dtype=self.model_config.dtype,
                            device=self.device)
                self.execute_model(inputs,
                                   kv_caches,
                                   intermediate_tensors=intermediate_tensors,
                                   warmup_mode=True,
                                   ctx_blocks=ctx,
                                   is_dummy_run=is_dummy_run)
            else:  # decode with multi-step
                inputs = dataclasses.replace(inputs,
                                             is_first_multi_step=True,
                                             is_last_step=False)
                self.execute_model(inputs,
                                   kv_caches,
                                   warmup_mode=True,
                                   num_steps=2,
                                   seqs=seqs,
                                   ctx_blocks=ctx)
                inputs = dataclasses.replace(inputs,
                                             is_first_multi_step=False,
                                             is_last_step=True)
                self.execute_model(inputs,
                                   kv_caches,
                                   warmup_mode=True,
                                   num_steps=2,
                                   seqs=seqs,
                                   ctx_blocks=ctx)
            if not is_dummy_run:
                torch.hpu.synchronize()
            if profiler:
                profiler.step()
        if profiler:
            profiler.stop()
        self.profiler.end()
        if not is_dummy_run:
            gc.collect()

    def remove_all_loras(self):
        if not self.lora_manager:
            raise RuntimeError("LoRA is not enabled.")
        self.lora_manager.remove_all_adapters()

    def set_active_loras(self, lora_requests: Set[LoRARequest],
                         lora_mapping: LoRAMapping) -> None:
        if not self.lora_manager:
            raise RuntimeError("LoRA is not enabled.")
        self.lora_manager.set_active_adapters(lora_requests, lora_mapping)

    def add_lora(self, lora_request: LoRARequest) -> bool:
        if not self.lora_manager:
            raise RuntimeError("LoRA is not enabled.")
        return self.lora_manager.add_adapter(lora_request)

    def remove_lora(self, lora_id: int) -> bool:
        if not self.lora_manager:
            raise RuntimeError("LoRA is not enabled.")
        return self.lora_manager.remove_adapter(lora_id)

    def pin_lora(self, lora_id: int) -> bool:
        if not self.lora_manager:
            raise RuntimeError("LoRA is not enabled.")
        return self.lora_manager.pin_adapter(lora_id)

    def list_loras(self) -> Set[int]:
        if not self.lora_manager:
            raise RuntimeError("LoRA is not enabled.")
        return self.lora_manager.list_adapters()

    def log_warmup(self, phase, i, max_i, batch_size, seq_len, ctx):
        free_mem = format_bytes(
            HabanaMemoryProfiler.current_free_device_memory())
        msg = (f"[Warmup][{phase}][{i+1}/{max_i}] "
               f"batch_size:{batch_size} "
               f"query_len:{seq_len} "
               f"num_blocks:{ctx} "
               f"free_mem:{free_mem}")
        logger.info(msg)

    def log_warmup_multimodal(self, phase, i, max_i, batch_size, seq_len,
                              num_patches):
        free_mem = format_bytes(
            HabanaMemoryProfiler.current_free_device_memory())
        dim = "seq_len"
        msg = (f"[Warmup][{phase}][{i+1}/{max_i}] "
               f"batch_size:{batch_size} "
               f"{dim}:{seq_len} "
               f"num_patches:{num_patches} "
               f"free_mem:{free_mem}")
        logger.info(msg)

    def _warmup_multimodal(self, kv_caches):
        if not self.model_is_mrope:
            return
        _, max_seq_len = self.bucketing_ctx.get_max_prompt_shape()
        seq_len = max_seq_len
        batch_size = 1
        phase = 'Multimodal'
        num_candidates = len(self.multimodal_buckets)

        for i, num_patches in enumerate(self.multimodal_buckets):
            self.log_warmup_multimodal(phase, i, num_candidates, batch_size,
                                       seq_len, num_patches)
            self.warmup_scenario(batch_size=batch_size,
                                 seq_len=seq_len,
                                 ctx=0,
                                 is_prompt=True,
                                 kv_caches=kv_caches,
                                 is_pt_profiler_run=False,
                                 is_lora_profile_run=True,
                                 num_patches=num_patches)

    def warmup_graphs(self,
                      buckets,
                      is_prompt,
                      kv_caches,
                      starting_mem=0,
                      total_batch_seq=0.001):
        total_mem = starting_mem
        idx = 0
        num_candidates = len(buckets)
        captured_all = True
        warmed_random_sampler_bs: Set[int] = set()
        for idx, (batch_size, query_len, ctx) in enumerate(reversed(buckets)):
            # Graph memory usage is proportional to seq dimension in a batch
            phase = f"Graph/{'prompt' if is_prompt else 'decode'}"
            if is_prompt:
                seq_len = query_len + ctx * self.block_size
                batch_seq = batch_size * seq_len
            else:
                batch_seq = batch_size
            graphed_bucket = (batch_size, query_len, ctx, is_prompt)
            if graphed_bucket in self.graphed_buckets:
                continue
            self.graphed_buckets.add(graphed_bucket)
            self.log_warmup(phase, idx, num_candidates, batch_size, query_len,
                            ctx)
            with HabanaMemoryProfiler() as mem_prof:
                self.warmup_scenario(batch_size,
                                     query_len,
                                     ctx,
                                     is_prompt,
                                     kv_caches,
                                     temperature=1.0 if batch_size
                                     not in warmed_random_sampler_bs else 0)
            warmed_random_sampler_bs.add(batch_size)
            used_mem = align_workers(mem_prof.consumed_device_memory,
                                     torch.distributed.ReduceOp.MAX)
            total_mem += used_mem
            total_batch_seq += batch_seq

        if is_prompt and self.model_is_mrope:
            #For multimodal total_batch_seq and total_mem, we store it in the
            #attribute for now.
            mm_outputs = self._warmup_multimodal_graph(
                kv_caches=kv_caches,
                starting_mem=0
                if not hasattr(self, "mm_total_mem") \
                    else self.mm_total_mem, # type: ignore
                total_batch_seq=0.001
                if not hasattr(self, "mm_total_batch_seq") else
                self.mm_total_batch_seq) # type: ignore

            if mm_outputs is not None:
                mm_total_mem, total_mm_batch_seq, mm_captured_all = mm_outputs
                total_mem = total_mem + mm_total_mem
                captured_all = captured_all and mm_captured_all
                self.mm_total_mem = mm_total_mem
                self.mm_total_batch_seq = total_mm_batch_seq

        return total_mem, total_batch_seq, captured_all

    def _warmup_multimodal_graph(self,
                                 kv_caches,
                                 starting_mem=0,
                                 total_batch_seq=0.001):

        total_mem = starting_mem
        idx = 0
        phase = 'Graph/Multimodal'
        num_candidates = len(self.multimodal_buckets)
        captured_all = True
        for idx, num_patches in enumerate(self.multimodal_buckets):
            batch_size = 1  # Note: Multimodal buckets do not change with bs
            _, max_seq_len = self.bucketing_ctx.get_max_prompt_shape()
            seq_len = max_seq_len
            batch_seq = 1 * num_patches
            graphed_multimodal_bucket = num_patches
            if graphed_multimodal_bucket in self.graphed_multimodal_buckets:
                continue
            self.graphed_multimodal_buckets.add(graphed_multimodal_bucket)
            self.log_warmup_multimodal(phase, idx, num_candidates, batch_size,
                                       seq_len, num_patches)

            with HabanaMemoryProfiler() as mem_prof:
                self.warmup_scenario(batch_size=batch_size,
                                     seq_len=seq_len,
                                     ctx=0,
                                     is_prompt=True,
                                     kv_caches=kv_caches,
                                     num_patches=num_patches)

            used_mem = align_workers(mem_prof.consumed_device_memory,
                                     torch.distributed.ReduceOp.MAX)
            total_mem += used_mem
            total_batch_seq += batch_seq

        return total_mem, total_batch_seq, captured_all

    def log_graph_warmup_summary(self, buckets, is_prompt, total_mem):
        num_candidates = len(buckets)
        phase = 'prompt' if is_prompt else 'decode'
        graphed = buckets
        if num_candidates == 0:
            num_candidates = 1
        msg = (f'{phase} captured:{len(graphed)} '
               f'({100 * len(graphed) / num_candidates:.1f}%) '
               f'used_mem:{format_bytes(total_mem)} '
               f'buckets:{sorted(list(graphed))}')
        logger.info(msg)
        if "Prompt" in phase and len(self.multimodal_buckets) > 0:
            phase = "Graph/Multimodal"
            num_candidates = len(self.multimodal_buckets)
            mm_graphed = self.graphed_multimodal_buckets
            msg = (f'{phase} captured:{len(mm_graphed)} '
                   f'({100 * len(mm_graphed) / num_candidates:.1f}%) '
                   f'buckets:{sorted(list(mm_graphed))}')
            logger.info(msg)

    @torch.inference_mode()
    def warmup_model(self, kv_caches: List[torch.Tensor]) -> None:
        if not self.is_pooler:
            max_blocks = int(kv_caches[0][0].size(0) // self.block_size)
        self.bucketing_ctx.generate_prompt_buckets()
        prompt_buckets = len(self.bucketing_ctx.prompt_buckets)
        if not self.is_pooler:
            self.bucketing_ctx.generate_decode_buckets(max_blocks)
            decode_buckets = len(self.bucketing_ctx.decode_buckets)
        else:
            # When pooling we're not using decode phase
            decode_buckets = 0

        if self.model_is_mrope:
            model = self.get_model()
            self.multimodal_buckets = model.vision_buckets.multimodal_buckets
            logger_msg = "Multimodal bucket : " + str(self.multimodal_buckets)
            logger.info(logger_msg)

        if profile := os.environ.get('VLLM_PT_PROFILE', None):
            phase, bs, seq_len, graph = profile.split('_')
            is_prompt = phase == 'prompt'
            ctx = 0
            if not is_prompt:
                ctx = int(seq_len)
                seq_len = '1'
            cfg = (int(bs), int(seq_len), ctx, is_prompt)
            graphs = graph == 't'
            if graphs:
                self.graphed_buckets.add(cfg)
            self.warmup_scenario(int(bs),
                                 int(seq_len),
                                 ctx,
                                 is_prompt,
                                 kv_caches,
                                 is_pt_profiler_run=True)
            raise AssertionError("Finished profiling")
        if not htorch.utils.internal.is_lazy() and not self.enforce_eager:
            multiplier = 3 if os.getenv('VLLM_REGIONAL_COMPILATION',
                                        'true').lower() == 'true' else 1
            cache_size_limit = 1 + multiplier * (prompt_buckets +
                                                 decode_buckets)
            torch._dynamo.config.cache_size_limit = max(
                cache_size_limit, torch._dynamo.config.cache_size_limit)
            # Multiply by 8 to follow the original default ratio between
            # the cache_size_limit and accumulated_cache_size_limit
            torch._dynamo.config.accumulated_cache_size_limit = max(
                cache_size_limit * 8,
                torch._dynamo.config.accumulated_cache_size_limit)
        if self.skip_warmup:
            logger.info("Skipping warmup...")
            return
        self.profiler.start('internal', 'warmup')
        start_mem = HabanaMemoryProfiler.current_device_memory_usage()
        start_time = time.perf_counter()

        compile_only_mode_context = functools.partial(bc.env_setting,
                                                      "PT_COMPILE_ONLY_MODE",
                                                      True)
        can_use_compile_only_mode = True
        try:
            with compile_only_mode_context():
                pass
            logger.debug("Using PT_COMPILE_ONLY_MODE.")
        except KeyError:
            can_use_compile_only_mode = False
            logger.warning('Cannot use PT_COMPILE_ONLY_MODE. '
                           'Warmup time will be negatively impacted. '
                           'Please update Gaudi Software Suite.')
        with compile_only_mode_context(
        ) if can_use_compile_only_mode else contextlib.nullcontext():
            if not self.enforce_eager:
                if not self.is_pooler:
                    assert self.mem_margin is not None, \
                        ("HabanaWorker.determine_num_available_blocks needs "
                        "to be called before warming up the model.")

                free_mem = HabanaMemoryProfiler.current_free_device_memory()
                graph_free_mem = free_mem - self.mem_margin
                graph_free_mem = align_workers(graph_free_mem,
                                               torch.distributed.ReduceOp.MIN)

                if not self.is_pooler:
                    mem_post_prompt, prompt_batch_seq, prompt_captured_all = \
                        self.warmup_graphs(
                        self.bucketing_ctx.prompt_buckets,
                        True, kv_caches)

                    mem_post_decode, decode_batch_seq, decode_captured_all = \
                        self.warmup_graphs(
                        self.bucketing_ctx.decode_buckets,
                        False, kv_caches)
                else:
                    msg = (f"Using {format_bytes(graph_free_mem)}"
                           f"/{format_bytes(free_mem)} "
                           "of free device memory for HPUGraphs")
                    logger.info(msg)

                    mem_post_prompt, prompt_batch_seq, prompt_captured_all = \
                        self.warmup_graphs(
                        self.bucketing_ctx.prompt_buckets,
                        True, kv_caches)
                    if mem_post_prompt < graph_free_mem \
                        and not prompt_captured_all:
                        mem_post_prompt, _, prompt_captured_all = (
                            self.warmup_graphs(
                                self.bucketing_ctx.prompt_buckets, True,
                                kv_caches))

                self.log_graph_warmup_summary(
                    self.bucketing_ctx.prompt_buckets, True, mem_post_prompt)
                if not self.is_pooler:
                    self.log_graph_warmup_summary(
                        self.bucketing_ctx.decode_buckets, False,
                        mem_post_decode)

        end_time = time.perf_counter()
        end_mem = HabanaMemoryProfiler.current_device_memory_usage()
        if os.getenv('VLLM_FULL_WARMUP',
                     'false').strip().lower() in ("1", "true"):
            # Since the model is warmed up for all possible tensor sizes,
            # Dynamo can skip checking the guards
            torch.compiler.set_stance(skip_guard_eval_unsafe=True)
        elapsed_time = end_time - start_time
        msg = (
            f"Warmup finished in {elapsed_time:.0f} secs, "
            f"allocated {format_bytes(end_mem - start_mem)} of device memory")
        logger.info(msg)
        self.profiler.end()

    def finish_measurements(self):
        from neural_compressor.torch.quantization import finalize_calibration
        finalize_calibration(self.model.model)

    def shutdown_inc(self):
        can_finalize_inc = self._is_quant_with_inc() and \
            (self.model.model is not None) and \
            self.inc_initialized_successfully and \
            not getattr(self, "_is_inc_finalized", False)
        if can_finalize_inc:
            from neural_compressor.torch.quantization import (
                finalize_calibration)
            finalize_calibration(self.model.model)
            self._is_inc_finalized = True

    @property
    def vocab_size(self) -> int:
        return self.model_config.get_vocab_size()

    @property
    def mem_margin(self) -> Optional[int]:
        return self._mem_margin

    @mem_margin.setter
    def mem_margin(self, value):
        self._mem_margin = value


class HabanaProfilerCounterHelper:

    def __init__(self):
        self.niter = 0
        self.average_real_throughput = None
        self.logged_once = False
        self.real_seq_lens = []
        self.prompt_seq_lens = []

    def capture_seq_group_metadata_stats(self, seq_group_metadata_list):
        self.real_seq_lens = [
            len(seq_data.prompt_token_ids) + len(seq_data.output_token_ids)
            for seq_group_metadata in seq_group_metadata_list
            for seq_data in seq_group_metadata.seq_data.values()
        ]
        self.prompt_seq_lens = [
            len(seq_data.prompt_token_ids)
            for seq_group_metadata in seq_group_metadata_list
            for seq_data in seq_group_metadata.seq_data.values()
        ]

    def get_counter_dict(self, cache_config, duration, seq_len,
                         batch_size_padded, real_batch_size, is_prompt):
        throughput = batch_size_padded / (duration / 1e6)
        throughput_effective = real_batch_size / (duration / 1e6)

        real_max_seq_len = max(self.real_seq_lens)
        real_num_tokens = sum(self.real_seq_lens)
        padded_num_tokens = batch_size_padded * seq_len
        batch_token_utilization = real_num_tokens / padded_num_tokens
        if self.average_real_throughput is None:
            self.average_real_throughput = throughput_effective
        else:  # https://www.heikohoffmann.de/htmlthesis/node134.html
            self.average_real_throughput = self.average_real_throughput + 1 / (
                self.niter + 1) * (throughput_effective -
                                   self.average_real_throughput)
        phase = "prompt" if is_prompt else "decode"
        counters = {
            f'{phase}_bucket_batch_size': batch_size_padded,
            f'{phase}_batch_size': real_batch_size,
            f'{phase}_bucket_seq_len': seq_len,
            f'{phase}_seq_len': real_max_seq_len,
            f'{phase}_bucket_gen_throughput': throughput,
            f'{phase}_real_gen_throughput': throughput_effective,
            f'{phase}_batch_token_utilization': batch_token_utilization,
            'average_real_throughput': self.average_real_throughput,
            'engine_iteration': self.niter,
        }
        self.niter += 1
        if is_prompt:
            prompt_bucket_in_throughput = (seq_len * batch_size_padded) / (
                duration / 1e6)
            prompt_real_in_throughput = sum(
                self.prompt_seq_lens) / (duration / 1e6)
            counters[
                f'{phase}_bucket_in_throughput'] = prompt_bucket_in_throughput
            counters[f'{phase}_real_in_throughput'] = prompt_real_in_throughput

        # KV cache might not be created yet (e.g. for profiling run)
        if cache_config.num_gpu_blocks is not None and \
            cache_config.num_gpu_blocks != 0:
            cache_num_blocks_used = [
                math.ceil(sl / cache_config.block_size)
                for sl in self.real_seq_lens
            ]
            cache_total_num_blocks_used = sum(cache_num_blocks_used)
            num_cache_blocks = cache_config.num_gpu_blocks
            cache_total_num_free_blocks = \
                num_cache_blocks - cache_total_num_blocks_used
            cache_computed_utilization = \
                cache_total_num_blocks_used / num_cache_blocks
            max_blocks_per_seq = math.ceil(seq_len / cache_config.block_size)
            batch_block_utilization = cache_total_num_blocks_used / (
                batch_size_padded * max_blocks_per_seq)
            counters['cache_num_blocks_used'] = cache_total_num_blocks_used
            counters['cache_num_free_blocks'] = cache_total_num_free_blocks
            counters['cache_computed_utilization'] = cache_computed_utilization
            counters[
                f'{phase}_batch_block_utilization'] = batch_block_utilization
        if not self.logged_once:
            counters['const_cache_num_blocks'] = cache_config.num_gpu_blocks
            counters[
                'const_gpu_memory_utilization'] = \
                    cache_config.gpu_memory_utilization
            counters['const_block_size'] = cache_config.block_size
            self.logged_once = True
        return counters


class HPUModelRunner(HPUModelRunnerBase[ModelInputForHPUWithSamplingMetadata]):
    """
    GPU model runner with sampling step.
    """
    _model_input_cls: Type[ModelInputForHPUWithSamplingMetadata] = (
        ModelInputForHPUWithSamplingMetadata)

    def make_model_input_from_broadcasted_tensor_dict(
        self,
        tensor_dict: Dict[str, Any],
    ) -> ModelInputForHPUWithSamplingMetadata:
        return (
            ModelInputForHPUWithSamplingMetadata.from_broadcasted_tensor_dict(
                tensor_dict,
                attn_backend=self.attn_backend,
            ))

    def need_recv_kv(self, model_input, kv_caches, warmup_mode) -> bool:
        """Check if we need to receive kv-cache from the other worker.
        We need to receive KV when
            1. current vLLM instance is KV cache consumer/decode vLLM instance
            2. this batch is not a profiling run
            3. this batch is a prefill run
        Args:
            model_input: input to the model executable
            kv_caches: vLLM's paged memory
        """
        if warmup_mode:
            return False

        if self.vllm_config.kv_transfer_config is None:
            return False

        is_prefill_run = model_input.attn_metadata.is_prompt

        # check if the current run is profiling
        is_profile_run = kv_caches is None or kv_caches[0] is None or (
            kv_caches[0][0].numel() == 0)
        # check if the current run is prefill
        return self.vllm_config.kv_transfer_config.is_kv_consumer and (
            not is_profile_run) and is_prefill_run

    def need_send_kv(self, model_input, kv_caches, warmup_mode) -> bool:
        """Check if we need to send kv-cache to the other worker.
        We need to send KV when
            1. current vLLM instance is KV cache producer/prefill vLLM instance
            2. this batch is not a profiling run or a warmup run.
            3. this batch is a prefill run
        Args:
            model_input: input to the model executable
            kv_caches: vLLM's paged memory
        """
        if warmup_mode:
            return False

        if self.vllm_config.kv_transfer_config is None:
            return False

        is_prefill_run = model_input.attn_metadata.is_prompt

        # check if the current run is profiling
        is_profile_run = kv_caches is None or kv_caches[0] is None or (
            kv_caches[0][0].numel() == 0)
        # check if the current run is prefill

        return self.vllm_config.kv_transfer_config.is_kv_producer and (
            not is_profile_run) and is_prefill_run

    @torch.inference_mode()
    def prepare_model_input(
        self,
        seq_group_metadata_list: List[SequenceGroupMetadata],
        virtual_engine: int = 0,
        finished_requests_ids: Optional[List[str]] = None
    ) -> ModelInputForHPUWithSamplingMetadata:
        """Prepare the model input based on a given sequence group, including
        metadata for the sampling step.
        The API assumes seq_group_metadata_list is sorted by prefill -> decode.
        The result tensors and data structure also batches input in prefill
        -> decode order. For example,
        - input_tokens[:num_prefill_tokens] contains prefill tokens.
        - input_tokens[num_prefill_tokens:] contains decode tokens.
        If cuda graph is required, this API automatically pads inputs.
        """
        return self.prepare_model_input_align_worker(seq_group_metadata_list,
                                                     virtual_engine,
                                                     finished_requests_ids,
                                                     False)

    @torch.inference_mode()
    def prepare_model_input_align_worker(
        self,
        seq_group_metadata_list: List[SequenceGroupMetadata],
        virtual_engine: int = 0,
        finished_requests_ids: Optional[List[str]] = None,
        align_worker: bool = False,
    ) -> ModelInputForHPUWithSamplingMetadata:
        """Prepare the model input based on a given sequence group, including
        metadata for the sampling step.
        The API assumes seq_group_metadata_list is sorted by prefill -> decode.
        The result tensors and data structure also batches input in prefill
        -> decode order. For example,
        - input_tokens[:num_prefill_tokens] contains prefill tokens.
        - input_tokens[num_prefill_tokens:] contains decode tokens.
        If cuda graph is required, this API automatically pads inputs.
        """
        with self.profiler.record_event('internal', 'prepare_input_tensors'):
            assert seq_group_metadata_list is not None
            if self.profiler.enabled:
                self.profiler_counter_helper.capture_seq_group_metadata_stats(
                    seq_group_metadata_list=seq_group_metadata_list)
            model_input, sampling_metadata = self.prepare_input_tensors(
                seq_group_metadata_list, finished_requests_ids, align_worker)
            assert model_input.attn_metadata is not None
            is_prompt = model_input.attn_metadata.is_prompt

        return dataclasses.replace(model_input,
                                   sampling_metadata=sampling_metadata,
                                   is_prompt=is_prompt,
                                   virtual_engine=virtual_engine)

    def _get_seq_ids(self, model_input):
        return ([
            sg.seq_ids[0] for sg in model_input.sampling_metadata.seq_groups
        ])

    def _get_num_patches_from_model_input(self, model_input):
        if not self.model_is_mrope or \
            not model_input.multi_modal_kwargs or \
            'pixel_values' not in model_input.multi_modal_kwargs:
            return None
        pixel_values_list = model_input.multi_modal_kwargs['pixel_values']
        if isinstance(pixel_values_list, torch.Tensor):
            pixel_values_list = [pixel_values_list]
        assert isinstance(pixel_values_list, list)
        model = self.get_model()
        max_bucket_size = 0
        for pixel_values in pixel_values_list:
            assert isinstance(pixel_values, torch.Tensor)
            curr_num_pixels = pixel_values.shape[-2]
            bucket_size = model.vision_buckets.get_multimodal_bucket(
                curr_num_pixels)
            max_bucket_size = max(max_bucket_size, bucket_size)
        return max_bucket_size

    def _pad_to_max_num_seqs(self, tensor, value):
        padding_needed = self.max_num_seqs - tensor.size(0)
        if padding_needed > 0:
            padding = torch.full((padding_needed, *tensor.shape[1:]),
                                 value,
                                 device=tensor.device,
                                 dtype=tensor.dtype)
            tensor = torch.cat([tensor, padding])
        return tensor

    def has_logits_processors(self, sampling_metadata):
        return any(seq_group.sampling_params.logits_processors
                   for seq_group in sampling_metadata.seq_groups)

    @torch.inference_mode()
    def execute_model(
        self,
        model_input: ModelInputForHPUWithSamplingMetadata,
        kv_caches: List[torch.Tensor],
        intermediate_tensors: Optional[IntermediateTensors] = None,
        num_steps: int = 1,
        warmup_mode=False,
        previous_hidden_states: Optional[torch.Tensor] = None,
        seqs=None,
        ctx_blocks: int = 1,
        is_dummy_run: bool = False,
    ) -> Optional[Union[List[SamplerOutput], IntermediateTensors]]:
        self.has_patched_prev_output = False
        use_delayed_sampling = self.use_delayed_sampling and not warmup_mode
        assert not (use_delayed_sampling and num_steps != 1), \
            'Delayed sampling is not compatible with MSS!'
        assert not (use_delayed_sampling and
            self.parallel_config.pipeline_parallel_size != 1), \
            'Delayed sampling is not compatible with Pipeline Parallelism!'
        assert not (use_delayed_sampling and self.spec_decode_enabled), \
            'Delayed sampling is not compatible with speculative decoding!'
        assert model_input.input_tokens is not None
        output = None
        if use_delayed_sampling and not model_input.is_prompt and \
                self.is_driver_worker:
            num_cached = len(self.cached_step_outputs)
            assert num_cached > 0
            cur_seq_ids = self._get_seq_ids(model_input)
            cur_seq_id_pos = {
                sid: idx
                for idx, sid in enumerate(cur_seq_ids) if sid >= 0
            }
            htorch.core.mark_step()
            for i in range(num_cached):
                prev_seq_ids = self._get_seq_ids(self.cached_step_inputs[i])
                target_indices = [
                    cur_seq_id_pos.get(psi, -1) for psi in prev_seq_ids
                ]
                padding = self.cached_step_outputs[i].token_ids.size(0) - len(
                    target_indices)
                target_indices.extend([-1] * padding)
                target_indices = torch.tensor(
                    target_indices,
                    device=model_input.input_tokens.device,
                    dtype=model_input.input_tokens.dtype)
                model_input.input_tokens.index_copy_(
                    0, target_indices, self.cached_step_outputs[i].token_ids)
                htorch.core.mark_step()

        if not model_input.is_first_multi_step:
            if not model_input.is_last_step:
                # not first or last multi-step
                return []
            # last multi-step
            output = self._decode_sampler_outputs(
                model_input) if self.is_driver_worker else []
            torch.hpu.synchronize()
        if model_input.is_first_multi_step:
            # first multi-step
            if self.lora_config:
                assert model_input.lora_requests is not None
                assert model_input.lora_mapping is not None
                self.set_active_loras(model_input.lora_requests,
                                      model_input.lora_mapping)
            # Rank!=0 workers has is_prompt==None
            if use_delayed_sampling and not model_input.is_prompt and \
                    model_input.input_tokens.size(1) == 1:
                if self.is_driver_worker:
                    model_kwargs_broadcast_data = {
                        "input_tokens": model_input.input_tokens
                    }
                    broadcast_tensor_dict(model_kwargs_broadcast_data, src=0)
                    input_tokens = model_input.input_tokens

                else:
                    model_kwargs_broadcast_data = broadcast_tensor_dict(src=0)
                    input_tokens = model_kwargs_broadcast_data["input_tokens"]
            else:
                input_tokens = model_input.input_tokens
            input_positions = model_input.input_positions
            attn_metadata = model_input.attn_metadata
            sampling_metadata = model_input.sampling_metadata
            real_batch_size = model_input.real_batch_size
            batch_size_padded = model_input.batch_size_padded
            assert input_tokens is not None
            assert input_positions is not None
            assert sampling_metadata is not None
            assert attn_metadata is not None
            is_prompt = attn_metadata.is_prompt
            assert is_prompt is not None
            batch_size = input_tokens.size(0)
            seq_len = self._seq_len(attn_metadata)
            phase = 'prompt' if is_prompt else 'decode'
            if phase == 'decode':
                if not warmup_mode:
                    ctx_blocks = seq_len
                seq_len = 1
            num_patches = self._get_num_patches_from_model_input(model_input)
            use_graphs = self._use_graphs(num_patches=num_patches)
            self._check_config(batch_size, seq_len, ctx_blocks, attn_metadata,
                               warmup_mode)
            lora_mask: torch.Tensor = None
            lora_logits_mask: torch.Tensor = None
            if self.lora_config:
                assert model_input.lora_ids is not None
                lora_mask, lora_logits_mask = self.create_lora_mask(
                    input_tokens, model_input.lora_ids,
                    attn_metadata.is_prompt)
            if model_input.multi_modal_kwargs is not None \
                and 'embed_is_patch' in model_input.multi_modal_kwargs:

                def fix_embed_is_patch(embed_is_patch):
                    if isinstance(embed_is_patch, torch.Tensor):
                        if embed_is_patch.dim() == 3:
                            result = []
                            if embed_is_patch.size(1) > 1:
                                embed_is_patch = embed_is_patch.transpose(0, 1)
                            for i in range(embed_is_patch.size(0)):
                                result.append(embed_is_patch[i])
                            return result
                        elif embed_is_patch.dim() == 2:
                            result = []
                            result.append(embed_is_patch)
                            return result
                    elif isinstance(embed_is_patch, (list, tuple)):
                        # Apply only once per item, avoid repeated recursion
                        result = []
                        for item in embed_is_patch:
                            fixed = fix_embed_is_patch(item)
                            if isinstance(fixed, list):
                                result.extend(fixed)
                            else:
                                result.append(fixed)
                        return result
                    else:
                        return None

                model_input.multi_modal_kwargs[
                    'embed_is_patch'] = fix_embed_is_patch(
                        model_input.multi_modal_kwargs['embed_is_patch'])

            execute_model_kwargs = {
                "input_ids": input_tokens,
                "positions": input_positions,
                "kv_caches": kv_caches,
                "attn_metadata": self.trim_attn_metadata(attn_metadata),
                "intermediate_tensors": intermediate_tensors,
                "lora_mask": lora_mask,
                "virtual_engine": model_input.virtual_engine,
                **(model_input.multi_modal_kwargs or {}),
            }
            if previous_hidden_states is not None:
                # HPU will pad up to block_size,
                # pad previous_hidden_states as well
                previous_hidden_states = previous_hidden_states.unsqueeze(
                    1).expand(-1, input_tokens.shape[-1], -1)
                batch_size_padding = batch_size - previous_hidden_states.shape[
                    0]
                if batch_size_padding > 0:
                    dummy_previous_hidden_states = torch.zeros(
                        batch_size_padding,
                        *previous_hidden_states.shape[1:],
                        dtype=previous_hidden_states.dtype,
                        device=previous_hidden_states.device)
                    previous_hidden_states = torch.cat(
                        [previous_hidden_states, dummy_previous_hidden_states],
                        dim=0)
                execute_model_kwargs.update(
                    {"previous_hidden_states": previous_hidden_states})
            if htorch.utils.internal.is_lazy():
                execute_model_kwargs.update(
                    {"bypass_hpu_graphs": not use_graphs})

            htorch.core.mark_step()
            if self.is_driver_worker:
                model_event_name = ("model_"
                                    f"{phase}_"
                                    f"bs{batch_size}_"
                                    f"seq{seq_len}_"
                                    f"ctx{ctx_blocks}_"
                                    f"graphs{'T' if use_graphs else 'F'}")
            else:
                model_event_name = 'model_executable'
            if num_steps > 1 or use_delayed_sampling:
                # in case of multi-step scheduling
                # we only want to pythonize in the last step
                sampling_metadata.skip_sampler_cpu_output = True
                self.sampler.include_gpu_probs_tensor = True
            cache_orig_output_tokens_len: List[Dict] = []

            def try_revert_dummy_output_tokens():
                if len(cache_orig_output_tokens_len) > 0:
                    # Reuse the original output token ids length
                    for i in range(len(cache_orig_output_tokens_len)):
                        seq_group_metadata = seq_group_metadata_list[i]
                        for j, data in seq_group_metadata.seq_data.items():
                            orig_output_tokens_len = \
                                cache_orig_output_tokens_len[i][j]
                            data.output_token_ids = \
                                data.output_token_ids[:orig_output_tokens_len]

            for i in range(num_steps):
                if i != 0 and not self.is_driver_worker:
                    broadcast_data = broadcast_tensor_dict(src=0)
                    if 'early_exit' in broadcast_data and broadcast_data[
                            'early_exit']:
                        return [output] if num_steps == 1 else []
                    execute_model_kwargs.update({
                        "input_ids":
                        broadcast_data["input_ids"],
                        "positions":
                        broadcast_data["positions"],
                        "attn_metadata":
                        self.trim_attn_metadata(
                            broadcast_data["attn_metadata"])
                    })
                # Receive KV cache in distributed KV cache transfer setting
                # In disagg prefill setting, it will also recv hidden states
                # and bypass model forwarding. In KV cache database setting,
                # it will change the model input so that we can skip prefilling
                # on tokens that successfully received KV caches
                # NOTE: The receive operation is blocking
                bypass_model_exec = False
                if self.need_recv_kv(model_input, kv_caches, warmup_mode):
                    attn_metadata = self.model.forward_update_meta_only(
                        **execute_model_kwargs,
                        selected_token_indices=sampling_metadata.
                        selected_token_indices)
                    hidden_states, bypass_model_exec, model_input = \
                    get_kv_transfer_group().recv_kv_caches_and_hidden_states_hpu(
                        # model is used to know which layer the current worker
                        # is working on, so that we can receive KV for
                        # only those layers.
                        self.get_model(),
                        model_input,
                        attn_metadata,
                        kv_caches=kv_caches
                    )

                if self.model_is_mrope:
                    # run multimodal encoder for mrope before forward
                    inputs_embeds = \
                        self.model.compute_input_embeddings_for_mrope(
                            **execute_model_kwargs
                        )
                    execute_model_kwargs.update({
                        'inputs_embeds': inputs_embeds,
                    })
                    # done compute the visual tokens
                    execute_model_kwargs.pop('pixel_values', None)
                    execute_model_kwargs.pop('image_grid_thw', None)

                profiler_args = {
                    'real_seq_len': model_input.seq_lens,
                    'real_batch_size': real_batch_size
                }

                if not bypass_model_exec:
                    with self.profiler.record_event('internal',
                                                    model_event_name,
                                                    args=profiler_args):
                        hidden_states = self.model.forward(
                            **execute_model_kwargs,
                            selected_token_indices=sampling_metadata.
                            selected_token_indices)
                        if warmup_mode and not is_dummy_run:
                            torch.hpu.synchronize()
                            import torch.distributed as dist
                            if dist.is_initialized():
                                get_tp_group().barrier()
                else:
                    logger.debug("Bypassing model execution")

                # Sending KV cache in distributed KV cache transfer setting
                # TODO: update send operation to blocking one.
                if self.need_send_kv(model_input, kv_caches, warmup_mode):
                    get_kv_transfer_group(
                    ).send_kv_caches_and_hidden_states_hpu(
                        # model_executable is used to know which layer the
                        # current worker is working on, so that we can send KV
                        # for only those layers.
                        self.get_model(),
                        model_input,
                        kv_caches,
                        hidden_states,
                    )

                if self.lora_config:
                    LoraMask.setLoraMask(
                        lora_logits_mask.index_select(
                            0, sampling_metadata.selected_token_indices))

                if is_dummy_run:
                    fake_output = self._delayed_sampler_outputs(model_input)
                    return [fake_output]

                if not get_pp_group().is_last_rank:
                    return hidden_states

                # In case there are any logits processors pending
                # we need to sync with host earlier
                if use_delayed_sampling \
                   and self.is_driver_worker:
                    self._patch_prev_output()

                if (use_delayed_sampling and self.is_driver_worker
                        and self.has_logits_processors(sampling_metadata)):
                    # when use_delayed_sampling if the computation
                    # of logits depends on the sampled results
                    # we obtain the actual sampled results in advance
                    self._patch_prev_output()
                # Compute the logits.
                with self.profiler.record_event('internal',
                                                ('compute_logits_'
                                                 f'{phase}_bs'
                                                 f'{batch_size}_'
                                                 f'seq{seq_len}_ctx'
                                                 f'{ctx_blocks}'),
                                                args=profiler_args):
                    if num_steps == 1:
                        sampling_metadata.selected_token_indices = None
                    logits = self.model.compute_logits(hidden_states,
                                                       sampling_metadata)
                htorch.core.mark_step()
                # Only perform sampling in the driver worker.
                if not self.is_driver_worker:
                    continue

                if use_delayed_sampling:
                    fake_output = self._delayed_sampler_outputs(model_input)
                elif model_input.async_callback is not None:
                    model_input.async_callback()

                with self.profiler.record_event('internal',
                                                ('sample_'
                                                 f'{phase}_'
                                                 f'bs{batch_size}_'
                                                 f'seq{seq_len}_'
                                                 f'ctx{ctx_blocks}'),
                                                args=profiler_args):
                    output = self.sampler(
                        logits=logits,
                        sampling_metadata=sampling_metadata,
                    )
                    if num_steps > 1:
                        output = output.sampled_token_ids
                        self.cached_step_outputs.append(
                            CachedStepOutput(output))
                    if use_delayed_sampling and self.is_driver_worker:
                        token_ids = self._pad_to_max_num_seqs(
                            output.sampled_token_ids, DUMMY_TOKEN_ID)
                        self.cached_step_outputs.append(
                            CachedStepOutput(
                                token_ids, output.logprobs,
                                output.deferred_sample_results_args,
                                sampling_metadata, is_prompt))
                        self.cached_step_inputs.append(model_input)
                htorch.core.mark_step()
                if use_delayed_sampling \
                   and model_input.async_callback is not None:
                    model_input.async_callback()
                if i < num_steps - 1:
                    if i == 0:
                        if model_input.async_callback is not None:
                            ctx = model_input.async_callback.keywords[  # type: ignore
                                "ctx"]
                            seq_group_metadata_list = \
                                ctx.seq_group_metadata_list
                        elif seqs is not None:
                            seq_group_metadata_list = seqs
                        else:
                            raise RuntimeError(
                                "seq_group_metadata_list is uninitialized")
                        for seq_idx, seq_group_metadata in enumerate(
                                seq_group_metadata_list):
                            # Skip empty steps
                            seq_group_metadata.state.current_step += (
                                num_steps - 2)
                            # Cache the original output token ids
                            cache_orig_output_tokens_len.append({})
                            for j, data in seq_group_metadata.seq_data.items():
                                cache_orig_output_tokens_len[seq_idx][j] = \
                                    len(data.output_token_ids)
                    seq_group_metadata_list, _, _ = self._add_dummy_seq(
                        seq_group_metadata_list, is_prompt=False)
                    for seq_group_metadata in seq_group_metadata_list:
                        for data in seq_group_metadata.seq_data.values():
                            max_output_len = sampling_metadata.seq_groups[
                                0].sampling_params.max_tokens
                            if len(data.output_token_ids) < max_output_len - 1:
                                # add a place holder for prepare_decode
                                # arbitrary value, this could be any token
                                dummy_token = (540, )
                                data.output_token_ids += (dummy_token)
                            else:
                                broadcast_tensor_dict({'early_exit': True},
                                                      src=0)
                                if num_steps == 1:
                                    return [output]
                                else:
                                    try_revert_dummy_output_tokens()
                                    return []

                    result = self._prepare_decode(seq_group_metadata_list,
                                                  output=output)
                    if self.lora_config:
                        lora_mapping = LoRAMapping(
                            **dict(index_mapping=result.lora_index_mapping,
                                   prompt_mapping=result.lora_prompt_mapping,
                                   is_prefill=False))
                        self.set_active_loras(result.lora_requests,
                                              lora_mapping)
                        lora_mask, lora_logits_mask = self.create_lora_mask(
                            result.input_tokens, result.lora_ids, False)

                    execute_model_kwargs.update({
                        "input_ids":
                        result.input_tokens,
                        "positions":
                        result.input_positions,
                        "attn_metadata":
                        self.trim_attn_metadata(result.attn_metadata),
                        "lora_mask":
                        lora_mask,
                    })
                    model_kwargs_broadcast_data = {
                        "input_ids": result.input_tokens,
                        "positions": result.input_positions,
                        "attn_metadata": vars(result.attn_metadata),
                        "lora_mask": lora_mask,
                    }
                    broadcast_tensor_dict(model_kwargs_broadcast_data, src=0)
                else:
                    try_revert_dummy_output_tokens()

            if self.is_driver_worker and self.profiler.enabled:
                # Stop recording 'execute_model' event
                self.profiler.end()
                event_end = self.profiler.get_timestamp_us()
                counters = self.profiler_counter_helper.get_counter_dict(
                    cache_config=self.cache_config,
                    duration=event_end - self.event_start,
                    seq_len=seq_len,
                    batch_size_padded=batch_size_padded,
                    real_batch_size=real_batch_size,
                    is_prompt=is_prompt)
                self.profiler.record_counter(self.event_start, counters)
            if num_steps == 1:
                if self.spec_decode_enabled and isinstance(
                        output, SamplerOutput):
                    output.sampled_token_ids = output.sampled_token_ids[:
                                                                        real_batch_size]
                    output.sampled_token_probs = output.sampled_token_probs[:
                                                                            real_batch_size]
                    output.logprobs = output.logprobs[:real_batch_size]
                if self.return_hidden_states and isinstance(
                        output, SamplerOutput):
                    # we only need to pass hidden states of most recent token
                    assert model_input.sampling_metadata is not None
                    hidden_states = hidden_states[:real_batch_size]
                    if model_input.is_prompt:
                        output.prefill_hidden_states = hidden_states
                    output.hidden_states = hidden_states

                if use_delayed_sampling:
                    if self.is_driver_worker:
                        return [fake_output]
                    else:
                        return []

                return [output] if self.is_driver_worker else []
            else:
                return []
        return output if type(output) is list else [output]

    def _delayed_sampler_outputs(self, model_input):
        next_token_ids = [[DUMMY_TOKEN_ID]] * len(
            model_input.sampling_metadata.seq_groups)
        sampler_output = self._make_decode_output(
            next_token_ids, model_input.sampling_metadata.seq_groups)
        return sampler_output

    def _decode_sampler_outputs(self, model_input):
        use_async_out_proc = model_input.async_callback is not None
        sampler_outputs = []
        num_outputs = len(self.cached_step_outputs)
        for i in range(num_outputs):
            next_token_ids = self.cached_step_outputs.pop(0).token_ids
            next_token_ids = next_token_ids.cpu().tolist()
            sampler_output = self._make_decode_output(
                next_token_ids, model_input.sampling_metadata.seq_groups)
            sampler_outputs.append(sampler_output)

            if i < num_outputs - 1 and use_async_out_proc:
                assert model_input.async_callback is not None
                ctx = model_input.async_callback.keywords[  # type: ignore
                    "ctx"]
                ctx.append_output(
                    outputs=[sampler_output],
                    seq_group_metadata_list=ctx.seq_group_metadata_list,
                    scheduler_outputs=ctx.scheduler_outputs,
                    is_async=False,
                    is_last_step=False,
                    is_first_step_output=False)
                model_input.async_callback()

        if use_async_out_proc:
            return [sampler_outputs[-1]]
        else:
            return sampler_outputs

    def _make_decode_output(
        self,
        next_token_ids: List[List[int]],
        seq_groups: List[SequenceGroupToSample],
    ) -> SamplerOutput:
        zero_logprob = Logprob(0.0)
        sampler_outputs = []
        batch_idx = 0
        for seq_group in seq_groups:
            seq_ids = seq_group.seq_ids
            seq_outputs = []
            for seq_id in seq_ids:
                next_token_id = next_token_ids[batch_idx][0]
                seq_outputs.append(
                    SequenceOutput(seq_id, next_token_id,
                                   {next_token_id: zero_logprob}))
                batch_idx += 1
            sampler_outputs.append(
                CompletionSequenceGroupOutput(seq_outputs, None))
        return SamplerOutput(sampler_outputs)

    def shutdown_inc(self):
        can_finalize_inc = False
        from contextlib import suppress
        with suppress(AttributeError):
            can_finalize_inc = (self._is_quant_with_inc()
                                and (self.model.model is not None)
                                and self.inc_initialized_successfully and
                                not getattr(self, "_is_inc_finalized", False))
        if can_finalize_inc:
            from neural_compressor.torch.quantization import (
                finalize_calibration)
            finalize_calibration(self.model.model)
            self._is_inc_finalized = True

    def __del__(self):
        self.shutdown_inc()

    def _patch_prev_output(self):
        if self.has_patched_prev_output:
            return
        assert len(self.cached_step_inputs) == len(self.cached_step_outputs), \
            f'''Inputs and outputs are out of sync!
            {len(self.cached_step_inputs)} vs {len(self.cached_step_outputs)}'''
        if len(self.cached_step_inputs) == 0:
            return
        model_input = self.cached_step_inputs.pop(0)
        model_output = self.cached_step_outputs.pop(0)
        delayed_tokens = model_output.token_ids.cpu().squeeze(-1).tolist()

        ctx = model_input.async_callback.keywords["ctx"]  # type: ignore
        # If there's no output to patch with, which is usually the case when
        # we're starting a new request after all requests are completed.
        if len(ctx.output_queue) == 0:
            return
        assert len(
            ctx.output_queue) == 1, 'There should be exactly 1 output waiting!'
        output_data = ctx.output_queue[0]
        assert len(output_data.outputs) == 1
        for fake_out, real_out in zip(output_data.outputs[0], delayed_tokens):
            fake_out.samples[0].output_token = real_out
        for sg, real_out in zip(output_data.seq_group_metadata_list,
                                delayed_tokens):
            assert len(sg.seq_data) == 1
            seq_data = list(sg.seq_data.values())[0]
            # This is a hack. Assigning output_token_ids triggers
            # a cache recomputation and we only need to update the last token
            seq_data.output_token_ids_array[-1] = real_out
            seq_data._cached_all_token_ids[-1] = real_out
<<<<<<< HEAD
        self.has_patched_prev_output = True
=======

        delayed_logprobs = None
        delayed_prompt_logprobs = None
        assert model_output.sampling_metadata is not None, \
            'Sampling metadata is required to patch the output!'
        logprobs_required = any(
            seq_group.sampling_params.logprobs is not None
            for seq_group in model_output.sampling_metadata.seq_groups)
        prompt_logprobs_required = any(
            seq_group.sampling_params.prompt_logprobs is not None
            for seq_group in model_output.sampling_metadata.seq_groups)
        if logprobs_required or prompt_logprobs_required:
            # We are one step ahead, so prompt is already marked as a computed.
            # We need to reset the computed tokens count to 0,
            # so that we can recompute the prompt logprobs.
            computed_tokens = []
            if model_output.is_prompt:
                for seq_group in model_output.sampling_metadata.seq_groups:
                    seq_ids = seq_group.seq_ids
                    assert len(seq_ids) == 1  # prompt has only 1 seq id.
                    seq_data = seq_group.seq_data[seq_ids[0]]
                    computed_tokens.append(seq_data.get_num_computed_tokens())
                    seq_data._num_computed_tokens = 0
            sampling_results = get_pythonized_sample_results(
                model_output.deffered_sample_results)
            delayed_prompt_logprobs, delayed_logprobs = get_logprobs(
                model_output.logprobs, model_output.sampling_metadata,
                sampling_results)

            # Reset the computed tokens count to the original value.
            if model_output.is_prompt:
                for seq_group in model_output.sampling_metadata.seq_groups:
                    seq_ids = seq_group.seq_ids
                    seq_data = seq_group.seq_data[seq_ids[0]]
                    seq_data.update_num_computed_tokens(computed_tokens.pop(0))

        # Another hack. We need to pass the logprobs to the output data,
        # which are part of scheduler output.
        if logprobs_required and delayed_logprobs is not None:
            for sg, real_logprobs in zip(
                    output_data.scheduler_outputs.scheduled_seq_groups,
                    delayed_logprobs):
                assert len(sg.seq_group.seqs) == 1
                assert len(real_logprobs) == 1
                sg.seq_group.first_seq.output_logprobs[-1] = real_logprobs[0]

        # If prompt logprobs are available, we need to patch them
        # as well.
        if prompt_logprobs_required and delayed_prompt_logprobs is not None:
            seq_groups = output_data.scheduler_outputs.scheduled_seq_groups
            assert len(seq_groups) == len(delayed_prompt_logprobs), \
                f'''Output data has {len(seq_groups)} seq groups, but prompt
                logprobs has {len(delayed_prompt_logprobs)} entries!'''
            for sg, real_logprobs in zip(seq_groups, delayed_prompt_logprobs):
                if real_logprobs is not None:
                    # Prepending None just like in vllm.engine.output_processor\
                    # .single_step.single_step_process_prompt_logprob, but
                    # hence we are not going through async output processor
                    # with data from prompt in delayed sampling scenario we
                    # need to do that manually.
                    sg.seq_group.prompt_logprobs = [None] + real_logprobs
>>>>>>> c8cc0df5
<|MERGE_RESOLUTION|>--- conflicted
+++ resolved
@@ -3789,10 +3789,6 @@
             # a cache recomputation and we only need to update the last token
             seq_data.output_token_ids_array[-1] = real_out
             seq_data._cached_all_token_ids[-1] = real_out
-<<<<<<< HEAD
-        self.has_patched_prev_output = True
-=======
-
         delayed_logprobs = None
         delayed_prompt_logprobs = None
         assert model_output.sampling_metadata is not None, \
@@ -3853,4 +3849,4 @@
                     # with data from prompt in delayed sampling scenario we
                     # need to do that manually.
                     sg.seq_group.prompt_logprobs = [None] + real_logprobs
->>>>>>> c8cc0df5
+        self.has_patched_prev_output = True
