--- conflicted
+++ resolved
@@ -1220,12 +1220,8 @@
 
                 # handle the PatchedMoeFP8Matmul
                 for _, module in model.named_modules():
-<<<<<<< HEAD
-                    if isinstance(module, FusedMoE):
-=======
                     if isinstance(module, FusedMoE) \
                         and module.quant_config is not None:
->>>>>>> 6980108f
                         module = hpu_ops.fp8_channel_moe_prepare_weights(
                             module)
                 torch.hpu.synchronize()
@@ -2837,11 +2833,7 @@
             logger_msg = "Multimodal bucket : " + str(self.multimodal_buckets)
             logger.info(logger_msg)
 
-<<<<<<< HEAD
-        logger.info("Profile run with bs={}, seq_len={}", \
-=======
         logger.info("Profile run with bs=%s, seq_len=%s", \
->>>>>>> 6980108f
                     max_batch_size, max_seq_len)
 
         self.warmup_scenario(
