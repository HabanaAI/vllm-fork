--- conflicted
+++ resolved
@@ -914,11 +914,7 @@
             disable_tensor_cache = False
         return htorch.hpu.wrap_in_hpu_graph(
             HpuModelAdapter(*args, **kwargs),
-<<<<<<< HEAD
-            disable_tensor_cache=disable_tensor_cache,
-=======
             disable_tensor_cache=True,
->>>>>>> 34af355f
         ) if htorch.utils.internal.is_lazy() else HpuModelAdapter(
             *args, **kwargs)
 
