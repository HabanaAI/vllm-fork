# SPDX-License-Identifier: Apache-2.0
# SPDX-FileCopyrightText: Copyright contributors to the vLLM project

###############################################################################
# Copyright (C) 2024 Habana Labs, Ltd. an Intel Company
###############################################################################

import collections
import contextlib
import dataclasses
import functools
import gc
import itertools
import math
import os
import time
from array import array
from contextlib import suppress
from enum import Enum, IntEnum

if os.getenv("QUANT_CONFIG", None) is not None:
    from neural_compressor.torch.quantization import finalize_calibration
else:
    finalize_calibration = None
from typing import (TYPE_CHECKING, Any, Callable, Dict, List, NamedTuple,
                    Optional, Set, Tuple, Type, TypeVar, Union)

import habana_frameworks.torch as htorch
import habana_frameworks.torch.internal.bridge_config as bc
import torch
import vllm_hpu_extension.environment as environment
from attr import dataclass
from vllm_hpu_extension.bucketing.common import HPUBucketingManager
from vllm_hpu_extension.ops import LoraMask as LoraMask
from vllm_hpu_extension.profiler import (HabanaHighLevelProfiler,
                                         HabanaMemoryProfiler,
                                         HabanaProfilerCounterHelper,
                                         format_bytes)
from vllm_hpu_extension.runtime import (clear_config, finalize_config,
                                        get_config)

import vllm.envs as envs
from vllm.attention import AttentionMetadata, get_attn_backend
from vllm.attention.backends.abstract import AttentionType
from vllm.attention.backends.hpu_attn import HPUAttentionImpl
from vllm.config import DeviceConfig, VllmConfig
from vllm.distributed import broadcast_tensor_dict, get_pp_group
from vllm.distributed.kv_transfer import get_kv_transfer_group
from vllm.distributed.parallel_state import (get_dp_group, get_tp_group,
                                             get_world_group)
from vllm.forward_context import set_forward_context
from vllm.inputs import INPUT_REGISTRY, InputRegistry
from vllm.logger import init_logger
from vllm.lora.layers import LoRAMapping
from vllm.lora.request import LoRARequest
from vllm.lora.worker_manager import LRUCacheWorkerLoRAManager
from vllm.model_executor import SamplingMetadata
from vllm.model_executor.layers.layernorm import RMSNorm
from vllm.model_executor.layers.rotary_embedding import MRotaryEmbedding
from vllm.model_executor.layers.sampler import (SampleResultArgsType,
                                                SamplerOutput, get_logprobs,
                                                get_pythonized_sample_results,
                                                get_sampler)
from vllm.model_executor.layers.vocab_parallel_embedding import (
    VocabParallelEmbedding)
from vllm.model_executor.model_loader import get_model
from vllm.model_executor.models import supports_multimodal
from vllm.model_executor.sampling_metadata import SequenceGroupToSample
from vllm.multimodal import (MULTIMODAL_REGISTRY, BatchedTensorInputs,
                             MultiModalKwargs, MultiModalPlaceholderMap,
                             MultiModalRegistry)
from vllm.multimodal.inputs import PlaceholderRange
from vllm.sampling_params import SamplingParams
from vllm.sequence import (CompletionSequenceGroupOutput, IntermediateTensors,
                           Logprob, SequenceData, SequenceGroupMetadata,
                           SequenceOutput)
from vllm.transformers_utils.config import uses_mrope
from vllm.utils import (bind_kv_cache, is_fake_hpu, is_pin_memory_available,
                        make_mrope_positions_tensor_with_pad,
                        make_tensor_with_pad)
from vllm.worker.model_runner_base import (
    ModelRunnerBase, ModelRunnerInputBase,
    _add_attn_metadata_broadcastable_dict,
    _add_sampling_metadata_broadcastable_dict,
    _init_attn_metadata_from_tensor_dict,
    _init_sampling_metadata_from_tensor_dict)

if TYPE_CHECKING:
    from vllm.attention.backends.abstract import AttentionBackend

logger = init_logger(__name__)

_TYPE_CACHE = {}
# These values are assumed to be zero in several places.
# Use caution when updating them!
_PAD_SLOT_ID = 0
_PAD_BLOCK_ID = 0
LORA_WARMUP_RANK = 8

DUMMY_TOKEN_ID = -1
UNSET_IMG_ARGS = 9999999
shutdown_inc_called = False


class PhaseType(Enum):
    PREFILL = 'prefill'
    PREFIX_PREFILL = 'prefix_prefill'
    DECODE = 'decode'


class VisionBuckets:
    '''
    This class is used to bucket image tokens
    '''

    def __init__(self, model):
        self.is_batch_based = True
        envvar = os.environ.get('VLLM_MULTIMODAL_BUCKETS', "")
        if envvar == 'None':
            self.multimodal_buckets = None
        else:
            if envvar == "":
                if 'InternVLChatModel' in str(type(model)):
                    multimodal_buckets = list(
                        range(model.config.min_dynamic_patch,
                              model.config.max_dynamic_patch +
                              2))  #As use_thumbnail is true
                elif 'Gemma3ForConditionalGeneration' in str(type(model)):
                    multimodal_buckets = [1, 2, 4, 8]  # batch sizes for gemma3
                else:
                    self.is_batch_based = False
                    multimodal_buckets = [
                        1600, 3136, 4096, 6400, 7744, 9216, 12544
                    ]
            else:
                multimodal_buckets = [int(i) for i in envvar.split(',')]
            self.multimodal_buckets = self._process_buckets(multimodal_buckets)

    def _process_buckets(self, buckets):
        if not self.is_batch_based:
            for bucket in buckets:
                assert bucket % 8 == 0, (
                    'Buckets needs to be multiples 8 (slices of 64)')
        return sorted(buckets)

    def get_multimodal_bucket(self, curr_num_image_patches):
        if self.multimodal_buckets is not None:
            for mm_bucket in self.multimodal_buckets:
                if curr_num_image_patches <= mm_bucket:
                    return mm_bucket
            return curr_num_image_patches
        else:
            return 0

    def __repr__(self):
        return str(self.multimodal_buckets)


class Singleton(type):
    _instances: Dict[type, object] = {}

    def __call__(cls, *args, **kwargs):
        if cls not in cls._instances:
            cls._instances[cls] = super().__call__(*args, **kwargs)
        return cls._instances[cls]


def is_mm_optimized(model):
    mm_models = ['Gemma3ForConditionalGeneration', 'InternVLChatModel']

    return any(m in str(type(model.model)) for m in mm_models) \
        if hasattr(model, 'model') \
        else any(m in str(type(model)) for m in mm_models)


def pad_flat_tensor(tensor, desired_size):
    assert tensor.dim() == 1, 'Only flat tensors are supported'
    padding_needed = desired_size - tensor.size(0)
    if padding_needed > 0 and tensor.size(0) > 0:
        padding = torch.zeros((padding_needed, ),
                              dtype=tensor.dtype,
                              device=tensor.device)
        tensor = torch.cat([tensor, padding])
    return tensor


def subtuple(obj: object,
             typename: str,
             to_copy: List[str],
             to_override: Optional[Dict[str, object]] = None):
    if obj is None:
        return None
    if to_override is None:
        to_override = {}
    fields = set(to_copy) | set(to_override.keys())
    if type(obj) is dict:
        values = {key: obj[key] for key in fields if key in obj}
    else:
        values = {f: to_override.get(f, getattr(obj, f)) for f in fields}
    if typename not in _TYPE_CACHE:
        _TYPE_CACHE[typename] = {
            'type': collections.namedtuple(typename, ' '.join(fields)),
            'fields': fields
        }
    return _TYPE_CACHE[typename]['type'](**values)  # type: ignore


def custom_tuple_replace(obj: object, typename: str, **to_override):
    # Torch compile dynamo doesn't support calling any named tuple
    # dynamic methods other than len and get_attr. This function is
    # a torch.compile friendly version of tuple._replace

    cached_type = _TYPE_CACHE[typename]['type']
    fields = _TYPE_CACHE[typename]['fields']
    values = {
        field: getattr(obj, field)
        for field in fields  # type: ignore
    }
    values.update(to_override)
    return cached_type(**values)  # type: ignore


def align_dp_groups(value, op):
    group = get_dp_group().cpu_group
    value_t = torch.tensor(value, device="cpu", dtype=torch.int32)
    torch.distributed.all_reduce(value_t, op=op, group=group)
    return value_t.item()


def align_tp_groups(value, op):
    group = get_tp_group().cpu_group
    world_size = get_tp_group().world_size
    if world_size <= 1:
        return value
    value_t = torch.tensor(value, device='cpu')
    torch.distributed.all_reduce(value_t, op=op, group=group)
    return value_t.item()


def align_workers(value, op):
    group = get_world_group().cpu_group
    world_size = torch.distributed.get_world_size()
    if world_size <= 1:
        return value
    value_t = torch.tensor(value, device='cpu')
    torch.distributed.all_reduce(value_t, op=op, group=group)
    return value_t.item()


def setup_profiler():
    schedule = torch.profiler.schedule(wait=0, warmup=2, active=1, repeat=1)
    activities = [
        torch.profiler.ProfilerActivity.CPU,
        torch.profiler.ProfilerActivity.HPU
    ]
    profiler = torch.profiler.profile(
        schedule=schedule,
        activities=activities,
        on_trace_ready=torch.profiler.tensorboard_trace_handler('.',
                                                                use_gzip=True),
        record_shapes=False,
        with_stack=True)
    return profiler


def round_up(value: int, k: int) -> int:
    return (value + k - 1) // k * k


def pad_list(input, k, v):
    input_len = len(input)
    target_len = round_up(input_len, k)
    padding = target_len - input_len
    return input + [v] * padding


def gather_list(input, indices, v):
    return [input[i] if i is not None else v for i in indices]


def flatten(in_list):
    return list(itertools.chain(*in_list))


def make_cpu_tensor(data, max_len, pad, dtype, flat) -> torch.Tensor:
    if flat:
        data = [flatten(data)]
    return make_tensor_with_pad(data,
                                max_len=max_len,
                                pad=pad,
                                dtype=dtype,
                                device='cpu')


def get_target_layer_suffix_list(model_type) -> list[str]:
    # This sets the suffix for the hidden layer name, which is controlled by
    # VLLM_CONFIG_HIDDEN_LAYERS. The default suffix is "DecoderLayer," which is
    # applicable for most language models such as LLaMA, Qwen, and BART. If the
    # model's decoder layer name differs from the default, it will need to
    # be specified here.
    decoder_layer_table = {
        "gpt_bigcode": "BigCodeBlock",
    }

    return [
        decoder_layer_table.get(model_type, "DecoderLayer"), "EncoderLayer"
    ]


def modify_model_layers(module: torch.nn.Module,
                        suffix_list: list[str],
                        n=1,
                        counter=None):
    """Currently add mark_step at the end of specified layers.
    """

    def forward_hook(module, args, output):
        htorch.core.mark_step()
        return output

    if counter is None:
        counter = [0]

    for child_name, child_module in module.named_children():
        if any(
                child_module.__class__.__name__.endswith(layer)
                for layer in suffix_list):
            counter[0] += 1
            if counter[0] % n == 0:
                child_module.register_forward_hook(forward_hook)
        else:
            modify_model_layers(child_module, suffix_list, n, counter)


class HpuModelAdapter(torch.nn.Module):

    def __init__(self, model, vllm_config, is_causal, sampler):
        super().__init__()
        self.model = model
        self.prefill_use_fusedsdpa = get_config(
        ).prompt_attn_impl == 'fsdpa_impl'
        self.recompute_cos_sin = os.getenv('VLLM_COS_SIN_RECOMPUTE',
                                           'false').lower() in ['1', 'true']
        self.sampler = sampler
        self.vllm_config = vllm_config
        self.block_size = vllm_config.cache_config.block_size
        self.dtype = vllm_config.model_config.dtype
        self.is_pooler = hasattr(self.model, "_pooler")
        self.is_causal = is_causal
        self.use_merged_prefill = get_config().merged_prefill
        self.dp_awared_padding = \
            self.vllm_config.parallel_config.data_parallel_size > 1

        model_config = getattr(self.model, "config", None)

        self.model_is_mrope = uses_mrope(model_config)

        self.is_mm_optimized = is_mm_optimized(self.model)
        text_config = vllm_config.model_config.hf_config.get_text_config()
        self.interleaved_sliding_window = getattr(
            text_config, "interleaved_sliding_window",
            None) if text_config else None

        self.use_window_sdpa = os.getenv("PT_HPU_SDPA_QKV_SLICE_MODE_FWD",
                                         "false").strip().lower() in ("1",
                                                                      "true")
        if self.use_window_sdpa:
            self.slice_size = int(os.getenv("PT_HPU_SDPA_BC_FACTOR", "1024"))
            self.sliding_window_thld = int(
                os.environ.get('VLLM_FUSEDSDPA_SLIDE_THLD', '8192'))

        # This applies exclusively to Qwen2/2.5-VL models
        # both use mrope. We wrap the visual and language
        # models separately with HPU graph.
        # This is to ensure that we keeps
        # the static and dynamic parts distinct.
        if htorch.utils.internal.is_lazy():
            if self.model_is_mrope and hasattr(self.model, 'visual'):
                logger.info("[Multimodal] Wrapping Visual Model")
                self.model.visual = htorch.hpu.wrap_in_hpu_graph(
                    self.model.visual, disable_tensor_cache=True)

            if self.is_mm_optimized:
                if hasattr(self.model, 'vision_tower'):
                    self.model.vision_tower = htorch.hpu.wrap_in_hpu_graph(
                        self.model.vision_tower, disable_tensor_cache=False)
                if hasattr(self.model, 'multi_modal_projector'):
                    self.model.multi_modal_projector = \
                            htorch.hpu.wrap_in_hpu_graph( \
                            self.model.multi_modal_projector, \
                            disable_tensor_cache=True)
                if hasattr(self.model, 'vision_model'):
                    self.model.vision_model = htorch.hpu.wrap_in_hpu_graph(
                        self.model.vision_model, disable_tensor_cache=True)
                if hasattr(self.model, 'mlp1'):
                    self.model.mlp1 = htorch.hpu.wrap_in_hpu_graph(
                        self.model.mlp1, disable_tensor_cache=True)

        self._rotary_embed_module = self._get_rotary_embedding_module(
            self.model)
        self._rotary_prepare_cos_sin = self._get_prepare_cos_sin()

    def _get_rotary_embedding_module(self, model: torch.nn.Module):
        """
        Dynamically get the RotaryEmbedding layer in the model.
        This function will recursively search through the module 
        hierarchy to find and return a RotaryEmbedding layer.
        If no such layer is found, it returns None.
        """
        if model is None:
            return None

        if model.__class__.__name__.endswith("RotaryEmbedding"):
            return model

        if hasattr(model, 'children'):
            for child in model.children():
                result = self._get_rotary_embedding_module(child)
                if result is not None:
                    return result
        return None

    def _get_prepare_cos_sin(self):
        if self._rotary_embed_module is not None and hasattr(
                self._rotary_embed_module, 'prepare_cos_sin'):
            return self._rotary_embed_module.prepare_cos_sin
        return None

    def _reset_rotary_cos_sin(self):
        if hasattr(self._rotary_embed_module, "cos"):
            delattr(self._rotary_embed_module, "cos")
        if hasattr(self._rotary_embed_module, "sin"):
            delattr(self._rotary_embed_module, "sin")

    def _set_attn_bias(self, attn_metadata, batch_size, seq_len, device,
                       dtype):
        if (attn_metadata is None
                or (self.prefill_use_fusedsdpa and self.is_causal
                    and attn_metadata.block_list is None)
                or not attn_metadata.is_prompt):
            return attn_metadata

        if attn_metadata.attn_bias is not None:
            return attn_metadata

        prefill_metadata = attn_metadata

        seq_lens_t = prefill_metadata.seq_lens_tensor
        context_lens_t = prefill_metadata.context_lens_tensor
        query_lens_t = seq_lens_t - context_lens_t

        block_list = attn_metadata.block_list
        max_context_len = (block_list.size(-1) //
                           batch_size if block_list is not None else 0)
        max_context_len = max_context_len * self.block_size
        past_mask = torch.arange(0,
                                 max_context_len,
                                 dtype=torch.int32,
                                 device=device)
        past_mask = (past_mask.view(1, -1).expand(batch_size, -1).ge(
            context_lens_t.view(-1, 1)).view(batch_size, 1, -1).expand(
                batch_size, seq_len, -1).view(batch_size, 1, seq_len, -1))

        len_mask = (torch.arange(0, seq_len, device=device,
                                 dtype=torch.int32).view(1, seq_len).ge(
                                     query_lens_t.unsqueeze(-1)).view(
                                         batch_size, 1, 1, seq_len))
        if self.is_causal:
            attn_mask = torch.triu(torch.ones(
                (batch_size, 1, seq_len, seq_len),
                device=device,
                dtype=torch.bool),
                                   diagonal=1)
        else:
            attn_mask = torch.zeros((batch_size, 1, seq_len, seq_len),
                                    device=device,
                                    dtype=torch.bool)
        if self.is_pooler:
            len_mask_v = len_mask.view(batch_size, 1, seq_len, 1)
            mask = attn_mask.logical_or(len_mask).logical_or(len_mask_v)
            off_value = -3E38  #small number, avoid nan and overflow
        else:
            mask = attn_mask.logical_or(
                len_mask)  #no need for len_mask_v as decode overwrites it
            off_value = -math.inf

        mask = torch.concat((past_mask, mask), dim=-1)
        attn_bias = (torch.zeros_like(mask, dtype=dtype).masked_fill_(
            mask, off_value))
        attn_metadata = custom_tuple_replace(prefill_metadata,
                                             "TrimmedAttentionMetadata",
                                             attn_bias=attn_bias)
        return attn_metadata

    def _set_attn_bias_for_sliding_window(self, attn_metadata, batch_size,
                                          seq_len, window_size, device, dtype):

        if (seq_len <= window_size) or (not attn_metadata.is_prompt) or (
                attn_metadata.use_window_sdpa):
            # no need to set sliding window mask, just use built-in sdpa
            return attn_metadata

        prefill_metadata = attn_metadata
        shift = 0

        #causal + window size
        tensor = torch.full((batch_size, 1, seq_len, seq_len),
                            device=device,
                            dtype=dtype,
                            fill_value=1)
        mask = torch.tril(tensor, diagonal=shift)
        mask = torch.triu(mask, diagonal=shift - window_size + 1)
        attn_bias = torch.log(mask)

        attn_metadata = prefill_metadata._replace(window_attn_bias=attn_bias)
        return attn_metadata

    def _set_block_mapping(self, metadata, batch_size, device, dtype,
                           is_window_block):
        if is_window_block:
            block_usage = metadata.window_block_usage
            block_groups = metadata.window_block_groups
        else:
            block_usage = metadata.block_usage
            block_groups = metadata.block_groups

        mask = torch.arange(0,
                            self.block_size,
                            device=device,
                            dtype=torch.int32).unsqueeze(0)
        mask = mask >= block_usage.unsqueeze(-1)
        attn_bias = (torch.zeros_like(mask, dtype=dtype).masked_fill_(
            mask, -math.inf))

        if not is_fake_hpu():
            block_mapping = torch.nn.functional.one_hot(block_groups,
                                                        num_classes=batch_size)
        else:
            # Unfortunately one_hot on CPU
            # doesn't handle out of bounds classes so we need to convert
            # all negative values to 0 (block_mapping) or bs (block_groups)
            block_groups = block_groups.to(torch.long)
            block_mapping = torch.nn.functional.relu(block_groups)
            block_mapping = torch.nn.functional.one_hot(block_mapping,
                                                        num_classes=batch_size)
            oob_values = block_groups.lt(0)
            block_mapping.masked_fill_(oob_values.unsqueeze(-1), 0)
            block_groups.masked_fill_(oob_values, batch_size)
            if is_window_block:
                metadata = custom_tuple_replace(
                    metadata,
                    "TrimmedAttentionMetadata",
                    window_block_groups=block_groups)
            else:
                metadata = custom_tuple_replace(metadata,
                                                "TrimmedAttentionMetadata",
                                                block_groups=block_groups)
        block_mapping = block_mapping.to(dtype)
        if is_window_block:
            metadata = custom_tuple_replace(metadata,
                                            "TrimmedAttentionMetadata",
                                            window_block_mapping=block_mapping,
                                            window_attn_bias=attn_bias)
        else:
            metadata = custom_tuple_replace(metadata,
                                            "TrimmedAttentionMetadata",
                                            block_mapping=block_mapping,
                                            attn_bias=attn_bias)
        return metadata

    def forward_update_meta_only(self, *args, **kwargs):
        kwargs = kwargs.copy()
        if 'warmup_mode' in kwargs:
            kwargs.pop('warmup_mode')
        input_ids = kwargs['input_ids']
        attn_metadata = self._update_metadata(kwargs['attn_metadata'],
                                              input_ids.size(0),
                                              input_ids.size(1),
                                              input_ids.device, self.dtype)
        kwargs['attn_metadata'] = attn_metadata
        return attn_metadata

    def _update_use_window_sdpa(self, attn_metadata, seq_len, is_img):
        use_window_sdpa = False
        if self.use_window_sdpa and seq_len >= self.sliding_window_thld and \
           self.prefill_use_fusedsdpa:
            if self.slice_size != 0 and (seq_len % self.slice_size == 0):
                use_window_sdpa = True
            else:
                raise AssertionError(
                    f"input token length {seq_len} is not multiple "
                    f"of SLICE_SIZE {self.slice_size}. Please adjust "
                    f"VLLM_EXPONENTIAL_BUCKETING: False "
                    f"VLLM_PROMPT_SEQ_BUCKET_MIN: 1024 "
                    f"VLLM_PROMPT_SEQ_BUCKET_STEP: 1024 ")

        attn_metadata = attn_metadata._replace(use_window_sdpa=use_window_sdpa)
        return attn_metadata

    def _update_metadata(self,
                         attn_metadata,
                         batch_size,
                         seq_len,
                         device,
                         dtype,
                         global_attn_masks=None,
                         local_attn_masks=None):

        if attn_metadata.is_prompt:
            attn_metadata = self._set_attn_bias(attn_metadata, batch_size,
                                                seq_len, device, dtype)

            #For Gemma3, we need to override attn_mask with these sliding_window
            #mask which are updated during prepare_attn_mask()
            if global_attn_masks is not None:
                attn_metadata = attn_metadata._replace(
                    attn_bias=global_attn_masks[0])

            if self.interleaved_sliding_window:
                if local_attn_masks is not None:
                    attn_metadata = attn_metadata._replace(
                        window_attn_bias=local_attn_masks[0])
                elif global_attn_masks is None:
                    attn_metadata = self._set_attn_bias_for_sliding_window(
                        attn_metadata, batch_size, seq_len,
                        self.interleaved_sliding_window, device, dtype)

        else:
            attn_metadata = self._set_block_mapping(attn_metadata, batch_size,
                                                    device, dtype, False)
        if hasattr(attn_metadata, 'window_block_list'
                   ) and attn_metadata.window_block_list is not None:

            attn_metadata = self._set_block_mapping(attn_metadata, batch_size,
                                                    device, dtype, True)
        return attn_metadata

    def compute_input_embeddings_for_mm_optimized(self, warmup_mode, **kwargs):
        input_ids = kwargs['input_ids']
        vision_embeddings = self.model.get_multimodal_embeddings(**kwargs)
<<<<<<< HEAD
        if 'image_index' in kwargs:
            inputs_embeds = self.model.get_input_embeddings_hpu(
                input_ids, kwargs['image_index'], vision_embeddings)
            kwargs.pop("image_index", None)
        else:
            inputs_embeds = self.model.get_input_embeddings(
                input_ids, vision_embeddings)
=======
        inputs_embeds = self.model.get_input_embeddings(
            input_ids, vision_embeddings)
>>>>>>> c4888b9c

        # TODO: In warmup, we need to warmup the model with dummy image data for
        # multimodal model for prompt, here instead of generating a dummy image,
        # we are just generating attn_mask for the images and pass with
        # attn_metadata, so we can reuse HPU graph without running
        # the whole vision tower.
        if vision_embeddings is not None or (
                warmup_mode and kwargs['attn_metadata'].is_prompt):
<<<<<<< HEAD
            if hasattr(self.model, 'prepare_attn_masks'):
                input_ids = kwargs['input_ids']
                positions = kwargs['positions']
                kwargs = self.model.prepare_attn_masks(
                    mask_dtype=self.dtype,
                    **kwargs,
                )
                kwargs['input_ids'] = input_ids
                kwargs['positions'] = positions
                # done compute the visual tokens
                kwargs.pop('pixel_values', None)
            else:
                kwargs.pop('pixel_values_flat', None)
                kwargs.pop("image_num_patches", None)
                kwargs.pop("image_token_id", None)

        kwargs.update({'inputs_embeds': inputs_embeds})
=======
            input_ids = kwargs['input_ids']
            positions = kwargs['positions']
            kwargs = self.model.prepare_attn_masks(
                mask_dtype=self.dtype,
                **kwargs,
            )
            kwargs['input_ids'] = input_ids
            kwargs['positions'] = positions

        kwargs.update({'inputs_embeds': inputs_embeds})
        # done compute the visual tokens and others
        kwargs.pop('pixel_values', None)
>>>>>>> c4888b9c
        kwargs.pop("num_crops", None)
        kwargs.pop("graphed_multimodal_buckets", None)
        return kwargs

    def compute_input_embeddings_for_mrope_mm_optimized(
            self, warmup_mode, **kwargs):

        if 'inputs_embeds' in kwargs:
            return kwargs
        if not self.model_is_mrope and not self.is_mm_optimized:
            return None
        # For Qwen2.5-VL/Gemma3 VL multimodal embedding,
        # this embedding part should be executed
        # with PT_COMPILE_ONLY_MODE off at all times
        # due to it's dynamicity.
        # During warmup, this is ON by default, so we
        # are turning it off here.
        # Also, we moved this code block from
        # model.forward() since we want to get
        # embedding before pass it to model which is also
        # aligned with VLLM V1.
        compile_only_mode_context_false = functools.partial(
            bc.env_setting, "PT_COMPILE_ONLY_MODE", False)

        input_ids = kwargs['input_ids']
        with compile_only_mode_context_false():
            if self.model_is_mrope:
                image_input = self.model._parse_and_validate_image_input(
                    **kwargs)
                video_input = self.model._parse_and_validate_video_input(
                    **kwargs)
                inputs_embeds = self.model.get_input_embeddings_v0(
                    input_ids,
                    image_input=image_input,
                    video_input=video_input)
                input_ids = None
                kwargs.update({
                    'inputs_embeds': inputs_embeds,
                })
                # done compute the visual tokens
                kwargs.pop('pixel_values', None)
                kwargs.pop('image_grid_thw', None)
                return kwargs
            else:
                return self.compute_input_embeddings_for_mm_optimized(
                    warmup_mode, **kwargs)

    def forward(self, *args, **kwargs):
        kwargs = kwargs.copy()
        selected_token_indices = kwargs.pop('selected_token_indices')
        if 'warmup_mode' in kwargs:
            kwargs.pop('warmup_mode')
        virtual_engine = 0
        if 'virtual_engine' in kwargs:
            virtual_engine = kwargs.pop('virtual_engine')
        input_ids = kwargs['input_ids']
        global_attn_masks = kwargs.pop("global_attn_masks") \
                if kwargs.get("global_attn_masks") else None
        local_attn_masks = kwargs.pop("local_attn_masks") \
                if kwargs.get("local_attn_masks") else None

        kwargs['attn_metadata'] = self._update_metadata(
            kwargs['attn_metadata'], input_ids.size(0), input_ids.size(1),
            input_ids.device, self.dtype, global_attn_masks, local_attn_masks)

        if 'lora_mask' in kwargs:
            LoraMask.setLoraMask(kwargs.pop('lora_mask'))
        if self._rotary_prepare_cos_sin is not None and not self.model_is_mrope:
            self._rotary_prepare_cos_sin(
                kwargs['positions'], recompute_cos_sin=self.recompute_cos_sin)
        if self.model_is_mrope or (self.is_mm_optimized
                                   and kwargs['attn_metadata'].is_prompt):
            # inputs_embeds was computed on execute_model
            # now we always want to use the inputs_embeds
            # even if the prompt is text only
            # that keeps all the shapes consistent with warmup
            kwargs.update({
                'input_ids': None,
            })
        attn_meta = kwargs.pop('attn_metadata')
        if 'kv_caches' in kwargs:
            kwargs.pop('kv_caches')
        with set_forward_context(attn_meta,
                                 self.vllm_config,
                                 virtual_engine,
                                 dp_awared_padding=self.dp_awared_padding):
            hidden_states = self.model(*args, **kwargs)
            if self._rotary_prepare_cos_sin is not None and \
                not self.model_is_mrope:
                self._reset_rotary_cos_sin()
            if not get_pp_group().is_last_rank:
                return hidden_states
            hidden_states = hidden_states.view(-1, hidden_states.shape[-1])
            if selected_token_indices is not None:
                hidden_states = hidden_states.index_select(
                    0, selected_token_indices)

        return hidden_states

    def compute_logits(self, *args, **kwargs):
        return self.model.compute_logits(*args, **kwargs)

    # def sample(self, *args, **kwargs):
    #    return self.sampler(*args, **kwargs)

    def make_empty_intermediate_tensors(self, *args, **kwargs):
        return self.model.make_empty_intermediate_tensors(*args, **kwargs)

    def generate_proposals(self, *args, **kwargs):
        if hasattr(self.model, "sampler"):
            # Speculative decoding
            self.model.sampler = self.sampler
        return self.model.generate_proposals(*args, **kwargs)

    # sampler property will be used by spec_decode_worker
    # don't rename
    # @property
    # def sampler(self):
    #    return self.model.sampler

    # lm_head property will be used by spec_decode_worker
    # don't rename
    @property
    def lm_head(self):
        return self.model.lm_head


class PreparePromptMetadata(NamedTuple):
    input_tokens: torch.Tensor
    input_positions: List[List[int]]
    attn_metadata: Optional[AttentionMetadata]
    seq_lens: List[int]
    query_lens: List[int]
    lora_index_mapping: List[List[int]]
    lora_prompt_mapping: List[List[int]]
    lora_requests: Set[LoRARequest]
    multi_modal_kwargs: Optional[Dict[str, BatchedTensorInputs]]
    slot_mapping: List[List[int]]
    lora_ids: List[int]

    @classmethod
    def empty(cls):
        return PreparePromptMetadata(input_tokens=[],
                                     input_positions=[],
                                     attn_metadata=None,
                                     seq_lens=[],
                                     query_lens=[],
                                     lora_index_mapping=[],
                                     lora_prompt_mapping=[],
                                     lora_requests=set(),
                                     multi_modal_kwargs=None,
                                     slot_mapping=[],
                                     lora_ids=[])


class PrepareDecodeMetadata(NamedTuple):
    input_tokens: torch.Tensor
    input_positions: List[List[int]]
    attn_metadata: Optional[AttentionMetadata]
    lora_index_mapping: List[List[int]]
    lora_prompt_mapping: List[List[int]]
    lora_requests: Set[LoRARequest]
    slot_mapping: List[List[int]]
    lora_ids: List[int]

    @classmethod
    def empty(cls):
        return PrepareDecodeMetadata(input_tokens=[],
                                     input_positions=[],
                                     attn_metadata=None,
                                     lora_index_mapping=[],
                                     lora_prompt_mapping=[],
                                     lora_requests=set(),
                                     slot_mapping=[],
                                     lora_ids=[])


# How batches are constructed.
class BatchType(IntEnum):
    # Every batch is prefill.
    PREFILL = 0
    # Every batch is decode.
    DECODE = 1
    # Batch is a mixture of prefill and decode.
    MIXED = 2


TModelInputForHPU = TypeVar('TModelInputForHPU', bound="ModelInputForHPU")


@dataclasses.dataclass(frozen=True)
class ModelInputForHPU(ModelRunnerInputBase):
    """
    This base class contains metadata needed for the base model forward pass
    but not metadata for possible additional steps, e.g., sampling. Model
    runners that run additional steps should subclass this method to add
    additional fields.
    """
    input_tokens: Optional[torch.Tensor] = None
    input_positions: Optional[torch.Tensor] = None
    seq_lens: Optional[List[int]] = None
    query_lens: Optional[List[int]] = None
    lora_mapping: Optional["LoRAMapping"] = None
    lora_requests: Optional[Set[LoRARequest]] = None
    attn_metadata: Optional["AttentionMetadata"] = None
    multi_modal_kwargs: Optional[Dict[str, torch.Tensor]] = None
    real_batch_size: Optional[int] = None
    batch_size_padded: Optional[int] = None
    virtual_engine: int = 0
    lora_ids: Optional[List[int]] = None
    async_callback: Optional[Callable] = None
    is_first_multi_step: bool = True
    is_last_step: bool = True
    previous_hidden_states: Optional[torch.Tensor] = None

    def as_broadcastable_tensor_dict(self) -> Dict[str, Any]:
        tensor_dict = {
            "input_tokens": self.input_tokens,
            "input_positions": self.input_positions,
            "lora_requests": self.lora_requests,
            "lora_mapping": self.lora_mapping,
            "multi_modal_kwargs": self.multi_modal_kwargs,
            "real_batch_size": self.real_batch_size,
            "batch_size_padded": self.batch_size_padded,
            "virtual_engine": self.virtual_engine,
            "lora_ids": self.lora_ids,
            "is_first_multi_step": self.is_first_multi_step,
            "is_last_step": self.is_last_step,
        }
        _add_attn_metadata_broadcastable_dict(tensor_dict, self.attn_metadata)
        return tensor_dict

    @classmethod
    def from_broadcasted_tensor_dict(
        cls: Type[TModelInputForHPU],
        tensor_dict: Dict[str, Any],
        attn_backend: Optional["AttentionBackend"] = None,
    ) -> TModelInputForHPU:
        if attn_backend is not None:
            tensor_dict = _init_attn_metadata_from_tensor_dict(
                attn_backend, tensor_dict)
        return cls(**tensor_dict)


@dataclasses.dataclass(frozen=True)
class ModelInputForHPUWithSamplingMetadata(ModelInputForHPU):
    """
    Used by the ModelRunner.
    """
    sampling_metadata: Optional["SamplingMetadata"] = None
    # Used for speculative decoding. We do not broadcast it because it is only
    # used by the driver worker.
    is_prompt: Optional[bool] = None

    def as_broadcastable_tensor_dict(self) -> Dict[str, Any]:
        tensor_dict = {
            "input_tokens": self.input_tokens,
            "input_positions": self.input_positions,
            "lora_requests": self.lora_requests,
            "lora_mapping": self.lora_mapping,
            "multi_modal_kwargs": self.multi_modal_kwargs,
            "lora_ids": self.lora_ids,
        }
        _add_attn_metadata_broadcastable_dict(tensor_dict, self.attn_metadata)
        _add_sampling_metadata_broadcastable_dict(tensor_dict,
                                                  self.sampling_metadata)
        return tensor_dict

    @classmethod
    def from_broadcasted_tensor_dict(
        cls,
        tensor_dict: Dict[str, Any],
        attn_backend: Optional["AttentionBackend"] = None,
    ) -> "ModelInputForHPUWithSamplingMetadata":
        tensor_dict = _init_sampling_metadata_from_tensor_dict(tensor_dict)
        # FIXME(kzawora): this fails for whatever reason - why?
        if attn_backend is not None:
            tensor_dict = _init_attn_metadata_from_tensor_dict(
                attn_backend, tensor_dict)
        return cls(**tensor_dict)


@dataclass
class CachedStepOutput:
    token_ids: torch.Tensor
    logprobs: Optional[torch.Tensor] = None
    deffered_sample_results: Optional[SampleResultArgsType] = None
    sampling_metadata: Optional[SamplingMetadata] = None
    is_prompt: Optional[bool] = False

    def __init__(
            self,
            token_ids: torch.Tensor,
            logprobs: Optional[torch.Tensor] = None,
            deffered_sample_results: Optional[SampleResultArgsType] = None,
            sampling_metadata: Optional[SamplingMetadata] = None,
            is_prompt: Optional[bool] = False):
        self.token_ids = token_ids
        self.logprobs = logprobs
        self.deffered_sample_results = deffered_sample_results
        self.sampling_metadata = sampling_metadata
        self.is_prompt = is_prompt


class HPUModelRunnerBase(ModelRunnerBase[TModelInputForHPU]):
    """
    Helper class for shared methods between GPU model runners.
    """
    _model_input_cls: Type[TModelInputForHPU]

    def __init__(
        self,
        vllm_config: VllmConfig,
        kv_cache_dtype: Optional[str] = "auto",
        is_driver_worker: bool = False,
        return_hidden_states: bool = False,
        input_registry: InputRegistry = INPUT_REGISTRY,
        mm_registry: MultiModalRegistry = MULTIMODAL_REGISTRY,
        is_causal: bool = True,
    ):
        ModelRunnerBase.__init__(self, vllm_config=vllm_config)

        environment.set_vllm_config(vllm_config)
        finalize_config()

        self.is_driver_worker = is_driver_worker
        self.return_hidden_states = return_hidden_states

        self.sliding_window = (self.model_config.get_sliding_window()
                               if self.model_config is not None else None)

        self.interleaved_sliding_window = getattr(
            self.model_config.hf_text_config, "interleaved_sliding_window",
            None)

        self.device_config = (self.device_config if self.device_config
                              is not None else DeviceConfig())
        if is_fake_hpu():
            self.device_config.device = torch.device('cpu')
            self.device_config.device_type = 'cpu'
            self.load_config.device = None
        self.device = self.device_config.device
        self.enforce_eager = self.model_config.enforce_eager
        self.max_num_seqs = self.scheduler_config.max_num_seqs
        self.max_num_prefill_seqs = \
            self.scheduler_config.max_num_prefill_seqs \
            if self.scheduler_config.max_num_prefill_seqs is not None \
                else self.max_num_seqs
        self.max_model_len = self.scheduler_config.max_model_len
        self.max_num_batched_tokens = \
            self.scheduler_config.max_num_batched_tokens
        self.block_size = self.cache_config.block_size
        self.use_merged_prefill = get_config().merged_prefill
        assert not (self.scheduler_config.use_padding_aware_scheduling
                    and self.use_merged_prefill), \
            'Merged prefill is not compatible with padding aware scheduling!'

        self.pin_memory = is_pin_memory_available()
        self.kv_cache_dtype = self.cache_config.cache_dtype

        num_attn_heads = self.model_config.get_num_attention_heads(
            self.parallel_config)
        needs_attn_backend = (num_attn_heads != 0
                              or self.model_config.is_attention_free)
        self.attn_backend = get_attn_backend(
            self.model_config.get_head_size(),
            self.model_config.dtype,
            self.kv_cache_dtype,
            self.block_size,
            self.model_config.is_attention_free,
            use_mla=self.model_config.use_mla,
        ) if needs_attn_backend else None

        # Multi-modal data support
        self.input_registry = input_registry
        self.mm_registry = mm_registry
        self.mm_registry = MULTIMODAL_REGISTRY
        self.multi_modal_input_mapper = self.mm_registry \
            .create_input_mapper(self.model_config)
        self.mm_registry.init_mm_limits_per_prompt(self.model_config)
        self.is_mm_optimized = False
        # Lazy initialization
        self.lora_manager: LRUCacheWorkerLoRAManager = None
        self.model: torch.nn.Module = None
        self.inc_initialized_successfully = False

        # Profiler stats
        self.profiler = HabanaHighLevelProfiler()
        self.profiler_counter_helper = HabanaProfilerCounterHelper(is_v1=False)
        self.seen_configs: set = set()
        self._mem_margin: Optional[int] = None
        self.use_prefix_caching = (
            self.vllm_config.cache_config.enable_prefix_caching)
        self.bucketing_manager = HPUBucketingManager()
        self.bucketing_manager.initialize(
            max_num_seqs=self.max_num_seqs,
            max_num_prefill_seqs=self.max_num_prefill_seqs,
            block_size=self.block_size,
            max_num_batched_tokens=self.max_num_batched_tokens,
            max_model_len=self.max_model_len)
        self.graphed_buckets: Set[Any] = set()
        self.multimodal_buckets: List[int] = [
        ]  #TODO: Move to HPUBucketingContext
        self.graphed_multimodal_buckets: Set[Any] = set()
        self.use_contiguous_pa = envs.VLLM_USE_HPU_CONTIGUOUS_CACHE_FETCH
        self.do_mark_step = envs.VLLM_HPU_FORCE_MARK_STEP

        # Data Parallel
        self.dp_size = vllm_config.parallel_config.data_parallel_size
        self.dp_awared_padding = self.dp_size > 1

        self._set_gc_threshold()
        self.use_contiguous_pa = get_config().use_contiguous_pa
        if vllm_config.speculative_config is not None \
           and self.use_contiguous_pa:
            raise ValueError(
                "Speculative decoding is not supported with "
                "contiguous PA, please set VLLM_CONTIGUOUS_PA=false")
        # For both multi-step scheduling and delayed sampling
        self.is_single_step = \
            self.vllm_config.scheduler_config.num_scheduler_steps == 1
        self.cached_step_outputs: List[CachedStepOutput] = []
        self.is_pooler = False
        self.is_causal = is_causal
        # For delayed sampling
        self.cached_step_inputs: List[
            ModelInputForHPUWithSamplingMetadata] = []
        self.spec_decode_enabled = \
            self.vllm_config.speculative_config is not None
        self.sampler = get_sampler()
        can_use_delayed_sampling = (not self.spec_decode_enabled
                                    and not is_fake_hpu()
                                    and self.is_single_step
                                    and not self.lora_config)
        self.use_delayed_sampling = get_config(
        ).use_delayed_sampling and can_use_delayed_sampling
        self.mm_tokens_per_image = 1
        self.image_token_id = 0

    def _set_gc_threshold(self) -> None:
        """
        Read https://docs.python.org/3/library/gc.html#gc.set_threshold
        for comprehensive description of gc generations.
        We can either use VLLM_GC_THR_GEN[0-2] (this has higher priority)
        to set particular generation threshold or use simpler
        VLLM_GC_THR_MULTIPLIER to multiply default values.
        """

        # gc.get_threshold default, avoiding potential overflow due to
        # multiplier and set later (get->mult->set->repeat->...->overflow)
        default_gc_thrs = [700, 10, 10]

        requested_gc_thrs = [0] * len(default_gc_thrs)
        for i in range(len(default_gc_thrs)):
            requested_gc_thrs[i] = int(
                os.environ.get(f'VLLM_GC_THR_GEN{i}', default_gc_thrs[i]))
        if requested_gc_thrs == default_gc_thrs:
            # 16*threshold is rare enough for gc to not cause perf issues
            gc_thr_multiplier = int(
                os.environ.get('VLLM_GC_THR_MULTIPLIER', 16))
            requested_gc_thrs = [
                t * gc_thr_multiplier for t in default_gc_thrs
            ]
        gc.set_threshold(*requested_gc_thrs)

        self.skip_warmup = get_config().skip_warmup

    @property
    def model_is_mrope(self) -> bool:
        self._model_is_mrope = getattr(self, '_model_is_mrope', None)
        if self._model_is_mrope is None:
            config = self.model_config.hf_config
            self._model_is_mrope = uses_mrope(config)
        return self._model_is_mrope

    def _is_quant_with_inc(self):
        quant_config = os.getenv("QUANT_CONFIG", None) is not None
        return (self.model_config.quantization == "inc" or quant_config)

    def _maybe_init_alibi_biases(self) -> None:
        layers = None
        layer_alibi_config = None
        if (not hasattr(self.model, "config")
                or not hasattr(self.model.config, "architectures")):
            pass
        elif "BaichuanForCausalLM" in self.model.config.architectures:
            if self.model.config.hidden_size != 4096:
                layers = self.model.model.layers
                layer_alibi_config = lambda layer: \
                    layer.self_attn.attn \
                        if hasattr(layer, 'self_attn') else None
        elif "JAISLMHeadModel" in self.model.config.architectures:
            if self.model.config.position_embedding_type == "alibi":
                layers = self.model.transformer.h
                layer_alibi_config = lambda layer: \
                    layer.attn.attn \
                        if hasattr(layer, 'attn') else None
        elif "FalconForCausalLM" in self.model.config.architectures:
            if self.model.config.alibi:
                layers = self.model.transformer.h
                layer_alibi_config = lambda layer: \
                    layer.self_attention.attn \
                        if hasattr(layer, 'self_attention') else None
        elif "MPTForCausalLM" in self.model.config.architectures:
            if self.model.config.attn_config['alibi']:
                layers = self.model.transformer.blocks
                layer_alibi_config = lambda layer: \
                    layer.attn.attn \
                        if hasattr(layer, 'attn') else None
        elif "BloomForCausalLM" in self.model.config.architectures:
            layers = self.model.transformer.h
            layer_alibi_config = lambda layer: \
                layer.self_attention.attn \
                    if hasattr(layer, 'self_attention') else None

        if (layers is not None and layer_alibi_config is not None):
            max_seq_len = self.bucketing_manager.get_max_prompt_shape()
            self.use_alibi = True
            prev_attn = None
            for layer in layers:
                attn = layer_alibi_config(layer)
                if attn is None or not hasattr(attn, "impl"):
                    continue
                if (hasattr(attn.impl, "_maybe_init_alibi_biases")):
                    attn.impl._maybe_init_alibi_biases(
                        max_seq_len=max_seq_len,
                        prev_attn=prev_attn,
                    )
                prev_attn = attn
        else:
            self.use_alibi = False

    def load_model(self) -> None:
        import habana_frameworks.torch.core as htcore
        if self.model_config.quantization == 'inc' or \
           self.model_config.quantization == 'fp8':
            htcore.hpu_set_env()
        with HabanaMemoryProfiler() as m:
            with HabanaMemoryProfiler() as m_getmodel:
                self.model = get_model(vllm_config=self.vllm_config)
            msg = ("Pre-loading model weights on "
                   f"{next(self.model.parameters()).device} "
                   f"took {m_getmodel.get_summary_string()}")
            logger.info(msg)
            self.is_pooler = hasattr(self.model, "_pooler")
            if self.lora_config:
                assert hasattr(self.model, "embedding_modules"
                               ), "Model does not have embedding_modules"
                assert hasattr(
                    self.model, "embedding_padding_modules"
                ), "Model does not have embedding_padding_modules"
                assert not self.lora_config.bias_enabled, \
                    "Bias support in LoRA is not enabled in HPU yet."
                assert not self.lora_config.fully_sharded_loras, \
                    "Fully sharded LoRAs is not enabled in HPU yet."
                if supports_multimodal(self.model):
                    logger.warning(
                        "Regarding multimodal models, vLLM currently "
                        "only supports adding LoRA to language model.")

                # Use get_text_config() in case of multimodal models
                text_config = self.model_config.hf_config.get_text_config()

                self.lora_manager = LRUCacheWorkerLoRAManager(
                    self.scheduler_config.max_num_seqs,
                    self.scheduler_config.max_num_batched_tokens,
                    self.vocab_size,
                    self.lora_config,
                    self.device,
                    self.model.embedding_modules,
                    self.model.embedding_padding_modules,
                    max_position_embeddings=text_config.
                    max_position_embeddings,
                )
                self.model = self.lora_manager.create_lora_manager(self.model)

            if self._is_quant_with_inc():
                logger.info("Preparing model with INC..")
                with HabanaMemoryProfiler() as m_inc:
                    from neural_compressor.torch.quantization import (
                        FP8Config, convert, prepare)

                    disable_mark_scales_as_const = os.getenv(
                        "VLLM_DISABLE_MARK_SCALES_AS_CONST",
                        "false") in ("1", "true")
                    config = FP8Config.from_json_file(
                        os.getenv("QUANT_CONFIG", ""))
                    self._inc_preprocess()
                    if config.measure:
                        self.model = prepare(self.model, config)
                    elif config.quantize:
                        self.model = convert(self.model, config)
                    if not disable_mark_scales_as_const:
                        htcore.hpu_initialize(self.model,
                                              mark_only_scales_as_const=True)
                    if torch.distributed.is_initialized():
                        torch.distributed.barrier()
                self.inc_initialized_successfully = True
                logger.info("Preparing model with INC took %s",
                            m_inc.get_summary_string())
            elif not is_fake_hpu():
                self.model = self.model.to("hpu")
                htcore.mark_step()

            self._maybe_init_alibi_biases()
            hidden_layer_markstep_interval = int(
                os.getenv('VLLM_CONFIG_HIDDEN_LAYERS', '1'))
            model_config = getattr(self.model, "config", None)
            if self.do_mark_step:
                modify_model_layers(
                    self.model,
                    get_target_layer_suffix_list(
                        model_config.
                        model_type if model_config is not None else None),
                    hidden_layer_markstep_interval)
            torch.hpu.synchronize()

            if self.is_pooler:
                self.set_causal_option(self.model)
            with HabanaMemoryProfiler() as m_wrap:
                self.model = self._maybe_wrap_in_hpu_graph(
                    self.model,
                    vllm_config=self.vllm_config,
                    is_causal=self.is_causal,
                    sampler=self.sampler)
            msg = f"Wrapping in HPU Graph took {m_wrap.get_summary_string()}"
            logger.info(msg)
            with HabanaMemoryProfiler() as m_wrap:
                self._maybe_compile(self.model)
            msg = f"Compiling took {m_wrap.get_summary_string()}"
            logger.info(msg)

        self.model_memory_usage = m.consumed_device_memory
        msg = f"Loading model weights took in total {m.get_summary_string()}"
        logger.info(msg)

        # Models that process images at different resolutions
        # need to be warmed up. Current tested for MRoPE models only.
        self.add_vision_buckets_to_mrope_mm_optimized()

    def _add_dummy_seq(self,
                       seq_group_metadata_list,
                       is_prompt,
                       align_worker=False):
        real_batch_size = len(seq_group_metadata_list)
        ctx = seq_group_metadata_list[0].computed_block_nums
        # ctx can be None, [], or [int,...]
        if ctx is None:
            ctx = 0
        elif len(ctx) > 0:
            ctx = max(ctx)
        else:
            ctx = 0
        batch_size_padded = real_batch_size
        if is_prompt:
            first_key = next(iter(seq_group_metadata_list[0].seq_data))
            seq_len = len(seq_group_metadata_list[0].seq_data[first_key].
                          prompt_token_ids)
            query_len = seq_len - ctx * self.block_size
            if real_batch_size > 1 and self.use_merged_prefill:
                real_batch_size = 1
            batch_size_padded = self.bucketing_manager.find_prompt_bucket(
                real_batch_size, query_len, ctx)[0]
        else:
            batch_size_padded = self.bucketing_manager.find_decode_bucket(
                real_batch_size, ctx)[0]
        if self.dp_awared_padding and (self.vllm_config.kv_transfer_config
                                       is None or not is_prompt):
            if self.is_driver_worker:
                batch_size_padded = align_dp_groups(
                    batch_size_padded, torch.distributed.ReduceOp.MAX)
            if align_worker:
                batch_size_padded = align_tp_groups(
                    batch_size_padded, torch.distributed.ReduceOp.MAX)
        batch_size_padding = batch_size_padded - real_batch_size

        seq_group_metadata_list = seq_group_metadata_list.copy()

        if batch_size_padding > 0:
            if self.is_pooler:
                temperature = None
            else:
                has_greedy_samples = any(
                    seq_group_metadata.sampling_params.temperature == 0.0
                    for seq_group_metadata in seq_group_metadata_list)
                temperature = 0.0 if has_greedy_samples else 1.0
            dummy_seq_group_metadata = self.create_dummy_seq_group_metadata(
                -1, 0, is_prompt, temperature=temperature)
            seq_group_metadata_list.extend(dummy_seq_group_metadata
                                           for _ in range(batch_size_padding))
        return seq_group_metadata_list, real_batch_size, batch_size_padded

    def _maybe_wrap_in_hpu_graph(self, *args, **kwargs):
        if htorch.utils.internal.is_lazy():
            return htorch.hpu.wrap_in_hpu_graph(HpuModelAdapter(
                *args, **kwargs),
                                                disable_tensor_cache=True)
        else:
            return HpuModelAdapter(*args, **kwargs)

    def _maybe_compile(self, *args, **kwargs):
        if not is_fake_hpu() and not htorch.utils.internal.is_lazy(
        ) and not self.vllm_config.model_config.enforce_eager:
            if os.getenv('VLLM_REGIONAL_COMPILATION',
                         'true').strip().lower() in ("1", "true"):
                compiled_methods = [
                    '_update_metadata', '_rotary_prepare_cos_sin'
                ]
                for method_name in compiled_methods:
                    method = getattr(self.model, method_name)
                    if method is not None:
                        self._compile_region(self.model, method_name, method)

                self.regional_compilation_layers_list = [
                    RMSNorm, VocabParallelEmbedding
                ]
                self._regional_compilation(self.model)
            else:
                self.model = self._compile(self.model)

    def _regional_compilation(self,
                              module,
                              parent_module=None,
                              module_name=None):
        if isinstance(module, torch.nn.ModuleList):
            for children_name, children_module in module.named_children():
                self._compile_region(module, children_name, children_module)
        elif any(
                isinstance(module, layer)
                for layer in self.regional_compilation_layers_list):
            self._compile_region(
                parent_module,
                module_name,
                module,
            )
        else:
            for children_name, children_module in module.named_children():
                self._regional_compilation(children_module, module,
                                           children_name)

    def _compile_region(self, model, name, module):
        module = self._compile(module)
        setattr(model, name, module)

    def _compile(self, module):
        if not hasattr(self, '_compile_config'):
            fullgraph = os.getenv('VLLM_T_COMPILE_FULLGRAPH',
                                  'false').strip().lower() in ("1", "true")
            dynamic = os.getenv('VLLM_T_COMPILE_DYNAMIC_SHAPES',
                                'false').strip().lower() in ("1", "true")
            self._compile_config = {'fullgraph': fullgraph, 'dynamic': dynamic}
        fullgraph = self._compile_config['fullgraph']
        dynamic = self._compile_config['dynamic']
        if dynamic:
            return torch.compile(module,
                                 backend='hpu_backend',
                                 fullgraph=fullgraph,
                                 options={"force_static_compile": True})
        else:
            return torch.compile(module,
                                 backend='hpu_backend',
                                 fullgraph=fullgraph,
                                 dynamic=False)

    def get_model(self) -> torch.nn.Module:
        if isinstance(self.model, HpuModelAdapter):
            return self.model.model
        return self.model

    def _use_graphs(self):
        return not self.enforce_eager

    def _is_valid_bucket(self, bucket):
        return bucket[0] * bucket[1] <= self.max_num_batched_tokens

    def _num_blocks(self, attn_metadata):
        if attn_metadata.block_list is None:
            return 0
        return attn_metadata.block_list.numel()

    def _check_config(self, batch_size, seq_len, ctx, attn_metadata,
                      warmup_mode):
        phase = 'prompt' if attn_metadata.is_prompt else 'decode'
        num_blocks = ctx if warmup_mode else self._num_blocks(attn_metadata)
        cfg: Optional[tuple] = (batch_size, seq_len, num_blocks, phase)
        seen = cfg in self.seen_configs
        self.seen_configs.add(cfg)
        if not seen and not warmup_mode:
            logger.warning("Configuration: %s was not warmed-up!",
                           (phase, batch_size, seq_len, num_blocks))

    def _get_mrope_positions_and_delta(self, seq_data, mm_kwargs, context_len):
        image_grid_thw = mm_kwargs.get("image_grid_thw", None)
        video_grid_thw = mm_kwargs.get("video_grid_thw", None)
        second_per_grid_ts = mm_kwargs.get("second_per_grid_ts", None)
        assert image_grid_thw is not None or video_grid_thw is not None, (
            "mrope embedding type requires multi-modal input mapper "
            "returns 'image_grid_thw' or 'video_grid_thw'.")
        hf_config = self.model_config.hf_config
        token_ids = seq_data.get_token_ids()
        mrope_positions, mrope_position_delta = \
            MRotaryEmbedding.get_input_positions(
                token_ids,
                hf_config=hf_config,
                image_grid_thw=image_grid_thw,
                video_grid_thw=video_grid_thw,
                second_per_grid_ts=second_per_grid_ts,
                context_len=context_len,
            )
        assert mrope_positions is not None
        return mrope_positions, mrope_position_delta

    def make_attn_bias(self, seq_lens, max_prompt_len, dtype):
        seq_pos = [list(range(sl)) for sl in seq_lens]
        seq_idx = [[i] * sl for i, sl in enumerate(seq_lens)]

        seq_pos_t = make_cpu_tensor(seq_pos,
                                    max_len=max_prompt_len,
                                    pad=-1,
                                    dtype=torch.long,
                                    flat=self.use_merged_prefill)
        seq_idx_t = make_cpu_tensor(seq_idx,
                                    max_len=max_prompt_len,
                                    pad=-1,
                                    dtype=torch.long,
                                    flat=self.use_merged_prefill)

        q_seq_idx_t = seq_idx_t.unsqueeze(-1)
        kv_seq_idx_t = seq_idx_t.unsqueeze(-2)
        q_seq_pos_t = seq_pos_t.unsqueeze(-1)
        kv_seq_pos_t = seq_pos_t.unsqueeze(-2)
        seq_idx_t = q_seq_idx_t != kv_seq_idx_t
        seq_pos_t = kv_seq_pos_t > q_seq_pos_t
        attn_mask = (seq_idx_t | seq_pos_t) if self.is_causal else seq_idx_t
        if self.is_pooler:
            mask_v = torch.where(q_seq_pos_t < 0, True, False)
            attn_mask = attn_mask | mask_v
            off_value = -3E38  #small number, avoid nan and overflow
        else:
            off_value = -math.inf
        attn_bias = torch.zeros_like(attn_mask, dtype=dtype)
        attn_bias.masked_fill_(attn_mask, off_value)
        return attn_bias.unsqueeze(1)

    def set_causal_option(self, module):
        if isinstance(module, HPUAttentionImpl) and hasattr(
                module, 'attn_type'):
            self.is_causal = not (
                module.attn_type == AttentionType.ENCODER
                or module.attn_type == AttentionType.ENCODER_ONLY
                or module.attn_type == AttentionType.ENCODER_DECODER)
            return
        else:
            for child_name, child_module in module.named_children():
                self.set_causal_option(child_module)

    def move_to_device(self, tensor):
        return tensor if tensor is None else tensor.to(self.device,
                                                       non_blocking=True)

    def add_vision_buckets_to_mrope_mm_optimized(self):
        self.is_mm_optimized = is_mm_optimized(self.model)
        if self.model_is_mrope or self.is_mm_optimized:
            if hasattr(self.model.model.config, 'mm_tokens_per_image'):
                self.mm_tokens_per_image = \
                    self.model.model.config.mm_tokens_per_image
                self.image_token_id = self.model.model.config.image_token_id
            elif 'InternVLChatModel' in str(type(self.model.model)):
                self.image_token_id = 151667
                self.mm_tokens_per_image = self.model.model.num_image_token
            self.model.model.vision_buckets = VisionBuckets(self.model.model)

    def _prepare_prompt(
        self,
        seq_group_metadata_list: List[SequenceGroupMetadata],
        align_worker=False,
    ) -> PreparePromptMetadata:
        input_tokens: List[List[int]] = []
        input_positions: List[List[int]] = []
        input_mrope_positions: List[List[List[int]]] = []
        slot_mapping: List[List[int]] = []
        lora_index_mapping: List[List[int]] = []
        lora_prompt_mapping: List[List[int]] = []
        lora_requests: Set[LoRARequest] = set()

        seq_lens: List[int] = []
        context_lens: List[int] = []
        query_lens: List[int] = []
        prefix_block_tables: List[List[int]] = []
        multi_modal_kwargs_list: List[MultiModalKwargs] = []
        multi_modal_placeholder_maps: Dict[
            str, MultiModalPlaceholderMap] = collections.defaultdict(
                MultiModalPlaceholderMap)
        encoder_seq_lens: List[int] = []
        cross_slot_mapping: List[int] = []

        if len(seq_group_metadata_list) == 0:
            return PreparePromptMetadata.empty()

        is_enc_dec_model = self.model_config.is_encoder_decoder
        for seq_group_metadata in seq_group_metadata_list:
            assert seq_group_metadata.is_prompt
            seq_ids = list(seq_group_metadata.seq_data.keys())
            assert len(seq_ids) == 1
            seq_id = seq_ids[0]

            computed_block_nums = seq_group_metadata.computed_block_nums
            if (self.scheduler_config is not None
                    and self.scheduler_config.chunked_prefill_enabled
                    and not (computed_block_nums is None
                             or computed_block_nums == [])):
                raise RuntimeError(
                    "chunked prefill cannot be used with prefix caching "
                    "now.")

            token_chunk_size = seq_group_metadata.token_chunk_size
            seq_data = seq_group_metadata.seq_data[seq_id]
            context_len = seq_data.get_num_computed_tokens()
            # We should use get_len here because in case of preemption
            # it contains output tokens.
            seq_len = min(seq_data.get_len(), context_len + token_chunk_size)
            prompt_tokens = seq_data.get_token_ids()[context_len:seq_len]
            seq_lens.append(seq_len)

            # NOTE: This only works for oooooooxxx style attention.
            if computed_block_nums is not None and len(
                    computed_block_nums) > 0 and self.sliding_window is None:
                # Prefix is not supported with sliding_window
                context_len = len(computed_block_nums) * self.block_size
                if context_len == seq_len \
                and self.use_prefix_caching:
                    # Fully cached prompt - compute only last token
                    context_len = context_len - 1
                prompt_tokens = prompt_tokens[context_len:]
                prefix_block_tables.append(computed_block_nums)
            elif self.scheduler_config.chunked_prefill_enabled:
                if seq_group_metadata.block_tables is not None:
                    # Prefill has chunked before.
                    block_table = seq_group_metadata.block_tables[seq_id]
                    prefix_block_tables.append(block_table)
                else:
                    # The first prefill.
                    prefix_block_tables.append([])
            else:
                prefix_block_tables.append([])
                # Right now, prefill start is always 0. However, this
                # assumption can be changed once chunked prefill is introduced.
                assert context_len == 0

            # actual prompt lens
            context_lens.append(context_len)
            query_lens.append(seq_len - context_len)
            input_tokens.append(prompt_tokens)
            # NOTE(woosuk): Here we assume that the first token in the prompt
            # is always the first token in the sequence.
            input_positions.append(list(range(context_len, seq_len)))

            seq_data_mrope_positions: Optional[List[List[int]]] = None

            if is_enc_dec_model:
                encoder_seq_len = seq_group_metadata.encoder_seq_data.get_len(
                ) if seq_group_metadata.encoder_seq_data else 0
                encoder_seq_lens.append(encoder_seq_len)
                # Build slot mapping
                if seq_group_metadata.cross_block_table is None:
                    cross_slot_mapping.extend([_PAD_SLOT_ID] * encoder_seq_len)
                else:
                    for i in range(0, encoder_seq_len):
                        block_number = seq_group_metadata.cross_block_table[
                            i // self.block_size]
                        block_offset = i % self.block_size
                        slot = block_number * self.block_size + block_offset
                        cross_slot_mapping.append(slot)

            if seq_group_metadata.multi_modal_data:
                positions = input_positions[0]
                mm_data, placeholder_maps = MultiModalPlaceholderMap \
                    .from_seq_group(seq_group_metadata,
                      range(positions[0], positions[0] + len(positions)))

                if self.mm_registry.has_processor(self.model_config):
                    mm_kwargs = mm_data
                else:
                    mm_kwargs = self.multi_modal_input_mapper(
                        mm_data,
                        seq_group_metadata.mm_processor_kwargs,
                    )

                # special processing for mrope position deltas.
                if self.model_is_mrope:
                    mrope_positions, mrope_position_delta = \
                        self._get_mrope_positions_and_delta(
                            seq_data=seq_data,
                            mm_kwargs=mm_kwargs,
                            context_len=context_len)
                    assert mrope_positions is not None
                    seq_data.mrope_position_delta = mrope_position_delta
                    seq_data_mrope_positions = [[] for _ in range(3)]
                    for idx in range(3):
                        seq_data_mrope_positions[idx] \
                            .extend(mrope_positions[idx])
                multi_modal_kwargs_list.append(mm_kwargs)

                for modality, placeholder_map in placeholder_maps.items():
                    multi_modal_placeholder_maps[modality].extend(
                        placeholder_map)

            input_mrope_positions.append(
                seq_data_mrope_positions)  # type: ignore

            if seq_group_metadata.block_tables is None:
                # During memory profiling, the block tables are not initialized
                # yet. In this case, we just use a dummy slot mapping.
                slot_mapping.append([_PAD_SLOT_ID] * seq_len)
                continue

            # Compute the slot mapping.
            slot_mapping.append([])
            block_table = seq_group_metadata.block_tables[seq_id]

            # Mask the [0, start_idx) tokens of the prompt with _PAD_SLOT_ID,
            # where start_idx is max(0, seq_len - sliding_window).
            # For example, if the prompt len is 10, sliding window is 8, and
            # block size is 4, the first two tokens are masked and the slot
            # mapping will be [-1, -1, 2, 3, 4, 5, 6, 7, 0, 1].
            start_idx = 0
            if self.sliding_window is not None:
                assert context_len == 0, (
                    "Prefix caching is currently not supported with "
                    "sliding window attention")
                start_idx = max(0, seq_len - self.sliding_window)
            for i in range(context_len, seq_len):
                if i < start_idx:
                    slot_mapping[-1].append(_PAD_SLOT_ID)
                    continue
                # For encoder-only models, the block_table is None,
                # and there is no need to initialize the slot_mapping.
                if block_table is not None:
                    block_number = block_table[i // self.block_size]
                    block_offset = i % self.block_size
                    slot = block_number * self.block_size + block_offset
                    slot_mapping[-1].append(slot)

        if self.use_merged_prefill:
            target_query_len = sum(query_lens)
        else:
            target_query_len = max(query_lens)
        ctx = len(computed_block_nums) if computed_block_nums else 0

        if is_enc_dec_model:
            real_batch_size = len(seq_group_metadata_list)
            batch_size_padded = self.bucketing_manager.find_prompt_bucket(
                real_batch_size, target_query_len, ctx)[0]
            batch_size_padding = batch_size_padded - real_batch_size
            if batch_size_padding > 0:
                encoder_seq_lens.extend(encoder_seq_lens[0]
                                        for _ in range(batch_size_padding))

        real_num_seqs = len(query_lens)
        bs = len(seq_group_metadata_list)
        if bs > 1 and self.use_merged_prefill:
            bs = 1
        max_prompt_len = max(
            self.bucketing_manager.find_prompt_bucket(bs, target_query_len,
                                                      ctx)[1], self.block_size)

        if self.dp_awared_padding and\
            self.vllm_config.kv_transfer_config is None:
            if self.is_driver_worker:
                max_prompt_len = align_dp_groups(
                    max_prompt_len, torch.distributed.ReduceOp.MAX)
            if align_worker:
                max_prompt_len = align_tp_groups(
                    max_prompt_len, torch.distributed.ReduceOp.MAX)

        lora_ids: List[int] = []
        for seq_group_metadata, context_len in zip(seq_group_metadata_list,
                                                   context_lens):
            lora_id = seq_group_metadata.lora_int_id
            lora_ids.append(lora_id)

            if lora_id > 0:
                lora_requests.add(seq_group_metadata.lora_request)

            lora_index_mapping += [lora_id] * max_prompt_len
            lora_prompt_mapping.extend(
                [lora_id] *
                (max_prompt_len if seq_group_metadata.sampling_params and
                 seq_group_metadata.sampling_params.prompt_logprobs else 1))

        if any(context_lens):
            assert not self.scheduler_config.chunked_prefill_enabled
            # prefix caching

            max_num_block = max(len(bt) for bt in prefix_block_tables)
            prefix_block_list = list(
                itertools.chain.from_iterable(
                    bt if len(bt) == max_num_block else bt +
                    ([_PAD_BLOCK_ID] * (max_num_block - len(bt)))
                    for bt in prefix_block_tables))

            pad_len = len(prefix_block_list)
            prefix_block_list = pad_list(prefix_block_list, pad_len,
                                         _PAD_BLOCK_ID)

            prefix_block_list_tensor = torch.tensor(prefix_block_list,
                                                    dtype=torch.long,
                                                    device=self.device)
        else:
            prefix_block_list_tensor = None

        input_tokens_tensor = make_cpu_tensor(input_tokens,
                                              max_len=max_prompt_len,
                                              pad=0,
                                              dtype=torch.long,
                                              flat=self.use_merged_prefill)
        image_index_tensor = None
        if self.model_is_mrope:
            input_positions = \
                make_mrope_positions_tensor_with_pad(input_positions=input_positions,
                                                     input_mrope_positions=input_mrope_positions,
                                                     max_prompt_len=max_prompt_len,
                                                     pad=0)
        else:
            input_positions = make_cpu_tensor(input_positions,
                                              max_len=max_prompt_len,
                                              pad=0,
                                              dtype=torch.long,
                                              flat=self.use_merged_prefill)

        if seq_group_metadata.multi_modal_data and self.is_mm_optimized and \
            'InternVLChatModel' in str(type(self.model.model)):
            is_image_flatten = (
                input_tokens_tensor == self.image_token_id).flatten()
            image_index_tensor = is_image_flatten.nonzero().squeeze(-1)
        slot_mapping = make_cpu_tensor(slot_mapping,
                                       max_len=max_prompt_len,
                                       pad=_PAD_SLOT_ID,
                                       dtype=torch.long,
                                       flat=self.use_merged_prefill)

        if is_enc_dec_model:
            encoder_seq_lens_tensor = torch.tensor(encoder_seq_lens,
                                                   dtype=torch.int32,
                                                   device='cpu')
            cross_slot_mapping = torch.tensor(cross_slot_mapping,
                                              dtype=torch.long,
                                              device='cpu')
        else:
            encoder_seq_lens = []
            encoder_seq_lens_tensor = None
            cross_slot_mapping = []

        attn_bias = None
        seq_lens_tensor = None
        context_lens_tensor = None

        if self.use_merged_prefill:
            attn_bias = self.make_attn_bias(seq_lens, max_prompt_len,
                                            self.model_config.dtype)

        num_seqs = self.max_num_prefill_seqs \
            if self.use_merged_prefill else real_num_seqs
        seq_lens_tensor = make_cpu_tensor([seq_lens],
                                          max_len=num_seqs,
                                          pad=0,
                                          dtype=torch.long,
                                          flat=True).flatten()
        context_lens_tensor = make_cpu_tensor([context_lens],
                                              max_len=num_seqs,
                                              pad=0,
                                              dtype=torch.long,
                                              flat=True).flatten()

        placeholder_index_maps = {
            modality: placeholder_map.index_map()
            for modality, placeholder_map in
            multi_modal_placeholder_maps.items()
        }

        # Note: num_prefill_tokens is calculated using the length of
        # input_tokens after padding.
        num_prefill_tokens = input_tokens_tensor.numel()

        prefix_block_list_tensor = self.move_to_device(
            prefix_block_list_tensor)
        input_tokens_tensor = self.move_to_device(input_tokens_tensor)
        input_positions = self.move_to_device(input_positions)
        seq_lens_tensor = self.move_to_device(seq_lens_tensor)
        slot_mapping = self.move_to_device(slot_mapping)
        context_lens_tensor = self.move_to_device(context_lens_tensor)
        attn_bias = self.move_to_device(attn_bias)
        if is_enc_dec_model:
            cross_slot_mapping = self.move_to_device(cross_slot_mapping)
            encoder_seq_lens_tensor = self.move_to_device(
                encoder_seq_lens_tensor)

        attn_metadata = self.attn_backend.make_metadata(
            is_prompt=True,
            block_size=self.block_size,
            block_list=prefix_block_list_tensor,
            block_mapping=None,
            block_usage=None,
            block_groups=None,
            attn_bias=attn_bias,
            seq_lens=seq_lens,
            seq_lens_tensor=seq_lens_tensor,
            encoder_seq_lens=encoder_seq_lens,
            encoder_seq_lens_tensor=encoder_seq_lens_tensor,
            max_encoder_seq_len=max(encoder_seq_lens, default=0),
            cross_slot_mapping=cross_slot_mapping,
            context_lens_tensor=context_lens_tensor,
            num_prefills=real_num_seqs,
            num_prefill_tokens=num_prefill_tokens,
            num_decode_tokens=0,
            slot_mapping=slot_mapping,
            alibi_blocks=None,
            multi_modal_placeholder_index_maps=placeholder_index_maps,
            enable_kv_scales_calculation=False,
            input_positions=input_positions,
        )
        multi_modal_kwargs = MultiModalKwargs.batch(multi_modal_kwargs_list)
        if image_index_tensor is not None:
            multi_modal_kwargs['image_index'] = image_index_tensor

        use_mediapipe = os.getenv("VLLM_USE_MEDIA_PIPELINE",
                                  "false").lower() in ("1", "true", "yes")
        if use_mediapipe:
            # With mediapipe path some tensors will already be on HPU,
            # we only move to HPU if needed
            for key in multi_modal_kwargs:
                if hasattr(multi_modal_kwargs[key], "device"
                           ) and multi_modal_kwargs[key].device != self.device:
                    multi_modal_kwargs[key] = self.move_to_device(
                        multi_modal_kwargs[key])
        else:
            multi_modal_kwargs = MultiModalKwargs.as_kwargs(multi_modal_kwargs,
                                                            device=self.device)

        return PreparePromptMetadata(input_tokens=input_tokens_tensor,
                                     input_positions=input_positions,
                                     attn_metadata=attn_metadata,
                                     seq_lens=seq_lens,
                                     query_lens=query_lens,
                                     lora_index_mapping=lora_index_mapping,
                                     lora_prompt_mapping=lora_prompt_mapping,
                                     lora_requests=lora_requests,
                                     multi_modal_kwargs=multi_modal_kwargs,
                                     slot_mapping=slot_mapping,
                                     lora_ids=lora_ids)

    def _prepare_decode(
        self,
        seq_group_metadata_list: List[SequenceGroupMetadata],
        output=None,
        align_worker=False,
    ) -> PrepareDecodeMetadata:
        input_tokens: List[List[int]] = []
        input_positions: List[List[int]] = []
        input_mrope_positions: List[List[int]] = [[] for _ in range(3)]
        slot_mapping: List[List[int]] = []
        seq_lens: List[int] = []
        encoder_seq_lens: List[int] = []
        cross_block_tables: List[List[int]] = []
        block_tables: List[List[int]] = []
        window_block_tables: List[List[int]] = []
        lora_index_mapping: List[List[int]] = []
        lora_prompt_mapping: List[List[int]] = []
        lora_requests: Set[LoRARequest] = set()

        is_enc_dec_model = self.model_config.is_encoder_decoder
        if len(seq_group_metadata_list) == 0:
            return PrepareDecodeMetadata.empty()
        lora_ids: List[int] = []

        dummy_slots = itertools.cycle(
            range(_PAD_SLOT_ID, _PAD_SLOT_ID + self.block_size))

        for seq_group_metadata in seq_group_metadata_list:
            assert not seq_group_metadata.is_prompt
            assert seq_group_metadata.token_chunk_size == 1

            seq_ids = list(seq_group_metadata.seq_data.keys())
            lora_id = seq_group_metadata.lora_int_id
            lora_ids.append(lora_id)
            if is_enc_dec_model:
                for _ in range(len(seq_group_metadata.seq_data)):
                    encoder_seq_len = (
                        seq_group_metadata.encoder_seq_data.get_len()
                        if seq_group_metadata.encoder_seq_data else 0)
                    encoder_seq_lens.append(encoder_seq_len)
                    cross_block_table = seq_group_metadata.cross_block_table
                    cross_block_tables.append([] if (
                        cross_block_table is None) else cross_block_table)

            if lora_id > 0:
                lora_requests.add(seq_group_metadata.lora_request)

            for seq_id in seq_ids:
                seq_data = seq_group_metadata.seq_data[seq_id]
                if output is None:
                    generation_token = seq_data.get_last_token_id()
                    input_tokens.append([generation_token])

                seq_len = seq_data.get_len()
                position = seq_len - 1
                input_positions.append([position])

                if self.model_is_mrope:
                    if seq_data.mrope_position_delta is not None:
                        pos_for_mrope = MRotaryEmbedding \
                            .get_next_input_positions(
                                seq_data.mrope_position_delta,
                                seq_data.get_num_computed_tokens(),
                                seq_len)
                    else:
                        pos_for_mrope = [[position]] * 3
                    for idx in range(3):
                        input_mrope_positions[idx].extend(pos_for_mrope[idx])

                seq_len = seq_len if self.sliding_window is None else min(
                    seq_len, self.sliding_window)
                seq_lens.append(seq_len)

                block_table = seq_group_metadata.block_tables[seq_id]
                num_fully_occupied_blocks = position // self.block_size
                block_table = block_table[:num_fully_occupied_blocks + 1]

                if len(block_table) == 0:
                    block_number = _PAD_BLOCK_ID
                else:
                    block_number = block_table[position // self.block_size]
                if block_number == _PAD_BLOCK_ID:
                    slot = next(dummy_slots)
                else:
                    block_offset = position % self.block_size
                    slot = block_number * self.block_size + block_offset
                slot_mapping.append([slot])
                lora_index_mapping.append(lora_id)
                lora_prompt_mapping.append(lora_id)

                if self.sliding_window is not None:
                    sliding_window_blocks = (self.sliding_window //
                                             self.block_size)
                    block_table = block_table[-sliding_window_blocks:]
                block_tables.append(block_table)

                if self.interleaved_sliding_window is not None:
                    sliding_window_blocks = (self.interleaved_sliding_window //
                                             self.block_size)
                    window_block_table = block_table[-sliding_window_blocks:]
                    window_block_tables.append(window_block_table)

        if output is None:
            input_tokens = torch.tensor(input_tokens,
                                        dtype=torch.long,
                                        device='cpu')
        else:
            real_batch_size = len(seq_group_metadata_list)
            input_tokens = output[:real_batch_size].clone()

        input_positions = torch.tensor(
            input_mrope_positions if self.model_is_mrope else input_positions,
            dtype=torch.long,
            device='cpu')

        num_decode_tokens = len(seq_lens)

        last_block_usage = [
            slot[0] % self.block_size + 1 for slot in slot_mapping
        ]
        block_groups = [[i] * len(bt) for i, bt in enumerate(block_tables)]
        block_usage = [[self.block_size] * (len(bt) - 1) + [lbu]
                       for bt, lbu in zip(block_tables, last_block_usage)
                       if bt]

        block_list = flatten(block_tables)
        block_groups = flatten(block_groups)
        block_usage = flatten(block_usage)

        assert len(block_list) == len(block_groups)
        assert len(block_list) == len(block_usage)

        if self.interleaved_sliding_window is not None:
            window_block_groups = [[i] * len(bt)
                                   for i, bt in enumerate(window_block_tables)]
            window_block_usage = [
                [self.block_size] * (len(bt) - 1) + [lbu]
                for bt, lbu in zip(block_tables, last_block_usage) if bt
            ]

            window_block_list = flatten(window_block_tables)
            window_block_groups = flatten(window_block_groups)
            window_block_usage = flatten(window_block_usage)

            assert len(window_block_list) == len(window_block_groups)
            assert len(window_block_list) == len(window_block_list)
        else:
            window_block_list = None
            window_block_groups = None
            window_block_usage = None

        if is_enc_dec_model:
            last_cross_block_usage = [
                (encoder_seq_len - 1) % self.block_size + 1
                for encoder_seq_len in encoder_seq_lens
            ]
            cross_block_groups = [[i] * len(bt)
                                  for i, bt in enumerate(cross_block_tables)]
            cross_block_usage = [
                [self.block_size] * (len(bt) - 1) + [lbu]
                for bt, lbu in zip(cross_block_tables, last_cross_block_usage)
                if bt
            ]
            cross_block_list = flatten(cross_block_tables)
            cross_block_groups = flatten(cross_block_groups)
            cross_block_usage = flatten(cross_block_usage)
            assert len(cross_block_list) == len(cross_block_groups)
            assert len(cross_block_list) == len(cross_block_usage)

        else:
            cross_block_list = None
            cross_block_groups = None
            cross_block_usage = None
            encoder_seq_lens_tensor = None

        padding_fn = None
        if self.use_contiguous_pa:
            block_bucket_size = max(max(block_list) + 1, len(block_list))
            block_bucket_size = self.bucketing_manager.find_decode_bucket(
                len(seq_group_metadata_list), block_bucket_size)[2]
            if self.dp_awared_padding:
                if self.is_driver_worker:
                    block_bucket_size = align_dp_groups(
                        block_bucket_size, torch.distributed.ReduceOp.MAX)
                if align_worker:
                    block_bucket_size = align_tp_groups(
                        block_bucket_size, torch.distributed.ReduceOp.MAX)
            indices: List[Any]
            indices = [None] * block_bucket_size
            for i, bid in enumerate(block_list):
                indices[bid] = i
            padding_fn = lambda tensor, pad_value: gather_list(
                tensor, indices, pad_value)
            if self.interleaved_sliding_window is not None:
                window_indices: List[Any]
                window_indices = [None] * block_bucket_size
                for i, bid in enumerate(window_block_list):
                    window_indices[bid] = i
                window_padding_fn = lambda tensor, pad_value: gather_list(
                    tensor, window_indices, pad_value)
        else:
            block_bucket_size = self.bucketing_manager.find_decode_bucket(
                len(seq_group_metadata_list), len(block_list))[2]
            if self.dp_awared_padding:
                if self.is_driver_worker:
                    block_bucket_size = align_dp_groups(
                        block_bucket_size, torch.distributed.ReduceOp.MAX)
                if align_worker:
                    block_bucket_size = align_tp_groups(
                        block_bucket_size, torch.distributed.ReduceOp.MAX)
            padding_fn = lambda tensor, pad_value: pad_list(
                tensor, block_bucket_size, pad_value)

        block_list = padding_fn(block_list, _PAD_BLOCK_ID)
        block_groups = padding_fn(block_groups, -1)
        block_usage = padding_fn(block_usage, 1)

        if self.interleaved_sliding_window is not None:
            window_block_list = window_padding_fn(window_block_list,
                                                  _PAD_BLOCK_ID)
            window_block_groups = window_padding_fn(window_block_groups, -1)
            #window_block_usage = window_padding_fn(window_block_usage, 1)
            window_block_usage = [
                [1] if i == 0 else [block_usage[idx]]
                for idx, (i,
                          j) in enumerate(zip(window_block_list, block_usage))
            ]

        if is_enc_dec_model:
            if self.use_contiguous_pa:
                cross_block_bucket_size = max(
                    max(cross_block_list) +
                    1, len(cross_block_list)) if cross_block_list else 0
                cross_block_bucket_size = \
                    self.bucketing_manager.find_decode_bucket(
                        len(seq_group_metadata_list),
                        cross_block_bucket_size)[2]
                indices = [None] * cross_block_bucket_size
                for i, bid in enumerate(cross_block_list):
                    indices[bid] = i
                padding_fn = lambda tensor, pad_value: gather_list(
                    tensor, indices, pad_value)
            else:
                cross_block_bucket_size = \
                    self.bucketing_manager.find_decode_bucket(
                        len(seq_group_metadata_list),
                        len(cross_block_list))[2]
                padding_fn = lambda tensor, pad_value: pad_list(
                    tensor, cross_block_bucket_size, pad_value)

            real_batch_size = len(seq_group_metadata_list)
            batch_size_padded = \
                self.bucketing_manager.find_decode_bucket(
                        real_batch_size,
                        cross_block_bucket_size)[0]
            if self.dp_awared_padding:
                if self.is_driver_worker:
                    batch_size_padded = align_dp_groups(
                        batch_size_padded, torch.distributed.ReduceOp.MAX)
                if align_worker:
                    batch_size_padded = align_tp_groups(
                        batch_size_padded, torch.distributed.ReduceOp.MAX)
            batch_size_padding = batch_size_padded - real_batch_size
            if batch_size_padding > 0:
                encoder_seq_lens.extend(encoder_seq_lens[0]
                                        for _ in range(batch_size_padding))
            cross_block_list = padding_fn(cross_block_list, _PAD_BLOCK_ID)
            cross_block_groups = padding_fn(cross_block_groups, -1)
            cross_block_usage = padding_fn(cross_block_usage, 1)

            cross_block_list = torch.tensor(cross_block_list,
                                            dtype=torch.int,
                                            device='cpu')
            cross_block_groups = torch.tensor(cross_block_groups,
                                              dtype=torch.int,
                                              device='cpu')
            cross_block_usage = torch.tensor(cross_block_usage,
                                             dtype=self.model_config.dtype,
                                             device='cpu')
            encoder_seq_lens_tensor = torch.tensor(encoder_seq_lens,
                                                   dtype=torch.long,
                                                   device='cpu')

        alibi_blocks = None
        if self.use_alibi:
            alibi_blocks = self._compute_alibi_block(block_tables, seq_lens,
                                                     len(block_groups))
            alibi_blocks = alibi_blocks.to(  # type: ignore
                self.device, non_blocking=True)

        block_list = torch.tensor(block_list, dtype=torch.int, device='cpu')
        block_groups = torch.tensor(block_groups,
                                    dtype=torch.int,
                                    device='cpu')
        block_usage = torch.tensor(block_usage,
                                   dtype=self.model_config.dtype,
                                   device='cpu')
        slot_mapping = torch.tensor(slot_mapping,
                                    dtype=torch.long,
                                    device='cpu')

        input_tokens = input_tokens.to(  # type: ignore
            self.device, non_blocking=True)
        input_positions = input_positions.to(  # type: ignore
            self.device, non_blocking=True)
        block_list = block_list.to(  # type: ignore
            self.device, non_blocking=True)
        block_groups = block_groups.to(  # type: ignore
            self.device, non_blocking=True)
        block_usage = block_usage.to(  # type: ignore
            self.device, non_blocking=True)
        slot_mapping = slot_mapping.to(  # type: ignore
            self.device, non_blocking=True)
        if is_enc_dec_model:
            cross_block_list = cross_block_list.to(  # type: ignore
                self.device, non_blocking=True)
            cross_block_groups = cross_block_groups.to(  # type: ignore
                self.device, non_blocking=True)
            cross_block_usage = cross_block_usage.to(  # type: ignore
                self.device, non_blocking=True)

            encoder_seq_lens_tensor = \
                encoder_seq_lens_tensor.to(  # type: ignore
                    self.device, non_blocking=True)

        if self.interleaved_sliding_window is not None:
            window_block_list = torch.tensor(window_block_list,
                                             dtype=torch.int,
                                             device='cpu')
            window_block_groups = torch.tensor(window_block_groups,
                                               dtype=torch.int,
                                               device='cpu')
            window_block_usage = torch.tensor(window_block_usage,
                                              dtype=self.model_config.dtype,
                                              device='cpu')

            window_block_list = window_block_list.to(  # type: ignore
                self.device, non_blocking=True)
            window_block_groups = window_block_groups.to(  # type: ignore
                self.device, non_blocking=True)
            window_block_usage = window_block_usage.to(  # type: ignore
                self.device, non_blocking=True)

        attn_metadata = self.attn_backend.make_metadata(
            is_prompt=False,
            block_size=self.block_size,
            block_list=block_list,
            block_mapping=None,
            block_usage=block_usage,
            block_groups=block_groups,
            window_block_list=window_block_list,
            window_block_mapping=None,
            window_block_usage=window_block_usage,
            window_block_groups=window_block_groups,
            attn_bias=None,
            seq_lens_tensor=None,
            encoder_seq_lens=encoder_seq_lens,
            encoder_seq_lens_tensor=encoder_seq_lens_tensor,
            max_encoder_seq_len=max(encoder_seq_lens, default=0),
            cross_block_list=cross_block_list,
            cross_block_groups=cross_block_groups,
            cross_block_usage=cross_block_usage,
            context_lens_tensor=None,
            num_prefills=0,
            num_prefill_tokens=0,
            num_decode_tokens=num_decode_tokens,
            slot_mapping=slot_mapping,
            alibi_blocks=alibi_blocks,
            multi_modal_placeholder_index_maps=None,
            enable_kv_scales_calculation=False,
            input_positions=input_positions)
        return PrepareDecodeMetadata(input_tokens=input_tokens,
                                     input_positions=input_positions,
                                     attn_metadata=attn_metadata,
                                     lora_index_mapping=lora_index_mapping,
                                     lora_prompt_mapping=lora_prompt_mapping,
                                     lora_requests=lora_requests,
                                     slot_mapping=slot_mapping,
                                     lora_ids=lora_ids)

    def _compute_alibi_block(self, block_tables, seq_lens, num_blocks):
        """
        Compute the ALiBi offsets for each block during decoding.

        For each block in each sequence, this function assigns position-based
        offsets according to ALiBi logic. It returns a tensor that captures
        these offsets for all sequences and blocks, which is then used for
        decode-time ALiBi bias creation.

        Args:
            block_tables:
                A list of lists, where each inner list contains block indices
                assigned to a particular sequence.
            seq_lens:
                A list of sequence lengths corresponding to each sequence.
            num_blocks:
                The total number of blocks across all sequences for which
                ALiBi offsets need to be computed.

        Returns:
            A torch.Tensor of shape [num_blocks, block_size], containing ALiBi
            offsets for each block.
        """
        # Create intermediary and output structures on the CPU
        max_block_table_len = max(
            len(block_table) for block_table in block_tables)
        alibi_offsets = torch.arange(
            -max_block_table_len * self.block_size + 1,
            1,
            dtype=torch.long,
            device='cpu',
        )
        alibi_blocks = torch.zeros(
            (num_blocks, self.block_size),
            dtype=torch.long,
            device='cpu',
        )

        # Use lists to accumulate data for each block
        block_data: List[List[int]] = [[] for _ in range(num_blocks)]

        # Assign biases per token
        for batch_idx, block_table in enumerate(block_tables):
            seq_len = seq_lens[batch_idx]
            for seq_idx, block_idx in enumerate(block_table):
                # Calculate the number of valid positions in the current block
                valid_length = seq_len - seq_idx * self.block_size
                if valid_length > 0:
                    current_block_length = min(valid_length, self.block_size)
                    offset_end = current_block_length - valid_length
                    if offset_end == 0:
                        block_data[block_idx] = alibi_offsets[
                            -valid_length:].tolist()
                    else:
                        block_data[block_idx] = alibi_offsets[
                            -valid_length:offset_end].tolist()

        # Populate the alibi_blocks tensor from the accumulated data
        for block_idx, data in enumerate(block_data):
            alibi_blocks[block_idx, :len(data)] = torch.tensor(
                data, dtype=torch.long)

        return alibi_blocks

    def prepare_input_tensors(
        self,
        seq_group_metadata_list: List[SequenceGroupMetadata],
        finished_requests_ids: Optional[List[str]] = None,
        align_worker=False,
    ) -> Tuple[TModelInputForHPU, SamplingMetadata]:
        if len(seq_group_metadata_list) == 0:
            return self._model_input_cls(), None

        input_tokens = None
        input_positions = None
        lora_mapping = None
        lora_requests = None
        multi_modal_kwargs = None
        batch_type = None
        seq_lens = None
        query_lens = None
        real_batch_size = None
        batch_size_padded = None

        self.event_start = self.profiler.get_timestamp_us()
        is_prompt = seq_group_metadata_list[0].is_prompt
        base_event_name = 'prompt' if is_prompt else 'decode'
        self.profiler.start('internal', base_event_name)

        seq_group_metadata_list, real_batch_size, batch_size_padded = (
            self._add_dummy_seq(seq_group_metadata_list, is_prompt,
                                align_worker))

        prefill_reqs = []
        decode_reqs = []
        for seq_group_meta in seq_group_metadata_list:
            if seq_group_meta.is_prompt:
                prefill_reqs.append(seq_group_meta)
            else:
                decode_reqs.append(seq_group_meta)

        # Prepare input tensors.
        (
            input_tokens,
            input_positions,
            prefill_attn_metadata,
            seq_lens,
            query_lens,
            lora_index_mapping,
            lora_prompt_mapping,
            lora_requests,
            multi_modal_kwargs,
            slot_mapping,
            lora_ids,
        ) = self._prepare_prompt(prefill_reqs, align_worker=align_worker)
        (
            decode_input_tokens,
            decode_input_positions,
            decode_attn_metadata,
            decode_lora_index_mapping,
            decode_lora_prompt_mapping,
            decode_lora_requests,
            decode_slot_mapping,
            decode_lora_ids,
        ) = self._prepare_decode(decode_reqs, align_worker=align_worker)

        selected_token_indices = None
        if not self.is_pooler:
            generators = self.get_generators(finished_requests_ids)
            sampling_metadata = SamplingMetadata.prepare(
                seq_group_metadata_list,
                seq_lens,
                query_lens,
                'cpu',
                self.pin_memory,
                generators=generators)
            selected_token_indices = \
                sampling_metadata.selected_token_indices
            categorized_sample_indices = \
                sampling_metadata.categorized_sample_indices
            if self.use_merged_prefill and len(seq_lens) > 0:
                selected_token_indices = pad_flat_tensor(
                    selected_token_indices, self.max_num_prefill_seqs)
                categorized_sample_indices = {
                    k: pad_flat_tensor(v, self.max_num_prefill_seqs)
                    for k, v in categorized_sample_indices.items()
                }
                padding_groups = self.max_num_prefill_seqs - len(
                    sampling_metadata.seq_groups)
                import copy
                dummy_seq_group = copy.deepcopy(
                    sampling_metadata.seq_groups[0])
                sampling_metadata.seq_groups.extend(
                    dummy_seq_group for _ in range(padding_groups))
            sampling_metadata.selected_token_indices = \
                self.move_to_device(selected_token_indices)
            sampling_metadata.categorized_sample_indices = \
                {k: self.move_to_device(v)
                 for k, v in categorized_sample_indices.items()}

        if not self.scheduler_config.chunked_prefill_enabled:
            assert (len(prefill_reqs) and len(decode_reqs)) == 0

        num_prefills = len(seq_lens)
        num_prefill_tokens = len(input_tokens)
        num_decode_tokens = len(decode_input_tokens)

        # NOTE(kzawora): Here we diverge from GPU code - we don't
        # support mixed batches, so we either use decode or prefill
        # inputs, without coalescing.
        assert (num_prefills == 0 and num_decode_tokens > 0) or (
            num_prefills > 0
            and num_decode_tokens == 0), "HPU does not support mixed batches!"
        if num_decode_tokens > 0:
            input_tokens = decode_input_tokens
            input_positions = decode_input_positions
            slot_mapping = decode_slot_mapping
            lora_index_mapping = decode_lora_index_mapping
            lora_prompt_mapping = decode_lora_prompt_mapping
            lora_requests = decode_lora_requests
            lora_ids = decode_lora_ids

        if self.is_pooler:
            sampling_metadata = None
        elif not self.use_merged_prefill:
            # FIXME: We need to adjust selected_token_indices to accommodate
            # for padding
            max_len = input_tokens.size(1)
            paddings = [max_len - q for q in query_lens]
            paddings = [0] + paddings[:-1]
            paddings = list(itertools.accumulate(paddings))
            paddings_prompt_logprobs = []

            for i, seq_group_metadata in enumerate(seq_group_metadata_list):
                if seq_group_metadata.sampling_params \
                    and seq_group_metadata.sampling_params.prompt_logprobs \
                        is not None and seq_group_metadata.is_prompt:
                    paddings_prompt_logprobs += ([paddings[i]] * seq_lens[i])

            paddings = torch.tensor(
                paddings_prompt_logprobs
                if paddings_prompt_logprobs else paddings,
                dtype=sampling_metadata.selected_token_indices.dtype,
                device=sampling_metadata.selected_token_indices.device)
            sampling_metadata.selected_token_indices.add_(paddings)

        if self.lora_config:
            lora_mapping = LoRAMapping(
                **dict(index_mapping=lora_index_mapping,
                       prompt_mapping=lora_prompt_mapping,
                       is_prefill=(num_prefills > 0)))
        else:
            lora_mapping = None

        if (prefill_attn_metadata is not None
                and decode_attn_metadata is not None):
            batch_type = BatchType.MIXED
            raise NotImplementedError("Mixed batch is not supported on HPU")
        elif prefill_attn_metadata is not None:
            batch_type = BatchType.PREFILL
        else:
            batch_type = BatchType.DECODE

        metadata_dict = {
            "input_tokens": input_tokens,
            "input_positions": input_positions,
            "selected_token_indices": selected_token_indices,
            "lora_requests": lora_requests,
            "lora_mapping": lora_mapping,
            "multi_modal_kwargs": multi_modal_kwargs,
            "num_prefill_tokens": num_prefill_tokens,
            "num_decode_tokens": num_decode_tokens,
            "slot_mapping": slot_mapping,
            "num_prefills": num_prefills,
            "batch_type": batch_type,
            "seq_lens": seq_lens,
            "query_lens": query_lens
        }
        if prefill_attn_metadata is not None:
            metadata_dict.update(prefill_attn_metadata.asdict_zerocopy())
        else:
            assert decode_attn_metadata is not None
            metadata_dict.update(decode_attn_metadata.asdict_zerocopy())

        attn_metadata = prefill_attn_metadata if \
            prefill_attn_metadata is not None else decode_attn_metadata

        return self._model_input_cls(input_tokens=input_tokens,
                                     seq_lens=seq_lens,
                                     query_lens=query_lens,
                                     input_positions=input_positions,
                                     attn_metadata=attn_metadata,
                                     lora_requests=lora_requests,
                                     lora_mapping=lora_mapping,
                                     multi_modal_kwargs=multi_modal_kwargs,
                                     real_batch_size=real_batch_size,
                                     batch_size_padded=batch_size_padded,
                                     lora_ids=lora_ids), \
                                     sampling_metadata

    @torch.inference_mode()
    def prepare_model_input_align_worker(
        self,
        seq_group_metadata_list: List[SequenceGroupMetadata],
        virtual_engine: int = 0,
        finished_requests_ids: Optional[List[str]] = None,
        align_worker: bool = False,
    ) -> ModelInputForHPUWithSamplingMetadata:
        """Prepare the model input based on a given sequence group, including
        metadata for the sampling step.
        The API assumes seq_group_metadata_list is sorted by prefill -> decode.
        The result tensors and data structure also batches input in prefill
        -> decode order. For example,
        - input_tokens[:num_prefill_tokens] contains prefill tokens.
        - input_tokens[num_prefill_tokens:] contains decode tokens.
        If cuda graph is required, this API automatically pads inputs.
        """
        with self.profiler.record_event('internal', 'prepare_input_tensors'):
            assert seq_group_metadata_list is not None
            if self.profiler.enabled:
                self.profiler_counter_helper.capture_seq_group_metadata_stats(
                    seq_group_metadata_list=seq_group_metadata_list)
            model_input, sampling_metadata = self.prepare_input_tensors(
                seq_group_metadata_list, finished_requests_ids, align_worker)
            assert model_input.attn_metadata is not None
            is_prompt = model_input.attn_metadata.is_prompt

        return ModelInputForHPUWithSamplingMetadata(
            input_tokens=model_input.input_tokens,
            input_positions=model_input.input_positions,
            seq_lens=model_input.seq_lens,
            query_lens=model_input.query_lens,
            lora_mapping=model_input.lora_mapping,
            lora_requests=model_input.lora_requests,
            attn_metadata=model_input.attn_metadata,
            multi_modal_kwargs=model_input.multi_modal_kwargs,
            real_batch_size=model_input.real_batch_size,
            batch_size_padded=model_input.batch_size_padded,
            virtual_engine=virtual_engine,
            lora_ids=model_input.lora_ids,
            async_callback=model_input.async_callback,
            is_first_multi_step=model_input.is_first_multi_step,
            is_last_step=model_input.is_last_step,
            previous_hidden_states=model_input.previous_hidden_states,
            sampling_metadata=sampling_metadata,
            is_prompt=is_prompt,
        )

    def create_lora_mask(self, input_tokens: torch.Tensor, lora_ids: List[int],
                         is_prompt: bool):
        '''
        This is a helper function to create the mask for lora computations.
        Lora Mask is needed to ensure we match the correct lora weights for the
        for the request.
        For Prompt phase we have
        lora_mask with shape (batch_size * seq_len, max_loras * max_rank)
        lora_logits_mask with shape (batch_size, max_loras * max_rank)
        For Decode phase we have both
        lora_mask and lora_logits_mask with shape
        (batch_size, max_loras * max_rank)
        '''
        lora_mask: torch.Tensor = None
        lora_logits_mask: torch.Tensor = None
        lora_index = 0

        if self.lora_config:
            if is_prompt:
                lora_mask = torch.zeros(
                    input_tokens.shape[0] * input_tokens.shape[1],
                    (self.lora_config.max_loras) *\
                        self.lora_config.max_lora_rank,
                    dtype=self.lora_config.lora_dtype)
                lora_logits_mask = torch.zeros(
                    input_tokens.shape[0], (self.lora_config.max_loras) *
                    self.lora_config.max_lora_rank,
                    dtype=self.lora_config.lora_dtype)

                ones = torch.ones(input_tokens.shape[1],
                                  self.lora_config.max_lora_rank,
                                  dtype=self.lora_config.lora_dtype)
                logit_ones = torch.ones(1,
                                        self.lora_config.max_lora_rank,
                                        dtype=self.lora_config.lora_dtype)

                for i in range(len(lora_ids)):
                    if lora_ids[i] == 0:
                        continue
                    lora_index = self.lora_manager._adapter_manager.\
                        lora_index_to_id.index(lora_ids[i])
                    start_row = i * input_tokens.shape[1]
                    end_row = start_row + input_tokens.shape[1]
                    start_col = lora_index * self.lora_config.max_lora_rank
                    end_col = start_col + self.lora_config.max_lora_rank
                    lora_mask[start_row:end_row, start_col:end_col] = ones
                    lora_logits_mask[i, start_col:end_col] = logit_ones
                lora_mask = lora_mask.to('hpu')
                lora_logits_mask = lora_logits_mask.to('hpu')
            else:
                lora_mask = torch.zeros(input_tokens.shape[0],
                                        (self.lora_config.max_loras) *
                                        self.lora_config.max_lora_rank,
                                        dtype=self.lora_config.lora_dtype)
                ones = torch.ones(1,
                                  self.lora_config.max_lora_rank,
                                  dtype=self.lora_config.lora_dtype)
                for i in range(len(lora_ids)):
                    if lora_ids[i] == 0:
                        continue
                    lora_index = self.lora_manager._adapter_manager.\
                        lora_index_to_id.index(lora_ids[i])
                    start_pos = lora_index * self.lora_config.max_lora_rank
                    end_pos = start_pos + self.lora_config.max_lora_rank
                    lora_mask[i, start_pos:end_pos] = ones
                lora_mask = lora_mask.to('hpu')
                lora_logits_mask = lora_mask

        return lora_mask, lora_logits_mask

    def _seq_len(self, attn_metadata):
        if attn_metadata.num_prefills != 0:
            return attn_metadata.slot_mapping.size(1)
        else:
            return attn_metadata.block_list.numel()

    def trim_attn_metadata(self, metadata: AttentionMetadata) -> object:
        # NOTE(kzawora): To anyone working on this in the future:
        # Trimming metadata is required when using HPUGraphs.
        # Attention metadata is going to be hashed by PT bridge, and
        # appropriate HPUGraphs will be matched based on all inputs' hash.

        # Before you put more keys in here, make sure you know their
        # value type and make sure you know how it's going to be hashed.
        # You can find that information in input_hash function
        # in habana_frameworks/torch/hpu/graphs.py. You can also hash
        # it manually with torch.hpu.graphs.input_hash(attention_metadata)

        # If you use primitive types here - they will get hashed based
        # on their value. You *will* get lots of excessive graph captures
        # (and an OOM eventually) if you decide to put something like
        # seq_len int here.
        # If you absolutely need a scalar, put it in a tensor. Tensors
        # get hashed using their metadata, not their values:
        # input_hash(torch.tensor(123)) == input_hash(torch.tensor(321))
        # input_hash(123) != input_hash(321)
        # input_hash("abc") != input_hash("cba")
        attention_metadata = subtuple(metadata, 'TrimmedAttentionMetadata', [
            'attn_bias',
            'seq_lens_tensor',
            'context_lens_tensor',
            'block_list',
            'block_mapping',
            'block_usage',
            'slot_mapping',
            'is_prompt',
            'block_size',
            'block_groups',
            'input_positions',
            'alibi_blocks',
            'window_block_list',
            'window_block_mapping',
            'window_block_usage',
            'window_block_groups',
            'window_attn_bias',
            'use_window_sdpa',
            'sliding_window_right',
        ])
        return attention_metadata

    def create_dummy_multi_modal_seq_group_metadata(self, group_id, img_args,
                                                    sampling_params,
                                                    lora_request, seq_len):
        assert self.model_is_mrope or self.is_mm_optimized, \
            ("Warmup compatible with Qwen2vl/Gemma3 models")
        if img_args == UNSET_IMG_ARGS:
            # Using the largest bucket
            img_args = self.get_model().vision_buckets.multimodal_buckets[-1]

        if self.model_is_mrope:
            if not hasattr(self.get_model().config, "vision_config"):
                raise ValueError("Expect mrope model to have vision_config")
            vision_config = self.get_model().config.vision_config
            if not hasattr(vision_config, "spatial_merge_size"):
                raise ValueError(
                    "Expect mrope model to have spatial_merge_size")

            spatial_merge_unit = vision_config.spatial_merge_size**2
            num_image_tokens = img_args // spatial_merge_unit
            assert img_args % 8 == 0, (
                f"Expects img_args to be multiples of 8, got: {img_args}")
            image_h = img_args // 8
            image_grid_thw = torch.tensor(
                [[1, image_h, int(img_args / image_h)]])
            pixel_values = torch.randn(
                image_grid_thw[0].prod(),
                1176)  # TODO: figure out the variable name

            assert pixel_values.shape[0] % 64 == 0, (
                f"pixel_values must be sliced in 64 chunks, "
                f"got: {pixel_values.shape}")

            multi_modal_data = {
                "pixel_values": pixel_values,
                "image_grid_thw": image_grid_thw,
            }
        else:
            s = self.model.model.config.vision_config.image_size
            pixel_values = torch.randn([img_args, 3, s, s])

<<<<<<< HEAD
            if 'Gemma3ForConditionalGeneration' in str(type(self.model.model)):
                multi_modal_data = {
                    "pixel_values": pixel_values,
                    "num_crops": torch.zeros([img_args], dtype=torch.int32),
                }
            elif 'InternVLChatModel' in str(type(self.model.model)):
                multi_modal_data = {
                    "pixel_values_flat":
                    pixel_values.to(torch.bfloat16),
                    "image_num_patches":
                    torch.tensor([pixel_values.shape[0]], dtype=torch.int32),
                    "image_token_id":
                    torch.tensor([self.image_token_id], dtype=torch.int64),
                }
            else:
                logger.warning("No support for other models yet")
            num_image_tokens = self.mm_tokens_per_image * img_args
        prompt_token_ids_image = [self.image_token_id] * num_image_tokens
        prompt_token_ids = [0] * (
            seq_len - len(prompt_token_ids_image)) + prompt_token_ids_image

=======
        image_token_id = self.get_model().config.image_token_id
        prompt_token_ids_image = [image_token_id] * num_image_tokens
        prompt_token_ids = [0] * (
            seq_len - len(prompt_token_ids_image)) + prompt_token_ids_image
>>>>>>> c4888b9c
        prompt_token_ids_array = array('l', prompt_token_ids)  # noqa: F821
        placeholders_by_modality = {
            'image':
            [PlaceholderRange(offset=0, length=len(prompt_token_ids))]
        }
        seq_data = SequenceData.from_seqs(prompt_token_ids)
        seq_data = SequenceData(prompt_token_ids_array)
        multi_modal_data = MultiModalKwargs(multi_modal_data)

        seq_group = SequenceGroupMetadata(
            request_id=str(group_id),
            is_prompt=True,
            seq_data={group_id: seq_data},
            sampling_params=sampling_params,
            block_tables=None,
            lora_request=lora_request[group_id] if lora_request else None,
            multi_modal_data=multi_modal_data,
            multi_modal_placeholders=placeholders_by_modality,
        )
        return seq_group

    def create_dummy_seq_group_metadata(self,
                                        group_id,
                                        seq_len,
                                        is_prompt,
                                        lora_request=None,
                                        img_args=None,
                                        temperature=0,
                                        presence_penalty=0.0,
                                        top_p=1.0,
                                        ctx=0):
        if self.is_pooler:
            sampling_params = None
        else:
            sampling_params = SamplingParams(temperature=temperature,
                                             presence_penalty=presence_penalty,
                                             top_p=top_p)
        num_blocks = math.ceil(seq_len / self.block_size)
        seq_len = max(seq_len, 1)
        computed_block_nums = None
        if is_prompt:
            if self.is_mm_run() and img_args is not None:
                return self.create_dummy_multi_modal_seq_group_metadata(
                    group_id=group_id,
                    img_args=img_args,
                    sampling_params=sampling_params,
                    lora_request=lora_request,
                    seq_len=seq_len,
                )
            else:
                input_len = seq_len
                output_len = 0
                block_tables = None
                if ctx:
                    block_tables = {
                        group_id:
                        [_PAD_BLOCK_ID] * (seq_len // self.block_size)
                    }
                    computed_block_nums = ([1] * ctx)
        else:
            input_len = seq_len - 1
            output_len = 1
            block_tables = {group_id: [_PAD_BLOCK_ID] * num_blocks}
            computed_block_nums = ([1] * ctx)
        prompt_token_ids = [0] * input_len
        output_token_ids = [1] * output_len
        prompt_token_ids_array = array('l', prompt_token_ids)  # noqa: F821
        seq_data = SequenceData(prompt_token_ids_array)
        seq_data.output_token_ids = output_token_ids
        return SequenceGroupMetadata(request_id=str(group_id),
                                     is_prompt=(output_len == 0),
                                     seq_data={group_id: seq_data},
                                     sampling_params=sampling_params,
                                     computed_block_nums=computed_block_nums,
                                     block_tables=block_tables,
                                     lora_request=lora_request)

    def is_mm_run(self) -> bool:
        return (self.is_mm_optimized or self.model_is_mrope) and \
            (self.multimodal_buckets is not None)

    def profile_run(self) -> None:
        # Skip profile run on decode instances
        if self.vllm_config.kv_transfer_config is not None and\
            self.vllm_config.kv_transfer_config.is_kv_consumer:
            return

        num_layers = self.model_config.get_num_layers(self.parallel_config)
        kv_caches = [None] * num_layers
        bind_kv_cache(
            self.vllm_config.compilation_config.static_forward_context,
            [kv_caches] * self.parallel_config.pipeline_parallel_size)
        max_batch_size = min(self.max_num_seqs,
                             self.max_num_batched_tokens // self.max_model_len)

        if self.model_is_mrope or self.is_mm_optimized:
            # Using batch_size 1 is profile multimodal models
            max_batch_size = 1
            model = self.get_model()
            self.multimodal_buckets = model.vision_buckets.multimodal_buckets
            logger_msg = "Multimodal bucket : " + str(self.multimodal_buckets)
            logger.info(logger_msg)

        self.warmup_scenario(
            batch_size=max_batch_size,
            seq_len=self.max_model_len,
            ctx=0,
            is_prompt=True,
            kv_caches=kv_caches,
            is_pt_profiler_run=False,
            img_args=UNSET_IMG_ARGS if self.is_mm_run() else None,
            is_lora_profile_run=True,
        )

        return

    def _dummy_run(self, max_num_batched_tokens: int) -> None:
        assert max_num_batched_tokens == 1
        self.warmup_scenario(
            batch_size=max_num_batched_tokens,
            seq_len=1,
            ctx=1,
            is_prompt=False,
            kv_caches=None,
            is_pt_profiler_run=False,
            img_args=UNSET_IMG_ARGS if self.is_mm_run() else None,
            is_lora_profile_run=True,
            num_iters=1,
            align_worker=True,
            is_dummy_run=True)
        return

    def _remove_duplicate_submodules(self):
        model = self.get_model()
        if hasattr(model, "model"):
            for layer in self.get_model().model.layers:
                self_attn = layer.self_attn
                # delete attr kv_b_proj in self_attn,
                # as they have been transferred to the MLAImpl.
                if hasattr(self_attn, "mla_attn") and hasattr(
                        self_attn, "kv_b_proj"):
                    delattr(self_attn, "kv_b_proj")

    def _inc_preprocess(self):
        self._remove_duplicate_submodules()

    def warmup_scenario(self,
                        batch_size,
                        seq_len,
                        ctx,
                        is_prompt,
                        kv_caches,
                        is_pt_profiler_run=False,
                        is_lora_profile_run=False,
                        temperature=0,
                        img_args=None,
                        num_iters=3,
                        align_worker=False,
                        is_dummy_run=False) -> None:
        phase = 'prompt' if is_prompt else 'decode'
        use_graphs = is_dummy_run or self._use_graphs()

        scenario_name = ("warmup_"
                         f"{phase}_"
                         f"bs{batch_size}_"
                         f"seq{seq_len}_"
                         f"ctx{ctx}_"
                         f"multimodal{img_args if img_args else 'F'}_"
                         f"graphs{'T' if use_graphs else 'F'}")
        # This represents the maximum number of different requests
        # that will have unique loras, an therefore the max amount of memory
        # consumption create dummy lora request copies from the lora request
        # passed in, which contains a lora from the lora warmup path.
        dummy_lora_requests: List[LoRARequest] = []
        dummy_lora_requests_per_seq: List[LoRARequest] = []
        if self.lora_config and is_lora_profile_run:
            assert self.lora_manager is not None
            with self.lora_manager.dummy_lora_cache():
                for idx in range(self.lora_config.max_loras):
                    lora_id = idx + 1
                    dummy_lora_request = LoRARequest(
                        lora_name=f"warmup_{lora_id}",
                        lora_int_id=lora_id,
                        lora_local_path="/not/a/real/path",
                    )
                    self.lora_manager.add_dummy_lora(dummy_lora_request,
                                                     rank=LORA_WARMUP_RANK)
                    dummy_lora_requests.append(dummy_lora_request)
                dummy_lora_requests_per_seq = [
                    dummy_lora_requests[idx % len(dummy_lora_requests)]
                    for idx in range(batch_size)
                ]
        self.profiler.start('internal', scenario_name)
        times = num_iters if use_graphs or is_pt_profiler_run else 1
        presence_penalty = 1.0 if os.getenv('VLLM_WARMUP_WITH_PENALTY',
                                            '0') == '1' else 0.0
        top_p = 0.1 if os.getenv('VLLM_WARMUP_WITH_PENALTY',
                                 '0') == '1' else 1.0
        temperature = 1.0 if os.getenv('VLLM_WARMUP_WITH_PENALTY',
                                       '0') == '1' else 0.0
        if is_prompt:
            seqs = [
                self.create_dummy_seq_group_metadata(
                    i,
                    seq_len + ctx * self.block_size,
                    is_prompt,
                    lora_request=dummy_lora_requests_per_seq[i]
                    if dummy_lora_requests_per_seq else None,
                    img_args=img_args,
                    temperature=temperature,
                    presence_penalty=presence_penalty,
                    top_p=top_p,
                    ctx=ctx) for i in range(batch_size)
            ]
        else:
            blocks = [ctx // batch_size for _ in range(batch_size)]
            blocks[0] += ctx % batch_size
            seqs = [
                self.create_dummy_seq_group_metadata(
                    i,
                    b * self.block_size - 1,
                    is_prompt,
                    lora_request=dummy_lora_requests_per_seq[i]
                    if dummy_lora_requests_per_seq else None,
                    temperature=temperature,
                    presence_penalty=presence_penalty,
                    top_p=top_p,
                    ctx=ctx) for i, b in enumerate(blocks)
            ]
        if not is_dummy_run:
            torch.hpu.synchronize()
        profiler = None
        if is_pt_profiler_run and self.is_driver_worker:
            profiler = setup_profiler()
            profiler.start()
        for time_index in range(times):
            inputs = self.prepare_model_input_align_worker(
                seqs, align_worker=align_worker)
            # Chendi: Necessary fix for warmup with TP>1
            if time_index == 0:
                if self.is_driver_worker:
                    broadcast_tensor_dict(
                        {"input_tokens": inputs.input_tokens}, src=0)
                else:
                    broadcast_tensor_dict(src=0)
            if is_prompt or self.is_single_step:
                intermediate_tensors = None
                if not get_pp_group().is_first_rank:
                    intermediate_tensors = \
                        self.model.make_empty_intermediate_tensors(
                            batch_size=batch_size,
                            context_size=seq_len if is_prompt else 1,
                            dtype=self.model_config.dtype,
                            device=self.device)
                self.execute_model(inputs,
                                   kv_caches,
                                   intermediate_tensors=intermediate_tensors,
                                   warmup_mode=True,
                                   ctx_blocks=ctx,
                                   is_dummy_run=is_dummy_run,
                                   is_pt_profiler_run=is_pt_profiler_run)
            else:  # decode with multi-step
                inputs = dataclasses.replace(inputs,
                                             is_first_multi_step=True,
                                             is_last_step=False)
                self.execute_model(inputs,
                                   kv_caches,
                                   warmup_mode=True,
                                   num_steps=2,
                                   seqs=seqs,
                                   ctx_blocks=ctx)
                inputs = dataclasses.replace(inputs,
                                             is_first_multi_step=False,
                                             is_last_step=True)
                self.execute_model(inputs,
                                   kv_caches,
                                   warmup_mode=True,
                                   num_steps=2,
                                   seqs=seqs,
                                   ctx_blocks=ctx)
            if not is_dummy_run:
                torch.hpu.synchronize()
            if profiler:
                profiler.step()
        if profiler:
            profiler.stop()
        self.profiler.end()
        if not is_dummy_run:
            gc.collect()

    def remove_all_loras(self):
        if not self.lora_manager:
            raise RuntimeError("LoRA is not enabled.")
        self.lora_manager.remove_all_adapters()

    def set_active_loras(self, lora_requests: Set[LoRARequest],
                         lora_mapping: LoRAMapping) -> None:
        if not self.lora_manager:
            raise RuntimeError("LoRA is not enabled.")
        self.lora_manager.set_active_adapters(lora_requests, lora_mapping)

    def add_lora(self, lora_request: LoRARequest) -> bool:
        if not self.lora_manager:
            raise RuntimeError("LoRA is not enabled.")
        return self.lora_manager.add_adapter(lora_request)

    def remove_lora(self, lora_id: int) -> bool:
        if not self.lora_manager:
            raise RuntimeError("LoRA is not enabled.")
        return self.lora_manager.remove_adapter(lora_id)

    def pin_lora(self, lora_id: int) -> bool:
        if not self.lora_manager:
            raise RuntimeError("LoRA is not enabled.")
        return self.lora_manager.pin_adapter(lora_id)

    def list_loras(self) -> Set[int]:
        if not self.lora_manager:
            raise RuntimeError("LoRA is not enabled.")
        return self.lora_manager.list_adapters()

    def log_warmup(self, phase, i, max_i, batch_size, seq_len, ctx):
        free_mem = format_bytes(
            HabanaMemoryProfiler.current_free_device_memory())
        msg = (f"[Warmup][{phase}][{i+1}/{max_i}] "
               f"batch_size:{batch_size} "
               f"query_len:{seq_len} "
               f"num_blocks:{ctx} "
               f"free_mem:{free_mem}")
        logger.info(msg)

    def log_warmup_multimodal(self, phase, i, max_i, batch_size, seq_len,
                              img_args):
        free_mem = format_bytes(
            HabanaMemoryProfiler.current_free_device_memory())
        dim = "seq_len"
        msg = (f"[Warmup][{phase}][{i+1}/{max_i}] "
               f"batch_size:{batch_size} "
               f"{dim}:{seq_len} "
               f"img_args:{img_args} "
               f"free_mem:{free_mem}")
        logger.info(msg)

    def warmup_graphs(self,
                      buckets,
                      is_prompt,
                      kv_caches,
                      starting_mem=0,
                      total_batch_seq=0.001):
        total_mem = starting_mem
        idx = 0
        num_candidates = len(buckets)
        captured_all = True
        warmed_random_sampler_bs: Set[int] = set()
        for idx, (batch_size, query_len, ctx) in enumerate(reversed(buckets)):
            # Graph memory usage is proportional to seq dimension in a batch
            phase = f"Graph/{'prompt' if is_prompt else 'decode'}"
            if is_prompt:
                seq_len = query_len + ctx * self.block_size
                batch_seq = batch_size * seq_len
            else:
                batch_seq = batch_size
            graphed_bucket = (batch_size, query_len, ctx, is_prompt)
            if graphed_bucket in self.graphed_buckets:
                continue
            self.graphed_buckets.add(graphed_bucket)
            self.log_warmup(phase, idx, num_candidates, batch_size, query_len,
                            ctx)
            with HabanaMemoryProfiler() as mem_prof:
                self.warmup_scenario(
                    batch_size,
                    query_len,
                    ctx,
                    is_prompt,
                    kv_caches,
                    temperature=1.0
                    if batch_size not in warmed_random_sampler_bs else 0,
                )
            warmed_random_sampler_bs.add(batch_size)
            used_mem = align_workers(mem_prof.consumed_device_memory,
                                     torch.distributed.ReduceOp.MAX)
            total_mem += used_mem
            total_batch_seq += batch_seq

        if is_prompt and self.is_mm_run():
            #For multimodal total_batch_seq and total_mem, we store it in the
            #attribute for now.
            mm_outputs = self._warmup_multimodal_graph(
                kv_caches=kv_caches,
                starting_mem=0
                if not hasattr(self, "mm_total_mem") \
                    else self.mm_total_mem, # type: ignore
                total_batch_seq=0.001
                if not hasattr(self, "mm_total_batch_seq") else
                self.mm_total_batch_seq) # type: ignore

            if mm_outputs is not None:
                mm_total_mem, total_mm_batch_seq, mm_captured_all = mm_outputs
                total_mem = total_mem + mm_total_mem
                captured_all = captured_all and mm_captured_all
                self.mm_total_mem = mm_total_mem
                self.mm_total_batch_seq = total_mm_batch_seq

        return total_mem, total_batch_seq, captured_all

    def _warmup_multimodal_graph(self,
                                 kv_caches,
                                 starting_mem=0,
                                 total_batch_seq=0.001):

        total_mem = starting_mem
        idx = 0
        phase = 'Graph/Multimodal'
        num_candidates = len(self.multimodal_buckets)
        captured_all = True

        for idx, img_args in enumerate(self.multimodal_buckets):
            batch_size = 1  # Note: Multimodal buckets do not change with bs
            max_seq_len = self.bucketing_manager.get_max_prompt_shape()
            seq_len = max_seq_len
            batch_seq = 1 * img_args
            graphed_multimodal_bucket = img_args
            if graphed_multimodal_bucket in self.graphed_multimodal_buckets:
                continue
            self.graphed_multimodal_buckets.add(graphed_multimodal_bucket)
            self.log_warmup_multimodal(phase, idx, num_candidates, batch_size,
                                       seq_len, img_args)

            with HabanaMemoryProfiler() as mem_prof:
                self.warmup_scenario(batch_size=batch_size,
                                     seq_len=seq_len,
                                     ctx=0,
                                     is_prompt=True,
                                     kv_caches=kv_caches,
                                     img_args=img_args)

            used_mem = align_workers(mem_prof.consumed_device_memory,
                                     torch.distributed.ReduceOp.MAX)
            total_mem += used_mem
            total_batch_seq += batch_seq

        return total_mem, total_batch_seq, captured_all

    def log_graph_warmup_summary(self, buckets, is_prompt, total_mem):
        num_candidates = len(buckets)
        phase = 'Prompt' if is_prompt else 'Decode'
        graphed = buckets
        if num_candidates == 0:
            num_candidates = 1
        msg = (f'{phase} captured:{len(graphed)} '
               f'({100 * len(graphed) / num_candidates:.1f}%) '
               f'used_mem:{format_bytes(total_mem)}')
        logger.info(msg)
        if "Prompt" in phase and len(self.multimodal_buckets) > 0:
            phase = "Graph/Multimodal"
            num_candidates = len(self.multimodal_buckets)
            mm_graphed = self.graphed_multimodal_buckets
            msg = (f'{phase} captured:{len(mm_graphed)} '
                   f'({100 * len(mm_graphed) / num_candidates:.1f}%) '
                   f'buckets:{sorted(list(mm_graphed))}')
            logger.info(msg)

    @torch.inference_mode()
    def warmup_model(self, kv_caches: List[torch.Tensor]) -> None:
        prompt_buckets = len(self.bucketing_manager.prompt_buckets)
        if not self.is_pooler:
            decode_buckets = len(self.bucketing_manager.decode_buckets)
        else:
            # When pooling we're not using decode phase
            decode_buckets = 0

        if profile := os.environ.get('VLLM_PT_PROFILE', None):
            phase, bs, seq_len, graph = profile.split('_')
            is_prompt = phase == 'prompt'
            ctx = 0
            if not is_prompt:
                ctx = int(seq_len)
                seq_len = '1'
            cfg = (int(bs), int(seq_len), ctx, is_prompt)
            graphs = graph == 't'
            if graphs:
                self.graphed_buckets.add(cfg)
            if self.is_mm_run():
                img_args = int(seq_len) // self.mm_tokens_per_image
            self.warmup_scenario(
                int(bs),
                int(seq_len),
                ctx,
                is_prompt,
                kv_caches,
                is_pt_profiler_run=True,
                img_args=img_args if self.is_mm_run() else None)
            raise AssertionError("Finished profiling")
        if not htorch.utils.internal.is_lazy() and not self.enforce_eager:
            multiplier = 5 if os.getenv('VLLM_REGIONAL_COMPILATION',
                                        'true').lower() == 'true' else 1
            cache_size_limit = 1 + multiplier * (prompt_buckets +
                                                 decode_buckets)
            torch._dynamo.config.cache_size_limit = max(
                cache_size_limit, torch._dynamo.config.cache_size_limit)
            # Multiply by 8 to follow the original default ratio between
            # the cache_size_limit and accumulated_cache_size_limit
            torch._dynamo.config.accumulated_cache_size_limit = max(
                cache_size_limit * 8,
                torch._dynamo.config.accumulated_cache_size_limit)
        if self.skip_warmup:
            logger.info("Skipping warmup...")
            return
        self.profiler.start('internal', 'warmup')
        start_mem = HabanaMemoryProfiler.current_device_memory_usage()
        start_time = time.perf_counter()

        compile_only_mode_context = functools.partial(bc.env_setting,
                                                      "PT_COMPILE_ONLY_MODE",
                                                      True)
        can_use_compile_only_mode = True
        try:
            with compile_only_mode_context():
                pass
            logger.debug("Using PT_COMPILE_ONLY_MODE.")
        except KeyError:
            can_use_compile_only_mode = False
            logger.warning('Cannot use PT_COMPILE_ONLY_MODE. '
                           'Warmup time will be negatively impacted. '
                           'Please update Gaudi Software Suite.')
        with compile_only_mode_context(
        ) if can_use_compile_only_mode else contextlib.nullcontext():
            if not self.enforce_eager:
                if not self.is_pooler:
                    assert self.mem_margin is not None, \
                        ("HabanaWorker.determine_num_available_blocks needs "
                        "to be called before warming up the model.")

                free_mem = HabanaMemoryProfiler.current_free_device_memory()
                graph_free_mem = free_mem - self.mem_margin
                graph_free_mem = align_workers(graph_free_mem,
                                               torch.distributed.ReduceOp.MIN)

                if not self.is_pooler:
                    mem_post_prompt, prompt_batch_seq, prompt_captured_all = \
                        self.warmup_graphs(
                        self.bucketing_manager.prompt_buckets,
                        True, kv_caches)

                    mem_post_decode, decode_batch_seq, decode_captured_all = \
                        self.warmup_graphs(
                        self.bucketing_manager.decode_buckets,
                        False, kv_caches)
                else:
                    msg = (f"Using {format_bytes(graph_free_mem)}"
                           f"/{format_bytes(free_mem)} "
                           "of free device memory for HPUGraphs")
                    logger.info(msg)

                    mem_post_prompt, prompt_batch_seq, prompt_captured_all = \
                        self.warmup_graphs(
                        self.bucketing_manager.prompt_buckets,
                        True, kv_caches)
                    if mem_post_prompt < graph_free_mem \
                        and not prompt_captured_all:
                        mem_post_prompt, _, prompt_captured_all = (
                            self.warmup_graphs(
                                self.bucketing_manager.prompt_buckets, True,
                                kv_caches))

                self.log_graph_warmup_summary(
                    self.bucketing_manager.prompt_buckets, True,
                    mem_post_prompt)
                if not self.is_pooler:
                    self.log_graph_warmup_summary(
                        self.bucketing_manager.decode_buckets, False,
                        mem_post_decode)

        end_time = time.perf_counter()
        end_mem = HabanaMemoryProfiler.current_device_memory_usage()
        if os.getenv('VLLM_FULL_WARMUP',
                     'false').strip().lower() in ("1", "true"):
            # Since the model is warmed up for all possible tensor sizes,
            # Dynamo can skip checking the guards
            torch.compiler.set_stance(skip_guard_eval_unsafe=True)
        elapsed_time = end_time - start_time
        msg = (
            f"Warmup finished in {elapsed_time:.0f} secs, "
            f"allocated {format_bytes(end_mem - start_mem)} of device memory")
        logger.info(msg)
        self.profiler.end()

    def finish_measurements(self):
        from neural_compressor.torch.quantization import finalize_calibration
        finalize_calibration(self.model.model)

    def shutdown_inc(self,
                     suppress=suppress,
                     finalize_calibration=finalize_calibration):
        global shutdown_inc_called
        if shutdown_inc_called:
            return
        shutdown_inc_called = True
        can_finalize_inc = False
        with suppress(AttributeError):
            can_finalize_inc = (self._is_quant_with_inc()
                                and (self.model.model is not None)
                                and self.inc_initialized_successfully and
                                not getattr(self, "_is_inc_finalized", False))
        if can_finalize_inc:
            finalize_calibration(self.model.model)
            self._is_inc_finalized = True

    @property
    def vocab_size(self) -> int:
        return self.model_config.get_vocab_size()

    @property
    def mem_margin(self) -> Optional[int]:
        return self._mem_margin

    @mem_margin.setter
    def mem_margin(self, value):
        self._mem_margin = value


class HPUModelRunner(HPUModelRunnerBase[ModelInputForHPUWithSamplingMetadata]):
    """
    GPU model runner with sampling step.
    """
    _model_input_cls: Type[ModelInputForHPUWithSamplingMetadata] = (
        ModelInputForHPUWithSamplingMetadata)

    def make_model_input_from_broadcasted_tensor_dict(
        self,
        tensor_dict: Dict[str, Any],
    ) -> ModelInputForHPUWithSamplingMetadata:
        return (
            ModelInputForHPUWithSamplingMetadata.from_broadcasted_tensor_dict(
                tensor_dict,
                attn_backend=self.attn_backend,
            ))

    def need_recv_kv(self, model_input, kv_caches, warmup_mode) -> bool:
        """Check if we need to receive kv-cache from the other worker.
        We need to receive KV when
            1. current vLLM instance is KV cache consumer/decode vLLM instance
            2. this batch is not a profiling run
            3. this batch is a prefill run
        Args:
            model_input: input to the model executable
            kv_caches: vLLM's paged memory
        """
        if warmup_mode:
            return False

        if self.vllm_config.kv_transfer_config is None:
            return False

        is_prefill_run = model_input.attn_metadata.is_prompt

        # check if the current run is profiling
        is_profile_run = kv_caches is None or kv_caches[0] is None or (
            kv_caches[0][0].numel() == 0)
        # check if the current run is prefill
        return self.vllm_config.kv_transfer_config.is_kv_consumer and (
            not is_profile_run) and is_prefill_run

    def need_send_kv(self, model_input, kv_caches, warmup_mode) -> bool:
        """Check if we need to send kv-cache to the other worker.
        We need to send KV when
            1. current vLLM instance is KV cache producer/prefill vLLM instance
            2. this batch is not a profiling run or a warmup run.
            3. this batch is a prefill run
        Args:
            model_input: input to the model executable
            kv_caches: vLLM's paged memory
        """
        if warmup_mode:
            return False

        if self.vllm_config.kv_transfer_config is None:
            return False

        is_prefill_run = model_input.attn_metadata.is_prompt

        # check if the current run is profiling
        is_profile_run = kv_caches is None or kv_caches[0] is None or (
            kv_caches[0][0].numel() == 0)
        # check if the current run is prefill

        return self.vllm_config.kv_transfer_config.is_kv_producer and (
            not is_profile_run) and is_prefill_run

    @torch.inference_mode()
    def prepare_model_input(
        self,
        seq_group_metadata_list: List[SequenceGroupMetadata],
        virtual_engine: int = 0,
        finished_requests_ids: Optional[List[str]] = None
    ) -> ModelInputForHPUWithSamplingMetadata:
        """Prepare the model input based on a given sequence group, including
        metadata for the sampling step.
        The API assumes seq_group_metadata_list is sorted by prefill -> decode.
        The result tensors and data structure also batches input in prefill
        -> decode order. For example,
        - input_tokens[:num_prefill_tokens] contains prefill tokens.
        - input_tokens[num_prefill_tokens:] contains decode tokens.
        If cuda graph is required, this API automatically pads inputs.
        """
        return self.prepare_model_input_align_worker(seq_group_metadata_list,
                                                     virtual_engine,
                                                     finished_requests_ids,
                                                     False)

    def finish_measurements(self):
        from neural_compressor.torch.quantization import finalize_calibration
        finalize_calibration(self.model.model)

    def _num_blocks(self, attn_metadata):
        if attn_metadata.block_list is None:
            return 0
        return attn_metadata.block_list.numel()

    def _phase(self, attn_metadata):
        phase_type: PhaseType
        is_prompt = attn_metadata.is_prompt
        is_prefix_prefill = is_prompt and attn_metadata.block_list is not None
        if is_prompt and is_prefix_prefill:
            phase_type = PhaseType.PREFIX_PREFILL
        elif is_prompt and not is_prefix_prefill:
            phase_type = PhaseType.PREFILL
        elif not is_prompt:
            phase_type = PhaseType.DECODE
        else:
            raise ValueError("Unrecognized pass type, likely due to malformed "
                             "attention metadata")
        return phase_type

    def _check_config(self, batch_size, seq_len, ctx, attn_metadata,
                      warmup_mode):
        is_prefix_caching = self.vllm_config.cache_config.enable_prefix_caching
        cfg: Optional[tuple] = None
        assert cfg is None, "Configs changed between 2D and 3D"
        if is_prefix_caching:
            phase = self._phase(attn_metadata)
            num_blocks = self._num_blocks(attn_metadata)
            cfg = (batch_size, seq_len, num_blocks, phase)
        else:
            phase = 'prompt' if attn_metadata.is_prompt else 'decode'
            cfg = (batch_size, seq_len, phase)
        seen = cfg in self.seen_configs
        self.seen_configs.add(cfg)
        if not seen and not warmup_mode:
            logger.warning("Configuration: %s was not warmed-up!",
                           (phase.value, batch_size, seq_len,
                            num_blocks) if is_prefix_caching else
                           (phase, batch_size, seq_len))

    def create_lora_mask(self, input_tokens: torch.Tensor, lora_ids: List[int],
                         is_prompt: bool):
        '''
        This is a helper function to create the mask for lora computations.
        Lora Mask is needed to ensure we match the correct lora weights for the
        for the request.
        For Prompt phase we have 
        lora_mask with shape (batch_size * seq_len, max_loras * max_rank)
        lora_logits_mask with shape (batch_size, max_loras * max_rank)
        For Decode phase we have both
        lora_mask and lora_logits_mask with shape
        (batch_size, max_loras * max_rank)
        '''
        lora_mask: torch.Tensor = None
        lora_logits_mask: torch.Tensor = None
        lora_index = 0

        if self.lora_config:
            if is_prompt:
                lora_mask = torch.zeros(
                    input_tokens.shape[0] * input_tokens.shape[1],
                    (self.lora_config.max_loras) *\
                        self.lora_config.max_lora_rank,
                    dtype=self.lora_config.lora_dtype)
                lora_logits_mask = torch.zeros(
                    input_tokens.shape[0], (self.lora_config.max_loras) *
                    self.lora_config.max_lora_rank,
                    dtype=self.lora_config.lora_dtype)

                ones = torch.ones(input_tokens.shape[1],
                                  self.lora_config.max_lora_rank,
                                  dtype=self.lora_config.lora_dtype)
                logit_ones = torch.ones(1,
                                        self.lora_config.max_lora_rank,
                                        dtype=self.lora_config.lora_dtype)

                for i in range(len(lora_ids)):
                    if lora_ids[i] == 0:
                        continue
                    lora_index = self.lora_manager._adapter_manager.\
                        lora_index_to_id.index(lora_ids[i])
                    start_row = i * input_tokens.shape[1]
                    end_row = start_row + input_tokens.shape[1]
                    start_col = lora_index * self.lora_config.max_lora_rank
                    end_col = start_col + self.lora_config.max_lora_rank
                    lora_mask[start_row:end_row, start_col:end_col] = ones
                    lora_logits_mask[i, start_col:end_col] = logit_ones
                lora_mask = lora_mask.to('hpu')
                lora_logits_mask = lora_logits_mask.to('hpu')
            else:
                lora_mask = torch.zeros(input_tokens.shape[0],
                                        (self.lora_config.max_loras) *
                                        self.lora_config.max_lora_rank,
                                        dtype=self.lora_config.lora_dtype)
                ones = torch.ones(1,
                                  self.lora_config.max_lora_rank,
                                  dtype=self.lora_config.lora_dtype)
                for i in range(len(lora_ids)):
                    if lora_ids[i] == 0:
                        continue
                    lora_index = self.lora_manager._adapter_manager.\
                        lora_index_to_id.index(lora_ids[i])
                    start_pos = lora_index * self.lora_config.max_lora_rank
                    end_pos = start_pos + self.lora_config.max_lora_rank
                    lora_mask[i, start_pos:end_pos] = ones
                lora_mask = lora_mask.to('hpu')
                lora_logits_mask = lora_mask

        return lora_mask, lora_logits_mask

    def _get_seq_ids(self, model_input):
        return ([
            sg.seq_ids[0] for sg in model_input.sampling_metadata.seq_groups
        ])

    def _get_img_args_from_model_input(self, model_input):
        if (not self.model_is_mrope and not self.is_mm_optimized) or \
            not model_input.multi_modal_kwargs or \
            ('pixel_values') not in model_input.multi_modal_kwargs:
            return None
        if self.model_is_mrope:
            pixel_values_list = model_input.multi_modal_kwargs['pixel_values']
            if isinstance(pixel_values_list, torch.Tensor):
                pixel_values_list = [pixel_values_list]
            assert isinstance(pixel_values_list, list)
            model = self.get_model()
            max_bucket_size = 0
            for pixel_values in pixel_values_list:
                assert isinstance(pixel_values, torch.Tensor)
                curr_num_pixels = pixel_values.shape[-2]
                bucket_size = model.vision_buckets.get_multimodal_bucket(
                    curr_num_pixels)
                max_bucket_size = max(max_bucket_size, bucket_size)
        else:
            max_bucket_size = self.get_model(
            ).vision_buckets.multimodal_buckets[-1]
        return max_bucket_size

    def _pad_to_max_num_seqs(self, tensor, value):
        padding_needed = self.max_num_seqs - tensor.size(0)
        if padding_needed > 0:
            padding = torch.full((padding_needed, *tensor.shape[1:]),
                                 value,
                                 device=tensor.device,
                                 dtype=tensor.dtype)
            tensor = torch.cat([tensor, padding])
        return tensor

    def has_logits_processors(self, sampling_metadata):
        return any(seq_group.sampling_params.logits_processors
                   for seq_group in sampling_metadata.seq_groups)

    @torch.inference_mode()
    def execute_model(
        self,
        model_input: ModelInputForHPUWithSamplingMetadata,
        kv_caches: List[torch.Tensor],
        intermediate_tensors: Optional[IntermediateTensors] = None,
        num_steps: int = 1,
        warmup_mode=False,
        previous_hidden_states: Optional[torch.Tensor] = None,
        seqs=None,
        ctx_blocks: int = 1,
        is_dummy_run: bool = False,
        is_pt_profiler_run: bool = False,
    ) -> Optional[Union[List[SamplerOutput], IntermediateTensors]]:
        self.has_patched_prev_output = False
        use_delayed_sampling = self.use_delayed_sampling and not warmup_mode
        assert not (use_delayed_sampling and num_steps != 1), \
            'Delayed sampling is not compatible with MSS!'
        assert not (use_delayed_sampling and
            self.parallel_config.pipeline_parallel_size != 1), \
            'Delayed sampling is not compatible with Pipeline Parallelism!'
        assert not (use_delayed_sampling and self.spec_decode_enabled), \
            'Delayed sampling is not compatible with speculative decoding!'
        assert model_input.input_tokens is not None
        output = None
        if use_delayed_sampling and not model_input.is_prompt and \
                self.is_driver_worker:
            num_cached = len(self.cached_step_outputs)
            assert num_cached > 0
            cur_seq_ids = self._get_seq_ids(model_input)
            cur_seq_id_pos = {
                sid: idx
                for idx, sid in enumerate(cur_seq_ids) if sid >= 0
            }
            htorch.core.mark_step()
            for i in range(num_cached):
                prev_seq_ids = self._get_seq_ids(self.cached_step_inputs[i])
                target_indices = [
                    cur_seq_id_pos.get(psi, -1) for psi in prev_seq_ids
                ]
                padding = self.cached_step_outputs[i].token_ids.size(0) - len(
                    target_indices)
                target_indices.extend([-1] * padding)
                target_indices = torch.tensor(
                    target_indices,
                    device=model_input.input_tokens.device,
                    dtype=model_input.input_tokens.dtype)
                model_input.input_tokens.index_copy_(
                    0, target_indices, self.cached_step_outputs[i].token_ids)
                htorch.core.mark_step()

        if not model_input.is_first_multi_step:
            if not model_input.is_last_step:
                # not first or last multi-step
                return []
            # last multi-step
            output = self._decode_sampler_outputs(
                model_input) if self.is_driver_worker else []
            torch.hpu.synchronize()
        if model_input.is_first_multi_step:
            # first multi-step
            if self.lora_config:
                assert model_input.lora_requests is not None
                assert model_input.lora_mapping is not None
                self.set_active_loras(model_input.lora_requests,
                                      model_input.lora_mapping)
            # Rank!=0 workers has is_prompt==None
            if use_delayed_sampling and not model_input.is_prompt and \
                    model_input.input_tokens.size(1) == 1:
                if self.is_driver_worker:
                    model_kwargs_broadcast_data = {
                        "input_tokens": model_input.input_tokens
                    }
                    broadcast_tensor_dict(model_kwargs_broadcast_data, src=0)
                    input_tokens = model_input.input_tokens

                else:
                    model_kwargs_broadcast_data = broadcast_tensor_dict(src=0)
                    input_tokens = model_kwargs_broadcast_data["input_tokens"]
            else:
                input_tokens = model_input.input_tokens
            input_positions = model_input.input_positions
            attn_metadata = model_input.attn_metadata
            sampling_metadata = model_input.sampling_metadata
            real_batch_size = model_input.real_batch_size
            batch_size_padded = model_input.batch_size_padded
            assert input_tokens is not None
            assert input_positions is not None
            assert sampling_metadata is not None
            assert attn_metadata is not None
            is_prompt = attn_metadata.is_prompt
            assert is_prompt is not None
            batch_size = input_tokens.size(0)
            seq_len = self._seq_len(attn_metadata)
            phase = 'prompt' if is_prompt else 'decode'
            if phase == 'decode':
                if not warmup_mode:
                    ctx_blocks = seq_len
                seq_len = 1
            use_graphs = self._use_graphs()
            self._check_config(batch_size, seq_len, ctx_blocks, attn_metadata,
                               warmup_mode)
            lora_mask: torch.Tensor = None
            lora_logits_mask: torch.Tensor = None
            if self.lora_config:
                assert model_input.lora_ids is not None
                lora_mask, lora_logits_mask = self.create_lora_mask(
                    input_tokens, model_input.lora_ids,
                    attn_metadata.is_prompt)
            if model_input.multi_modal_kwargs is not None \
                and 'embed_is_patch' in model_input.multi_modal_kwargs:

                def fix_embed_is_patch(embed_is_patch):
                    if isinstance(embed_is_patch, torch.Tensor):
                        if embed_is_patch.dim() == 3:
                            result = []
                            if embed_is_patch.size(1) > 1:
                                embed_is_patch = embed_is_patch.transpose(0, 1)
                            for i in range(embed_is_patch.size(0)):
                                result.append(embed_is_patch[i])
                            return result
                        elif embed_is_patch.dim() == 2:
                            result = []
                            result.append(embed_is_patch)
                            return result
                    elif isinstance(embed_is_patch, (list, tuple)):
                        # Apply only once per item, avoid repeated recursion
                        result = []
                        for item in embed_is_patch:
                            fixed = fix_embed_is_patch(item)
                            if isinstance(fixed, list):
                                result.extend(fixed)
                            else:
                                result.append(fixed)
                        return result
                    else:
                        return None

                model_input.multi_modal_kwargs[
                    'embed_is_patch'] = fix_embed_is_patch(
                        model_input.multi_modal_kwargs['embed_is_patch'])

            execute_model_kwargs = {
                "input_ids": input_tokens,
                "positions": input_positions,
                "kv_caches": kv_caches,
                "attn_metadata": self.trim_attn_metadata(attn_metadata),
                "intermediate_tensors": intermediate_tensors,
                "lora_mask": lora_mask,
                "virtual_engine": model_input.virtual_engine,
                **(model_input.multi_modal_kwargs or {}),
            }
            if previous_hidden_states is not None:
                # HPU will pad up to block_size,
                # pad previous_hidden_states as well
                previous_hidden_states = previous_hidden_states.unsqueeze(
                    1).expand(-1, input_tokens.shape[-1], -1)
                batch_size_padding = batch_size - previous_hidden_states.shape[
                    0]
                if batch_size_padding > 0:
                    dummy_previous_hidden_states = torch.zeros(
                        batch_size_padding,
                        *previous_hidden_states.shape[1:],
                        dtype=previous_hidden_states.dtype,
                        device=previous_hidden_states.device)
                    previous_hidden_states = torch.cat(
                        [previous_hidden_states, dummy_previous_hidden_states],
                        dim=0)
                execute_model_kwargs.update(
                    {"previous_hidden_states": previous_hidden_states})
            if htorch.utils.internal.is_lazy():
                execute_model_kwargs.update(
                    {"bypass_hpu_graphs": not use_graphs})

            htorch.core.mark_step()
            if self.is_driver_worker:
                model_event_name = ("model_"
                                    f"{phase}_"
                                    f"bs{batch_size}_"
                                    f"seq{seq_len}_"
                                    f"ctx{ctx_blocks}_"
                                    f"graphs{'T' if use_graphs else 'F'}")
            else:
                model_event_name = 'model_executable'
            if num_steps > 1 or use_delayed_sampling:
                # in case of multi-step scheduling
                # we only want to pythonize in the last step
                sampling_metadata.skip_sampler_cpu_output = True
                self.sampler.include_gpu_probs_tensor = True
            cache_orig_output_tokens_len: List[Dict] = []

            def try_revert_dummy_output_tokens():
                if len(cache_orig_output_tokens_len) > 0:
                    # Reuse the original output token ids length
                    for i in range(len(cache_orig_output_tokens_len)):
                        seq_group_metadata = seq_group_metadata_list[i]
                        for j, data in seq_group_metadata.seq_data.items():
                            orig_output_tokens_len = \
                                cache_orig_output_tokens_len[i][j]
                            data.output_token_ids = \
                                data.output_token_ids[:orig_output_tokens_len]

            for i in range(num_steps):
                if i != 0 and not self.is_driver_worker:
                    broadcast_data = broadcast_tensor_dict(src=0)
                    if 'early_exit' in broadcast_data and broadcast_data[
                            'early_exit']:
                        return [output] if num_steps == 1 else []
                    execute_model_kwargs.update({
                        "input_ids":
                        broadcast_data["input_ids"],
                        "positions":
                        broadcast_data["positions"],
                        "attn_metadata":
                        self.trim_attn_metadata(
                            broadcast_data["attn_metadata"])
                    })
                # Receive KV cache in distributed KV cache transfer setting
                # In disagg prefill setting, it will also recv hidden states
                # and bypass model forwarding. In KV cache database setting,
                # it will change the model input so that we can skip prefilling
                # on tokens that successfully received KV caches
                # NOTE: The receive operation is blocking
                bypass_model_exec = False
                if self.need_recv_kv(model_input, kv_caches, warmup_mode):
                    attn_metadata = self.model.forward_update_meta_only(
                        **execute_model_kwargs,
                        selected_token_indices=sampling_metadata.
                        selected_token_indices)
                    hidden_states, bypass_model_exec, model_input = \
                    get_kv_transfer_group().recv_kv_caches_and_hidden_states_hpu(
                        # model is used to know which layer the current worker
                        # is working on, so that we can receive KV for
                        # only those layers.
                        self.get_model(),
                        model_input,
                        attn_metadata,
                        kv_caches=kv_caches
                    )
                profiler_args = {
                    'real_seq_len': model_input.seq_lens,
                    'real_batch_size': real_batch_size
                }
                #Need to set the window_slide mask at this point to decide
                if is_prompt:
                    attn_metadata = self.model._update_use_window_sdpa(
                        execute_model_kwargs['attn_metadata'], seq_len,
                        bool(model_input.multi_modal_kwargs and \
                       ('pixel_values')in model_input.multi_modal_kwargs))
                    execute_model_kwargs['attn_metadata'] = attn_metadata

                    mmks = model_input.multi_modal_kwargs
                    if mmks is not None and 'image_index' in mmks:
                        execute_model_kwargs['image_index'] = mmks[
                            'image_index']
                        mmks.pop('image_index', None)

                if not bypass_model_exec:
                    if self.model_is_mrope or (self.is_mm_optimized
                                               and is_prompt):
                        if ('pixel_values') in execute_model_kwargs and \
                                self.is_mm_optimized:
                            if warmup_mode and not is_pt_profiler_run:
                                bypass_model_exec = True
                            execute_model_kwargs[
                                    'graphed_multimodal_buckets'] = \
                                list(self.graphed_multimodal_buckets)
                            # set is unhasable and causes friction with
                            # hpu graphs, hence turning it to a list
                        execute_model_kwargs = \
                            self.model.compute_input_embeddings_for_mrope_mm_optimized(
                                warmup_mode,
                                **execute_model_kwargs
                            )
                        if warmup_mode and bypass_model_exec:
                            return []

                    with self.profiler.record_event('internal',
                                                    model_event_name,
                                                    args=profiler_args):
                        hidden_states = self.model.forward(
                            **execute_model_kwargs,
                            selected_token_indices=sampling_metadata.
                            selected_token_indices)
                        if warmup_mode and not is_dummy_run:
                            torch.hpu.synchronize()
                            import torch.distributed as dist
                            if dist.is_initialized():
                                get_tp_group().barrier()
                else:
                    logger.debug("Bypassing model execution")

                # Sending KV cache in distributed KV cache transfer setting
                # TODO: update send operation to blocking one.
                if self.need_send_kv(model_input, kv_caches, warmup_mode):
                    get_kv_transfer_group(
                    ).send_kv_caches_and_hidden_states_hpu(
                        # model_executable is used to know which layer the
                        # current worker is working on, so that we can send KV
                        # for only those layers.
                        self.get_model(),
                        model_input,
                        kv_caches,
                        hidden_states,
                    )

                if self.lora_config:
                    LoraMask.setLoraMask(
                        lora_logits_mask.index_select(
                            0, sampling_metadata.selected_token_indices))

                if is_dummy_run:
                    fake_output = self._delayed_sampler_outputs(model_input)
                    return [fake_output]

                if not get_pp_group().is_last_rank:
                    return hidden_states

                # In case there are any logits processors pending
                # we need to sync with host earlier
                if use_delayed_sampling \
                   and self.is_driver_worker:
                    self._patch_prev_output()

                if (use_delayed_sampling and self.is_driver_worker
                        and self.has_logits_processors(sampling_metadata)):
                    # when use_delayed_sampling if the computation
                    # of logits depends on the sampled results
                    # we obtain the actual sampled results in advance
                    self._patch_prev_output()
                # Compute the logits.
                with self.profiler.record_event('internal',
                                                ('compute_logits_'
                                                 f'{phase}_bs'
                                                 f'{batch_size}_'
                                                 f'seq{seq_len}_ctx'
                                                 f'{ctx_blocks}'),
                                                args=profiler_args):
                    if num_steps == 1:
                        sampling_metadata.selected_token_indices = None
                    logits = self.model.compute_logits(hidden_states,
                                                       sampling_metadata)
                if self.do_mark_step:
                    htorch.core.mark_step()
                # Only perform sampling in the driver worker.
                if not self.is_driver_worker:
                    continue

                if use_delayed_sampling:
                    fake_output = self._delayed_sampler_outputs(model_input)
                elif model_input.async_callback is not None:
                    model_input.async_callback()

                with self.profiler.record_event('internal',
                                                ('sample_'
                                                 f'{phase}_'
                                                 f'bs{batch_size}_'
                                                 f'seq{seq_len}_'
                                                 f'ctx{ctx_blocks}'),
                                                args=profiler_args):
                    output = self.sampler(
                        logits=logits,
                        sampling_metadata=sampling_metadata,
                    )
                    if num_steps > 1:
                        output = output.sampled_token_ids
                        self.cached_step_outputs.append(
                            CachedStepOutput(output))
                    if use_delayed_sampling and self.is_driver_worker:
                        token_ids = self._pad_to_max_num_seqs(
                            output.sampled_token_ids, DUMMY_TOKEN_ID)
                        self.cached_step_outputs.append(
                            CachedStepOutput(
                                token_ids, output.logprobs,
                                output.deferred_sample_results_args,
                                sampling_metadata, is_prompt))
                        self.cached_step_inputs.append(model_input)
                if self.do_mark_step:
                    htorch.core.mark_step()
                if hasattr(self.model.sampler, '_sampling_tensors') and \
                    self.model.sampler._sampling_tensors is not None and \
                    self.model.sampler._do_penalties:
                    sampling_tensors = self.model.sampler._sampling_tensors
                    if sampling_tensors.prompt_tokens.numel() > 0:
                        # Cache the prompt_tokens tensor that's already on HPU
                        self.model.sampler._prompt_tokens_hpu_cache = \
                            sampling_tensors.prompt_tokens
                    if sampling_tensors.output_tokens.numel() > 0:
                        self.model.sampler._output_tokens_hpu_cache = \
                            sampling_tensors.output_tokens
                if use_delayed_sampling \
                   and model_input.async_callback is not None:
                    model_input.async_callback()
                if i < num_steps - 1:
                    if i == 0:
                        if model_input.async_callback is not None:
                            ctx = model_input.async_callback.keywords[  # type: ignore
                                "ctx"]
                            seq_group_metadata_list = \
                                ctx.seq_group_metadata_list
                        elif seqs is not None:
                            seq_group_metadata_list = seqs
                        else:
                            raise RuntimeError(
                                "seq_group_metadata_list is uninitialized")
                        for seq_idx, seq_group_metadata in enumerate(
                                seq_group_metadata_list):
                            # Skip empty steps
                            seq_group_metadata.state.current_step += (
                                num_steps - 2)
                            # Cache the original output token ids
                            cache_orig_output_tokens_len.append({})
                            for j, data in seq_group_metadata.seq_data.items():
                                cache_orig_output_tokens_len[seq_idx][j] = \
                                    len(data.output_token_ids)
                    seq_group_metadata_list, _, _ = self._add_dummy_seq(
                        seq_group_metadata_list, is_prompt=False)
                    for seq_group_metadata in seq_group_metadata_list:
                        for data in seq_group_metadata.seq_data.values():
                            max_output_len = sampling_metadata.seq_groups[
                                0].sampling_params.max_tokens
                            if len(data.output_token_ids) < max_output_len - 1:
                                # add a place holder for prepare_decode
                                # arbitrary value, this could be any token
                                dummy_token = (540, )
                                data.output_token_ids += (dummy_token)
                            else:
                                broadcast_tensor_dict({'early_exit': True},
                                                      src=0)
                                if num_steps == 1:
                                    return [output]
                                else:
                                    try_revert_dummy_output_tokens()
                                    return []

                    result = self._prepare_decode(seq_group_metadata_list,
                                                  output=output)
                    if self.lora_config:
                        lora_mapping = LoRAMapping(
                            **dict(index_mapping=result.lora_index_mapping,
                                   prompt_mapping=result.lora_prompt_mapping,
                                   is_prefill=False))
                        self.set_active_loras(result.lora_requests,
                                              lora_mapping)
                        lora_mask, lora_logits_mask = self.create_lora_mask(
                            result.input_tokens, result.lora_ids, False)

                    execute_model_kwargs.update({
                        "input_ids":
                        result.input_tokens,
                        "positions":
                        result.input_positions,
                        "attn_metadata":
                        self.trim_attn_metadata(result.attn_metadata),
                        "lora_mask":
                        lora_mask,
                    })
                    model_kwargs_broadcast_data = {
                        "input_ids": result.input_tokens,
                        "positions": result.input_positions,
                        "attn_metadata": vars(result.attn_metadata),
                        "lora_mask": lora_mask,
                    }
                    broadcast_tensor_dict(model_kwargs_broadcast_data, src=0)
                else:
                    try_revert_dummy_output_tokens()

            if self.is_driver_worker and self.profiler.enabled:
                # Stop recording 'execute_model' event
                self.profiler.end()
                event_end = self.profiler.get_timestamp_us()
                counters = self.profiler_counter_helper.get_counter_dict(
                    cache_config=self.cache_config,
                    duration=event_end - self.event_start,
                    seq_len=seq_len,
                    batch_size_padded=batch_size_padded,
                    real_batch_size=real_batch_size,
                    prompt_batch_idx=0,
                    is_prompt=is_prompt)
                self.profiler.record_counter(self.event_start, counters)
            if num_steps == 1:
                if self.spec_decode_enabled and isinstance(
                        output, SamplerOutput):
                    output.sampled_token_ids = output.sampled_token_ids[:
                                                                        real_batch_size]
                    output.sampled_token_probs = output.sampled_token_probs[:
                                                                            real_batch_size]
                    output.logprobs = output.logprobs[:real_batch_size]
                if self.return_hidden_states and isinstance(
                        output, SamplerOutput):
                    # we only need to pass hidden states of most recent token
                    assert model_input.sampling_metadata is not None
                    hidden_states = hidden_states[:real_batch_size]
                    if model_input.is_prompt:
                        output.prefill_hidden_states = hidden_states
                    output.hidden_states = hidden_states

                if use_delayed_sampling:
                    if self.is_driver_worker:
                        return [fake_output]
                    else:
                        return []

                return [output] if self.is_driver_worker else []
            else:
                return []
        return output if type(output) is list else [output]

    def _delayed_sampler_outputs(self, model_input):
        next_token_ids = [[DUMMY_TOKEN_ID]] * len(
            model_input.sampling_metadata.seq_groups)
        sampler_output = self._make_decode_output(
            next_token_ids, model_input.sampling_metadata.seq_groups)
        return sampler_output

    def _decode_sampler_outputs(self, model_input):
        use_async_out_proc = model_input.async_callback is not None
        sampler_outputs = []
        num_outputs = len(self.cached_step_outputs)
        for i in range(num_outputs):
            next_token_ids = self.cached_step_outputs.pop(0).token_ids
            next_token_ids = next_token_ids.cpu().tolist()
            sampler_output = self._make_decode_output(
                next_token_ids, model_input.sampling_metadata.seq_groups)
            sampler_outputs.append(sampler_output)

            if i < num_outputs - 1 and use_async_out_proc:
                assert model_input.async_callback is not None
                ctx = model_input.async_callback.keywords[  # type: ignore
                    "ctx"]
                ctx.append_output(
                    outputs=[sampler_output],
                    seq_group_metadata_list=ctx.seq_group_metadata_list,
                    scheduler_outputs=ctx.scheduler_outputs,
                    is_async=False,
                    is_last_step=False,
                    is_first_step_output=False)
                model_input.async_callback()

        if use_async_out_proc:
            return [sampler_outputs[-1]]
        else:
            return sampler_outputs

    def _make_decode_output(
        self,
        next_token_ids: List[List[int]],
        seq_groups: List[SequenceGroupToSample],
    ) -> SamplerOutput:
        zero_logprob = Logprob(0.0)
        sampler_outputs = []
        batch_idx = 0
        for seq_group in seq_groups:
            seq_ids = seq_group.seq_ids
            seq_outputs = []
            for seq_id in seq_ids:
                next_token_id = next_token_ids[batch_idx][0]
                seq_outputs.append(
                    SequenceOutput(seq_id, next_token_id,
                                   {next_token_id: zero_logprob}))
                batch_idx += 1
            sampler_outputs.append(
                CompletionSequenceGroupOutput(seq_outputs, None))
        return SamplerOutput(sampler_outputs)

    def __del__(self):
        clear_config()
        self.shutdown_inc()

    def _patch_prev_output(self):
        if self.has_patched_prev_output:
            return
        assert len(self.cached_step_inputs) == len(self.cached_step_outputs), \
            f'''Inputs and outputs are out of sync!
            {len(self.cached_step_inputs)} vs {len(self.cached_step_outputs)}'''
        if len(self.cached_step_inputs) == 0:
            return
        model_input = self.cached_step_inputs.pop(0)
        model_output = self.cached_step_outputs.pop(0)

        assert model_output.sampling_metadata is not None, \
            'Sampling metadata is required to patch the output!'
        seq_groups = model_output.sampling_metadata.seq_groups
        logprobs_required = any(seq_group.sampling_params.logprobs is not None
                                for seq_group in seq_groups)
        prompt_logprobs_required = any(
            seq_group.sampling_params.prompt_logprobs is not None
            for seq_group in seq_groups)

        if model_output.is_prompt and prompt_logprobs_required:
            sample_idx_tensor = torch.tensor(
                [sdx for sg in seq_groups for sdx in sg.sample_indices])

            sampled_tokens = model_output.token_ids[sample_idx_tensor, :]
            delayed_tokens = sampled_tokens.cpu().squeeze(-1).tolist()
        else:
            delayed_tokens = model_output.token_ids.cpu().squeeze(-1).tolist()

        ctx = model_input.async_callback.keywords["ctx"]  # type: ignore
        # If there's no output to patch with, which is usually the case when
        # we're starting a new request after all requests are completed.
        if len(ctx.output_queue) == 0:
            return
        assert len(
            ctx.output_queue) == 1, 'There should be exactly 1 output waiting!'
        output_data = ctx.output_queue[0]
        assert len(output_data.outputs) == 1
        for fake_out, real_out in zip(output_data.outputs[0], delayed_tokens):
            fake_out.samples[0].output_token = real_out
        for sg, real_out in zip(output_data.seq_group_metadata_list,
                                delayed_tokens):
            assert len(sg.seq_data) == 1
            seq_data = list(sg.seq_data.values())[0]
            # This is a hack. Assigning output_token_ids triggers
            # a cache recomputation and we only need to update the last token
            seq_data.output_token_ids_array[-1] = real_out
            seq_data._cached_all_token_ids[-1] = real_out
        delayed_logprobs = None
        delayed_prompt_logprobs = None
        if logprobs_required or prompt_logprobs_required:
            # We are one step ahead, so prompt is already marked as a computed.
            # We need to reset the computed tokens count to 0,
            # so that we can recompute the prompt logprobs.
            computed_tokens = []
            if model_output.is_prompt:
                for seq_group in seq_groups:
                    seq_ids = seq_group.seq_ids
                    assert len(seq_ids) == 1  # prompt has only 1 seq id.
                    seq_data = seq_group.seq_data[seq_ids[0]]
                    computed_tokens.append(seq_data.get_num_computed_tokens())
                    seq_data._num_computed_tokens = 0
            sampling_results = get_pythonized_sample_results(
                model_output.deffered_sample_results)
            delayed_prompt_logprobs, delayed_logprobs = get_logprobs(
                model_output.logprobs, model_output.sampling_metadata,
                sampling_results)

            # Reset the computed tokens count to the original value.
            if model_output.is_prompt:
                for seq_group in seq_groups:
                    seq_ids = seq_group.seq_ids
                    seq_data = seq_group.seq_data[seq_ids[0]]
                    seq_data.update_num_computed_tokens(computed_tokens.pop(0))

        # Another hack. We need to pass the logprobs to the output data,
        # which are part of scheduler output.
        if logprobs_required and delayed_logprobs is not None:
            for sg, real_logprobs in zip(
                    output_data.scheduler_outputs.scheduled_seq_groups,
                    delayed_logprobs):
                assert len(sg.seq_group.seqs) == 1
                assert len(real_logprobs) == 1
                sg.seq_group.first_seq.output_logprobs[-1] = real_logprobs[0]

        # If prompt logprobs are available, we need to patch them
        # as well.
        if prompt_logprobs_required and delayed_prompt_logprobs is not None:
            seq_groups = output_data.scheduler_outputs.scheduled_seq_groups
            assert len(seq_groups) == len(delayed_prompt_logprobs), \
                f'''Output data has {len(seq_groups)} seq groups, but prompt
                logprobs has {len(delayed_prompt_logprobs)} entries!'''
            for sg, real_logprobs in zip(seq_groups, delayed_prompt_logprobs):
                if real_logprobs is not None:
                    # Prepending None just like in vllm.engine.output_processor
                    # .single_step.single_step_process_prompt_logprob, but
                    # hence we are not going through async output processor
                    # with data from prompt in delayed sampling scenario we
                    # need to do that manually.
                    sg.seq_group.prompt_logprobs = [None] + real_logprobs
        self.has_patched_prev_output = True<|MERGE_RESOLUTION|>--- conflicted
+++ resolved
@@ -384,6 +384,7 @@
                 if hasattr(self.model, 'vision_tower'):
                     self.model.vision_tower = htorch.hpu.wrap_in_hpu_graph(
                         self.model.vision_tower, disable_tensor_cache=False)
+                        self.model.vision_tower, disable_tensor_cache=False)
                 if hasattr(self.model, 'multi_modal_projector'):
                     self.model.multi_modal_projector = \
                             htorch.hpu.wrap_in_hpu_graph( \
@@ -638,7 +639,6 @@
     def compute_input_embeddings_for_mm_optimized(self, warmup_mode, **kwargs):
         input_ids = kwargs['input_ids']
         vision_embeddings = self.model.get_multimodal_embeddings(**kwargs)
-<<<<<<< HEAD
         if 'image_index' in kwargs:
             inputs_embeds = self.model.get_input_embeddings_hpu(
                 input_ids, kwargs['image_index'], vision_embeddings)
@@ -646,10 +646,6 @@
         else:
             inputs_embeds = self.model.get_input_embeddings(
                 input_ids, vision_embeddings)
-=======
-        inputs_embeds = self.model.get_input_embeddings(
-            input_ids, vision_embeddings)
->>>>>>> c4888b9c
 
         # TODO: In warmup, we need to warmup the model with dummy image data for
         # multimodal model for prompt, here instead of generating a dummy image,
@@ -658,7 +654,6 @@
         # the whole vision tower.
         if vision_embeddings is not None or (
                 warmup_mode and kwargs['attn_metadata'].is_prompt):
-<<<<<<< HEAD
             if hasattr(self.model, 'prepare_attn_masks'):
                 input_ids = kwargs['input_ids']
                 positions = kwargs['positions']
@@ -676,24 +671,12 @@
                 kwargs.pop("image_token_id", None)
 
         kwargs.update({'inputs_embeds': inputs_embeds})
-=======
-            input_ids = kwargs['input_ids']
-            positions = kwargs['positions']
-            kwargs = self.model.prepare_attn_masks(
-                mask_dtype=self.dtype,
-                **kwargs,
-            )
-            kwargs['input_ids'] = input_ids
-            kwargs['positions'] = positions
-
-        kwargs.update({'inputs_embeds': inputs_embeds})
-        # done compute the visual tokens and others
-        kwargs.pop('pixel_values', None)
->>>>>>> c4888b9c
         kwargs.pop("num_crops", None)
         kwargs.pop("graphed_multimodal_buckets", None)
         return kwargs
 
+    def compute_input_embeddings_for_mrope_mm_optimized(
+            self, warmup_mode, **kwargs):
     def compute_input_embeddings_for_mrope_mm_optimized(
             self, warmup_mode, **kwargs):
 
@@ -2789,7 +2772,6 @@
             s = self.model.model.config.vision_config.image_size
             pixel_values = torch.randn([img_args, 3, s, s])
 
-<<<<<<< HEAD
             if 'Gemma3ForConditionalGeneration' in str(type(self.model.model)):
                 multi_modal_data = {
                     "pixel_values": pixel_values,
@@ -2811,12 +2793,6 @@
         prompt_token_ids = [0] * (
             seq_len - len(prompt_token_ids_image)) + prompt_token_ids_image
 
-=======
-        image_token_id = self.get_model().config.image_token_id
-        prompt_token_ids_image = [image_token_id] * num_image_tokens
-        prompt_token_ids = [0] * (
-            seq_len - len(prompt_token_ids_image)) + prompt_token_ids_image
->>>>>>> c4888b9c
         prompt_token_ids_array = array('l', prompt_token_ids)  # noqa: F821
         placeholders_by_modality = {
             'image':
@@ -3783,6 +3759,7 @@
                     ctx_blocks = seq_len
                 seq_len = 1
             use_graphs = self._use_graphs()
+            use_graphs = self._use_graphs()
             self._check_config(batch_size, seq_len, ctx_blocks, attn_metadata,
                                warmup_mode)
             lora_mask: torch.Tensor = None
