--- conflicted
+++ resolved
@@ -82,13 +82,9 @@
 LORA_WARMUP_RANK = 8
 
 VLLM_DELAYED_SAMPLING = os.environ.get('VLLM_DELAYED_SAMPLING',
-<<<<<<< HEAD
                                        'true').lower() == 'true'
-=======
-                                       'false').lower() == 'true'
 VLLM_MERGED_PREFILL = os.environ.get('VLLM_MERGED_PREFILL',
                                      'false').lower() == 'true'
->>>>>>> e7b1abfb
 DUMMY_TOKEN_ID = -1
 
 
@@ -2105,10 +2101,6 @@
             profiler.start()
         for _ in range(times):
             inputs = self.prepare_model_input(seqs)
-<<<<<<< HEAD
-            if is_prompt or self.is_single_step:
-                self.execute_model(inputs, kv_caches, warmup_mode=True)
-=======
             is_single_step = \
                 self.vllm_config.scheduler_config.num_scheduler_steps == 1
             if is_prompt or is_single_step:
@@ -2124,7 +2116,6 @@
                                    kv_caches,
                                    intermediate_tensors=intermediate_tensors,
                                    warmup_mode=True)
->>>>>>> e7b1abfb
             else:  # decode with multi-step
                 inputs = dataclasses.replace(inputs,
                                              is_first_multi_step=True,
@@ -2625,11 +2616,6 @@
         previous_hidden_states: Optional[torch.Tensor] = None,
         seqs=None,
     ) -> Optional[Union[List[SamplerOutput], IntermediateTensors]]:
-<<<<<<< HEAD
-        # Delayed sampling is only supported for single step scheduling
-        use_delayed_sampling = VLLM_DELAYED_SAMPLING and not warmup_mode \
-            and self.is_single_step and not is_fake_hpu()
-=======
         use_delayed_sampling = VLLM_DELAYED_SAMPLING and not warmup_mode
         assert not (use_delayed_sampling and num_steps != 1), \
             'Delayed sampling is not compatible with MSS!'
@@ -2638,7 +2624,6 @@
             'Delayed sampling is not compatible with Pipeline Parallelism!'
         assert not (use_delayed_sampling and self.spec_decode_enabled), \
             'Delayed sampling is not compatible with speculative decoding!'
->>>>>>> e7b1abfb
         assert model_input.input_tokens is not None
         if use_delayed_sampling and not model_input.is_prompt and \
                 self.is_driver_worker:
