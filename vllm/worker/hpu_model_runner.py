--- conflicted
+++ resolved
@@ -2288,79 +2288,7 @@
                                    is_prompt=is_prompt,
                                    virtual_engine=virtual_engine)
 
-<<<<<<< HEAD
-=======
-    def create_lora_mask(self, input_tokens: torch.Tensor, lora_ids: List[int],
-                         is_prompt: bool):
-        '''
-        This is a helper function to create the mask for lora computations.
-        Lora Mask is needed to ensure we match the correct lora weights for the
-        for the request.
-        For Prompt phase we have
-        lora_mask with shape (batch_size * seq_len, max_loras * max_rank)
-        lora_logits_mask with shape (batch_size, max_loras * max_rank)
-        For Decode phase we have both
-        lora_mask and lora_logits_mask with shape
-        (batch_size, max_loras * max_rank)
-        '''
-        lora_mask: torch.Tensor = None
-        lora_logits_mask: torch.Tensor = None
-        lora_index = 0
-
-        if self.lora_config:
-            if is_prompt:
-                lora_mask = torch.zeros(
-                    input_tokens.shape[0] * input_tokens.shape[1],
-                    (self.lora_config.max_loras) *\
-                        self.lora_config.max_lora_rank,
-                    dtype=self.lora_config.lora_dtype)
-                lora_logits_mask = torch.zeros(
-                    input_tokens.shape[0], (self.lora_config.max_loras) *
-                    self.lora_config.max_lora_rank,
-                    dtype=self.lora_config.lora_dtype)
-
-                ones = torch.ones(input_tokens.shape[1],
-                                  self.lora_config.max_lora_rank,
-                                  dtype=self.lora_config.lora_dtype)
-                logit_ones = torch.ones(1,
-                                        self.lora_config.max_lora_rank,
-                                        dtype=self.lora_config.lora_dtype)
-
-                for i in range(len(lora_ids)):
-                    if lora_ids[i] == 0:
-                        continue
-                    lora_index = self.lora_manager._adapter_manager.\
-                        lora_index_to_id.index(lora_ids[i])
-                    start_row = i * input_tokens.shape[1]
-                    end_row = start_row + input_tokens.shape[1]
-                    start_col = lora_index * self.lora_config.max_lora_rank
-                    end_col = start_col + self.lora_config.max_lora_rank
-                    lora_mask[start_row:end_row, start_col:end_col] = ones
-                    lora_logits_mask[i, start_col:end_col] = logit_ones
-                lora_mask = lora_mask.to('hpu')
-                lora_logits_mask = lora_logits_mask.to('hpu')
-            else:
-                lora_mask = torch.zeros(input_tokens.shape[0],
-                                        (self.lora_config.max_loras) *
-                                        self.lora_config.max_lora_rank,
-                                        dtype=self.lora_config.lora_dtype)
-                ones = torch.ones(1,
-                                  self.lora_config.max_lora_rank,
-                                  dtype=self.lora_config.lora_dtype)
-                for i in range(len(lora_ids)):
-                    if lora_ids[i] == 0:
-                        continue
-                    lora_index = self.lora_manager._adapter_manager.\
-                        lora_index_to_id.index(lora_ids[i])
-                    start_pos = lora_index * self.lora_config.max_lora_rank
-                    end_pos = start_pos + self.lora_config.max_lora_rank
-                    lora_mask[i, start_pos:end_pos] = ones
-                lora_mask = lora_mask.to('hpu')
-                lora_logits_mask = lora_mask
-
-        return lora_mask, lora_logits_mask
-
->>>>>>> cdcf5766
+
     @torch.inference_mode()
     def execute_model(
         self,
