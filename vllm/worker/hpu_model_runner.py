# SPDX-License-Identifier: Apache-2.0

###############################################################################
# Copyright (C) 2024 Habana Labs, Ltd. an Intel Company
###############################################################################

import collections
import contextlib
import dataclasses
import functools
import gc
import itertools
import math
import os
import time
from array import array
from enum import IntEnum
from typing import (TYPE_CHECKING, Any, Callable, Dict, List, NamedTuple,
                    Optional, Set, Tuple, Type, TypeVar, Union)

import habana_frameworks.torch as htorch
import habana_frameworks.torch.internal.bridge_config as bc
import torch
import vllm_hpu_extension.environment as environment
from attr import dataclass
from vllm_hpu_extension.bucketing.common import get_bucketing_context
from vllm_hpu_extension.ops import LoraMask as LoraMask
from vllm_hpu_extension.profiler import (HabanaHighLevelProfiler,
                                         HabanaMemoryProfiler, format_bytes)
from vllm_hpu_extension.runtime import get_config

import vllm.envs as envs
from vllm.attention import AttentionMetadata, get_attn_backend
from vllm.attention.backends.abstract import AttentionType
from vllm.attention.backends.hpu_attn import HPUAttentionImpl
from vllm.config import DeviceConfig, VllmConfig
from vllm.distributed import broadcast_tensor_dict, get_pp_group
from vllm.distributed.kv_transfer import get_kv_transfer_group
from vllm.distributed.parallel_state import (get_dp_group, get_tp_group,
                                             get_world_group)
from vllm.forward_context import set_forward_context
from vllm.inputs import INPUT_REGISTRY, InputRegistry
from vllm.logger import init_logger
from vllm.lora.layers import LoRAMapping
from vllm.lora.request import LoRARequest
from vllm.lora.worker_manager import LRUCacheWorkerLoRAManager
from vllm.model_executor import SamplingMetadata
from vllm.model_executor.layers.layernorm import RMSNorm
from vllm.model_executor.layers.rotary_embedding import MRotaryEmbedding
from vllm.model_executor.layers.sampler import (SampleResultArgsType,
                                                SamplerOutput, get_logprobs,
                                                get_pythonized_sample_results,
                                                get_sampler)
from vllm.model_executor.layers.vocab_parallel_embedding import (
    VocabParallelEmbedding)
from vllm.model_executor.model_loader import get_model
from vllm.model_executor.models import supports_multimodal
from vllm.model_executor.sampling_metadata import SequenceGroupToSample
from vllm.multimodal import (MULTIMODAL_REGISTRY, BatchedTensorInputs,
                             MultiModalKwargs, MultiModalPlaceholderMap,
                             MultiModalRegistry)
from vllm.multimodal.inputs import PlaceholderRange
from vllm.sampling_params import SamplingParams
from vllm.sequence import (CompletionSequenceGroupOutput, IntermediateTensors,
                           Logprob, SequenceData, SequenceGroupMetadata,
                           SequenceOutput)
from vllm.transformers_utils.config import uses_mrope
from vllm.utils import (bind_kv_cache, is_fake_hpu, is_pin_memory_available,
                        make_mrope_positions_tensor_with_pad,
                        make_tensor_with_pad)
from vllm.worker.model_runner_base import (
    ModelRunnerBase, ModelRunnerInputBase,
    _add_attn_metadata_broadcastable_dict,
    _add_sampling_metadata_broadcastable_dict,
    _init_attn_metadata_from_tensor_dict,
    _init_sampling_metadata_from_tensor_dict)

if TYPE_CHECKING:
    from vllm.attention.backends.abstract import AttentionBackend

logger = init_logger(__name__)

_TYPE_CACHE = {}
# These values are assumed to be zero in several places.
# Use caution when updating them!
_PAD_SLOT_ID = 0
_PAD_BLOCK_ID = 0
LORA_WARMUP_RANK = 8

DUMMY_TOKEN_ID = -1
UNSET_NUM_PATCHES = 9999999


class VisionBuckets:
    '''
    This class is used to bucket image tokens
    '''

    def __init__(self):
        envvar = os.environ.get('VLLM_MULTIMODAL_BUCKETS', "")
        if envvar == "":
            multimodal_buckets = [1600, 3136, 4096, 6400, 7744, 9216, 12544]
        else:
            multimodal_buckets = [int(i) for i in envvar.split(',')]
        self.multimodal_buckets = self._process_buckets(multimodal_buckets)

    def _process_buckets(self, buckets):
        for bucket in buckets:
            assert bucket % 8 == 0, (
                'Buckets needs to be multiples 8 (slices of 64)')
        return sorted(buckets)

    def get_multimodal_bucket(self, curr_num_image_patches):
        for mm_bucket in self.multimodal_buckets:
            if curr_num_image_patches <= mm_bucket:
                return mm_bucket
        return curr_num_image_patches

    def __repr__(self):
        return str(self.multimodal_buckets)


class Singleton(type):
    _instances: Dict[type, object] = {}

    def __call__(cls, *args, **kwargs):
        if cls not in cls._instances:
            cls._instances[cls] = super().__call__(*args, **kwargs)
        return cls._instances[cls]


def pad_flat_tensor(tensor, desired_size):
    assert tensor.dim() == 1, 'Only flat tensors are supported'
    padding_needed = desired_size - tensor.size(0)
    if padding_needed > 0 and tensor.size(0) > 0:
        padding = torch.zeros((padding_needed, ),
                              dtype=tensor.dtype,
                              device=tensor.device)
        tensor = torch.cat([tensor, padding])
    return tensor


def subtuple(obj: object,
             typename: str,
             to_copy: List[str],
             to_override: Optional[Dict[str, object]] = None):
    if obj is None:
        return None
    if to_override is None:
        to_override = {}
    fields = set(to_copy) | set(to_override.keys())
    if type(obj) is dict:
        values = {key: obj[key] for key in fields if key in obj}
    else:
        values = {f: to_override.get(f, getattr(obj, f)) for f in fields}
    if typename not in _TYPE_CACHE:
        _TYPE_CACHE[typename] = {
            'type': collections.namedtuple(typename, ' '.join(fields)),
            'fields': fields
        }
    return _TYPE_CACHE[typename]['type'](**values)  # type: ignore


def custom_tuple_replace(obj: object, typename: str, **to_override):
    # Torch compile dynamo doesn't support calling any named tuple
    # dynamic methods other than len and get_attr. This function is
    # a torch.compile friendly version of tuple._replace

    cached_type = _TYPE_CACHE[typename]['type']
    fields = _TYPE_CACHE[typename]['fields']
    values = {
        field: getattr(obj, field)
        for field in fields  # type: ignore
    }
    values.update(to_override)
    return cached_type(**values)  # type: ignore


def align_dp_groups(value, op):
    group = get_dp_group().cpu_group
    value_t = torch.tensor(value, device="cpu", dtype=torch.int32)
    torch.distributed.all_reduce(value_t, op=op, group=group)
    return value_t.item()


def align_tp_groups(value, op):
    group = get_tp_group().cpu_group
    world_size = get_tp_group().world_size
    if world_size <= 1:
        return value
    value_t = torch.tensor(value, device='cpu')
    torch.distributed.all_reduce(value_t, op=op, group=group)
    return value_t.item()


def align_workers(value, op):
    group = get_world_group().cpu_group
    world_size = torch.distributed.get_world_size()
    if world_size <= 1:
        return value
    value_t = torch.tensor(value, device='cpu')
    torch.distributed.all_reduce(value_t, op=op, group=group)
    return value_t.item()


def setup_profiler():
    schedule = torch.profiler.schedule(wait=0, warmup=2, active=1, repeat=1)
    activities = [
        torch.profiler.ProfilerActivity.CPU,
        torch.profiler.ProfilerActivity.HPU
    ]
    profiler = torch.profiler.profile(
        schedule=schedule,
        activities=activities,
        on_trace_ready=torch.profiler.tensorboard_trace_handler('.',
                                                                use_gzip=True),
        record_shapes=False,
        with_stack=True)
    return profiler


def round_up(value: int, k: int) -> int:
    return (value + k - 1) // k * k


def pad_list(input, k, v):
    input_len = len(input)
    target_len = round_up(input_len, k)
    padding = target_len - input_len
    return input + [v] * padding


def gather_list(input, indices, v):
    return [input[i] if i is not None else v for i in indices]


def flatten(in_list):
    return list(itertools.chain(*in_list))


def make_cpu_tensor(data, max_len, pad, dtype, flat) -> torch.Tensor:
    if flat:
        data = [flatten(data)]
    return make_tensor_with_pad(data,
                                max_len=max_len,
                                pad=pad,
                                dtype=dtype,
                                device='cpu')


def get_target_layer_suffix_list(model_type) -> list[str]:
    # This sets the suffix for the hidden layer name, which is controlled by
    # VLLM_CONFIG_HIDDEN_LAYERS. The default suffix is "DecoderLayer," which is
    # applicable for most language models such as LLaMA, Qwen, and BART. If the
    # model's decoder layer name differs from the default, it will need to
    # be specified here.
    decoder_layer_table = {
        "gpt_bigcode": "BigCodeBlock",
    }

    return [
        decoder_layer_table.get(model_type, "DecoderLayer"), "EncoderLayer"
    ]


def modify_model_layers(module: torch.nn.Module,
                        suffix_list: list[str],
                        n=1,
                        counter=None):
    """Currently add mark_step at the end of specified layers.
    """

    def forward_hook(module, args, output):
        htorch.core.mark_step()
        return output

    if counter is None:
        counter = [0]

    for child_name, child_module in module.named_children():
        if any(
                child_module.__class__.__name__.endswith(layer)
                for layer in suffix_list):
            counter[0] += 1
            if counter[0] % n == 0:
                child_module.register_forward_hook(forward_hook)
        else:
            modify_model_layers(child_module, suffix_list, n, counter)


def get_path_to_rope(model: torch.nn.Module):
    """Dynamically get the path to the RotaryEmbedding layer in the model.
    This function will recursively search through the module hierarchy to find
    a RotaryEmbedding layer and return the full path to that layer as a list
    of names.
    If no such layer is found, it returns None.
    """

    def find_rope_layer(parent, path):
        # Base case: check if this parent is None
        if parent is None:
            return None

        # Check if the current layer is a RotaryEmbedding
        if hasattr(parent, 'named_children'):
            for child_name, child_module in parent.named_children():
                # If the current child is of type RotaryEmbedding,
                # return the full path
                if child_module.__class__.__name__.endswith("RotaryEmbedding"):
                    return path + [child_name]
                # Otherwise, recurse into this child to check its children
                result = find_rope_layer(child_module, path + [child_name])
                if result is not None:
                    return result
        return None

    # Start the search from the top level model
    path_to_rope = find_rope_layer(model, [])

    # Return the result if found, otherwise None
    return path_to_rope


class HpuModelAdapter(torch.nn.Module):

    def __init__(self, model, vllm_config, layer_names, is_causal, sampler):
        super().__init__()
        self.model = model
        self.prefill_use_fusedsdpa = get_config(
        ).prompt_attn_impl == 'fsdpa_impl'
        self.recompute_cos_sin = os.getenv('VLLM_COS_SIN_RECOMPUTE',
                                           'false').lower() in ['1', 'true']
        self.sampler = sampler
        self.vllm_config = vllm_config
        self.block_size = vllm_config.cache_config.block_size
        self.dtype = vllm_config.model_config.dtype
        self.layer_names = layer_names
        self.is_pooler = hasattr(self.model, "_pooler")
        self.is_causal = is_causal
<<<<<<< HEAD
        self.use_merged_prefill = VLLM_MERGED_PREFILL
        self.dp_awared_padding = \
            self.vllm_config.parallel_config.data_parallel_size > 1
=======
        self.use_merged_prefill = get_config().merged_prefill
>>>>>>> 527c1ee1

        model_config = getattr(self.model, "config", None)
        self.model_is_mrope = uses_mrope(model_config)

        # This applies exclusively to Qwen2/2.5-VL models
        # both use mrope. We wrap the visual and language
        # models separately with HPU graph.
        # This is to ensure that we keeps
        # the static and dynamic parts distinct.
        if htorch.utils.internal.is_lazy() and self.model_is_mrope:
            logger.info("[Multimodal] Wrapping Visual Model")
            self.model.visual = htorch.hpu.wrap_in_hpu_graph(
                self.model.visual, disable_tensor_cache=True)

    def _set_attn_bias(self, attn_metadata, batch_size, seq_len, device,
                       dtype):
        if (attn_metadata is None
                or (self.prefill_use_fusedsdpa and self.is_causal
                    and attn_metadata.block_list is None)
                or not attn_metadata.is_prompt):
            return attn_metadata

        if attn_metadata.attn_bias is not None:
            return attn_metadata

        prefill_metadata = attn_metadata

        seq_lens_t = prefill_metadata.seq_lens_tensor
        context_lens_t = prefill_metadata.context_lens_tensor
        query_lens_t = seq_lens_t - context_lens_t

        block_list = attn_metadata.block_list
        max_context_len = (block_list.size(-1) //
                           batch_size if block_list is not None else 0)
        max_context_len = max_context_len * self.block_size
        past_mask = torch.arange(0,
                                 max_context_len,
                                 dtype=torch.int32,
                                 device=device)
        past_mask = (past_mask.view(1, -1).expand(batch_size, -1).ge(
            context_lens_t.view(-1, 1)).view(batch_size, 1, -1).expand(
                batch_size, seq_len, -1).view(batch_size, 1, seq_len, -1))

        len_mask = (torch.arange(0, seq_len, device=device,
                                 dtype=torch.int32).view(1, seq_len).ge(
                                     query_lens_t.unsqueeze(-1)).view(
                                         batch_size, 1, 1, seq_len))
        if self.is_causal:
            attn_mask = torch.triu(torch.ones(
                (batch_size, 1, seq_len, seq_len),
                device=device,
                dtype=torch.bool),
                                   diagonal=1)
        else:
            attn_mask = torch.zeros((batch_size, 1, seq_len, seq_len),
                                    device=device,
                                    dtype=torch.bool)
        if self.is_pooler:
            len_mask_v = len_mask.view(batch_size, 1, seq_len, 1)
            mask = attn_mask.logical_or(len_mask).logical_or(len_mask_v)
            off_value = -3E38  #small number, avoid nan and overflow
        else:
            mask = attn_mask.logical_or(
                len_mask)  #no need for len_mask_v as decode overwrites it
            off_value = -math.inf

        mask = torch.concat((past_mask, mask), dim=-1)
        attn_bias = (torch.zeros_like(mask, dtype=dtype).masked_fill_(
            mask, off_value))
        attn_metadata = custom_tuple_replace(prefill_metadata,
                                             "TrimmedAttentionMetadata",
                                             attn_bias=attn_bias)
        return attn_metadata

    def _set_block_mapping(self, metadata, batch_size, device, dtype):
        mask = torch.arange(0,
                            self.block_size,
                            device=device,
                            dtype=torch.int32).unsqueeze(0)
        mask = mask >= metadata.block_usage.unsqueeze(-1)
        attn_bias = (torch.zeros_like(mask, dtype=dtype).masked_fill_(
            mask, -math.inf))

        if not is_fake_hpu():
            block_mapping = torch.nn.functional.one_hot(metadata.block_groups,
                                                        num_classes=batch_size)
        else:
            # Unfortunately one_hot on CPU
            # doesn't handle out of bounds classes so we need to convert
            # all negative values to 0 (block_mapping) or bs (block_groups)
            block_groups = metadata.block_groups.to(torch.long)
            block_mapping = torch.nn.functional.relu(block_groups)
            block_mapping = torch.nn.functional.one_hot(block_mapping,
                                                        num_classes=batch_size)
            oob_values = block_groups.lt(0)
            block_mapping.masked_fill_(oob_values.unsqueeze(-1), 0)
            block_groups.masked_fill_(oob_values, batch_size)
            metadata = custom_tuple_replace(metadata,
                                            "TrimmedAttentionMetadata",
                                            block_groups=block_groups)
        block_mapping = block_mapping.to(dtype)
        metadata = custom_tuple_replace(metadata,
                                        "TrimmedAttentionMetadata",
                                        block_mapping=block_mapping,
                                        attn_bias=attn_bias)
        return metadata

    def forward_update_meta_only(self, *args, **kwargs):
        kwargs = kwargs.copy()
        if 'warmup_mode' in kwargs:
            kwargs.pop('warmup_mode')
        input_ids = kwargs['input_ids']
        attn_metadata = self._update_metadata(kwargs['attn_metadata'],
                                              input_ids.size(0),
                                              input_ids.size(1),
                                              input_ids.device, self.dtype)
        kwargs['attn_metadata'] = attn_metadata
        return attn_metadata

    def _update_metadata(self, attn_metadata, batch_size, seq_len, device,
                         dtype):

        if attn_metadata.is_prompt:
            attn_metadata = self._set_attn_bias(attn_metadata, batch_size,
                                                seq_len, device, dtype)
        else:
            attn_metadata = self._set_block_mapping(attn_metadata, batch_size,
                                                    device, dtype)
        return attn_metadata

    def _prepare_cos_sin(self, positions):
        """Navigate through the model using the provided path and call
        the prepare_cos_sin method on the 'RotaryEmbedding' layer."""

        current_module = self.model  # Start from the top level of the model

        for layer in self.layer_names:
            if layer.isdigit():  # Check if the layer is an index
                layer = int(layer)

            # Check if the current layer is a name in a module
            if isinstance(
                    layer,
                    str) and not isinstance(layer, int):  # Name-based access
                current_module = getattr(current_module, layer)
            elif isinstance(layer,
                            int):  # Indexed-based access (like ModuleList)
                module_list = list(current_module._modules.values())
                if layer >= len(module_list):
                    # for MTP models, last layer is MTP layer
                    layer = -1
                current_module = module_list[layer]

        # At the end, we should be at the RotaryEmbedding layer.
        if hasattr(current_module, 'prepare_cos_sin'):
            current_module.prepare_cos_sin(
                positions, recompute_cos_sin=self.recompute_cos_sin)
        else:
            raise AttributeError(
                "The module at the end of the path does not have \
               a 'prepare_cos_sin' method.")

    def compute_input_embeddings_for_mrope(self, **kwargs):
        if not self.model_is_mrope:
            return None

        # For Qwen2.5-VL multimodal embedding,
        # this embedding part should be executed
        # with PT_COMPILE_ONLY_MODE off at all times
        # due to it's dynamicity.
        # During warmup, this is ON by default, so we
        # are turning it off here.
        # Also, we moved this code block from
        # model.forward() since we want to get
        # embedding before pass it to model which is also
        # aligned with VLLM V1.
        compile_only_mode_context_false = functools.partial(
            bc.env_setting, "PT_COMPILE_ONLY_MODE", False)

        input_ids = kwargs['input_ids']
        with compile_only_mode_context_false():
            image_input = self.model._parse_and_validate_image_input(**kwargs)
            video_input = self.model._parse_and_validate_video_input(**kwargs)
            inputs_embeds = self.model.get_input_embeddings_v0(
                input_ids, image_input=image_input, video_input=video_input)
            input_ids = None

        return inputs_embeds

    def forward(self, *args, **kwargs):
        kwargs = kwargs.copy()
        selected_token_indices = kwargs.pop('selected_token_indices')
        if 'warmup_mode' in kwargs:
            kwargs.pop('warmup_mode')
        virtual_engine = 0
        if 'virtual_engine' in kwargs:
            virtual_engine = kwargs.pop('virtual_engine')
        input_ids = kwargs['input_ids']
        kwargs['attn_metadata'] = self._update_metadata(
            kwargs['attn_metadata'], input_ids.size(0), input_ids.size(1),
            input_ids.device, self.dtype)
        if 'lora_mask' in kwargs:
            LoraMask.setLoraMask(kwargs.pop('lora_mask'))
        if self.layer_names is not None and not self.model_is_mrope:
            self._prepare_cos_sin(kwargs['positions'])
        if self.model_is_mrope:
            # inputs_embeds was computed on execute_model
            # now we always want to use the inputs_embeds
            # even if the prompt is text only
            # that keeps all the shapes consistent with warmup
            kwargs.update({
                'input_ids': None,
            })
        attn_meta = kwargs.pop('attn_metadata')
        if 'kv_caches' in kwargs:
            kwargs.pop('kv_caches')
        with set_forward_context(attn_meta,
                                 self.vllm_config,
                                 virtual_engine,
                                 dp_awared_padding=self.dp_awared_padding):
            hidden_states = self.model(*args, **kwargs)
            if not get_pp_group().is_last_rank:
                return hidden_states
            hidden_states = hidden_states.view(-1, hidden_states.shape[-1])
            if selected_token_indices is not None:
                hidden_states = hidden_states.index_select(
                    0, selected_token_indices)

        return hidden_states

    def compute_logits(self, *args, **kwargs):
        return self.model.compute_logits(*args, **kwargs)

    # def sample(self, *args, **kwargs):
    #    return self.sampler(*args, **kwargs)

    def make_empty_intermediate_tensors(self, *args, **kwargs):
        return self.model.make_empty_intermediate_tensors(*args, **kwargs)

    def generate_proposals(self, *args, **kwargs):
        if hasattr(self.model, "sampler"):
            # Speculative decoding
            self.model.sampler = self.sampler
        return self.model.generate_proposals(*args, **kwargs)

    # sampler property will be used by spec_decode_worker
    # don't rename
    # @property
    # def sampler(self):
    #    return self.model.sampler

    # lm_head property will be used by spec_decode_worker
    # don't rename
    @property
    def lm_head(self):
        return self.model.lm_head


class PreparePromptMetadata(NamedTuple):
    input_tokens: torch.Tensor
    input_positions: List[List[int]]
    attn_metadata: Optional[AttentionMetadata]
    seq_lens: List[int]
    query_lens: List[int]
    lora_index_mapping: List[List[int]]
    lora_prompt_mapping: List[List[int]]
    lora_requests: Set[LoRARequest]
    multi_modal_kwargs: Optional[Dict[str, BatchedTensorInputs]]
    slot_mapping: List[List[int]]
    lora_ids: List[int]

    @classmethod
    def empty(cls):
        return PreparePromptMetadata(input_tokens=[],
                                     input_positions=[],
                                     attn_metadata=None,
                                     seq_lens=[],
                                     query_lens=[],
                                     lora_index_mapping=[],
                                     lora_prompt_mapping=[],
                                     lora_requests=set(),
                                     multi_modal_kwargs=None,
                                     slot_mapping=[],
                                     lora_ids=[])


class PrepareDecodeMetadata(NamedTuple):
    input_tokens: torch.Tensor
    input_positions: List[List[int]]
    attn_metadata: Optional[AttentionMetadata]
    lora_index_mapping: List[List[int]]
    lora_prompt_mapping: List[List[int]]
    lora_requests: Set[LoRARequest]
    slot_mapping: List[List[int]]
    lora_ids: List[int]

    @classmethod
    def empty(cls):
        return PrepareDecodeMetadata(input_tokens=[],
                                     input_positions=[],
                                     attn_metadata=None,
                                     lora_index_mapping=[],
                                     lora_prompt_mapping=[],
                                     lora_requests=set(),
                                     slot_mapping=[],
                                     lora_ids=[])


# How batches are constructed.
class BatchType(IntEnum):
    # Every batch is prefill.
    PREFILL = 0
    # Every batch is decode.
    DECODE = 1
    # Batch is a mixture of prefill and decode.
    MIXED = 2


TModelInputForHPU = TypeVar('TModelInputForHPU', bound="ModelInputForHPU")


@dataclasses.dataclass(frozen=True)
class ModelInputForHPU(ModelRunnerInputBase):
    """
    This base class contains metadata needed for the base model forward pass
    but not metadata for possible additional steps, e.g., sampling. Model
    runners that run additional steps should subclass this method to add
    additional fields.
    """
    input_tokens: Optional[torch.Tensor] = None
    input_positions: Optional[torch.Tensor] = None
    seq_lens: Optional[List[int]] = None
    query_lens: Optional[List[int]] = None
    lora_mapping: Optional["LoRAMapping"] = None
    lora_requests: Optional[Set[LoRARequest]] = None
    attn_metadata: Optional["AttentionMetadata"] = None
    multi_modal_kwargs: Optional[Dict[str, torch.Tensor]] = None
    real_batch_size: Optional[int] = None
    batch_size_padded: Optional[int] = None
    virtual_engine: int = 0
    lora_ids: Optional[List[int]] = None
    async_callback: Optional[Callable] = None
    is_first_multi_step: bool = True
    is_last_step: bool = True
    previous_hidden_states: Optional[torch.Tensor] = None

    def as_broadcastable_tensor_dict(self) -> Dict[str, Any]:
        tensor_dict = {
            "input_tokens": self.input_tokens,
            "input_positions": self.input_positions,
            "lora_requests": self.lora_requests,
            "lora_mapping": self.lora_mapping,
            "multi_modal_kwargs": self.multi_modal_kwargs,
            "real_batch_size": self.real_batch_size,
            "batch_size_padded": self.batch_size_padded,
            "virtual_engine": self.virtual_engine,
            "lora_ids": self.lora_ids,
            "is_first_multi_step": self.is_first_multi_step,
            "is_last_step": self.is_last_step,
        }
        _add_attn_metadata_broadcastable_dict(tensor_dict, self.attn_metadata)
        return tensor_dict

    @classmethod
    def from_broadcasted_tensor_dict(
        cls: Type[TModelInputForHPU],
        tensor_dict: Dict[str, Any],
        attn_backend: Optional["AttentionBackend"] = None,
    ) -> TModelInputForHPU:
        if attn_backend is not None:
            tensor_dict = _init_attn_metadata_from_tensor_dict(
                attn_backend, tensor_dict)
        return cls(**tensor_dict)


@dataclasses.dataclass(frozen=True)
class ModelInputForHPUWithSamplingMetadata(ModelInputForHPU):
    """
    Used by the ModelRunner.
    """
    sampling_metadata: Optional["SamplingMetadata"] = None
    # Used for speculative decoding. We do not broadcast it because it is only
    # used by the driver worker.
    is_prompt: Optional[bool] = None

    def as_broadcastable_tensor_dict(self) -> Dict[str, Any]:
        tensor_dict = {
            "input_tokens": self.input_tokens,
            "input_positions": self.input_positions,
            "lora_requests": self.lora_requests,
            "lora_mapping": self.lora_mapping,
            "multi_modal_kwargs": self.multi_modal_kwargs,
            "lora_ids": self.lora_ids,
        }
        _add_attn_metadata_broadcastable_dict(tensor_dict, self.attn_metadata)
        _add_sampling_metadata_broadcastable_dict(tensor_dict,
                                                  self.sampling_metadata)
        return tensor_dict

    @classmethod
    def from_broadcasted_tensor_dict(
        cls,
        tensor_dict: Dict[str, Any],
        attn_backend: Optional["AttentionBackend"] = None,
    ) -> "ModelInputForHPUWithSamplingMetadata":
        tensor_dict = _init_sampling_metadata_from_tensor_dict(tensor_dict)
        # FIXME(kzawora): this fails for whatever reason - why?
        if attn_backend is not None:
            tensor_dict = _init_attn_metadata_from_tensor_dict(
                attn_backend, tensor_dict)
        return cls(**tensor_dict)


@dataclass
class CachedStepOutput:
    token_ids: torch.Tensor
    logprobs: Optional[torch.Tensor] = None
    deffered_sample_results: Optional[SampleResultArgsType] = None
    sampling_metadata: Optional[SamplingMetadata] = None
    is_prompt: Optional[bool] = False

    def __init__(
            self,
            token_ids: torch.Tensor,
            logprobs: Optional[torch.Tensor] = None,
            deffered_sample_results: Optional[SampleResultArgsType] = None,
            sampling_metadata: Optional[SamplingMetadata] = None,
            is_prompt: Optional[bool] = False):
        self.token_ids = token_ids
        self.logprobs = logprobs
        self.deffered_sample_results = deffered_sample_results
        self.sampling_metadata = sampling_metadata
        self.is_prompt = is_prompt


class HPUModelRunnerBase(ModelRunnerBase[TModelInputForHPU]):
    """
    Helper class for shared methods between GPU model runners.
    """
    _model_input_cls: Type[TModelInputForHPU]

    def __init__(
        self,
        vllm_config: VllmConfig,
        kv_cache_dtype: Optional[str] = "auto",
        is_driver_worker: bool = False,
        return_hidden_states: bool = False,
        input_registry: InputRegistry = INPUT_REGISTRY,
        mm_registry: MultiModalRegistry = MULTIMODAL_REGISTRY,
        is_causal: bool = True,
    ):
        ModelRunnerBase.__init__(self, vllm_config=vllm_config)
        environment.set_vllm_config(vllm_config)
        self.is_driver_worker = is_driver_worker
        self.return_hidden_states = return_hidden_states

        self.sliding_window = (self.model_config.get_sliding_window()
                               if self.model_config is not None else None)
        self.device_config = (self.device_config if self.device_config
                              is not None else DeviceConfig())
        if is_fake_hpu():
            self.device_config.device = torch.device('cpu')
            self.device_config.device_type = 'cpu'
            self.load_config.device = None
        self.device = self.device_config.device
        self.enforce_eager = self.model_config.enforce_eager
        self.max_num_seqs = self.scheduler_config.max_num_seqs
        self.max_num_prefill_seqs = \
            self.scheduler_config.max_num_prefill_seqs \
            if self.scheduler_config.max_num_prefill_seqs is not None \
                else self.max_num_seqs
        self.max_model_len = self.scheduler_config.max_model_len
        self.max_num_batched_tokens = \
            self.scheduler_config.max_num_batched_tokens
        self.block_size = self.cache_config.block_size
        self.use_merged_prefill = get_config().merged_prefill
        assert not (self.scheduler_config.use_padding_aware_scheduling
                    and self.use_merged_prefill), \
            'Merged prefill is not compatible with padding aware scheduling!'

        self.pin_memory = is_pin_memory_available()
        self.kv_cache_dtype = self.cache_config.cache_dtype

        num_attn_heads = self.model_config.get_num_attention_heads(
            self.parallel_config)
        needs_attn_backend = (num_attn_heads != 0
                              or self.model_config.is_attention_free)
        self.attn_backend = get_attn_backend(
            self.model_config.get_head_size(),
            self.model_config.dtype,
            self.kv_cache_dtype,
            self.block_size,
            self.model_config.is_attention_free,
            use_mla=self.model_config.use_mla,
        ) if needs_attn_backend else None

        # Multi-modal data support
        self.input_registry = input_registry
        self.mm_registry = mm_registry
        self.mm_registry = MULTIMODAL_REGISTRY
        self.multi_modal_input_mapper = self.mm_registry \
            .create_input_mapper(self.model_config)
        self.mm_registry.init_mm_limits_per_prompt(self.model_config)

        # Lazy initialization
        self.lora_manager: LRUCacheWorkerLoRAManager = None
        self.model: torch.nn.Module = None
        self.inc_initialized_successfully = False

        # Profiler stats
        self.profiler = HabanaHighLevelProfiler()
        self.profiler_counter_helper = HabanaProfilerCounterHelper()
        self.seen_configs: set = set()
        self._mem_margin: Optional[int] = None
        self.use_prefix_caching = (
            self.vllm_config.cache_config.enable_prefix_caching)
        HPUBucketingContext = get_bucketing_context()
        self.bucketing_ctx = HPUBucketingContext(
            self.max_num_seqs, self.max_num_prefill_seqs, self.block_size,
            self.max_num_batched_tokens, self.use_merged_prefill,
            self.use_prefix_caching, self.max_model_len)
        self.graphed_buckets: Set[Any] = set()
        self.multimodal_buckets: List[int] = [
        ]  #TODO: Move to HPUBucketingContext
        self.graphed_multimodal_buckets: Set[Any] = set()
        self.use_contiguous_pa = envs.VLLM_USE_HPU_CONTIGUOUS_CACHE_FETCH

        # Data Parallel
        self.dp_size = vllm_config.parallel_config.data_parallel_size
        self.dp_awared_padding = self.dp_size > 1

        self._set_gc_threshold()
        self.use_contiguous_pa = get_config().use_contiguous_pa
        if vllm_config.speculative_config is not None \
           and self.use_contiguous_pa:
            raise ValueError(
                "Speculative decoding is not supported with "
                "contiguous PA, please set VLLM_CONTIGUOUS_PA=false")
        # For both multi-step scheduling and delayed sampling
        self.is_single_step = \
            self.vllm_config.scheduler_config.num_scheduler_steps == 1
        self.cached_step_outputs: List[CachedStepOutput] = []
        self.is_pooler = False
        self.is_causal = is_causal
        # For delayed sampling
        self.cached_step_inputs: List[
            ModelInputForHPUWithSamplingMetadata] = []
        self.spec_decode_enabled = \
            self.vllm_config.speculative_config is not None
        self.sampler = get_sampler()
        can_use_delayed_sampling = (not self.spec_decode_enabled
                                    and not is_fake_hpu()
                                    and self.is_single_step
                                    and not self.lora_config)
        self.use_delayed_sampling = get_config(
        ).use_delayed_sampling and can_use_delayed_sampling

    def _set_gc_threshold(self) -> None:
        """
        Read https://docs.python.org/3/library/gc.html#gc.set_threshold
        for comprehensive description of gc generations.
        We can either use VLLM_GC_THR_GEN[0-2] (this has higher priority)
        to set particular generation threshold or use simpler
        VLLM_GC_THR_MULTIPLIER to multiply default values.
        """

        # gc.get_threshold default, avoiding potential overflow due to
        # multiplier and set later (get->mult->set->repeat->...->overflow)
        default_gc_thrs = [700, 10, 10]

        requested_gc_thrs = [0] * len(default_gc_thrs)
        for i in range(len(default_gc_thrs)):
            requested_gc_thrs[i] = int(
                os.environ.get(f'VLLM_GC_THR_GEN{i}', default_gc_thrs[i]))
        if requested_gc_thrs == default_gc_thrs:
            # 16*threshold is rare enough for gc to not cause perf issues
            gc_thr_multiplier = int(
                os.environ.get('VLLM_GC_THR_MULTIPLIER', 16))
            requested_gc_thrs = [
                t * gc_thr_multiplier for t in default_gc_thrs
            ]
        gc.set_threshold(*requested_gc_thrs)

        self.skip_warmup = get_config().skip_warmup

    @property
    def model_is_mrope(self) -> bool:
        config = self.model_config.hf_config
        return uses_mrope(config)

    def _is_quant_with_inc(self):
        quant_config = os.getenv("QUANT_CONFIG", None) is not None
        return (self.model_config.quantization == "inc" or quant_config)

    def _maybe_init_alibi_biases(self) -> None:
        layers = None
        layer_alibi_config = None
        if (not hasattr(self.model, "config")
                or not hasattr(self.model.config, "architectures")):
            pass
        elif "BaichuanForCausalLM" in self.model.config.architectures:
            if self.model.config.hidden_size != 4096:
                layers = self.model.model.layers
                layer_alibi_config = lambda layer: \
                    layer.self_attn.attn \
                        if hasattr(layer, 'self_attn') else None
        elif "JAISLMHeadModel" in self.model.config.architectures:
            if self.model.config.position_embedding_type == "alibi":
                layers = self.model.transformer.h
                layer_alibi_config = lambda layer: \
                    layer.attn.attn \
                        if hasattr(layer, 'attn') else None
        elif "FalconForCausalLM" in self.model.config.architectures:
            if self.model.config.alibi:
                layers = self.model.transformer.h
                layer_alibi_config = lambda layer: \
                    layer.self_attention.attn \
                        if hasattr(layer, 'self_attention') else None
        elif "MPTForCausalLM" in self.model.config.architectures:
            if self.model.config.attn_config['alibi']:
                layers = self.model.transformer.blocks
                layer_alibi_config = lambda layer: \
                    layer.attn.attn \
                        if hasattr(layer, 'attn') else None
        elif "BloomForCausalLM" in self.model.config.architectures:
            layers = self.model.transformer.h
            layer_alibi_config = lambda layer: \
                layer.self_attention.attn \
                    if hasattr(layer, 'self_attention') else None

        if (layers is not None and layer_alibi_config is not None):
            _, max_seq_len = self.bucketing_ctx.get_max_prompt_shape()
            self.use_alibi = True
            prev_attn = None
            for layer in layers:
                attn = layer_alibi_config(layer)
                if attn is None or not hasattr(attn, "impl"):
                    continue
                if (hasattr(attn.impl, "_maybe_init_alibi_biases")):
                    attn.impl._maybe_init_alibi_biases(
                        max_seq_len=max_seq_len,
                        prev_attn=prev_attn,
                    )
                prev_attn = attn
        else:
            self.use_alibi = False

    def load_model(self) -> None:
        import habana_frameworks.torch.core as htcore
        if self.model_config.quantization == 'inc' or \
           self.model_config.quantization == 'fp8':
            htcore.hpu_set_env()
        with HabanaMemoryProfiler() as m:
            with HabanaMemoryProfiler() as m_getmodel:
                self.model = get_model(vllm_config=self.vllm_config)
            msg = ("Pre-loading model weights on "
                   f"{next(self.model.parameters()).device} "
                   f"took {m_getmodel.get_summary_string()}")
            logger.info(msg)
            self.is_pooler = hasattr(self.model, "_pooler")
            if self.lora_config:
                assert hasattr(self.model, "embedding_modules"
                               ), "Model does not have embedding_modules"
                assert hasattr(
                    self.model, "embedding_padding_modules"
                ), "Model does not have embedding_padding_modules"
                assert not self.lora_config.bias_enabled, \
                    "Bias support in LoRA is not enabled in HPU yet."
                assert not self.lora_config.fully_sharded_loras, \
                    "Fully sharded LoRAs is not enabled in HPU yet."
                if supports_multimodal(self.model):
                    logger.warning(
                        "Regarding multimodal models, vLLM currently "
                        "only supports adding LoRA to language model.")

                # Use get_text_config() in case of multimodal models
                text_config = self.model_config.hf_config.get_text_config()

                self.lora_manager = LRUCacheWorkerLoRAManager(
                    self.scheduler_config.max_num_seqs,
                    self.scheduler_config.max_num_batched_tokens,
                    self.vocab_size,
                    self.lora_config,
                    self.device,
                    self.model.embedding_modules,
                    self.model.embedding_padding_modules,
                    max_position_embeddings=text_config.
                    max_position_embeddings,
                )
                self.model = self.lora_manager.create_lora_manager(self.model)

            if self._is_quant_with_inc():
                logger.info("Preparing model with INC..")
                with HabanaMemoryProfiler() as m_inc:
                    from neural_compressor.torch.quantization import (
                        FP8Config, convert, prepare)

                    disable_mark_scales_as_const = os.getenv(
                        "VLLM_DISABLE_MARK_SCALES_AS_CONST",
                        "false") in ("1", "true")
                    config = FP8Config.from_json_file(
                        os.getenv("QUANT_CONFIG", ""))
                    self._inc_preprocess()
                    if config.measure:
                        self.model = prepare(self.model, config)
                    elif config.quantize:
                        self.model = convert(self.model, config)
                    if not disable_mark_scales_as_const:
                        htcore.hpu_initialize(self.model,
                                              mark_only_scales_as_const=True)
                    if torch.distributed.is_initialized():
                        torch.distributed.barrier()
                self.inc_initialized_successfully = True
                logger.info("Preparing model with INC took %s",
                            m_inc.get_summary_string())
            elif not is_fake_hpu():
                self.model = self.model.to("hpu")
                htcore.mark_step()

            self._maybe_init_alibi_biases()
            hidden_layer_markstep_interval = int(
                os.getenv('VLLM_CONFIG_HIDDEN_LAYERS', '1'))
            model_config = getattr(self.model, "config", None)
            modify_model_layers(
                self.model,
                get_target_layer_suffix_list(
                    model_config.
                    model_type if model_config is not None else None),
                hidden_layer_markstep_interval)
            path_to_rope = get_path_to_rope(self.model)
            torch.hpu.synchronize()

            if self.is_pooler:
                self.set_causal_option(self.model)
            with HabanaMemoryProfiler() as m_wrap:
                self.model = self._maybe_wrap_in_hpu_graph(
                    self.model,
                    vllm_config=self.vllm_config,
                    layer_names=path_to_rope,
                    is_causal=self.is_causal,
                    sampler=self.sampler)
            msg = f"Wrapping in HPU Graph took {m_wrap.get_summary_string()}"
            logger.info(msg)
            with HabanaMemoryProfiler() as m_wrap:
                self._maybe_compile(self.model,
                                    vllm_config=self.vllm_config,
                                    layer_names=path_to_rope)
            msg = f"Compiling took {m_wrap.get_summary_string()}"
            logger.info(msg)

        self.model_memory_usage = m.consumed_device_memory
        msg = f"Loading model weights took in total {m.get_summary_string()}"
        logger.info(msg)

        # Models that process images at different resolutions
        # need to be warmed up. Current tested for MRoPE models only.
        self.add_vision_buckets_to_mrope_models()

    def _add_dummy_seq(self,
                       seq_group_metadata_list,
                       is_prompt,
                       align_worker=False):
        real_batch_size = len(seq_group_metadata_list)
        batch_size_padded = self.bucketing_ctx.get_padded_batch_size(
            real_batch_size, is_prompt)
        if self.dp_awared_padding:
            if self.is_driver_worker:
                batch_size_padded = align_dp_groups(
                    batch_size_padded, torch.distributed.ReduceOp.MAX)
            if align_worker:
                batch_size_padded = align_tp_groups(
                    batch_size_padded, torch.distributed.ReduceOp.MAX)
        batch_size_padding = batch_size_padded - real_batch_size

        seq_group_metadata_list = seq_group_metadata_list.copy()

        if batch_size_padding > 0:
            if self.is_pooler:
                temperature = None
            else:
                has_greedy_samples = any(
                    seq_group_metadata.sampling_params.temperature == 0.0
                    for seq_group_metadata in seq_group_metadata_list)
                temperature = 0.0 if has_greedy_samples else 1.0
            dummy_seq_group_metadata = self.create_dummy_seq_group_metadata(
                -1, 0, is_prompt, temperature=temperature)
            seq_group_metadata_list.extend(dummy_seq_group_metadata
                                           for _ in range(batch_size_padding))
        return seq_group_metadata_list, real_batch_size, batch_size_padded

    def _maybe_wrap_in_hpu_graph(self, *args, **kwargs):
        if htorch.utils.internal.is_lazy():
            return htorch.hpu.wrap_in_hpu_graph(HpuModelAdapter(
                *args, **kwargs),
                                                disable_tensor_cache=True)
        else:
            return HpuModelAdapter(*args, **kwargs)

    def _maybe_compile(self, *args, **kwargs):
        if not is_fake_hpu() and not htorch.utils.internal.is_lazy(
        ) and not self.vllm_config.model_config.enforce_eager:
            if os.getenv('VLLM_REGIONAL_COMPILATION',
                         'true').strip().lower() in ("1", "true"):
                compiled_methods = ['_update_metadata']
                for method_name in compiled_methods:
                    method = getattr(self.model, method_name)
                    self._compile_region(self.model, method_name, method)

                self.regional_compilation_layers_list = [
                    RMSNorm, VocabParallelEmbedding
                ]
                self._regional_compilation(self.model)
            else:
                self.model = self._compile(self.model)

    def _regional_compilation(self,
                              module,
                              parent_module=None,
                              module_name=None):
        if isinstance(module, torch.nn.ModuleList):
            for children_name, children_module in module.named_children():
                self._compile_region(module, children_name, children_module)
        elif any(
                isinstance(module, layer)
                for layer in self.regional_compilation_layers_list):
            self._compile_region(
                parent_module,
                module_name,
                module,
            )
        else:
            for children_name, children_module in module.named_children():
                self._regional_compilation(children_module, module,
                                           children_name)

    def _compile_region(self, model, name, module):
        module = self._compile(module)
        setattr(model, name, module)

    def _compile(self, module):
        if not hasattr(self, '_compile_config'):
            fullgraph = os.getenv('VLLM_T_COMPILE_FULLGRAPH',
                                  'false').strip().lower() in ("1", "true")
            dynamic = os.getenv('VLLM_T_COMPILE_DYNAMIC_SHAPES',
                                'false').strip().lower() in ("1", "true")
            self._compile_config = {'fullgraph': fullgraph, 'dynamic': dynamic}
        fullgraph = self._compile_config['fullgraph']
        dynamic = self._compile_config['dynamic']
        if dynamic:
            return torch.compile(module,
                                 backend='hpu_backend',
                                 fullgraph=fullgraph,
                                 options={"force_static_compile": True})
        else:
            return torch.compile(module,
                                 backend='hpu_backend',
                                 fullgraph=fullgraph,
                                 dynamic=False)

    def get_model(self) -> torch.nn.Module:
        if isinstance(self.model, HpuModelAdapter):
            return self.model.model
        return self.model

    def _use_graphs(self, num_patches=None):
        if not num_patches:
            return not self.enforce_eager
        #TODO: We might need to check both language bucket and multimodal bucket
        # and return True only it's avialble, or return separately.
        return (num_patches) in self.graphed_multimodal_buckets

    def _is_valid_bucket(self, bucket):
        return bucket[0] * bucket[1] <= self.max_num_batched_tokens

    def _num_blocks(self, attn_metadata):
        if attn_metadata.block_list is None:
            return 0
        return attn_metadata.block_list.numel()

    def _check_config(self, batch_size, seq_len, ctx, attn_metadata,
                      warmup_mode):
        phase = 'prompt' if attn_metadata.is_prompt else 'decode'
        num_blocks = ctx if warmup_mode else self._num_blocks(attn_metadata)
        cfg: Optional[tuple] = (batch_size, seq_len, num_blocks, phase)
        seen = cfg in self.seen_configs
        self.seen_configs.add(cfg)
        if not seen and not warmup_mode:
            logger.warning("Configuration: %s was not warmed-up!",
                           (phase, batch_size, seq_len, num_blocks))

    def _get_mrope_positions_and_delta(self, seq_data, mm_kwargs, context_len):
        image_grid_thw = mm_kwargs.get("image_grid_thw", None)
        video_grid_thw = mm_kwargs.get("video_grid_thw", None)
        second_per_grid_ts = mm_kwargs.get("second_per_grid_ts", None)
        assert image_grid_thw is not None or video_grid_thw is not None, (
            "mrope embedding type requires multi-modal input mapper "
            "returns 'image_grid_thw' or 'video_grid_thw'.")
        hf_config = self.model_config.hf_config
        token_ids = seq_data.get_token_ids()
        mrope_positions, mrope_position_delta = \
            MRotaryEmbedding.get_input_positions(
                token_ids,
                hf_config=hf_config,
                image_grid_thw=image_grid_thw,
                video_grid_thw=video_grid_thw,
                second_per_grid_ts=second_per_grid_ts,
                context_len=context_len,
            )
        assert mrope_positions is not None
        return mrope_positions, mrope_position_delta

    def make_attn_bias(self, seq_lens, max_prompt_len, dtype):
        seq_pos = [list(range(sl)) for sl in seq_lens]
        seq_idx = [[i] * sl for i, sl in enumerate(seq_lens)]

        seq_pos_t = make_cpu_tensor(seq_pos,
                                    max_len=max_prompt_len,
                                    pad=-1,
                                    dtype=torch.long,
                                    flat=self.use_merged_prefill)
        seq_idx_t = make_cpu_tensor(seq_idx,
                                    max_len=max_prompt_len,
                                    pad=-1,
                                    dtype=torch.long,
                                    flat=self.use_merged_prefill)

        q_seq_idx_t = seq_idx_t.unsqueeze(-1)
        kv_seq_idx_t = seq_idx_t.unsqueeze(-2)
        q_seq_pos_t = seq_pos_t.unsqueeze(-1)
        kv_seq_pos_t = seq_pos_t.unsqueeze(-2)
        seq_idx_t = q_seq_idx_t != kv_seq_idx_t
        seq_pos_t = kv_seq_pos_t > q_seq_pos_t
        attn_mask = (seq_idx_t | seq_pos_t) if self.is_causal else seq_idx_t
        if self.is_pooler:
            mask_v = torch.where(q_seq_pos_t < 0, True, False)
            attn_mask = attn_mask | mask_v
            off_value = -3E38  #small number, avoid nan and overflow
        else:
            off_value = -math.inf
        attn_bias = torch.zeros_like(attn_mask, dtype=dtype)
        attn_bias.masked_fill_(attn_mask, off_value)
        return attn_bias.unsqueeze(1)

    def set_causal_option(self, module):
        if isinstance(module, HPUAttentionImpl) and hasattr(
                module, 'attn_type'):
            self.is_causal = not (
                module.attn_type == AttentionType.ENCODER
                or module.attn_type == AttentionType.ENCODER_ONLY
                or module.attn_type == AttentionType.ENCODER_DECODER)
            return
        else:
            for child_name, child_module in module.named_children():
                self.set_causal_option(child_module)

    def move_to_device(self, tensor):
        return tensor if tensor is None else tensor.to(self.device,
                                                       non_blocking=True)

    def add_vision_buckets_to_mrope_models(self):
        if self.model_is_mrope:
            model = self.get_model()
            model.vision_buckets = VisionBuckets()

    def _prepare_prompt(
        self,
        seq_group_metadata_list: List[SequenceGroupMetadata],
        align_worker=False,
    ) -> PreparePromptMetadata:
        input_tokens: List[List[int]] = []
        input_positions: List[List[int]] = []
        input_mrope_positions: List[List[List[int]]] = []
        slot_mapping: List[List[int]] = []
        lora_index_mapping: List[List[int]] = []
        lora_prompt_mapping: List[List[int]] = []
        lora_requests: Set[LoRARequest] = set()

        seq_lens: List[int] = []
        context_lens: List[int] = []
        query_lens: List[int] = []
        prefix_block_tables: List[List[int]] = []
        multi_modal_kwargs_list: List[MultiModalKwargs] = []
        multi_modal_placeholder_maps: Dict[
            str, MultiModalPlaceholderMap] = collections.defaultdict(
                MultiModalPlaceholderMap)
        encoder_seq_lens: List[int] = []
        cross_slot_mapping: List[int] = []

        if len(seq_group_metadata_list) == 0:
            return PreparePromptMetadata.empty()

        is_enc_dec_model = self.model_config.is_encoder_decoder
        for seq_group_metadata in seq_group_metadata_list:
            assert seq_group_metadata.is_prompt
            seq_ids = list(seq_group_metadata.seq_data.keys())
            assert len(seq_ids) == 1
            seq_id = seq_ids[0]

            computed_block_nums = seq_group_metadata.computed_block_nums
            if (self.scheduler_config is not None
                    and self.scheduler_config.chunked_prefill_enabled
                    and not (computed_block_nums is None
                             or computed_block_nums == [])):
                raise RuntimeError(
                    "chunked prefill cannot be used with prefix caching "
                    "now.")

            token_chunk_size = seq_group_metadata.token_chunk_size
            seq_data = seq_group_metadata.seq_data[seq_id]
            context_len = seq_data.get_num_computed_tokens()
            # We should use get_len here because in case of preemption
            # it contains output tokens.
            seq_len = min(seq_data.get_len(), context_len + token_chunk_size)
            prompt_tokens = seq_data.get_token_ids()[context_len:seq_len]
            seq_lens.append(seq_len)

            # NOTE: This only works for oooooooxxx style attention.
            if computed_block_nums is not None and len(
                    computed_block_nums) > 0 and self.sliding_window is None:
                # Prefix is not supported with sliding_window
                context_len = len(computed_block_nums) * self.block_size
                if context_len == seq_len \
                and self.use_prefix_caching:
                    # Fully cached prompt - compute only last token
                    context_len = context_len - 1
                prompt_tokens = prompt_tokens[context_len:]
                prefix_block_tables.append(computed_block_nums)
            elif self.scheduler_config.chunked_prefill_enabled:
                if seq_group_metadata.block_tables is not None:
                    # Prefill has chunked before.
                    block_table = seq_group_metadata.block_tables[seq_id]
                    prefix_block_tables.append(block_table)
                else:
                    # The first prefill.
                    prefix_block_tables.append([])
            else:
                prefix_block_tables.append([])
                # Right now, prefill start is always 0. However, this
                # assumption can be changed once chunked prefill is introduced.
                assert context_len == 0

            # actual prompt lens
            context_lens.append(context_len)
            query_lens.append(seq_len - context_len)
            input_tokens.append(prompt_tokens)
            # NOTE(woosuk): Here we assume that the first token in the prompt
            # is always the first token in the sequence.
            input_positions.append(list(range(context_len, seq_len)))

            seq_data_mrope_positions: Optional[List[List[int]]] = None

            if is_enc_dec_model:
                encoder_seq_len = seq_group_metadata.encoder_seq_data.get_len(
                ) if seq_group_metadata.encoder_seq_data else 0
                encoder_seq_lens.append(encoder_seq_len)
                # Build slot mapping
                if seq_group_metadata.cross_block_table is None:
                    cross_slot_mapping.extend([_PAD_SLOT_ID] * encoder_seq_len)
                else:
                    for i in range(0, encoder_seq_len):
                        block_number = seq_group_metadata.cross_block_table[
                            i // self.block_size]
                        block_offset = i % self.block_size
                        slot = block_number * self.block_size + block_offset
                        cross_slot_mapping.append(slot)

            if seq_group_metadata.multi_modal_data:
                positions = input_positions[0]
                mm_data, placeholder_maps = MultiModalPlaceholderMap \
                    .from_seq_group(seq_group_metadata,
                      range(positions[0], positions[0] + len(positions)))

                if self.mm_registry.has_processor(self.model_config):
                    mm_kwargs = mm_data
                else:
                    mm_kwargs = self.multi_modal_input_mapper(
                        mm_data,
                        seq_group_metadata.mm_processor_kwargs,
                    )

                # special processing for mrope position deltas.
                if self.model_is_mrope:
                    mrope_positions, mrope_position_delta = \
                        self._get_mrope_positions_and_delta(
                            seq_data=seq_data,
                            mm_kwargs=mm_kwargs,
                            context_len=context_len)
                    assert mrope_positions is not None
                    seq_data.mrope_position_delta = mrope_position_delta
                    seq_data_mrope_positions = [[] for _ in range(3)]
                    for idx in range(3):
                        seq_data_mrope_positions[idx] \
                            .extend(mrope_positions[idx])

                multi_modal_kwargs_list.append(mm_kwargs)

                for modality, placeholder_map in placeholder_maps.items():
                    multi_modal_placeholder_maps[modality].extend(
                        placeholder_map)

            input_mrope_positions.append(
                seq_data_mrope_positions)  # type: ignore

            if seq_group_metadata.block_tables is None:
                # During memory profiling, the block tables are not initialized
                # yet. In this case, we just use a dummy slot mapping.
                slot_mapping.append([_PAD_SLOT_ID] * seq_len)
                continue

            # Compute the slot mapping.
            slot_mapping.append([])
            block_table = seq_group_metadata.block_tables[seq_id]

            # Mask the [0, start_idx) tokens of the prompt with _PAD_SLOT_ID,
            # where start_idx is max(0, seq_len - sliding_window).
            # For example, if the prompt len is 10, sliding window is 8, and
            # block size is 4, the first two tokens are masked and the slot
            # mapping will be [-1, -1, 2, 3, 4, 5, 6, 7, 0, 1].
            start_idx = 0
            if self.sliding_window is not None:
                assert context_len == 0, (
                    "Prefix caching is currently not supported with "
                    "sliding window attention")
                start_idx = max(0, seq_len - self.sliding_window)
            for i in range(context_len, seq_len):
                if i < start_idx:
                    slot_mapping[-1].append(_PAD_SLOT_ID)
                    continue
                # For encoder-only models, the block_table is None,
                # and there is no need to initialize the slot_mapping.
                if block_table is not None:
                    block_number = block_table[i // self.block_size]
                    block_offset = i % self.block_size
                    slot = block_number * self.block_size + block_offset
                    slot_mapping[-1].append(slot)

        if is_enc_dec_model:
            real_batch_size = len(seq_group_metadata_list)
            batch_size_padded = self.bucketing_ctx.get_padded_batch_size(
                real_batch_size, True)
            batch_size_padding = batch_size_padded - real_batch_size
            if batch_size_padding > 0:
                encoder_seq_lens.extend(encoder_seq_lens[0]
                                        for _ in range(batch_size_padding))

        if self.use_merged_prefill:
            target_query_len = sum(query_lens)
        else:
            target_query_len = max(query_lens)
        real_num_seqs = len(query_lens)

        max_prompt_len = max(
            self.bucketing_ctx.get_padded_prompt_seq_len(target_query_len),
            self.block_size)

        if self.dp_awared_padding:
            if self.is_driver_worker:
                max_prompt_len = align_dp_groups(
                    max_prompt_len, torch.distributed.ReduceOp.MAX)
            if align_worker:
                max_prompt_len = align_tp_groups(
                    max_prompt_len, torch.distributed.ReduceOp.MAX)

        lora_ids: List[int] = []
        for seq_group_metadata, context_len in zip(seq_group_metadata_list,
                                                   context_lens):
            lora_id = seq_group_metadata.lora_int_id
            lora_ids.append(lora_id)

            if lora_id > 0:
                lora_requests.add(seq_group_metadata.lora_request)

            lora_index_mapping += [lora_id] * max_prompt_len
            lora_prompt_mapping.extend(
                [lora_id] *
                (max_prompt_len if seq_group_metadata.sampling_params and
                 seq_group_metadata.sampling_params.prompt_logprobs else 1))

        if any(context_lens):
            assert not self.scheduler_config.chunked_prefill_enabled
            # prefix caching

            max_num_block = max(len(bt) for bt in prefix_block_tables)
            prefix_block_list = list(
                itertools.chain.from_iterable(
                    bt if len(bt) == max_num_block else bt +
                    ([_PAD_BLOCK_ID] * (max_num_block - len(bt)))
                    for bt in prefix_block_tables))

            # TODO: pad to proper len
            pad_len = len(prefix_block_list)
            prefix_block_list = pad_list(prefix_block_list, pad_len,
                                         _PAD_BLOCK_ID)

            prefix_block_list_tensor = torch.tensor(prefix_block_list,
                                                    dtype=torch.long,
                                                    device='cpu')
        else:
            prefix_block_list_tensor = None

        input_tokens_tensor = make_cpu_tensor(input_tokens,
                                              max_len=max_prompt_len,
                                              pad=0,
                                              dtype=torch.long,
                                              flat=self.use_merged_prefill)
        if self.model_is_mrope:
            input_positions = \
                make_mrope_positions_tensor_with_pad(input_positions=input_positions,
                                                     input_mrope_positions=input_mrope_positions,
                                                     max_prompt_len=max_prompt_len,
                                                     pad=0)
        else:
            input_positions = make_cpu_tensor(input_positions,
                                              max_len=max_prompt_len,
                                              pad=0,
                                              dtype=torch.long,
                                              flat=self.use_merged_prefill)

        slot_mapping = make_cpu_tensor(slot_mapping,
                                       max_len=max_prompt_len,
                                       pad=_PAD_SLOT_ID,
                                       dtype=torch.long,
                                       flat=self.use_merged_prefill)

        if is_enc_dec_model:
            encoder_seq_lens_tensor = torch.tensor(encoder_seq_lens,
                                                   dtype=torch.int32,
                                                   device='cpu')
            cross_slot_mapping = torch.tensor(cross_slot_mapping,
                                              dtype=torch.long,
                                              device='cpu')
        else:
            encoder_seq_lens = []
            encoder_seq_lens_tensor = None
            cross_slot_mapping = []

        attn_bias = None
        seq_lens_tensor = None
        context_lens_tensor = None

        if self.use_merged_prefill:
            attn_bias = self.make_attn_bias(seq_lens, max_prompt_len,
                                            self.model_config.dtype)

        num_seqs = self.max_num_prefill_seqs \
            if self.use_merged_prefill else real_num_seqs
        seq_lens_tensor = make_cpu_tensor([seq_lens],
                                          max_len=num_seqs,
                                          pad=0,
                                          dtype=torch.long,
                                          flat=True).flatten()
        context_lens_tensor = make_cpu_tensor([context_lens],
                                              max_len=num_seqs,
                                              pad=0,
                                              dtype=torch.long,
                                              flat=True).flatten()

        placeholder_index_maps = {
            modality: placeholder_map.index_map()
            for modality, placeholder_map in
            multi_modal_placeholder_maps.items()
        }

        # Note: num_prefill_tokens is calculated using the length of
        # input_tokens after padding.
        num_prefill_tokens = input_tokens_tensor.numel()

        prefix_block_list_tensor = self.move_to_device(
            prefix_block_list_tensor)
        input_tokens_tensor = self.move_to_device(input_tokens_tensor)
        input_positions = self.move_to_device(input_positions)
        seq_lens_tensor = self.move_to_device(seq_lens_tensor)
        slot_mapping = self.move_to_device(slot_mapping)
        context_lens_tensor = self.move_to_device(context_lens_tensor)
        attn_bias = self.move_to_device(attn_bias)
        if is_enc_dec_model:
            cross_slot_mapping = self.move_to_device(cross_slot_mapping)
            encoder_seq_lens_tensor = self.move_to_device(
                encoder_seq_lens_tensor)

        attn_metadata = self.attn_backend.make_metadata(
            is_prompt=True,
            block_size=self.block_size,
            block_list=prefix_block_list_tensor,
            block_mapping=None,
            block_usage=None,
            block_groups=None,
            attn_bias=attn_bias,
            seq_lens=seq_lens,
            seq_lens_tensor=seq_lens_tensor,
            encoder_seq_lens=encoder_seq_lens,
            encoder_seq_lens_tensor=encoder_seq_lens_tensor,
            cross_slot_mapping=cross_slot_mapping,
            context_lens_tensor=context_lens_tensor,
            num_prefills=real_num_seqs,
            num_prefill_tokens=num_prefill_tokens,
            num_decode_tokens=0,
            slot_mapping=slot_mapping,
            alibi_blocks=None,
            multi_modal_placeholder_index_maps=placeholder_index_maps,
            enable_kv_scales_calculation=False,
            input_positions=input_positions,
        )
        multi_modal_kwargs = MultiModalKwargs.batch(multi_modal_kwargs_list)
        multi_modal_kwargs = MultiModalKwargs.as_kwargs(multi_modal_kwargs,
                                                        device=self.device)

        return PreparePromptMetadata(input_tokens=input_tokens_tensor,
                                     input_positions=input_positions,
                                     attn_metadata=attn_metadata,
                                     seq_lens=seq_lens,
                                     query_lens=query_lens,
                                     lora_index_mapping=lora_index_mapping,
                                     lora_prompt_mapping=lora_prompt_mapping,
                                     lora_requests=lora_requests,
                                     multi_modal_kwargs=multi_modal_kwargs,
                                     slot_mapping=slot_mapping,
                                     lora_ids=lora_ids)

    def _prepare_decode(
        self,
        seq_group_metadata_list: List[SequenceGroupMetadata],
        output=None,
        align_worker=False,
    ) -> PrepareDecodeMetadata:
        input_tokens: List[List[int]] = []
        input_positions: List[List[int]] = []
        input_mrope_positions: List[List[int]] = [[] for _ in range(3)]
        slot_mapping: List[List[int]] = []
        seq_lens: List[int] = []
        encoder_seq_lens: List[int] = []
        cross_block_tables: List[List[int]] = []
        block_tables: List[List[int]] = []
        lora_index_mapping: List[List[int]] = []
        lora_prompt_mapping: List[List[int]] = []
        lora_requests: Set[LoRARequest] = set()

        is_enc_dec_model = self.model_config.is_encoder_decoder
        if len(seq_group_metadata_list) == 0:
            return PrepareDecodeMetadata.empty()
        lora_ids: List[int] = []

        dummy_slots = itertools.cycle(
            range(_PAD_SLOT_ID, _PAD_SLOT_ID + self.block_size))

        for seq_group_metadata in seq_group_metadata_list:
            assert not seq_group_metadata.is_prompt
            assert seq_group_metadata.token_chunk_size == 1

            seq_ids = list(seq_group_metadata.seq_data.keys())
            lora_id = seq_group_metadata.lora_int_id
            lora_ids.append(lora_id)
            if is_enc_dec_model:
                for _ in range(len(seq_group_metadata.seq_data)):
                    encoder_seq_len = (
                        seq_group_metadata.encoder_seq_data.get_len()
                        if seq_group_metadata.encoder_seq_data else 0)
                    encoder_seq_lens.append(encoder_seq_len)
                    cross_block_table = seq_group_metadata.cross_block_table
                    cross_block_tables.append([] if (
                        cross_block_table is None) else cross_block_table)

            if lora_id > 0:
                lora_requests.add(seq_group_metadata.lora_request)

            for seq_id in seq_ids:
                seq_data = seq_group_metadata.seq_data[seq_id]
                if output is None:
                    generation_token = seq_data.get_last_token_id()
                    input_tokens.append([generation_token])

                seq_len = seq_data.get_len()
                position = seq_len - 1
                input_positions.append([position])

                if self.model_is_mrope:
                    if seq_data.mrope_position_delta is not None:
                        pos_for_mrope = MRotaryEmbedding \
                            .get_next_input_positions(
                                seq_data.mrope_position_delta,
                                seq_data.get_num_computed_tokens(),
                                seq_len)
                    else:
                        pos_for_mrope = [[position]] * 3
                    for idx in range(3):
                        input_mrope_positions[idx].extend(pos_for_mrope[idx])

                seq_len = seq_len if self.sliding_window is None else min(
                    seq_len, self.sliding_window)
                seq_lens.append(seq_len)

                block_table = seq_group_metadata.block_tables[seq_id]
                num_fully_occupied_blocks = position // self.block_size
                block_table = block_table[:num_fully_occupied_blocks + 1]

                if len(block_table) == 0:
                    block_number = _PAD_BLOCK_ID
                else:
                    block_number = block_table[position // self.block_size]
                if block_number == _PAD_BLOCK_ID:
                    slot = next(dummy_slots)
                else:
                    block_offset = position % self.block_size
                    slot = block_number * self.block_size + block_offset
                slot_mapping.append([slot])
                lora_index_mapping.append(lora_id)
                lora_prompt_mapping.append(lora_id)

                if self.sliding_window is not None:
                    sliding_window_blocks = (self.sliding_window //
                                             self.block_size)
                    block_table = block_table[-sliding_window_blocks:]
                block_tables.append(block_table)

        if output is None:
            input_tokens = torch.tensor(input_tokens,
                                        dtype=torch.long,
                                        device='cpu')
        else:
            real_batch_size = len(seq_group_metadata_list)
            input_tokens = output[:real_batch_size].clone()

        input_positions = torch.tensor(
            input_mrope_positions if self.model_is_mrope else input_positions,
            dtype=torch.long,
            device='cpu')

        num_decode_tokens = len(seq_lens)

        last_block_usage = [
            slot[0] % self.block_size + 1 for slot in slot_mapping
        ]
        block_groups = [[i] * len(bt) for i, bt in enumerate(block_tables)]
        block_usage = [[self.block_size] * (len(bt) - 1) + [lbu]
                       for bt, lbu in zip(block_tables, last_block_usage)
                       if bt]

        block_list = flatten(block_tables)
        block_groups = flatten(block_groups)
        block_usage = flatten(block_usage)

        assert len(block_list) == len(block_groups)
        assert len(block_list) == len(block_usage)

        if is_enc_dec_model:
            last_cross_block_usage = [
                (encoder_seq_len - 1) % self.block_size + 1
                for encoder_seq_len in encoder_seq_lens
            ]
            cross_block_groups = [[i] * len(bt)
                                  for i, bt in enumerate(cross_block_tables)]
            cross_block_usage = [
                [self.block_size] * (len(bt) - 1) + [lbu]
                for bt, lbu in zip(cross_block_tables, last_cross_block_usage)
                if bt
            ]
            cross_block_list = flatten(cross_block_tables)
            cross_block_groups = flatten(cross_block_groups)
            cross_block_usage = flatten(cross_block_usage)
            assert len(cross_block_list) == len(cross_block_groups)
            assert len(cross_block_list) == len(cross_block_usage)

        else:
            cross_block_list = None
            cross_block_groups = None
            cross_block_usage = None
            encoder_seq_lens_tensor = None

        padding_fn = None
        if self.use_contiguous_pa:
            block_bucket_size = max(max(block_list) + 1, len(block_list))
            block_bucket_size = self.bucketing_ctx.get_padded_decode_num_blocks(
                block_bucket_size)
            if self.dp_awared_padding:
                if self.is_driver_worker:
                    block_bucket_size = align_dp_groups(
                        block_bucket_size, torch.distributed.ReduceOp.MAX)
                if align_worker:
                    block_bucket_size = align_tp_groups(
                        block_bucket_size, torch.distributed.ReduceOp.MAX)
            indices: List[Any]
            indices = [None] * block_bucket_size
            for i, bid in enumerate(block_list):
                indices[bid] = i
            padding_fn = lambda tensor, pad_value: gather_list(
                tensor, indices, pad_value)
        else:
            block_bucket_size = self.bucketing_ctx.get_padded_decode_num_blocks(
                len(block_list))
            if self.dp_awared_padding:
                if self.is_driver_worker:
                    block_bucket_size = align_dp_groups(
                        block_bucket_size, torch.distributed.ReduceOp.MAX)
                if align_worker:
                    block_bucket_size = align_tp_groups(
                        block_bucket_size, torch.distributed.ReduceOp.MAX)
            padding_fn = lambda tensor, pad_value: pad_list(
                tensor, block_bucket_size, pad_value)

        block_list = padding_fn(block_list, _PAD_BLOCK_ID)
        block_groups = padding_fn(block_groups, -1)
        block_usage = padding_fn(block_usage, 1)

        if is_enc_dec_model:
            if self.use_contiguous_pa:
                cross_block_bucket_size = max(
                    max(cross_block_list) +
                    1, len(cross_block_list)) if cross_block_list else 0
                cross_block_bucket_size = \
                    self.bucketing_ctx.get_padded_decode_num_blocks(
                    cross_block_bucket_size)
                indices = [None] * cross_block_bucket_size
                for i, bid in enumerate(cross_block_list):
                    indices[bid] = i
                padding_fn = lambda tensor, pad_value: gather_list(
                    tensor, indices, pad_value)
            else:
                cross_block_bucket_size = \
                    self.bucketing_ctx.get_padded_decode_num_blocks(
                    len(cross_block_list))
                padding_fn = lambda tensor, pad_value: pad_list(
                    tensor, cross_block_bucket_size, pad_value)

            real_batch_size = len(seq_group_metadata_list)
            batch_size_padded = self.bucketing_ctx.get_padded_batch_size(
                real_batch_size, False)
            if self.dp_awared_padding:
                if self.is_driver_worker:
                    batch_size_padded = align_dp_groups(
                        batch_size_padded, torch.distributed.ReduceOp.MAX)
                if align_worker:
                    batch_size_padded = align_tp_groups(
                        batch_size_padded, torch.distributed.ReduceOp.MAX)
            batch_size_padding = batch_size_padded - real_batch_size
            if batch_size_padding > 0:
                encoder_seq_lens.extend(encoder_seq_lens[0]
                                        for _ in range(batch_size_padding))
            cross_block_list = padding_fn(cross_block_list, _PAD_BLOCK_ID)
            cross_block_groups = padding_fn(cross_block_groups, -1)
            cross_block_usage = padding_fn(cross_block_usage, 1)

            cross_block_list = torch.tensor(cross_block_list,
                                            dtype=torch.int,
                                            device='cpu')
            cross_block_groups = torch.tensor(cross_block_groups,
                                              dtype=torch.int,
                                              device='cpu')
            cross_block_usage = torch.tensor(cross_block_usage,
                                             dtype=self.model_config.dtype,
                                             device='cpu')
            encoder_seq_lens_tensor = torch.tensor(encoder_seq_lens,
                                                   dtype=torch.long,
                                                   device='cpu')

        alibi_blocks = None
        if self.use_alibi:
            alibi_blocks = self._compute_alibi_block(block_tables, seq_lens,
                                                     len(block_groups))
            alibi_blocks = alibi_blocks.to(  # type: ignore
                self.device, non_blocking=True)

        block_list = torch.tensor(block_list, dtype=torch.int, device='cpu')
        block_groups = torch.tensor(block_groups,
                                    dtype=torch.int,
                                    device='cpu')
        block_usage = torch.tensor(block_usage,
                                   dtype=self.model_config.dtype,
                                   device='cpu')
        slot_mapping = torch.tensor(slot_mapping,
                                    dtype=torch.long,
                                    device='cpu')

        input_tokens = input_tokens.to(  # type: ignore
            self.device, non_blocking=True)
        input_positions = input_positions.to(  # type: ignore
            self.device, non_blocking=True)
        block_list = block_list.to(  # type: ignore
            self.device, non_blocking=True)
        block_groups = block_groups.to(  # type: ignore
            self.device, non_blocking=True)
        block_usage = block_usage.to(  # type: ignore
            self.device, non_blocking=True)
        slot_mapping = slot_mapping.to(  # type: ignore
            self.device, non_blocking=True)
        if is_enc_dec_model:
            cross_block_list = cross_block_list.to(  # type: ignore
                self.device, non_blocking=True)
            cross_block_groups = cross_block_groups.to(  # type: ignore
                self.device, non_blocking=True)
            cross_block_usage = cross_block_usage.to(  # type: ignore
                self.device, non_blocking=True)
            encoder_seq_lens_tensor = encoder_seq_lens_tensor.to(  # type: ignore
                self.device, non_blocking=True)

        attn_metadata = self.attn_backend.make_metadata(
            is_prompt=False,
            block_size=self.block_size,
            block_list=block_list,
            block_mapping=None,
            block_usage=block_usage,
            block_groups=block_groups,
            attn_bias=None,
            seq_lens_tensor=None,
            encoder_seq_lens=encoder_seq_lens,
            encoder_seq_lens_tensor=encoder_seq_lens_tensor,
            max_encoder_seq_len=max(encoder_seq_lens, default=0),
            cross_block_list=cross_block_list,
            cross_block_groups=cross_block_groups,
            cross_block_usage=cross_block_usage,
            context_lens_tensor=None,
            num_prefills=0,
            num_prefill_tokens=0,
            num_decode_tokens=num_decode_tokens,
            slot_mapping=slot_mapping,
            alibi_blocks=alibi_blocks,
            multi_modal_placeholder_index_maps=None,
            enable_kv_scales_calculation=False,
            input_positions=input_positions)
        return PrepareDecodeMetadata(input_tokens=input_tokens,
                                     input_positions=input_positions,
                                     attn_metadata=attn_metadata,
                                     lora_index_mapping=lora_index_mapping,
                                     lora_prompt_mapping=lora_prompt_mapping,
                                     lora_requests=lora_requests,
                                     slot_mapping=slot_mapping,
                                     lora_ids=lora_ids)

    def _compute_alibi_block(self, block_tables, seq_lens, num_blocks):
        """
        Compute the ALiBi offsets for each block during decoding.

        For each block in each sequence, this function assigns position-based
        offsets according to ALiBi logic. It returns a tensor that captures
        these offsets for all sequences and blocks, which is then used for
        decode-time ALiBi bias creation.

        Args:
            block_tables:
                A list of lists, where each inner list contains block indices
                assigned to a particular sequence.
            seq_lens:
                A list of sequence lengths corresponding to each sequence.
            num_blocks:
                The total number of blocks across all sequences for which
                ALiBi offsets need to be computed.

        Returns:
            A torch.Tensor of shape [num_blocks, block_size], containing ALiBi
            offsets for each block.
        """
        # Create intermediary and output structures on the CPU
        max_block_table_len = max(
            len(block_table) for block_table in block_tables)
        alibi_offsets = torch.arange(
            -max_block_table_len * self.block_size + 1,
            1,
            dtype=torch.long,
            device='cpu',
        )
        alibi_blocks = torch.zeros(
            (num_blocks, self.block_size),
            dtype=torch.long,
            device='cpu',
        )

        # Use lists to accumulate data for each block
        block_data: List[List[int]] = [[] for _ in range(num_blocks)]

        # Assign biases per token
        for batch_idx, block_table in enumerate(block_tables):
            seq_len = seq_lens[batch_idx]
            for seq_idx, block_idx in enumerate(block_table):
                # Calculate the number of valid positions in the current block
                valid_length = seq_len - seq_idx * self.block_size
                if valid_length > 0:
                    current_block_length = min(valid_length, self.block_size)
                    offset_end = current_block_length - valid_length
                    if offset_end == 0:
                        block_data[block_idx] = alibi_offsets[
                            -valid_length:].tolist()
                    else:
                        block_data[block_idx] = alibi_offsets[
                            -valid_length:offset_end].tolist()

        # Populate the alibi_blocks tensor from the accumulated data
        for block_idx, data in enumerate(block_data):
            alibi_blocks[block_idx, :len(data)] = torch.tensor(
                data, dtype=torch.long)

        return alibi_blocks

    def prepare_input_tensors(
        self,
        seq_group_metadata_list: List[SequenceGroupMetadata],
        finished_requests_ids: Optional[List[str]] = None,
        align_worker=False,
    ) -> Tuple[TModelInputForHPU, SamplingMetadata]:
        if len(seq_group_metadata_list) == 0:
            return self._model_input_cls(), None

        input_tokens = None
        input_positions = None
        lora_mapping = None
        lora_requests = None
        multi_modal_kwargs = None
        batch_type = None
        seq_lens = None
        query_lens = None
        real_batch_size = None
        batch_size_padded = None

        self.event_start = self.profiler.get_timestamp_us()
        is_prompt = seq_group_metadata_list[0].is_prompt
        base_event_name = 'prompt' if is_prompt else 'decode'
        self.profiler.start('internal', base_event_name)

        seq_group_metadata_list, real_batch_size, batch_size_padded = (
            self._add_dummy_seq(seq_group_metadata_list, is_prompt,
                                align_worker))

        prefill_reqs = []
        decode_reqs = []
        for seq_group_meta in seq_group_metadata_list:
            if seq_group_meta.is_prompt:
                prefill_reqs.append(seq_group_meta)
            else:
                decode_reqs.append(seq_group_meta)

        # Prepare input tensors.
        (
            input_tokens,
            input_positions,
            prefill_attn_metadata,
            seq_lens,
            query_lens,
            lora_index_mapping,
            lora_prompt_mapping,
            lora_requests,
            multi_modal_kwargs,
            slot_mapping,
            lora_ids,
        ) = self._prepare_prompt(prefill_reqs, align_worker=align_worker)
        (
            decode_input_tokens,
            decode_input_positions,
            decode_attn_metadata,
            decode_lora_index_mapping,
            decode_lora_prompt_mapping,
            decode_lora_requests,
            decode_slot_mapping,
            decode_lora_ids,
        ) = self._prepare_decode(decode_reqs, align_worker=align_worker)

        selected_token_indices = None
        if not self.is_pooler:
            generators = self.get_generators(finished_requests_ids)
            sampling_metadata = SamplingMetadata.prepare(
                seq_group_metadata_list,
                seq_lens,
                query_lens,
                'cpu',
                self.pin_memory,
                generators=generators)
            selected_token_indices = \
                sampling_metadata.selected_token_indices
            categorized_sample_indices = \
                sampling_metadata.categorized_sample_indices
            if self.use_merged_prefill and len(seq_lens) > 0:
                selected_token_indices = pad_flat_tensor(
                    selected_token_indices, self.max_num_prefill_seqs)
                categorized_sample_indices = {
                    k: pad_flat_tensor(v, self.max_num_prefill_seqs)
                    for k, v in categorized_sample_indices.items()
                }
                padding_groups = self.max_num_prefill_seqs - len(
                    sampling_metadata.seq_groups)
                import copy
                dummy_seq_group = copy.deepcopy(
                    sampling_metadata.seq_groups[0])
                sampling_metadata.seq_groups.extend(
                    dummy_seq_group for _ in range(padding_groups))
            sampling_metadata.selected_token_indices = \
                self.move_to_device(selected_token_indices)
            sampling_metadata.categorized_sample_indices = \
                {k: self.move_to_device(v)
                 for k, v in categorized_sample_indices.items()}

        if not self.scheduler_config.chunked_prefill_enabled:
            assert (len(prefill_reqs) and len(decode_reqs)) == 0

        num_prefills = len(seq_lens)
        num_prefill_tokens = len(input_tokens)
        num_decode_tokens = len(decode_input_tokens)

        # NOTE(kzawora): Here we diverge from GPU code - we don't
        # support mixed batches, so we either use decode or prefill
        # inputs, without coalescing.
        assert (num_prefills == 0 and num_decode_tokens > 0) or (
            num_prefills > 0
            and num_decode_tokens == 0), "HPU does not support mixed batches!"
        if num_decode_tokens > 0:
            input_tokens = decode_input_tokens
            input_positions = decode_input_positions
            slot_mapping = decode_slot_mapping
            lora_index_mapping = decode_lora_index_mapping
            lora_prompt_mapping = decode_lora_prompt_mapping
            lora_requests = decode_lora_requests
            lora_ids = decode_lora_ids

        if self.is_pooler:
            sampling_metadata = None
        elif not self.use_merged_prefill:
            # FIXME: We need to adjust selected_token_indices to accommodate
            # for padding
            max_len = input_tokens.size(1)
            paddings = [max_len - q for q in query_lens]
            paddings = [0] + paddings[:-1]
            paddings = list(itertools.accumulate(paddings))
            paddings_prompt_logprobs = []

            for i, seq_group_metadata in enumerate(seq_group_metadata_list):
                if seq_group_metadata.sampling_params \
                    and seq_group_metadata.sampling_params.prompt_logprobs \
                        is not None and seq_group_metadata.is_prompt:
                    paddings_prompt_logprobs += ([paddings[i]] * seq_lens[i])

            paddings = torch.tensor(
                paddings_prompt_logprobs
                if paddings_prompt_logprobs else paddings,
                dtype=sampling_metadata.selected_token_indices.dtype,
                device=sampling_metadata.selected_token_indices.device)
            sampling_metadata.selected_token_indices.add_(paddings)

        if self.lora_config:
            lora_mapping = LoRAMapping(
                **dict(index_mapping=lora_index_mapping,
                       prompt_mapping=lora_prompt_mapping,
                       is_prefill=(num_prefills > 0)))
        else:
            lora_mapping = None

        if (prefill_attn_metadata is not None
                and decode_attn_metadata is not None):
            batch_type = BatchType.MIXED
            raise NotImplementedError("Mixed batch is not supported on HPU")
        elif prefill_attn_metadata is not None:
            batch_type = BatchType.PREFILL
        else:
            batch_type = BatchType.DECODE

        metadata_dict = {
            "input_tokens": input_tokens,
            "input_positions": input_positions,
            "selected_token_indices": selected_token_indices,
            "lora_requests": lora_requests,
            "lora_mapping": lora_mapping,
            "multi_modal_kwargs": multi_modal_kwargs,
            "num_prefill_tokens": num_prefill_tokens,
            "num_decode_tokens": num_decode_tokens,
            "slot_mapping": slot_mapping,
            "num_prefills": num_prefills,
            "batch_type": batch_type,
            "seq_lens": seq_lens,
            "query_lens": query_lens
        }
        if prefill_attn_metadata is not None:
            metadata_dict.update(prefill_attn_metadata.asdict_zerocopy())
        else:
            assert decode_attn_metadata is not None
            metadata_dict.update(decode_attn_metadata.asdict_zerocopy())

        attn_metadata = prefill_attn_metadata if \
            prefill_attn_metadata is not None else decode_attn_metadata

        return self._model_input_cls(input_tokens=input_tokens,
                                     seq_lens=seq_lens,
                                     query_lens=query_lens,
                                     input_positions=input_positions,
                                     attn_metadata=attn_metadata,
                                     lora_requests=lora_requests,
                                     lora_mapping=lora_mapping,
                                     multi_modal_kwargs=multi_modal_kwargs,
                                     real_batch_size=real_batch_size,
                                     batch_size_padded=batch_size_padded,
                                     lora_ids=lora_ids), \
                                     sampling_metadata

    def create_lora_mask(self, input_tokens: torch.Tensor, lora_ids: List[int],
                         is_prompt: bool):
        '''
        This is a helper function to create the mask for lora computations.
        Lora Mask is needed to ensure we match the correct lora weights for the
        for the request.
        For Prompt phase we have
        lora_mask with shape (batch_size * seq_len, max_loras * max_rank)
        lora_logits_mask with shape (batch_size, max_loras * max_rank)
        For Decode phase we have both
        lora_mask and lora_logits_mask with shape
        (batch_size, max_loras * max_rank)
        '''
        lora_mask: torch.Tensor = None
        lora_logits_mask: torch.Tensor = None
        lora_index = 0

        if self.lora_config:
            if is_prompt:
                lora_mask = torch.zeros(
                    input_tokens.shape[0] * input_tokens.shape[1],
                    (self.lora_config.max_loras) *\
                        self.lora_config.max_lora_rank,
                    dtype=self.lora_config.lora_dtype)
                lora_logits_mask = torch.zeros(
                    input_tokens.shape[0], (self.lora_config.max_loras) *
                    self.lora_config.max_lora_rank,
                    dtype=self.lora_config.lora_dtype)

                ones = torch.ones(input_tokens.shape[1],
                                  self.lora_config.max_lora_rank,
                                  dtype=self.lora_config.lora_dtype)
                logit_ones = torch.ones(1,
                                        self.lora_config.max_lora_rank,
                                        dtype=self.lora_config.lora_dtype)

                for i in range(len(lora_ids)):
                    if lora_ids[i] == 0:
                        continue
                    lora_index = self.lora_manager._adapter_manager.\
                        lora_index_to_id.index(lora_ids[i])
                    start_row = i * input_tokens.shape[1]
                    end_row = start_row + input_tokens.shape[1]
                    start_col = lora_index * self.lora_config.max_lora_rank
                    end_col = start_col + self.lora_config.max_lora_rank
                    lora_mask[start_row:end_row, start_col:end_col] = ones
                    lora_logits_mask[i, start_col:end_col] = logit_ones
                lora_mask = lora_mask.to('hpu')
                lora_logits_mask = lora_logits_mask.to('hpu')
            else:
                lora_mask = torch.zeros(input_tokens.shape[0],
                                        (self.lora_config.max_loras) *
                                        self.lora_config.max_lora_rank,
                                        dtype=self.lora_config.lora_dtype)
                ones = torch.ones(1,
                                  self.lora_config.max_lora_rank,
                                  dtype=self.lora_config.lora_dtype)
                for i in range(len(lora_ids)):
                    if lora_ids[i] == 0:
                        continue
                    lora_index = self.lora_manager._adapter_manager.\
                        lora_index_to_id.index(lora_ids[i])
                    start_pos = lora_index * self.lora_config.max_lora_rank
                    end_pos = start_pos + self.lora_config.max_lora_rank
                    lora_mask[i, start_pos:end_pos] = ones
                lora_mask = lora_mask.to('hpu')
                lora_logits_mask = lora_mask

        return lora_mask, lora_logits_mask

    def _seq_len(self, attn_metadata):
        if attn_metadata.num_prefills != 0:
            return attn_metadata.slot_mapping.size(1)
        else:
            return attn_metadata.block_list.numel()

    def trim_attn_metadata(self, metadata: AttentionMetadata) -> object:
        # NOTE(kzawora): To anyone working on this in the future:
        # Trimming metadata is required when using HPUGraphs.
        # Attention metadata is going to be hashed by PT bridge, and
        # appropriate HPUGraphs will be matched based on all inputs' hash.

        # Before you put more keys in here, make sure you know their
        # value type and make sure you know how it's going to be hashed.
        # You can find that information in input_hash function
        # in habana_frameworks/torch/hpu/graphs.py. You can also hash
        # it manually with torch.hpu.graphs.input_hash(attention_metadata)

        # If you use primitive types here - they will get hashed based
        # on their value. You *will* get lots of excessive graph captures
        # (and an OOM eventually) if you decide to put something like
        # seq_len int here.
        # If you absolutely need a scalar, put it in a tensor. Tensors
        # get hashed using their metadata, not their values:
        # input_hash(torch.tensor(123)) == input_hash(torch.tensor(321))
        # input_hash(123) != input_hash(321)
        # input_hash("abc") != input_hash("cba")
        attention_metadata = subtuple(metadata, 'TrimmedAttentionMetadata', [
            'attn_bias',
            'seq_lens_tensor',
            'context_lens_tensor',
            'block_list',
            'block_mapping',
            'block_usage',
            'slot_mapping',
            'is_prompt',
            'block_size',
            'block_groups',
            'input_positions',
            'alibi_blocks',
        ])
        return attention_metadata

    def create_dummy_multi_modal_seq_group_metadata(self, group_id,
                                                    num_patches,
                                                    sampling_params,
                                                    lora_request):
        assert self.model_is_mrope, ("Warmup compatible with Qwen2vl models")
        if not hasattr(self.get_model().config, "vision_config"):
            raise ValueError("Expect mrope model to have vision_config")
        vision_config = self.get_model().config.vision_config
        if not hasattr(vision_config, "spatial_merge_size"):
            raise ValueError("Expect mrope model to have spatial_merge_size")

        if num_patches == UNSET_NUM_PATCHES:
            # Using the largest bucket
            num_patches = self.get_model(
            ).vision_buckets.multimodal_buckets[-1]

        spatial_merge_unit = vision_config.spatial_merge_size**2
        num_image_tokens = num_patches // spatial_merge_unit

        image_token_id = self.get_model().config.image_token_id
        prompt_token_ids = [image_token_id] * num_image_tokens
        prompt_token_ids_array = array('l', prompt_token_ids)  # noqa: F821
        placeholders_by_modality = {
            'image':
            [PlaceholderRange(offset=0, length=len(prompt_token_ids))]
        }
        seq_data = SequenceData.from_seqs(prompt_token_ids)
        seq_data = SequenceData(prompt_token_ids_array)

        assert num_patches % 8 == 0, (
            f"Expects num_patches to be multiples of 8, got: {num_patches}")
        image_h = num_patches // 8
        image_grid_thw = torch.tensor(
            [[1, image_h, int(num_patches / image_h)]])
        pixel_values = torch.randn(image_grid_thw[0].prod(),
                                   1176)  # TODO: figure out the variable name

        assert pixel_values.shape[0] % 64 == 0, (
            f"pixel_values must be sliced in 64 chunks, "
            f"got: {pixel_values.shape}")

        multi_modal_data = {
            "pixel_values": pixel_values,
            "image_grid_thw": image_grid_thw,
        }
        multi_modal_data = MultiModalKwargs(multi_modal_data)

        seq_group = SequenceGroupMetadata(
            request_id=str(group_id),
            is_prompt=True,
            seq_data={group_id: seq_data},
            sampling_params=sampling_params,
            block_tables=None,
            lora_request=lora_request[group_id] if lora_request else None,
            multi_modal_data=multi_modal_data,
            multi_modal_placeholders=placeholders_by_modality,
        )
        return seq_group

    def create_dummy_seq_group_metadata(self,
                                        group_id,
                                        seq_len,
                                        is_prompt,
                                        lora_request=None,
                                        num_patches=None,
                                        temperature=0,
                                        ctx=0):
        if self.is_pooler:
            sampling_params = None
        else:
            sampling_params = SamplingParams(temperature=temperature)
            num_blocks = math.ceil(seq_len / self.block_size)
        seq_len = max(seq_len, 1)
        computed_block_nums = None
        if is_prompt and self.model_is_mrope and num_patches:
            return self.create_dummy_multi_modal_seq_group_metadata(
                group_id=group_id,
                num_patches=num_patches,
                sampling_params=sampling_params,
                lora_request=lora_request,
            )
        elif is_prompt:
            input_len = seq_len
            output_len = 0
            block_tables = None
            if ctx:
                block_tables = {
                    group_id: [_PAD_BLOCK_ID] * ctx * self.block_size
                }
                computed_block_nums = ([1] * ctx)
        else:
            input_len = seq_len - 1
            output_len = 1
            block_tables = {group_id: [_PAD_BLOCK_ID] * num_blocks}
        prompt_token_ids = [0] * input_len
        output_token_ids = [1] * output_len
        prompt_token_ids_array = array('l', prompt_token_ids)  # noqa: F821
        seq_data = SequenceData(prompt_token_ids_array)
        seq_data.output_token_ids = output_token_ids
        return SequenceGroupMetadata(request_id=str(group_id),
                                     is_prompt=(output_len == 0),
                                     seq_data={group_id: seq_data},
                                     sampling_params=sampling_params,
                                     computed_block_nums=computed_block_nums,
                                     block_tables=block_tables,
                                     lora_request=lora_request)

    def profile_run(self) -> None:
        num_layers = self.model_config.get_num_layers(self.parallel_config)
        kv_caches = [None] * num_layers
        bind_kv_cache(
            self.vllm_config.compilation_config.static_forward_context,
            [kv_caches] * self.parallel_config.pipeline_parallel_size)
        _, max_seq_len = self.bucketing_ctx.get_max_prompt_shape()
        max_batch_size = min(self.max_num_seqs,
                             self.max_num_batched_tokens // max_seq_len)
        # Using batch_size 1 is profile multimodal models
        max_batch_size = max_batch_size if not self.model_is_mrope else 1
        self.warmup_scenario(
            batch_size=max_batch_size,
            seq_len=max_seq_len,
            ctx=0,
            is_prompt=True,
            kv_caches=kv_caches,
            is_pt_profiler_run=False,
            num_patches=UNSET_NUM_PATCHES,
            is_lora_profile_run=True,
        )
        return

    def _dummy_run(self, max_num_batched_tokens: int) -> None:
        assert max_num_batched_tokens == 1
        self.warmup_scenario(batch_size=max_num_batched_tokens,
                             seq_len=1,
                             ctx=1,
                             is_prompt=False,
                             kv_caches=None,
                             is_pt_profiler_run=False,
                             num_patches=UNSET_NUM_PATCHES,
                             is_lora_profile_run=True,
                             num_iters=1,
                             align_worker=True)
        return

    def _remove_duplicate_submodules(self):
        model = self.get_model()
        if hasattr(model, "model"):
            for layer in self.get_model().model.layers:
                self_attn = layer.self_attn
                # delete attr kv_b_proj in self_attn,
                # as they have been transferred to the MLAImpl.
                if hasattr(self_attn, "mla_attn") and hasattr(
                        self_attn, "kv_b_proj"):
                    delattr(self_attn, "kv_b_proj")

    def _inc_preprocess(self):
        self._remove_duplicate_submodules()

    def warmup_scenario(self,
                        batch_size,
                        seq_len,
                        ctx,
                        is_prompt,
                        kv_caches,
                        is_pt_profiler_run=False,
                        is_lora_profile_run=False,
                        temperature=0,
                        num_patches=None,
                        num_iters=3,
                        align_worker=False) -> None:
        phase = 'prompt' if is_prompt else 'decode'
        use_graphs = self._use_graphs(num_patches)
        scenario_name = ("warmup_"
                         f"{phase}_"
                         f"bs{batch_size}_"
                         f"seq{seq_len}_"
                         f"ctx{ctx}_"
                         f"multimodal{num_patches if num_patches else 'F'}_"
                         f"graphs{'T' if use_graphs else 'F'}")
        # This represents the maximum number of different requests
        # that will have unique loras, an therefore the max amount of memory
        # consumption create dummy lora request copies from the lora request
        # passed in, which contains a lora from the lora warmup path.
        dummy_lora_requests: List[LoRARequest] = []
        dummy_lora_requests_per_seq: List[LoRARequest] = []
        if self.lora_config and is_lora_profile_run:
            assert self.lora_manager is not None
            with self.lora_manager.dummy_lora_cache():
                for idx in range(self.lora_config.max_loras):
                    lora_id = idx + 1
                    dummy_lora_request = LoRARequest(
                        lora_name=f"warmup_{lora_id}",
                        lora_int_id=lora_id,
                        lora_local_path="/not/a/real/path",
                    )
                    self.lora_manager.add_dummy_lora(dummy_lora_request,
                                                     rank=LORA_WARMUP_RANK)
                    dummy_lora_requests.append(dummy_lora_request)
                dummy_lora_requests_per_seq = [
                    dummy_lora_requests[idx % len(dummy_lora_requests)]
                    for idx in range(batch_size)
                ]
        self.profiler.start('internal', scenario_name)
        times = num_iters if use_graphs or is_pt_profiler_run else 1
        if is_prompt:
            seqs = [
                self.create_dummy_seq_group_metadata(
                    i,
                    seq_len + ctx * self.block_size,
                    is_prompt,
                    lora_request=dummy_lora_requests_per_seq[i]
                    if dummy_lora_requests_per_seq else None,
                    num_patches=num_patches,
                    temperature=temperature,
                    ctx=ctx) for i in range(batch_size)
            ]
        else:
            blocks = [ctx // batch_size for _ in range(batch_size)]
            blocks[0] += ctx % batch_size
            seqs = [
                self.create_dummy_seq_group_metadata(
                    i,
                    b * self.block_size - 1,
                    is_prompt,
                    lora_request=dummy_lora_requests_per_seq[i]
                    if dummy_lora_requests_per_seq else None,
                    temperature=temperature,
                    ctx=ctx) for i, b in enumerate(blocks)
            ]
        torch.hpu.synchronize()
        profiler = None
        if is_pt_profiler_run and self.is_driver_worker:
            profiler = setup_profiler()
            profiler.start()
        for time_index in range(times):
            inputs = self.prepare_model_input_align_worker(
                seqs, align_worker=align_worker)
            # Chendi: Necessary fix for warmup with TP>1
            if time_index == 0:
                if self.is_driver_worker:
                    broadcast_tensor_dict(
                        {"input_tokens": inputs.input_tokens}, src=0)
                else:
                    broadcast_tensor_dict(src=0)
            if is_prompt or self.is_single_step:
                intermediate_tensors = None
                if not get_pp_group().is_first_rank:
                    intermediate_tensors = \
                        self.model.make_empty_intermediate_tensors(
                            batch_size=batch_size,
                            context_size=seq_len if is_prompt else 1,
                            dtype=self.model_config.dtype,
                            device=self.device)
                self.execute_model(inputs,
                                   kv_caches,
                                   intermediate_tensors=intermediate_tensors,
                                   warmup_mode=True,
                                   ctx_blocks=ctx)
            else:  # decode with multi-step
                inputs = dataclasses.replace(inputs,
                                             is_first_multi_step=True,
                                             is_last_step=False)
                self.execute_model(inputs,
                                   kv_caches,
                                   warmup_mode=True,
                                   num_steps=2,
                                   seqs=seqs,
                                   ctx_blocks=ctx)
                inputs = dataclasses.replace(inputs,
                                             is_first_multi_step=False,
                                             is_last_step=True)
                self.execute_model(inputs,
                                   kv_caches,
                                   warmup_mode=True,
                                   num_steps=2,
                                   seqs=seqs,
                                   ctx_blocks=ctx)
            torch.hpu.synchronize()
            if profiler:
                profiler.step()
        if profiler:
            profiler.stop()
        self.profiler.end()
        gc.collect()

    def remove_all_loras(self):
        if not self.lora_manager:
            raise RuntimeError("LoRA is not enabled.")
        self.lora_manager.remove_all_adapters()

    def set_active_loras(self, lora_requests: Set[LoRARequest],
                         lora_mapping: LoRAMapping) -> None:
        if not self.lora_manager:
            raise RuntimeError("LoRA is not enabled.")
        self.lora_manager.set_active_adapters(lora_requests, lora_mapping)

    def add_lora(self, lora_request: LoRARequest) -> bool:
        if not self.lora_manager:
            raise RuntimeError("LoRA is not enabled.")
        return self.lora_manager.add_adapter(lora_request)

    def remove_lora(self, lora_id: int) -> bool:
        if not self.lora_manager:
            raise RuntimeError("LoRA is not enabled.")
        return self.lora_manager.remove_adapter(lora_id)

    def pin_lora(self, lora_id: int) -> bool:
        if not self.lora_manager:
            raise RuntimeError("LoRA is not enabled.")
        return self.lora_manager.pin_adapter(lora_id)

    def list_loras(self) -> Set[int]:
        if not self.lora_manager:
            raise RuntimeError("LoRA is not enabled.")
        return self.lora_manager.list_adapters()

    def log_warmup(self, phase, i, max_i, batch_size, seq_len, ctx):
        free_mem = format_bytes(
            HabanaMemoryProfiler.current_free_device_memory())
        msg = (f"[Warmup][{phase}][{i+1}/{max_i}] "
               f"batch_size:{batch_size} "
               f"query_len:{seq_len} "
               f"num_blocks:{ctx} "
               f"free_mem:{free_mem}")
        logger.info(msg)

    def log_warmup_multimodal(self, phase, i, max_i, batch_size, seq_len,
                              num_patches):
        free_mem = format_bytes(
            HabanaMemoryProfiler.current_free_device_memory())
        dim = "seq_len"
        msg = (f"[Warmup][{phase}][{i+1}/{max_i}] "
               f"batch_size:{batch_size} "
               f"{dim}:{seq_len} "
               f"num_patches:{num_patches} "
               f"free_mem:{free_mem}")
        logger.info(msg)

    def _warmup_multimodal(self, kv_caches):
        if not self.model_is_mrope:
            return
        _, max_seq_len = self.bucketing_ctx.get_max_prompt_shape()
        seq_len = max_seq_len
        batch_size = 1
        phase = 'Multimodal'
        num_candidates = len(self.multimodal_buckets)

        for i, num_patches in enumerate(self.multimodal_buckets):
            self.log_warmup_multimodal(phase, i, num_candidates, batch_size,
                                       seq_len, num_patches)
            self.warmup_scenario(batch_size=batch_size,
                                 seq_len=seq_len,
                                 ctx=0,
                                 is_prompt=True,
                                 kv_caches=kv_caches,
                                 is_pt_profiler_run=False,
                                 is_lora_profile_run=True,
                                 num_patches=num_patches)

    def warmup_graphs(self,
                      buckets,
                      is_prompt,
                      kv_caches,
                      starting_mem=0,
                      total_batch_seq=0.001):
        total_mem = starting_mem
        idx = 0
        num_candidates = len(buckets)
        captured_all = True
        warmed_random_sampler_bs: Set[int] = set()
        for idx, (batch_size, query_len, ctx) in enumerate(reversed(buckets)):
            # Graph memory usage is proportional to seq dimension in a batch
            phase = f"Graph/{'prompt' if is_prompt else 'decode'}"
            if is_prompt:
                seq_len = query_len + ctx * self.block_size
                batch_seq = batch_size * seq_len
            else:
                batch_seq = batch_size
            graphed_bucket = (batch_size, query_len, ctx, is_prompt)
            if graphed_bucket in self.graphed_buckets:
                continue
            self.graphed_buckets.add(graphed_bucket)
            self.log_warmup(phase, idx, num_candidates, batch_size, query_len,
                            ctx)
            with HabanaMemoryProfiler() as mem_prof:
                self.warmup_scenario(batch_size,
                                     query_len,
                                     ctx,
                                     is_prompt,
                                     kv_caches,
                                     temperature=1.0 if batch_size
                                     not in warmed_random_sampler_bs else 0)
            warmed_random_sampler_bs.add(batch_size)
            used_mem = align_workers(mem_prof.consumed_device_memory,
                                     torch.distributed.ReduceOp.MAX)
            total_mem += used_mem
            total_batch_seq += batch_seq

        if is_prompt and self.model_is_mrope:
            #For multimodal total_batch_seq and total_mem, we store it in the
            #attribute for now.
            mm_outputs = self._warmup_multimodal_graph(
                kv_caches=kv_caches,
                starting_mem=0
                if not hasattr(self, "mm_total_mem") \
                    else self.mm_total_mem, # type: ignore
                total_batch_seq=0.001
                if not hasattr(self, "mm_total_batch_seq") else
                self.mm_total_batch_seq) # type: ignore

            if mm_outputs is not None:
                mm_total_mem, total_mm_batch_seq, mm_captured_all = mm_outputs
                total_mem = total_mem + mm_total_mem
                captured_all = captured_all and mm_captured_all
                self.mm_total_mem = mm_total_mem
                self.mm_total_batch_seq = total_mm_batch_seq

        return total_mem, total_batch_seq, captured_all

    def _warmup_multimodal_graph(self,
                                 kv_caches,
                                 available_mem,
                                 starting_mem=0,
                                 total_batch_seq=0.001):

        total_mem = starting_mem
        idx = 0
        phase = 'Graph/Multimodal'
        num_candidates = len(self.multimodal_buckets)
        captured_all = True
        for idx, num_patches in enumerate(self.multimodal_buckets):
            batch_size = 1  # Note: Multimodal buckets do not change with bs
            _, max_seq_len = self.bucketing_ctx.get_max_prompt_shape()
            seq_len = max_seq_len
            batch_seq = 1 * num_patches
            # Graph memory usage is proportional to seq dimension in a batch
            mem_estimate = batch_seq / total_batch_seq * total_mem
            if mem_estimate >= available_mem:
                captured_all = False
                continue
            graphed_multimodal_bucket = num_patches
            if graphed_multimodal_bucket in self.graphed_multimodal_buckets:
                continue
            self.graphed_multimodal_buckets.add(graphed_multimodal_bucket)
            self.log_warmup_multimodal(phase, idx, num_candidates, batch_size,
                                       seq_len, num_patches)

            with HabanaMemoryProfiler() as mem_prof:
                self.warmup_scenario(batch_size=batch_size,
                                     seq_len=seq_len,
                                     ctx=0,
                                     is_prompt=True,
                                     kv_caches=kv_caches,
                                     num_patches=num_patches)

            used_mem = align_workers(mem_prof.consumed_device_memory,
                                     torch.distributed.ReduceOp.MAX)
            available_mem -= used_mem
            total_mem += used_mem
            total_batch_seq += batch_seq

        return total_mem, total_batch_seq, captured_all

    def log_graph_warmup_summary(self, buckets, is_prompt, total_mem):
        num_candidates = len(buckets)
        phase = 'prompt' if is_prompt else 'decode'
        graphed = buckets
        if num_candidates == 0:
            num_candidates = 1
        msg = (f'{phase} captured:{len(graphed)} '
               f'({100 * len(graphed) / num_candidates:.1f}%) '
               f'used_mem:{format_bytes(total_mem)} '
               f'buckets:{sorted(list(graphed))}')
        logger.info(msg)
        if "Prompt" in phase and len(self.multimodal_buckets) > 0:
            phase = "Graph/Multimodal"
            num_candidates = len(self.multimodal_buckets)
            mm_graphed = self.graphed_multimodal_buckets
            msg = (f'{phase} captured:{len(mm_graphed)} '
                   f'({100 * len(mm_graphed) / num_candidates:.1f}%) '
                   f'buckets:{sorted(list(mm_graphed))}')
            logger.info(msg)

    @torch.inference_mode()
    def warmup_model(self, kv_caches: List[torch.Tensor]) -> None:
        if not self.is_pooler:
            max_blocks = int(kv_caches[0][0].size(0) // self.block_size)
        self.bucketing_ctx.generate_prompt_buckets()
        prompt_buckets = len(self.bucketing_ctx.prompt_buckets)
        if not self.is_pooler:
            self.bucketing_ctx.generate_decode_buckets(max_blocks)
            decode_buckets = len(self.bucketing_ctx.decode_buckets)
        else:
            # When pooling we're not using decode phase
            decode_buckets = 0

        if self.model_is_mrope:
            model = self.get_model()
            self.multimodal_buckets = model.vision_buckets.multimodal_buckets
            logger_msg = "Multimodal bucket : " + str(self.multimodal_buckets)
            logger.info(logger_msg)

        if profile := os.environ.get('VLLM_PT_PROFILE', None):
            phase, bs, seq_len, graph = profile.split('_')
            is_prompt = phase == 'prompt'
            ctx = 0
            if not is_prompt:
                ctx = int(seq_len)
                seq_len = '1'
            cfg = (int(bs), int(seq_len), ctx, is_prompt)
            graphs = graph == 't'
            if graphs:
                self.graphed_buckets.add(cfg)
            self.warmup_scenario(int(bs),
                                 int(seq_len),
                                 ctx,
                                 is_prompt,
                                 kv_caches,
                                 is_pt_profiler_run=True)
            raise AssertionError("Finished profiling")
        if not htorch.utils.internal.is_lazy() and not self.enforce_eager:
            multiplier = 3 if os.getenv('VLLM_REGIONAL_COMPILATION',
                                        'true').lower() == 'true' else 1
            cache_size_limit = 1 + multiplier * (prompt_buckets +
                                                 decode_buckets)
            torch._dynamo.config.cache_size_limit = max(
                cache_size_limit, torch._dynamo.config.cache_size_limit)
            # Multiply by 8 to follow the original default ratio between
            # the cache_size_limit and accumulated_cache_size_limit
            torch._dynamo.config.accumulated_cache_size_limit = max(
                cache_size_limit * 8,
                torch._dynamo.config.accumulated_cache_size_limit)
        if self.skip_warmup:
            logger.info("Skipping warmup...")
            return
        self.profiler.start('internal', 'warmup')
        start_mem = HabanaMemoryProfiler.current_device_memory_usage()
        start_time = time.perf_counter()

        compile_only_mode_context = functools.partial(bc.env_setting,
                                                      "PT_COMPILE_ONLY_MODE",
                                                      True)
        can_use_compile_only_mode = True
        try:
            with compile_only_mode_context():
                pass
            logger.debug("Using PT_COMPILE_ONLY_MODE.")
        except KeyError:
            can_use_compile_only_mode = False
            logger.warning('Cannot use PT_COMPILE_ONLY_MODE. '
                           'Warmup time will be negatively impacted. '
                           'Please update Gaudi Software Suite.')
        with compile_only_mode_context(
        ) if can_use_compile_only_mode else contextlib.nullcontext():
            if not self.enforce_eager:
                if not self.is_pooler:
                    assert self.mem_margin is not None, \
                        ("HabanaWorker.determine_num_available_blocks needs "
                        "to be called before warming up the model.")

                free_mem = HabanaMemoryProfiler.current_free_device_memory()
                graph_free_mem = free_mem - self.mem_margin
                graph_free_mem = align_workers(graph_free_mem,
                                               torch.distributed.ReduceOp.MIN)

                if not self.is_pooler:
                    mem_post_prompt, prompt_batch_seq, prompt_captured_all = \
                        self.warmup_graphs(
                        self.bucketing_ctx.prompt_buckets,
                        True, kv_caches)

                    mem_post_decode, decode_batch_seq, decode_captured_all = \
                        self.warmup_graphs(
                        self.bucketing_ctx.decode_buckets,
                        False, kv_caches)
                else:
                    msg = (f"Using {format_bytes(graph_free_mem)}"
                           f"/{format_bytes(free_mem)} "
                           "of free device memory for HPUGraphs")
                    logger.info(msg)

                    mem_post_prompt, prompt_batch_seq, prompt_captured_all = \
                        self.warmup_graphs(
                        self.bucketing_ctx.prompt_buckets,
                        True, kv_caches)
                    if mem_post_prompt < graph_free_mem \
                        and not prompt_captured_all:
                        mem_post_prompt, _, prompt_captured_all = (
                            self.warmup_graphs(
                                self.bucketing_ctx.prompt_buckets, True,
                                kv_caches))

                self.log_graph_warmup_summary(
                    self.bucketing_ctx.prompt_buckets, True, mem_post_prompt)
                if not self.is_pooler:
                    self.log_graph_warmup_summary(
                        self.bucketing_ctx.decode_buckets, False,
                        mem_post_decode)

        end_time = time.perf_counter()
        end_mem = HabanaMemoryProfiler.current_device_memory_usage()
        if os.getenv('VLLM_FULL_WARMUP',
                     'false').strip().lower() in ("1", "true"):
            # Since the model is warmed up for all possible tensor sizes,
            # Dynamo can skip checking the guards
            torch.compiler.set_stance(skip_guard_eval_unsafe=True)
        elapsed_time = end_time - start_time
        msg = (
            f"Warmup finished in {elapsed_time:.0f} secs, "
            f"allocated {format_bytes(end_mem - start_mem)} of device memory")
        logger.info(msg)
        self.profiler.end()

    def finish_measurements(self):
        from neural_compressor.torch.quantization import finalize_calibration
        finalize_calibration(self.model.model)

    def shutdown_inc(self):
        can_finalize_inc = self._is_quant_with_inc() and \
            (self.model.model is not None) and \
            self.inc_initialized_successfully and \
            not getattr(self, "_is_inc_finalized", False)
        if can_finalize_inc:
            from neural_compressor.torch.quantization import (
                finalize_calibration)
            finalize_calibration(self.model.model)
            self._is_inc_finalized = True

    @property
    def vocab_size(self) -> int:
        return self.model_config.get_vocab_size()

    @property
    def mem_margin(self) -> Optional[int]:
        return self._mem_margin

    @mem_margin.setter
    def mem_margin(self, value):
        self._mem_margin = value


class HabanaProfilerCounterHelper:

    def __init__(self):
        self.niter = 0
        self.average_real_throughput = None
        self.logged_once = False
        self.real_seq_lens = []
        self.prompt_seq_lens = []

    def capture_seq_group_metadata_stats(self, seq_group_metadata_list):
        self.real_seq_lens = [
            len(seq_data.prompt_token_ids) + len(seq_data.output_token_ids)
            for seq_group_metadata in seq_group_metadata_list
            for seq_data in seq_group_metadata.seq_data.values()
        ]
        self.prompt_seq_lens = [
            len(seq_data.prompt_token_ids)
            for seq_group_metadata in seq_group_metadata_list
            for seq_data in seq_group_metadata.seq_data.values()
        ]

    def get_counter_dict(self, cache_config, duration, seq_len,
                         batch_size_padded, real_batch_size, is_prompt):
        throughput = batch_size_padded / (duration / 1e6)
        throughput_effective = real_batch_size / (duration / 1e6)

        real_max_seq_len = max(self.real_seq_lens)
        real_num_tokens = sum(self.real_seq_lens)
        padded_num_tokens = batch_size_padded * seq_len
        batch_token_utilization = real_num_tokens / padded_num_tokens
        if self.average_real_throughput is None:
            self.average_real_throughput = throughput_effective
        else:  # https://www.heikohoffmann.de/htmlthesis/node134.html
            self.average_real_throughput = self.average_real_throughput + 1 / (
                self.niter + 1) * (throughput_effective -
                                   self.average_real_throughput)
        phase = "prompt" if is_prompt else "decode"
        counters = {
            f'{phase}_bucket_batch_size': batch_size_padded,
            f'{phase}_batch_size': real_batch_size,
            f'{phase}_bucket_seq_len': seq_len,
            f'{phase}_seq_len': real_max_seq_len,
            f'{phase}_bucket_gen_throughput': throughput,
            f'{phase}_real_gen_throughput': throughput_effective,
            f'{phase}_batch_token_utilization': batch_token_utilization,
            'average_real_throughput': self.average_real_throughput,
            'engine_iteration': self.niter,
        }
        self.niter += 1
        if is_prompt:
            prompt_bucket_in_throughput = (seq_len * batch_size_padded) / (
                duration / 1e6)
            prompt_real_in_throughput = sum(
                self.prompt_seq_lens) / (duration / 1e6)
            counters[
                f'{phase}_bucket_in_throughput'] = prompt_bucket_in_throughput
            counters[f'{phase}_real_in_throughput'] = prompt_real_in_throughput

        # KV cache might not be created yet (e.g. for profiling run)
        if cache_config.num_gpu_blocks is not None and \
            cache_config.num_gpu_blocks != 0:
            cache_num_blocks_used = [
                math.ceil(sl / cache_config.block_size)
                for sl in self.real_seq_lens
            ]
            cache_total_num_blocks_used = sum(cache_num_blocks_used)
            num_cache_blocks = cache_config.num_gpu_blocks
            cache_total_num_free_blocks = \
                num_cache_blocks - cache_total_num_blocks_used
            cache_computed_utilization = \
                cache_total_num_blocks_used / num_cache_blocks
            max_blocks_per_seq = math.ceil(seq_len / cache_config.block_size)
            batch_block_utilization = cache_total_num_blocks_used / (
                batch_size_padded * max_blocks_per_seq)
            counters['cache_num_blocks_used'] = cache_total_num_blocks_used
            counters['cache_num_free_blocks'] = cache_total_num_free_blocks
            counters['cache_computed_utilization'] = cache_computed_utilization
            counters[
                f'{phase}_batch_block_utilization'] = batch_block_utilization
        if not self.logged_once:
            counters['const_cache_num_blocks'] = cache_config.num_gpu_blocks
            counters[
                'const_gpu_memory_utilization'] = \
                    cache_config.gpu_memory_utilization
            counters['const_block_size'] = cache_config.block_size
            self.logged_once = True
        return counters


class HPUModelRunner(HPUModelRunnerBase[ModelInputForHPUWithSamplingMetadata]):
    """
    GPU model runner with sampling step.
    """
    _model_input_cls: Type[ModelInputForHPUWithSamplingMetadata] = (
        ModelInputForHPUWithSamplingMetadata)

    def make_model_input_from_broadcasted_tensor_dict(
        self,
        tensor_dict: Dict[str, Any],
    ) -> ModelInputForHPUWithSamplingMetadata:
        return (
            ModelInputForHPUWithSamplingMetadata.from_broadcasted_tensor_dict(
                tensor_dict,
                attn_backend=self.attn_backend,
            ))

    def need_recv_kv(self, model_input, kv_caches, warmup_mode) -> bool:
        """Check if we need to receive kv-cache from the other worker.
        We need to receive KV when
            1. current vLLM instance is KV cache consumer/decode vLLM instance
            2. this batch is not a profiling run
            3. this batch is a prefill run
        Args:
            model_input: input to the model executable
            kv_caches: vLLM's paged memory
        """
        if warmup_mode:
            return False

        if self.vllm_config.kv_transfer_config is None:
            return False

        is_prefill_run = model_input.attn_metadata.is_prompt

        # check if the current run is profiling
        is_profile_run = kv_caches is None or kv_caches[0] is None or (
            kv_caches[0][0].numel() == 0)
        # check if the current run is prefill
        return self.vllm_config.kv_transfer_config.is_kv_consumer and (
            not is_profile_run) and is_prefill_run

    def need_send_kv(self, model_input, kv_caches, warmup_mode) -> bool:
        """Check if we need to send kv-cache to the other worker.
        We need to send KV when
            1. current vLLM instance is KV cache producer/prefill vLLM instance
            2. this batch is not a profiling run or a warmup run.
            3. this batch is a prefill run
        Args:
            model_input: input to the model executable
            kv_caches: vLLM's paged memory
        """
        if warmup_mode:
            return False

        if self.vllm_config.kv_transfer_config is None:
            return False

        is_prefill_run = model_input.attn_metadata.is_prompt

        # check if the current run is profiling
        is_profile_run = kv_caches is None or kv_caches[0] is None or (
            kv_caches[0][0].numel() == 0)
        # check if the current run is prefill

        return self.vllm_config.kv_transfer_config.is_kv_producer and (
            not is_profile_run) and is_prefill_run

    @torch.inference_mode()
    def prepare_model_input(
        self,
        seq_group_metadata_list: List[SequenceGroupMetadata],
        virtual_engine: int = 0,
        finished_requests_ids: Optional[List[str]] = None
    ) -> ModelInputForHPUWithSamplingMetadata:
        """Prepare the model input based on a given sequence group, including
        metadata for the sampling step.
        The API assumes seq_group_metadata_list is sorted by prefill -> decode.
        The result tensors and data structure also batches input in prefill
        -> decode order. For example,
        - input_tokens[:num_prefill_tokens] contains prefill tokens.
        - input_tokens[num_prefill_tokens:] contains decode tokens.
        If cuda graph is required, this API automatically pads inputs.
        """
        return self.prepare_model_input_align_worker(seq_group_metadata_list,
                                                     virtual_engine,
                                                     finished_requests_ids,
                                                     False)

    @torch.inference_mode()
    def prepare_model_input_align_worker(
        self,
        seq_group_metadata_list: List[SequenceGroupMetadata],
        virtual_engine: int = 0,
        finished_requests_ids: Optional[List[str]] = None,
        align_worker: bool = False,
    ) -> ModelInputForHPUWithSamplingMetadata:
        """Prepare the model input based on a given sequence group, including
        metadata for the sampling step.
        The API assumes seq_group_metadata_list is sorted by prefill -> decode.
        The result tensors and data structure also batches input in prefill
        -> decode order. For example,
        - input_tokens[:num_prefill_tokens] contains prefill tokens.
        - input_tokens[num_prefill_tokens:] contains decode tokens.
        If cuda graph is required, this API automatically pads inputs.
        """
        with self.profiler.record_event('internal', 'prepare_input_tensors'):
            assert seq_group_metadata_list is not None
            if self.profiler.enabled:
                self.profiler_counter_helper.capture_seq_group_metadata_stats(
                    seq_group_metadata_list=seq_group_metadata_list)
            model_input, sampling_metadata = self.prepare_input_tensors(
                seq_group_metadata_list, finished_requests_ids, align_worker)
            assert model_input.attn_metadata is not None
            is_prompt = model_input.attn_metadata.is_prompt

        return dataclasses.replace(model_input,
                                   sampling_metadata=sampling_metadata,
                                   is_prompt=is_prompt,
                                   virtual_engine=virtual_engine)

    def _get_seq_ids(self, model_input):
        return ([
            sg.seq_ids[0] for sg in model_input.sampling_metadata.seq_groups
        ])

    def _get_num_patches_from_model_input(self, model_input):
        if not self.model_is_mrope or \
            not model_input.multi_modal_kwargs or \
            'pixel_values' not in model_input.multi_modal_kwargs:
            return None
        pixel_values_list = model_input.multi_modal_kwargs['pixel_values']
        if isinstance(pixel_values_list, torch.Tensor):
            pixel_values_list = [pixel_values_list]
        assert isinstance(pixel_values_list, list)
        model = self.get_model()
        max_bucket_size = 0
        for pixel_values in pixel_values_list:
            assert isinstance(pixel_values, torch.Tensor)
            curr_num_pixels = pixel_values.shape[-2]
            bucket_size = model.vision_buckets.get_multimodal_bucket(
                curr_num_pixels)
            max_bucket_size = max(max_bucket_size, bucket_size)
        return max_bucket_size

    def _pad_to_max_num_seqs(self, tensor, value):
        padding_needed = self.max_num_seqs - tensor.size(0)
        if padding_needed > 0:
            padding = torch.full((padding_needed, *tensor.shape[1:]),
                                 value,
                                 device=tensor.device,
                                 dtype=tensor.dtype)
            tensor = torch.cat([tensor, padding])
        return tensor

    @torch.inference_mode()
    def execute_model(
        self,
        model_input: ModelInputForHPUWithSamplingMetadata,
        kv_caches: List[torch.Tensor],
        intermediate_tensors: Optional[IntermediateTensors] = None,
        num_steps: int = 1,
        warmup_mode=False,
        previous_hidden_states: Optional[torch.Tensor] = None,
        seqs=None,
        ctx_blocks: int = 1
    ) -> Optional[Union[List[SamplerOutput], IntermediateTensors]]:
        use_delayed_sampling = self.use_delayed_sampling and not warmup_mode
        assert not (use_delayed_sampling and num_steps != 1), \
            'Delayed sampling is not compatible with MSS!'
        assert not (use_delayed_sampling and
            self.parallel_config.pipeline_parallel_size != 1), \
            'Delayed sampling is not compatible with Pipeline Parallelism!'
        assert not (use_delayed_sampling and self.spec_decode_enabled), \
            'Delayed sampling is not compatible with speculative decoding!'
        assert model_input.input_tokens is not None
        output = None
        if use_delayed_sampling and not model_input.is_prompt and \
                self.is_driver_worker:
            num_cached = len(self.cached_step_outputs)
            assert num_cached > 0
            cur_seq_ids = self._get_seq_ids(model_input)
            cur_seq_id_pos = {
                sid: idx
                for idx, sid in enumerate(cur_seq_ids) if sid >= 0
            }
            htorch.core.mark_step()
            for i in range(num_cached):
                prev_seq_ids = self._get_seq_ids(self.cached_step_inputs[i])
                target_indices = [
                    cur_seq_id_pos.get(psi, -1) for psi in prev_seq_ids
                ]
                padding = self.cached_step_outputs[i].token_ids.size(0) - len(
                    target_indices)
                target_indices.extend([-1] * padding)
                target_indices = torch.tensor(
                    target_indices,
                    device=model_input.input_tokens.device,
                    dtype=model_input.input_tokens.dtype)
                model_input.input_tokens.index_copy_(
                    0, target_indices, self.cached_step_outputs[i].token_ids)
                htorch.core.mark_step()

        if not model_input.is_first_multi_step:
            if not model_input.is_last_step:
                # not first or last multi-step
                return []
            # last multi-step
            output = self._decode_sampler_outputs(
                model_input) if self.is_driver_worker else []
            torch.hpu.synchronize()
        if model_input.is_first_multi_step:
            # first multi-step
            if self.lora_config:
                assert model_input.lora_requests is not None
                assert model_input.lora_mapping is not None
                self.set_active_loras(model_input.lora_requests,
                                      model_input.lora_mapping)
            # Rank!=0 workers has is_prompt==None
            if use_delayed_sampling and not model_input.is_prompt and \
                    model_input.input_tokens.size(1) == 1:
                if self.is_driver_worker:
                    model_kwargs_broadcast_data = {
                        "input_tokens": model_input.input_tokens
                    }
                    broadcast_tensor_dict(model_kwargs_broadcast_data, src=0)
                    input_tokens = model_input.input_tokens

                else:
                    model_kwargs_broadcast_data = broadcast_tensor_dict(src=0)
                    input_tokens = model_kwargs_broadcast_data["input_tokens"]
            else:
                input_tokens = model_input.input_tokens
            input_positions = model_input.input_positions
            attn_metadata = model_input.attn_metadata
            sampling_metadata = model_input.sampling_metadata
            real_batch_size = model_input.real_batch_size
            batch_size_padded = model_input.batch_size_padded
            assert input_tokens is not None
            assert input_positions is not None
            assert sampling_metadata is not None
            assert attn_metadata is not None
            is_prompt = attn_metadata.is_prompt
            assert is_prompt is not None
            batch_size = input_tokens.size(0)
            seq_len = self._seq_len(attn_metadata)
            phase = 'prompt' if is_prompt else 'decode'
            if phase == 'decode':
                if not warmup_mode:
                    ctx_blocks = seq_len
                seq_len = 1
            num_patches = self._get_num_patches_from_model_input(model_input)
            use_graphs = self._use_graphs(num_patches=num_patches)
            self._check_config(batch_size, seq_len, ctx_blocks, attn_metadata,
                               warmup_mode)
            lora_mask: torch.Tensor = None
            lora_logits_mask: torch.Tensor = None
            if self.lora_config:
                assert model_input.lora_ids is not None
                lora_mask, lora_logits_mask = self.create_lora_mask(
                    input_tokens, model_input.lora_ids,
                    attn_metadata.is_prompt)
            if model_input.multi_modal_kwargs is not None \
                and 'embed_is_patch' in model_input.multi_modal_kwargs:

                def fix_embed_is_patch(embed_is_patch):
                    if isinstance(embed_is_patch, torch.Tensor):
                        if embed_is_patch.dim() == 3:
                            result = []
                            if embed_is_patch.size(1) > 1:
                                embed_is_patch = embed_is_patch.transpose(0, 1)
                            for i in range(embed_is_patch.size(0)):
                                result.append(embed_is_patch[i])
                            return result
                        elif embed_is_patch.dim() == 2:
                            result = []
                            result.append(embed_is_patch)
                            return result
                    elif isinstance(embed_is_patch, (list, tuple)):
                        # Apply only once per item, avoid repeated recursion
                        result = []
                        for item in embed_is_patch:
                            fixed = fix_embed_is_patch(item)
                            if isinstance(fixed, list):
                                result.extend(fixed)
                            else:
                                result.append(fixed)
                        return result
                    else:
                        return None

                model_input.multi_modal_kwargs[
                    'embed_is_patch'] = fix_embed_is_patch(
                        model_input.multi_modal_kwargs['embed_is_patch'])

            execute_model_kwargs = {
                "input_ids": input_tokens,
                "positions": input_positions,
                "kv_caches": kv_caches,
                "attn_metadata": self.trim_attn_metadata(attn_metadata),
                "intermediate_tensors": intermediate_tensors,
                "lora_mask": lora_mask,
                "virtual_engine": model_input.virtual_engine,
                **(model_input.multi_modal_kwargs or {}),
            }
            if previous_hidden_states is not None:
                # HPU will pad up to block_size,
                # pad previous_hidden_states as well
                previous_hidden_states = previous_hidden_states.unsqueeze(
                    1).expand(-1, input_tokens.shape[-1], -1)
                batch_size_padding = batch_size - previous_hidden_states.shape[
                    0]
                if batch_size_padding > 0:
                    dummy_previous_hidden_states = torch.zeros(
                        batch_size_padding,
                        *previous_hidden_states.shape[1:],
                        dtype=previous_hidden_states.dtype,
                        device=previous_hidden_states.device)
                    previous_hidden_states = torch.cat(
                        [previous_hidden_states, dummy_previous_hidden_states],
                        dim=0)
                execute_model_kwargs.update(
                    {"previous_hidden_states": previous_hidden_states})
            if htorch.utils.internal.is_lazy():
                execute_model_kwargs.update(
                    {"bypass_hpu_graphs": not use_graphs})

            htorch.core.mark_step()
            if self.is_driver_worker:
                model_event_name = ("model_"
                                    f"{phase}_"
                                    f"bs{batch_size}_"
                                    f"seq{seq_len}_"
                                    f"ctx{ctx_blocks}_"
                                    f"graphs{'T' if use_graphs else 'F'}")
            else:
                model_event_name = 'model_executable'
            if num_steps > 1 or use_delayed_sampling:
                # in case of multi-step scheduling
                # we only want to pythonize in the last step
                sampling_metadata.skip_sampler_cpu_output = True
                self.sampler.include_gpu_probs_tensor = True
            cache_orig_output_tokens_len: List[Dict] = []

            def try_revert_dummy_output_tokens():
                if len(cache_orig_output_tokens_len) > 0:
                    # Reuse the original output token ids length
                    for i in range(len(cache_orig_output_tokens_len)):
                        seq_group_metadata = seq_group_metadata_list[i]
                        for j, data in seq_group_metadata.seq_data.items():
                            orig_output_tokens_len = \
                                cache_orig_output_tokens_len[i][j]
                            data.output_token_ids = \
                                data.output_token_ids[:orig_output_tokens_len]

            for i in range(num_steps):
                if i != 0 and not self.is_driver_worker:
                    broadcast_data = broadcast_tensor_dict(src=0)
                    if 'early_exit' in broadcast_data and broadcast_data[
                            'early_exit']:
                        return [output] if num_steps == 1 else []
                    execute_model_kwargs.update({
                        "input_ids":
                        broadcast_data["input_ids"],
                        "positions":
                        broadcast_data["positions"],
                        "attn_metadata":
                        self.trim_attn_metadata(
                            broadcast_data["attn_metadata"])
                    })
                # Receive KV cache in distributed KV cache transfer setting
                # In disagg prefill setting, it will also recv hidden states
                # and bypass model forwarding. In KV cache database setting,
                # it will change the model input so that we can skip prefilling
                # on tokens that successfully received KV caches
                # NOTE: The receive operation is blocking
                bypass_model_exec = False
                if self.need_recv_kv(model_input, kv_caches, warmup_mode):
                    attn_metadata = self.model.forward_update_meta_only(
                        **execute_model_kwargs,
                        selected_token_indices=sampling_metadata.
                        selected_token_indices)
                    hidden_states, bypass_model_exec, model_input = \
                    get_kv_transfer_group().recv_kv_caches_and_hidden_states_hpu(
                        # model is used to know which layer the current worker
                        # is working on, so that we can receive KV for
                        # only those layers.
                        self.get_model(),
                        model_input,
                        attn_metadata,
                        kv_caches=kv_caches
                    )

                if self.model_is_mrope:
                    # run multimodal encoder for mrope before forward
                    inputs_embeds = \
                        self.model.compute_input_embeddings_for_mrope(
                            **execute_model_kwargs
                        )
                    execute_model_kwargs.update({
                        'inputs_embeds': inputs_embeds,
                    })
                    # done compute the visual tokens
                    execute_model_kwargs.pop('pixel_values', None)
                    execute_model_kwargs.pop('image_grid_thw', None)

                profiler_args = {
                    'real_seq_len': model_input.seq_lens,
                    'real_batch_size': real_batch_size
                }

                if not bypass_model_exec:
                    with self.profiler.record_event('internal',
                                                    model_event_name,
                                                    args=profiler_args):
                        hidden_states = self.model.forward(
                            **execute_model_kwargs,
                            selected_token_indices=sampling_metadata.
                            selected_token_indices)
                        if warmup_mode:
                            torch.hpu.synchronize()
                            import torch.distributed as dist
                            if dist.is_initialized():
                                get_tp_group().barrier()
                else:
                    logger.debug("Bypassing model execution")

                # Sending KV cache in distributed KV cache transfer setting
                # TODO: update send operation to blocking one.
                if self.need_send_kv(model_input, kv_caches, warmup_mode):
                    get_kv_transfer_group(
                    ).send_kv_caches_and_hidden_states_hpu(
                        # model_executable is used to know which layer the
                        # current worker is working on, so that we can send KV
                        # for only those layers.
                        self.get_model(),
                        model_input,
                        kv_caches,
                        hidden_states,
                    )

                if self.lora_config:
                    LoraMask.setLoraMask(
                        lora_logits_mask.index_select(
                            0, sampling_metadata.selected_token_indices))
                if not get_pp_group().is_last_rank:
                    return hidden_states

                # In case there are any logits processors pending
                # we need to sync with host earlier
                if use_delayed_sampling \
                   and self.is_driver_worker:
                    self._patch_prev_output()

                # Compute the logits.
                with self.profiler.record_event('internal',
                                                ('compute_logits_'
                                                 f'{phase}_bs'
                                                 f'{batch_size}_'
                                                 f'seq{seq_len}_ctx'
                                                 f'{ctx_blocks}'),
                                                args=profiler_args):
                    if num_steps == 1:
                        sampling_metadata.selected_token_indices = None
                    logits = self.model.compute_logits(hidden_states,
                                                       sampling_metadata)
                htorch.core.mark_step()
                # Only perform sampling in the driver worker.
                if not self.is_driver_worker:
                    continue

                if use_delayed_sampling:
                    fake_output = self._delayed_sampler_outputs(model_input)
                elif model_input.async_callback is not None:
                    model_input.async_callback()

                with self.profiler.record_event('internal',
                                                ('sample_'
                                                 f'{phase}_'
                                                 f'bs{batch_size}_'
                                                 f'seq{seq_len}_'
                                                 f'ctx{ctx_blocks}'),
                                                args=profiler_args):
                    output = self.sampler(
                        logits=logits,
                        sampling_metadata=sampling_metadata,
                    )
                    if num_steps > 1:
                        output = output.sampled_token_ids
                        self.cached_step_outputs.append(
                            CachedStepOutput(output))
                    if use_delayed_sampling and self.is_driver_worker:
                        token_ids = self._pad_to_max_num_seqs(
                            output.sampled_token_ids, DUMMY_TOKEN_ID)
                        self.cached_step_outputs.append(
                            CachedStepOutput(
                                token_ids, output.logprobs,
                                output.deferred_sample_results_args,
                                sampling_metadata, is_prompt))
                        self.cached_step_inputs.append(model_input)
                htorch.core.mark_step()
                if use_delayed_sampling \
                   and model_input.async_callback is not None:
                    model_input.async_callback()
                if i < num_steps - 1:
                    if i == 0:
                        if model_input.async_callback is not None:
                            ctx = model_input.async_callback.keywords[  # type: ignore
                                "ctx"]
                            seq_group_metadata_list = \
                                ctx.seq_group_metadata_list
                        elif seqs is not None:
                            seq_group_metadata_list = seqs
                        else:
                            raise RuntimeError(
                                "seq_group_metadata_list is uninitialized")
                        for seq_idx, seq_group_metadata in enumerate(
                                seq_group_metadata_list):
                            # Skip empty steps
                            seq_group_metadata.state.current_step += (
                                num_steps - 2)
                            # Cache the original output token ids
                            cache_orig_output_tokens_len.append({})
                            for j, data in seq_group_metadata.seq_data.items():
                                cache_orig_output_tokens_len[seq_idx][j] = \
                                    len(data.output_token_ids)
                    seq_group_metadata_list, _, _ = self._add_dummy_seq(
                        seq_group_metadata_list, is_prompt=False)
                    for seq_group_metadata in seq_group_metadata_list:
                        for data in seq_group_metadata.seq_data.values():
                            max_output_len = sampling_metadata.seq_groups[
                                0].sampling_params.max_tokens
                            if len(data.output_token_ids) < max_output_len - 1:
                                # add a place holder for prepare_decode
                                # arbitrary value, this could be any token
                                dummy_token = (540, )
                                data.output_token_ids += (dummy_token)
                            else:
                                broadcast_tensor_dict({'early_exit': True},
                                                      src=0)
                                if num_steps == 1:
                                    return [output]
                                else:
                                    try_revert_dummy_output_tokens()
                                    return []

                    result = self._prepare_decode(seq_group_metadata_list,
                                                  output=output)
                    if self.lora_config:
                        lora_mapping = LoRAMapping(
                            **dict(index_mapping=result.lora_index_mapping,
                                   prompt_mapping=result.lora_prompt_mapping,
                                   is_prefill=False))
                        self.set_active_loras(result.lora_requests,
                                              lora_mapping)
                        lora_mask, lora_logits_mask = self.create_lora_mask(
                            result.input_tokens, result.lora_ids, False)

                    execute_model_kwargs.update({
                        "input_ids":
                        result.input_tokens,
                        "positions":
                        result.input_positions,
                        "attn_metadata":
                        self.trim_attn_metadata(result.attn_metadata),
                        "lora_mask":
                        lora_mask,
                    })
                    model_kwargs_broadcast_data = {
                        "input_ids": result.input_tokens,
                        "positions": result.input_positions,
                        "attn_metadata": vars(result.attn_metadata),
                        "lora_mask": lora_mask,
                    }
                    broadcast_tensor_dict(model_kwargs_broadcast_data, src=0)
                else:
                    try_revert_dummy_output_tokens()

            if self.is_driver_worker and self.profiler.enabled:
                # Stop recording 'execute_model' event
                self.profiler.end()
                event_end = self.profiler.get_timestamp_us()
                counters = self.profiler_counter_helper.get_counter_dict(
                    cache_config=self.cache_config,
                    duration=event_end - self.event_start,
                    seq_len=seq_len,
                    batch_size_padded=batch_size_padded,
                    real_batch_size=real_batch_size,
                    is_prompt=is_prompt)
                self.profiler.record_counter(self.event_start, counters)
            if num_steps == 1:
                if self.spec_decode_enabled and isinstance(
                        output, SamplerOutput):
                    output.sampled_token_ids = output.sampled_token_ids[:
                                                                        real_batch_size]
                    output.sampled_token_probs = output.sampled_token_probs[:
                                                                            real_batch_size]
                    output.logprobs = output.logprobs[:real_batch_size]
                if self.return_hidden_states and isinstance(
                        output, SamplerOutput):
                    # we only need to pass hidden states of most recent token
                    assert model_input.sampling_metadata is not None
                    hidden_states = hidden_states[:real_batch_size]
                    if model_input.is_prompt:
                        output.prefill_hidden_states = hidden_states
                    output.hidden_states = hidden_states

                if use_delayed_sampling:
                    if self.is_driver_worker:
                        return [fake_output]
                    else:
                        return []

                return [output] if self.is_driver_worker else []
            else:
                return []
        return output if type(output) is list else [output]

    def _delayed_sampler_outputs(self, model_input):
        next_token_ids = [[DUMMY_TOKEN_ID]] * len(
            model_input.sampling_metadata.seq_groups)
        sampler_output = self._make_decode_output(
            next_token_ids, model_input.sampling_metadata.seq_groups)
        return sampler_output

    def _decode_sampler_outputs(self, model_input):
        use_async_out_proc = model_input.async_callback is not None
        sampler_outputs = []
        num_outputs = len(self.cached_step_outputs)
        for i in range(num_outputs):
            next_token_ids = self.cached_step_outputs.pop(0).token_ids
            next_token_ids = next_token_ids.cpu().tolist()
            sampler_output = self._make_decode_output(
                next_token_ids, model_input.sampling_metadata.seq_groups)
            sampler_outputs.append(sampler_output)

            if i < num_outputs - 1 and use_async_out_proc:
                assert model_input.async_callback is not None
                ctx = model_input.async_callback.keywords[  # type: ignore
                    "ctx"]
                ctx.append_output(
                    outputs=[sampler_output],
                    seq_group_metadata_list=ctx.seq_group_metadata_list,
                    scheduler_outputs=ctx.scheduler_outputs,
                    is_async=False,
                    is_last_step=False,
                    is_first_step_output=False)
                model_input.async_callback()

        if use_async_out_proc:
            return [sampler_outputs[-1]]
        else:
            return sampler_outputs

    def _make_decode_output(
        self,
        next_token_ids: List[List[int]],
        seq_groups: List[SequenceGroupToSample],
    ) -> SamplerOutput:
        zero_logprob = Logprob(0.0)
        sampler_outputs = []
        batch_idx = 0
        for seq_group in seq_groups:
            seq_ids = seq_group.seq_ids
            seq_outputs = []
            for seq_id in seq_ids:
                next_token_id = next_token_ids[batch_idx][0]
                seq_outputs.append(
                    SequenceOutput(seq_id, next_token_id,
                                   {next_token_id: zero_logprob}))
                batch_idx += 1
            sampler_outputs.append(
                CompletionSequenceGroupOutput(seq_outputs, None))
        return SamplerOutput(sampler_outputs)

    def shutdown_inc(self):
        can_finalize_inc = False
        from contextlib import suppress
        with suppress(AttributeError):
            can_finalize_inc = (self._is_quant_with_inc()
                                and (self.model.model is not None)
                                and self.inc_initialized_successfully and
                                not getattr(self, "_is_inc_finalized", False))
        if can_finalize_inc:
            from neural_compressor.torch.quantization import (
                finalize_calibration)
            finalize_calibration(self.model.model)
            self._is_inc_finalized = True

    def __del__(self):
        self.shutdown_inc()

    def _patch_prev_output(self):
        assert len(self.cached_step_inputs) == len(self.cached_step_outputs), \
            f'''Inputs and outputs are out of sync!
            {len(self.cached_step_inputs)} vs {len(self.cached_step_outputs)}'''
        if len(self.cached_step_inputs) == 0:
            return
        model_input = self.cached_step_inputs.pop(0)
        model_output = self.cached_step_outputs.pop(0)
        delayed_tokens = model_output.token_ids.cpu().squeeze(-1).tolist()

        ctx = model_input.async_callback.keywords["ctx"]  # type: ignore
        # If there's no output to patch with, which is usually the case when
        # we're starting a new request after all requests are completed.
        if len(ctx.output_queue) == 0:
            return
        assert len(
            ctx.output_queue) == 1, 'There should be exactly 1 output waiting!'
        output_data = ctx.output_queue[0]
        assert len(output_data.outputs) == 1
        for fake_out, real_out in zip(output_data.outputs[0], delayed_tokens):
            fake_out.samples[0].output_token = real_out
        for sg, real_out in zip(output_data.seq_group_metadata_list,
                                delayed_tokens):
            assert len(sg.seq_data) == 1
            seq_data = list(sg.seq_data.values())[0]
            # This is a hack. Assigning output_token_ids triggers
            # a cache recomputation and we only need to update the last token
            seq_data.output_token_ids_array[-1] = real_out
            seq_data._cached_all_token_ids[-1] = real_out

        delayed_logprobs = None
        delayed_prompt_logprobs = None
        assert model_output.sampling_metadata is not None, \
            'Sampling metadata is required to patch the output!'
        logprobs_required = any(
            seq_group.sampling_params.logprobs is not None
            for seq_group in model_output.sampling_metadata.seq_groups)
        prompt_logprobs_required = any(
            seq_group.sampling_params.prompt_logprobs is not None
            for seq_group in model_output.sampling_metadata.seq_groups)
        if logprobs_required or prompt_logprobs_required:
            # We are one step ahead, so prompt is already marked as a computed.
            # We need to reset the computed tokens count to 0,
            # so that we can recompute the prompt logprobs.
            computed_tokens = []
            if model_output.is_prompt:
                for seq_group in model_output.sampling_metadata.seq_groups:
                    seq_ids = seq_group.seq_ids
                    assert len(seq_ids) == 1  # prompt has only 1 seq id.
                    seq_data = seq_group.seq_data[seq_ids[0]]
                    computed_tokens.append(seq_data.get_num_computed_tokens())
                    seq_data._num_computed_tokens = 0
            sampling_results = get_pythonized_sample_results(
                model_output.deffered_sample_results)
            delayed_prompt_logprobs, delayed_logprobs = get_logprobs(
                model_output.logprobs, model_output.sampling_metadata,
                sampling_results)

            # Reset the computed tokens count to the original value.
            if model_output.is_prompt:
                for seq_group in model_output.sampling_metadata.seq_groups:
                    seq_ids = seq_group.seq_ids
                    seq_data = seq_group.seq_data[seq_ids[0]]
                    seq_data.update_num_computed_tokens(computed_tokens.pop(0))

        # Another hack. We need to pass the logprobs to the output data,
        # which are part of scheduler output.
        if logprobs_required and delayed_logprobs is not None:
            for sg, real_logprobs in zip(
                    output_data.scheduler_outputs.scheduled_seq_groups,
                    delayed_logprobs):
                assert len(sg.seq_group.seqs) == 1
                assert len(real_logprobs) == 1
                sg.seq_group.first_seq.output_logprobs[-1] = real_logprobs[0]

        # If prompt logprobs are available, we need to patch them
        # as well.
        if prompt_logprobs_required and delayed_prompt_logprobs is not None:
            seq_groups = output_data.scheduler_outputs.scheduled_seq_groups
            assert len(seq_groups) == len(delayed_prompt_logprobs), \
                f'''Output data has {len(seq_groups)} seq groups, but prompt
                logprobs has {len(delayed_prompt_logprobs)} entries!'''
            for sg, real_logprobs in zip(seq_groups, delayed_prompt_logprobs):
                if real_logprobs is not None:
                    # Prepending None just like in vllm.engine.output_processor\
                    # .single_step.single_step_process_prompt_logprob, but
                    # hence we are not going through async output processor
                    # with data from prompt in delayed sampling scenario we
                    # need to do that manually.
                    sg.seq_group.prompt_logprobs = [None] + real_logprobs<|MERGE_RESOLUTION|>--- conflicted
+++ resolved
@@ -337,13 +337,9 @@
         self.layer_names = layer_names
         self.is_pooler = hasattr(self.model, "_pooler")
         self.is_causal = is_causal
-<<<<<<< HEAD
-        self.use_merged_prefill = VLLM_MERGED_PREFILL
+        self.use_merged_prefill = get_config().merged_prefill
         self.dp_awared_padding = \
             self.vllm_config.parallel_config.data_parallel_size > 1
-=======
-        self.use_merged_prefill = get_config().merged_prefill
->>>>>>> 527c1ee1
 
         model_config = getattr(self.model, "config", None)
         self.model_is_mrope = uses_mrope(model_config)
