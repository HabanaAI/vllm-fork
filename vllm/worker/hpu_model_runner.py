--- conflicted
+++ resolved
@@ -1102,18 +1102,14 @@
         msg = f"Loading model weights took in total {m.get_summary_string()}"
         logger.info(msg)
 
-<<<<<<< HEAD
+        # Models that process images at different resolutions
+        # need to be warmed up. Current tested for MRoPE models only.
+        self.add_vision_buckets_to_mrope_models()
+
     def _add_dummy_seq(self,
                        seq_group_metadata_list,
                        is_prompt,
                        align_worker=False):
-=======
-        # Models that process images at different resolutions
-        # need to be warmed up. Current tested for MRoPE models only.
-        self.add_vision_buckets_to_mrope_models()
-
-    def _add_dummy_seq(self, seq_group_metadata_list, is_prompt):
->>>>>>> 798b7404
         real_batch_size = len(seq_group_metadata_list)
         batch_size_padded = self.bucketing_ctx.get_padded_batch_size(
             real_batch_size, is_prompt)
@@ -2529,19 +2525,15 @@
                         is_pt_profiler_run=False,
                         is_lora_profile_run=False,
                         temperature=0,
-<<<<<<< HEAD
+                        num_patches=None,
                         num_iters=3,
                         align_worker=False) -> None:
-        use_graphs = self._use_graphs(batch_size, seq_len, is_prompt)
-=======
-                        num_patches=None) -> None:
         use_graphs = self._use_graphs(
             batch_size,
             seq_len,
             is_prompt,
             num_patches,
         )
->>>>>>> 798b7404
         scenario_name = ("warmup_"
                          f"{'prompt' if is_prompt else 'decode'}_"
                          f"bs{batch_size}_"
