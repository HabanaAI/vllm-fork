# SPDX-License-Identifier: Apache-2.0

###############################################################################
# Copyright (C) 2024 Habana Labs, Ltd. an Intel Company
###############################################################################

import collections
import contextlib
import dataclasses
import functools
import gc
import itertools
import math
import os
import time
from array import array
from enum import IntEnum
from typing import (TYPE_CHECKING, Any, Callable, Dict, List, NamedTuple,
                    Optional, Set, Tuple, Type, TypeVar, Union)

import habana_frameworks.torch as htorch
import habana_frameworks.torch.internal.bridge_config as bc
import torch
import vllm_hpu_extension.environment as environment
from attr import dataclass
from vllm_hpu_extension.bucketing.common import get_bucketing_context
from vllm_hpu_extension.ops import LoraMask as LoraMask
from vllm_hpu_extension.profiler import (HabanaHighLevelProfiler,
                                         HabanaMemoryProfiler, format_bytes)
from vllm_hpu_extension.runtime import get_config

import vllm.envs as envs
from vllm.attention import AttentionMetadata, get_attn_backend
from vllm.attention.backends.abstract import AttentionType
from vllm.attention.backends.hpu_attn import HPUAttentionImpl
from vllm.config import DeviceConfig, VllmConfig
from vllm.distributed import broadcast_tensor_dict, get_pp_group
from vllm.distributed.kv_transfer import get_kv_transfer_group
from vllm.distributed.parallel_state import (get_dp_group, get_tp_group,
                                             get_world_group)
from vllm.forward_context import set_forward_context
from vllm.inputs import INPUT_REGISTRY, InputRegistry
from vllm.logger import init_logger
from vllm.lora.layers import LoRAMapping
from vllm.lora.request import LoRARequest
from vllm.lora.worker_manager import LRUCacheWorkerLoRAManager
from vllm.model_executor import SamplingMetadata
from vllm.model_executor.layers.layernorm import RMSNorm
from vllm.model_executor.layers.rotary_embedding import MRotaryEmbedding
from vllm.model_executor.layers.sampler import (SampleResultArgsType,
                                                SamplerOutput, get_logprobs,
                                                get_pythonized_sample_results,
                                                get_sampler)
from vllm.model_executor.layers.vocab_parallel_embedding import (
    VocabParallelEmbedding)
from vllm.model_executor.model_loader import get_model
from vllm.model_executor.models import supports_multimodal
from vllm.model_executor.sampling_metadata import SequenceGroupToSample
from vllm.multimodal import (MULTIMODAL_REGISTRY, BatchedTensorInputs,
                             MultiModalKwargs, MultiModalPlaceholderMap,
                             MultiModalRegistry)
from vllm.multimodal.inputs import PlaceholderRange
from vllm.sampling_params import SamplingParams
from vllm.sequence import (CompletionSequenceGroupOutput, IntermediateTensors,
                           Logprob, SequenceData, SequenceGroupMetadata,
                           SequenceOutput)
from vllm.transformers_utils.config import uses_mrope
from vllm.utils import (bind_kv_cache, is_fake_hpu, is_pin_memory_available,
                        make_mrope_positions_tensor_with_pad,
                        make_tensor_with_pad)
from vllm.worker.model_runner_base import (
    ModelRunnerBase, ModelRunnerInputBase,
    _add_attn_metadata_broadcastable_dict,
    _add_sampling_metadata_broadcastable_dict,
    _init_attn_metadata_from_tensor_dict,
    _init_sampling_metadata_from_tensor_dict)

if TYPE_CHECKING:
    from vllm.attention.backends.abstract import AttentionBackend

logger = init_logger(__name__)

_TYPE_CACHE = {}
# These values are assumed to be zero in several places.
# Use caution when updating them!
_PAD_SLOT_ID = 0
_PAD_BLOCK_ID = 0
LORA_WARMUP_RANK = 8

DUMMY_TOKEN_ID = -1
UNSET_NUM_PATCHES = 9999999


class VisionBuckets:
    '''
    This class is used to bucket image tokens
    '''

    def __init__(self):
        envvar = os.environ.get('VLLM_MULTIMODAL_BUCKETS', "")
        if envvar == "":
            multimodal_buckets = [1600, 3136, 4096, 6400, 7744, 9216, 12544]
        else:
            multimodal_buckets = [int(i) for i in envvar.split(',')]
        self.multimodal_buckets = self._process_buckets(multimodal_buckets)

    def _process_buckets(self, buckets):
        for bucket in buckets:
            assert bucket % 8 == 0, (
                'Buckets needs to be multiples 8 (slices of 64)')
        return sorted(buckets)

    def get_multimodal_bucket(self, curr_num_image_patches):
        for mm_bucket in self.multimodal_buckets:
            if curr_num_image_patches <= mm_bucket:
                return mm_bucket
        return curr_num_image_patches

    def __repr__(self):
        return str(self.multimodal_buckets)


class Singleton(type):
    _instances: Dict[type, object] = {}

    def __call__(cls, *args, **kwargs):
        if cls not in cls._instances:
            cls._instances[cls] = super().__call__(*args, **kwargs)
        return cls._instances[cls]


def is_gemma3(model):
    return 'Gemma3ForConditionalGeneration' in str(type(model))


def pad_flat_tensor(tensor, desired_size):
    assert tensor.dim() == 1, 'Only flat tensors are supported'
    padding_needed = desired_size - tensor.size(0)
    if padding_needed > 0 and tensor.size(0) > 0:
        padding = torch.zeros((padding_needed, ),
                              dtype=tensor.dtype,
                              device=tensor.device)
        tensor = torch.cat([tensor, padding])
    return tensor


def subtuple(obj: object,
             typename: str,
             to_copy: List[str],
             to_override: Optional[Dict[str, object]] = None):
    if obj is None:
        return None
    if to_override is None:
        to_override = {}
    fields = set(to_copy) | set(to_override.keys())
    if type(obj) is dict:
        values = {key: obj[key] for key in fields if key in obj}
    else:
        values = {f: to_override.get(f, getattr(obj, f)) for f in fields}
    if typename not in _TYPE_CACHE:
        _TYPE_CACHE[typename] = {
            'type': collections.namedtuple(typename, ' '.join(fields)),
            'fields': fields
        }
    return _TYPE_CACHE[typename]['type'](**values)  # type: ignore


def custom_tuple_replace(obj: object, typename: str, **to_override):
    # Torch compile dynamo doesn't support calling any named tuple
    # dynamic methods other than len and get_attr. This function is
    # a torch.compile friendly version of tuple._replace

    cached_type = _TYPE_CACHE[typename]['type']
    fields = _TYPE_CACHE[typename]['fields']
    values = {
        field: getattr(obj, field)
        for field in fields  # type: ignore
    }
    values.update(to_override)
    return cached_type(**values)  # type: ignore


def align_dp_groups(value, op):
    group = get_dp_group().cpu_group
    value_t = torch.tensor(value, device="cpu", dtype=torch.int32)
    torch.distributed.all_reduce(value_t, op=op, group=group)
    return value_t.item()


def align_tp_groups(value, op):
    group = get_tp_group().cpu_group
    world_size = get_tp_group().world_size
    if world_size <= 1:
        return value
    value_t = torch.tensor(value, device='cpu')
    torch.distributed.all_reduce(value_t, op=op, group=group)
    return value_t.item()


def align_workers(value, op):
    group = get_world_group().cpu_group
    world_size = torch.distributed.get_world_size()
    if world_size <= 1:
        return value
    value_t = torch.tensor(value, device='cpu')
    torch.distributed.all_reduce(value_t, op=op, group=group)
    return value_t.item()


def setup_profiler():
    schedule = torch.profiler.schedule(wait=0, warmup=2, active=1, repeat=1)
    activities = [
        torch.profiler.ProfilerActivity.CPU,
        torch.profiler.ProfilerActivity.HPU
    ]
    profiler = torch.profiler.profile(
        schedule=schedule,
        activities=activities,
        on_trace_ready=torch.profiler.tensorboard_trace_handler('.',
                                                                use_gzip=True),
        record_shapes=False,
        with_stack=True)
    return profiler


def round_up(value: int, k: int) -> int:
    return (value + k - 1) // k * k


def pad_list(input, k, v):
    input_len = len(input)
    target_len = round_up(input_len, k)
    padding = target_len - input_len
    return input + [v] * padding


def gather_list(input, indices, v):
    return [input[i] if i is not None else v for i in indices]


def flatten(in_list):
    return list(itertools.chain(*in_list))


def make_cpu_tensor(data, max_len, pad, dtype, flat) -> torch.Tensor:
    if flat:
        data = [flatten(data)]
    return make_tensor_with_pad(data,
                                max_len=max_len,
                                pad=pad,
                                dtype=dtype,
                                device='cpu')


def get_target_layer_suffix_list(model_type) -> list[str]:
    # This sets the suffix for the hidden layer name, which is controlled by
    # VLLM_CONFIG_HIDDEN_LAYERS. The default suffix is "DecoderLayer," which is
    # applicable for most language models such as LLaMA, Qwen, and BART. If the
    # model's decoder layer name differs from the default, it will need to
    # be specified here.
    decoder_layer_table = {
        "gpt_bigcode": "BigCodeBlock",
    }

    return [
        decoder_layer_table.get(model_type, "DecoderLayer"), "EncoderLayer"
    ]


def modify_model_layers(module: torch.nn.Module,
                        suffix_list: list[str],
                        n=1,
                        counter=None):
    """Currently add mark_step at the end of specified layers.
    """

    def forward_hook(module, args, output):
        htorch.core.mark_step()
        return output

    if counter is None:
        counter = [0]

    for child_name, child_module in module.named_children():
        if any(
                child_module.__class__.__name__.endswith(layer)
                for layer in suffix_list):
            counter[0] += 1
            if counter[0] % n == 0:
                child_module.register_forward_hook(forward_hook)
        else:
            modify_model_layers(child_module, suffix_list, n, counter)


class HpuModelAdapter(torch.nn.Module):

    def __init__(self, model, vllm_config, is_causal, sampler):
        super().__init__()
        self.model = model
        self.prefill_use_fusedsdpa = get_config(
        ).prompt_attn_impl == 'fsdpa_impl'
        self.recompute_cos_sin = os.getenv('VLLM_COS_SIN_RECOMPUTE',
                                           'false').lower() in ['1', 'true']
        self.sampler = sampler
        self.vllm_config = vllm_config
        self.block_size = vllm_config.cache_config.block_size
        self.dtype = vllm_config.model_config.dtype
        self.is_pooler = hasattr(self.model, "_pooler")
        self.is_causal = is_causal
        self.use_merged_prefill = get_config().merged_prefill
        self.dp_awared_padding = \
            self.vllm_config.parallel_config.data_parallel_size > 1

        model_config = getattr(self.model, "config", None)
        self.model_is_mrope = uses_mrope(model_config)

        text_config = vllm_config.model_config.hf_config.get_text_config()
        self.interleaved_sliding_window = getattr(
            text_config, "interleaved_sliding_window",
            None) if text_config else None

        # This applies exclusively to Qwen2/2.5-VL models
        # both use mrope. We wrap the visual and language
        # models separately with HPU graph.
        # This is to ensure that we keeps
        # the static and dynamic parts distinct.
        if htorch.utils.internal.is_lazy() and self.model_is_mrope:
            logger.info("[Multimodal] Wrapping Visual Model")
            self.model.visual = htorch.hpu.wrap_in_hpu_graph(
                self.model.visual, disable_tensor_cache=True)

<<<<<<< HEAD
        # TODO : right now just enabling it keeping gemma3 in mind
        if htorch.utils.internal.is_lazy() and is_gemma3(self.model):
            logger.info("[Multimodal] Wrapping Visual Model")
            self.model.vision_tower = htorch.hpu.wrap_in_hpu_graph(
                self.model.vision_tower, disable_tensor_cache=True)
            self.model.multi_modal_projector = htorch.hpu.wrap_in_hpu_graph(
                self.model.multi_modal_projector, disable_tensor_cache=True)

    # copying from PR 1163
    # needs cleanup/unified approach later
    def compute_input_embeddings_for_gemma(self, **kwargs):

        if 'inputs_embeds' in kwargs:
            print('do nothing')
            return kwargs

        input_ids = kwargs['input_ids']

        vision_embeddings = self.model.get_multimodal_embeddings(**kwargs)
        inputs_embeds = self.model.get_input_embeddings(
            input_ids, vision_embeddings)

        if vision_embeddings is not None:
            input_ids = kwargs['input_ids']
            positions = kwargs['positions']
            kwargs = self.model.prepare_attn_masks(
                mask_dtype=self.dtype,
                **kwargs,
            )
            kwargs['input_ids'] = input_ids
            kwargs['positions'] = positions

        kwargs.update({'inputs_embeds': inputs_embeds})
        kwargs.pop('pixel_values', None)
        return kwargs
=======
        self._rotary_embed_module = self._get_rotary_embedding_module(
            self.model)
        self._rotary_prepare_cos_sin = self._get_prepare_cos_sin()

    def _get_rotary_embedding_module(self, model: torch.nn.Module):
        """
        Dynamically get the RotaryEmbedding layer in the model.
        This function will recursively search through the module 
        hierarchy to find and return a RotaryEmbedding layer.
        If no such layer is found, it returns None.
        """
        if model is None:
            return None

        if model.__class__.__name__.endswith("RotaryEmbedding"):
            return model

        if hasattr(model, 'children'):
            for child in model.children():
                result = self._get_rotary_embedding_module(child)
                if result is not None:
                    return result
        return None

    def _get_prepare_cos_sin(self):
        if self._rotary_embed_module is not None and hasattr(
                self._rotary_embed_module, 'prepare_cos_sin'):
            return self._rotary_embed_module.prepare_cos_sin
        return None

    def _reset_rotary_cos_sin(self):
        if hasattr(self._rotary_embed_module, "cos"):
            delattr(self._rotary_embed_module, "cos")
        if hasattr(self._rotary_embed_module, "sin"):
            delattr(self._rotary_embed_module, "sin")
>>>>>>> 86f21630

    def _set_attn_bias(self, attn_metadata, batch_size, seq_len, device,
                       dtype):
        if (attn_metadata is None
                or (self.prefill_use_fusedsdpa and self.is_causal
                    and attn_metadata.block_list is None)
                or not attn_metadata.is_prompt):
            return attn_metadata

        if attn_metadata.attn_bias is not None:
            return attn_metadata

        prefill_metadata = attn_metadata

        seq_lens_t = prefill_metadata.seq_lens_tensor
        context_lens_t = prefill_metadata.context_lens_tensor
        query_lens_t = seq_lens_t - context_lens_t

        block_list = attn_metadata.block_list
        max_context_len = (block_list.size(-1) //
                           batch_size if block_list is not None else 0)
        max_context_len = max_context_len * self.block_size
        past_mask = torch.arange(0,
                                 max_context_len,
                                 dtype=torch.int32,
                                 device=device)
        past_mask = (past_mask.view(1, -1).expand(batch_size, -1).ge(
            context_lens_t.view(-1, 1)).view(batch_size, 1, -1).expand(
                batch_size, seq_len, -1).view(batch_size, 1, seq_len, -1))

        len_mask = (torch.arange(0, seq_len, device=device,
                                 dtype=torch.int32).view(1, seq_len).ge(
                                     query_lens_t.unsqueeze(-1)).view(
                                         batch_size, 1, 1, seq_len))
        if self.is_causal:
            attn_mask = torch.triu(torch.ones(
                (batch_size, 1, seq_len, seq_len),
                device=device,
                dtype=torch.bool),
                                   diagonal=1)
        else:
            attn_mask = torch.zeros((batch_size, 1, seq_len, seq_len),
                                    device=device,
                                    dtype=torch.bool)
        if self.is_pooler:
            len_mask_v = len_mask.view(batch_size, 1, seq_len, 1)
            mask = attn_mask.logical_or(len_mask).logical_or(len_mask_v)
            off_value = -3E38  #small number, avoid nan and overflow
        else:
            mask = attn_mask.logical_or(
                len_mask)  #no need for len_mask_v as decode overwrites it
            off_value = -math.inf

        mask = torch.concat((past_mask, mask), dim=-1)
        attn_bias = (torch.zeros_like(mask, dtype=dtype).masked_fill_(
            mask, off_value))
        attn_metadata = custom_tuple_replace(prefill_metadata,
                                             "TrimmedAttentionMetadata",
                                             attn_bias=attn_bias)
        return attn_metadata

    def _set_attn_bias_for_sliding_window(self, attn_metadata, batch_size,
                                          seq_len, window_size, device, dtype):

        if seq_len <= window_size:
            #no need to set sliding window mask, just use causal mask
            return attn_metadata

        prefill_metadata = attn_metadata
        shift = 0

        #causal + window size : accuracy good
        tensor = torch.full((batch_size, 1, seq_len, seq_len),
                            device=device,
                            dtype=dtype,
                            fill_value=1)
        mask = torch.tril(tensor, diagonal=shift)
        mask = torch.triu(mask, diagonal=shift - window_size + 1)
        attn_bias = torch.log(mask)
        '''
        #TODO:causal + window size + q_len : accuracy and perf issue.
        #Further need to be optimized when custom kernel is available.
        query_lens_t = prefill_metadata.seq_lens_tensor
        query_lens_t = query_lens_t.reshape(batch_size, 1)

        tensor = torch.full((batch_size, 1, seq_len, seq_len), device=device,
            dtype=dtype, fill_value=1)
        mask = torch.tril(tensor, diagonal=shift)
        len_mask = torch.arange(0, seq_len, device=device,
            dtype=torch.int32).view(seq_len,1)
        len_mask = len_mask.ge(query_lens_t.unsqueeze(-1)).view(batch_size,
            1, seq_len, 1)
        len_mask = torch.where(len_mask == False, 1, 0)
        mask = mask.logical_and(len_mask)
        mask = torch.triu(mask, diagonal=shift - window_size + 1)
        attn_bias =torch.where(mask,0, -math.inf)
        '''
        attn_metadata = prefill_metadata._replace(window_attn_bias=attn_bias)

        return attn_metadata

    def _set_block_mapping(self, metadata, batch_size, device, dtype,
                           is_window_block):

        if not is_window_block:
            block_usage = metadata.block_usage
            block_groups = metadata.block_groups
        else:
            block_usage = metadata.window_block_usage
            block_groups = metadata.window_block_groups

        mask = torch.arange(0,
                            self.block_size,
                            device=device,
                            dtype=torch.int32).unsqueeze(0)
        mask = mask >= block_usage.unsqueeze(-1)
        attn_bias = (torch.zeros_like(mask, dtype=dtype).masked_fill_(
            mask, -math.inf))

        if not is_fake_hpu():
            block_mapping = torch.nn.functional.one_hot(block_groups,
                                                        num_classes=batch_size)
        else:
            # Unfortunately one_hot on CPU
            # doesn't handle out of bounds classes so we need to convert
            # all negative values to 0 (block_mapping) or bs (block_groups)
            block_groups = block_groups.to(torch.long)
            block_mapping = torch.nn.functional.relu(block_groups)
            block_mapping = torch.nn.functional.one_hot(block_mapping,
                                                        num_classes=batch_size)
            oob_values = block_groups.lt(0)
            block_mapping.masked_fill_(oob_values.unsqueeze(-1), 0)
            block_groups.masked_fill_(oob_values, batch_size)
            if not is_window_block:
                metadata = custom_tuple_replace(metadata,
                                                "TrimmedAttentionMetadata",
                                                block_groups=block_groups)
            else:
                metadata = custom_tuple_replace(
                    metadata,
                    "TrimmedAttentionMetadata",
                    window_block_groups=block_groups)

        block_mapping = block_mapping.to(dtype)
        if not is_window_block:
            metadata = custom_tuple_replace(metadata,
                                            "TrimmedAttentionMetadata",
                                            block_mapping=block_mapping,
                                            attn_bias=attn_bias)
        else:
            metadata = custom_tuple_replace(metadata,
                                            "TrimmedAttentionMetadata",
                                            window_block_mapping=block_mapping,
                                            window_attn_bias=attn_bias)
        return metadata

    def forward_update_meta_only(self, *args, **kwargs):
        kwargs = kwargs.copy()
        if 'warmup_mode' in kwargs:
            kwargs.pop('warmup_mode')
        input_ids = kwargs['input_ids']
        attn_metadata = self._update_metadata(kwargs['attn_metadata'],
                                              input_ids.size(0),
                                              input_ids.size(1),
                                              input_ids.device, self.dtype)
        kwargs['attn_metadata'] = attn_metadata
        return attn_metadata

    def _update_metadata(self,
                         attn_metadata,
                         batch_size,
                         seq_len,
                         device,
                         dtype,
                         global_attn_masks=None,
                         local_attn_masks=None):

        if attn_metadata.is_prompt:
            attn_metadata = self._set_attn_bias(attn_metadata, batch_size,
                                                seq_len, device, dtype)

            #For Gemma3, we need to override attn_mask with these sliding_window
            #mask which are updated during prepare_attn_mask()
            if global_attn_masks is not None:
                attn_metadata = attn_metadata._replace(
                    attn_bias=global_attn_masks)

            if self.interleaved_sliding_window:
                if local_attn_masks is not None:
                    attn_metadata = attn_metadata._replace(
                        window_attn_bias=local_attn_masks)
                else:
                    attn_metadata = self._set_attn_bias_for_sliding_window(
                        attn_metadata, batch_size, seq_len,
                        self.interleaved_sliding_window, device, dtype)
        else:
            attn_metadata = self._set_block_mapping(attn_metadata, batch_size,
                                                    device, dtype, False)
        if attn_metadata.window_block_list is not None:
            attn_metadata = self._set_block_mapping(attn_metadata, batch_size,
                                                    device, dtype, True)
        return attn_metadata

    def compute_input_embeddings_for_mrope(self, **kwargs):
        if not self.model_is_mrope:
            return None

        # For Qwen2.5-VL multimodal embedding,
        # this embedding part should be executed
        # with PT_COMPILE_ONLY_MODE off at all times
        # due to it's dynamicity.
        # During warmup, this is ON by default, so we
        # are turning it off here.
        # Also, we moved this code block from
        # model.forward() since we want to get
        # embedding before pass it to model which is also
        # aligned with VLLM V1.
        compile_only_mode_context_false = functools.partial(
            bc.env_setting, "PT_COMPILE_ONLY_MODE", False)

        input_ids = kwargs['input_ids']
        with compile_only_mode_context_false():
            image_input = self.model._parse_and_validate_image_input(**kwargs)
            video_input = self.model._parse_and_validate_video_input(**kwargs)
            inputs_embeds = self.model.get_input_embeddings_v0(
                input_ids, image_input=image_input, video_input=video_input)
            input_ids = None

        return inputs_embeds

    def forward(self, *args, **kwargs):
        kwargs = kwargs.copy()
        selected_token_indices = kwargs.pop('selected_token_indices')
        if 'warmup_mode' in kwargs:
            kwargs.pop('warmup_mode')
        virtual_engine = 0
        if 'virtual_engine' in kwargs:
            virtual_engine = kwargs.pop('virtual_engine')

        input_ids = kwargs['input_ids']

        kwargs['attn_metadata'] = self._update_metadata(
            kwargs['attn_metadata'], input_ids.size(0), input_ids.size(1),
            input_ids.device, self.dtype, kwargs.get("global_attn_masks"),
            kwargs.get("local_attn_masks"))

        if 'lora_mask' in kwargs:
            LoraMask.setLoraMask(kwargs.pop('lora_mask'))
        if self._rotary_prepare_cos_sin is not None and not self.model_is_mrope:
            self._rotary_prepare_cos_sin(
                kwargs['positions'], recompute_cos_sin=self.recompute_cos_sin)
        if self.model_is_mrope:
            # inputs_embeds was computed on execute_model
            # now we always want to use the inputs_embeds
            # even if the prompt is text only
            # that keeps all the shapes consistent with warmup
            kwargs.update({
                'input_ids': None,
            })
        attn_meta = kwargs.pop('attn_metadata')
        if 'kv_caches' in kwargs:
            kwargs.pop('kv_caches')
        with set_forward_context(attn_meta,
                                 self.vllm_config,
                                 virtual_engine,
                                 dp_awared_padding=self.dp_awared_padding):
            hidden_states = self.model(*args, **kwargs)
            if self._rotary_prepare_cos_sin is not None and \
                not self.model_is_mrope:
                self._reset_rotary_cos_sin()
            if not get_pp_group().is_last_rank:
                return hidden_states
            hidden_states = hidden_states.view(-1, hidden_states.shape[-1])
            if selected_token_indices is not None:
                hidden_states = hidden_states.index_select(
                    0, selected_token_indices)

        return hidden_states

    def compute_logits(self, *args, **kwargs):
        return self.model.compute_logits(*args, **kwargs)

    # def sample(self, *args, **kwargs):
    #    return self.sampler(*args, **kwargs)

    def make_empty_intermediate_tensors(self, *args, **kwargs):
        return self.model.make_empty_intermediate_tensors(*args, **kwargs)

    def generate_proposals(self, *args, **kwargs):
        if hasattr(self.model, "sampler"):
            # Speculative decoding
            self.model.sampler = self.sampler
        return self.model.generate_proposals(*args, **kwargs)

    # sampler property will be used by spec_decode_worker
    # don't rename
    # @property
    # def sampler(self):
    #    return self.model.sampler

    # lm_head property will be used by spec_decode_worker
    # don't rename
    @property
    def lm_head(self):
        return self.model.lm_head


class PreparePromptMetadata(NamedTuple):
    input_tokens: torch.Tensor
    input_positions: List[List[int]]
    attn_metadata: Optional[AttentionMetadata]
    seq_lens: List[int]
    query_lens: List[int]
    lora_index_mapping: List[List[int]]
    lora_prompt_mapping: List[List[int]]
    lora_requests: Set[LoRARequest]
    multi_modal_kwargs: Optional[Dict[str, BatchedTensorInputs]]
    slot_mapping: List[List[int]]
    lora_ids: List[int]

    @classmethod
    def empty(cls):
        return PreparePromptMetadata(input_tokens=[],
                                     input_positions=[],
                                     attn_metadata=None,
                                     seq_lens=[],
                                     query_lens=[],
                                     lora_index_mapping=[],
                                     lora_prompt_mapping=[],
                                     lora_requests=set(),
                                     multi_modal_kwargs=None,
                                     slot_mapping=[],
                                     lora_ids=[])


class PrepareDecodeMetadata(NamedTuple):
    input_tokens: torch.Tensor
    input_positions: List[List[int]]
    attn_metadata: Optional[AttentionMetadata]
    lora_index_mapping: List[List[int]]
    lora_prompt_mapping: List[List[int]]
    lora_requests: Set[LoRARequest]
    slot_mapping: List[List[int]]
    lora_ids: List[int]

    @classmethod
    def empty(cls):
        return PrepareDecodeMetadata(input_tokens=[],
                                     input_positions=[],
                                     attn_metadata=None,
                                     lora_index_mapping=[],
                                     lora_prompt_mapping=[],
                                     lora_requests=set(),
                                     slot_mapping=[],
                                     lora_ids=[])


# How batches are constructed.
class BatchType(IntEnum):
    # Every batch is prefill.
    PREFILL = 0
    # Every batch is decode.
    DECODE = 1
    # Batch is a mixture of prefill and decode.
    MIXED = 2


TModelInputForHPU = TypeVar('TModelInputForHPU', bound="ModelInputForHPU")


@dataclasses.dataclass(frozen=True)
class ModelInputForHPU(ModelRunnerInputBase):
    """
    This base class contains metadata needed for the base model forward pass
    but not metadata for possible additional steps, e.g., sampling. Model
    runners that run additional steps should subclass this method to add
    additional fields.
    """
    input_tokens: Optional[torch.Tensor] = None
    input_positions: Optional[torch.Tensor] = None
    seq_lens: Optional[List[int]] = None
    query_lens: Optional[List[int]] = None
    lora_mapping: Optional["LoRAMapping"] = None
    lora_requests: Optional[Set[LoRARequest]] = None
    attn_metadata: Optional["AttentionMetadata"] = None
    multi_modal_kwargs: Optional[Dict[str, torch.Tensor]] = None
    real_batch_size: Optional[int] = None
    batch_size_padded: Optional[int] = None
    virtual_engine: int = 0
    lora_ids: Optional[List[int]] = None
    async_callback: Optional[Callable] = None
    is_first_multi_step: bool = True
    is_last_step: bool = True
    previous_hidden_states: Optional[torch.Tensor] = None

    def as_broadcastable_tensor_dict(self) -> Dict[str, Any]:
        tensor_dict = {
            "input_tokens": self.input_tokens,
            "input_positions": self.input_positions,
            "lora_requests": self.lora_requests,
            "lora_mapping": self.lora_mapping,
            "multi_modal_kwargs": self.multi_modal_kwargs,
            "real_batch_size": self.real_batch_size,
            "batch_size_padded": self.batch_size_padded,
            "virtual_engine": self.virtual_engine,
            "lora_ids": self.lora_ids,
            "is_first_multi_step": self.is_first_multi_step,
            "is_last_step": self.is_last_step,
        }
        _add_attn_metadata_broadcastable_dict(tensor_dict, self.attn_metadata)
        return tensor_dict

    @classmethod
    def from_broadcasted_tensor_dict(
        cls: Type[TModelInputForHPU],
        tensor_dict: Dict[str, Any],
        attn_backend: Optional["AttentionBackend"] = None,
    ) -> TModelInputForHPU:
        if attn_backend is not None:
            tensor_dict = _init_attn_metadata_from_tensor_dict(
                attn_backend, tensor_dict)
        return cls(**tensor_dict)


@dataclasses.dataclass(frozen=True)
class ModelInputForHPUWithSamplingMetadata(ModelInputForHPU):
    """
    Used by the ModelRunner.
    """
    sampling_metadata: Optional["SamplingMetadata"] = None
    # Used for speculative decoding. We do not broadcast it because it is only
    # used by the driver worker.
    is_prompt: Optional[bool] = None

    def as_broadcastable_tensor_dict(self) -> Dict[str, Any]:
        tensor_dict = {
            "input_tokens": self.input_tokens,
            "input_positions": self.input_positions,
            "lora_requests": self.lora_requests,
            "lora_mapping": self.lora_mapping,
            "multi_modal_kwargs": self.multi_modal_kwargs,
            "lora_ids": self.lora_ids,
        }
        _add_attn_metadata_broadcastable_dict(tensor_dict, self.attn_metadata)
        _add_sampling_metadata_broadcastable_dict(tensor_dict,
                                                  self.sampling_metadata)
        return tensor_dict

    @classmethod
    def from_broadcasted_tensor_dict(
        cls,
        tensor_dict: Dict[str, Any],
        attn_backend: Optional["AttentionBackend"] = None,
    ) -> "ModelInputForHPUWithSamplingMetadata":
        tensor_dict = _init_sampling_metadata_from_tensor_dict(tensor_dict)
        # FIXME(kzawora): this fails for whatever reason - why?
        if attn_backend is not None:
            tensor_dict = _init_attn_metadata_from_tensor_dict(
                attn_backend, tensor_dict)
        return cls(**tensor_dict)


@dataclass
class CachedStepOutput:
    token_ids: torch.Tensor
    logprobs: Optional[torch.Tensor] = None
    deffered_sample_results: Optional[SampleResultArgsType] = None
    sampling_metadata: Optional[SamplingMetadata] = None
    is_prompt: Optional[bool] = False

    def __init__(
            self,
            token_ids: torch.Tensor,
            logprobs: Optional[torch.Tensor] = None,
            deffered_sample_results: Optional[SampleResultArgsType] = None,
            sampling_metadata: Optional[SamplingMetadata] = None,
            is_prompt: Optional[bool] = False):
        self.token_ids = token_ids
        self.logprobs = logprobs
        self.deffered_sample_results = deffered_sample_results
        self.sampling_metadata = sampling_metadata
        self.is_prompt = is_prompt


class HPUModelRunnerBase(ModelRunnerBase[TModelInputForHPU]):
    """
    Helper class for shared methods between GPU model runners.
    """
    _model_input_cls: Type[TModelInputForHPU]

    def __init__(
        self,
        vllm_config: VllmConfig,
        kv_cache_dtype: Optional[str] = "auto",
        is_driver_worker: bool = False,
        return_hidden_states: bool = False,
        input_registry: InputRegistry = INPUT_REGISTRY,
        mm_registry: MultiModalRegistry = MULTIMODAL_REGISTRY,
        is_causal: bool = True,
    ):
        ModelRunnerBase.__init__(self, vllm_config=vllm_config)
        environment.set_vllm_config(vllm_config)
        self.is_driver_worker = is_driver_worker
        self.return_hidden_states = return_hidden_states

        self.sliding_window = (self.model_config.get_sliding_window()
                               if self.model_config is not None else None)

        self.interleaved_sliding_window = getattr(
            self.model_config.hf_text_config, "interleaved_sliding_window",
            None)

        self.device_config = (self.device_config if self.device_config
                              is not None else DeviceConfig())
        if is_fake_hpu():
            self.device_config.device = torch.device('cpu')
            self.device_config.device_type = 'cpu'
            self.load_config.device = None
        self.device = self.device_config.device
        self.enforce_eager = self.model_config.enforce_eager
        self.max_num_seqs = self.scheduler_config.max_num_seqs
        self.max_num_prefill_seqs = \
            self.scheduler_config.max_num_prefill_seqs \
            if self.scheduler_config.max_num_prefill_seqs is not None \
                else self.max_num_seqs
        self.max_model_len = self.scheduler_config.max_model_len
        self.max_num_batched_tokens = \
            self.scheduler_config.max_num_batched_tokens
        self.block_size = self.cache_config.block_size
        self.use_merged_prefill = get_config().merged_prefill
        assert not (self.scheduler_config.use_padding_aware_scheduling
                    and self.use_merged_prefill), \
            'Merged prefill is not compatible with padding aware scheduling!'

        self.pin_memory = is_pin_memory_available()
        self.kv_cache_dtype = self.cache_config.cache_dtype

        num_attn_heads = self.model_config.get_num_attention_heads(
            self.parallel_config)
        needs_attn_backend = (num_attn_heads != 0
                              or self.model_config.is_attention_free)
        self.attn_backend = get_attn_backend(
            self.model_config.get_head_size(),
            self.model_config.dtype,
            self.kv_cache_dtype,
            self.block_size,
            self.model_config.is_attention_free,
            use_mla=self.model_config.use_mla,
        ) if needs_attn_backend else None

        # Multi-modal data support
        self.input_registry = input_registry
        self.mm_registry = mm_registry
        self.mm_registry = MULTIMODAL_REGISTRY
        self.multi_modal_input_mapper = self.mm_registry \
            .create_input_mapper(self.model_config)
        self.mm_registry.init_mm_limits_per_prompt(self.model_config)

        # Lazy initialization
        self.lora_manager: LRUCacheWorkerLoRAManager = None
        self.model: torch.nn.Module = None
        self.inc_initialized_successfully = False

        # Profiler stats
        self.profiler = HabanaHighLevelProfiler()
        self.profiler_counter_helper = HabanaProfilerCounterHelper()
        self.seen_configs: set = set()
        self._mem_margin: Optional[int] = None
        self.use_prefix_caching = (
            self.vllm_config.cache_config.enable_prefix_caching)
        HPUBucketingContext = get_bucketing_context()
        self.bucketing_ctx = HPUBucketingContext(
            self.max_num_seqs, self.max_num_prefill_seqs, self.block_size,
            self.max_num_batched_tokens, self.use_merged_prefill,
            self.use_prefix_caching, self.max_model_len)
        self.graphed_buckets: Set[Any] = set()
        self.multimodal_buckets: List[int] = [
        ]  #TODO: Move to HPUBucketingContext
        self.graphed_multimodal_buckets: Set[Any] = set()
        self.use_contiguous_pa = envs.VLLM_USE_HPU_CONTIGUOUS_CACHE_FETCH

        # Data Parallel
        self.dp_size = vllm_config.parallel_config.data_parallel_size
        self.dp_awared_padding = self.dp_size > 1

        self._set_gc_threshold()
        self.use_contiguous_pa = get_config().use_contiguous_pa
        if vllm_config.speculative_config is not None \
           and self.use_contiguous_pa:
            raise ValueError(
                "Speculative decoding is not supported with "
                "contiguous PA, please set VLLM_CONTIGUOUS_PA=false")
        # For both multi-step scheduling and delayed sampling
        self.is_single_step = \
            self.vllm_config.scheduler_config.num_scheduler_steps == 1
        self.cached_step_outputs: List[CachedStepOutput] = []
        self.is_pooler = False
        self.is_causal = is_causal
        # For delayed sampling
        self.cached_step_inputs: List[
            ModelInputForHPUWithSamplingMetadata] = []
        self.spec_decode_enabled = \
            self.vllm_config.speculative_config is not None
        self.sampler = get_sampler()
        can_use_delayed_sampling = (not self.spec_decode_enabled
                                    and not is_fake_hpu()
                                    and self.is_single_step
                                    and not self.lora_config)
        self.use_delayed_sampling = get_config(
        ).use_delayed_sampling and can_use_delayed_sampling

    def _set_gc_threshold(self) -> None:
        """
        Read https://docs.python.org/3/library/gc.html#gc.set_threshold
        for comprehensive description of gc generations.
        We can either use VLLM_GC_THR_GEN[0-2] (this has higher priority)
        to set particular generation threshold or use simpler
        VLLM_GC_THR_MULTIPLIER to multiply default values.
        """

        # gc.get_threshold default, avoiding potential overflow due to
        # multiplier and set later (get->mult->set->repeat->...->overflow)
        default_gc_thrs = [700, 10, 10]

        requested_gc_thrs = [0] * len(default_gc_thrs)
        for i in range(len(default_gc_thrs)):
            requested_gc_thrs[i] = int(
                os.environ.get(f'VLLM_GC_THR_GEN{i}', default_gc_thrs[i]))
        if requested_gc_thrs == default_gc_thrs:
            # 16*threshold is rare enough for gc to not cause perf issues
            gc_thr_multiplier = int(
                os.environ.get('VLLM_GC_THR_MULTIPLIER', 16))
            requested_gc_thrs = [
                t * gc_thr_multiplier for t in default_gc_thrs
            ]
        gc.set_threshold(*requested_gc_thrs)

        self.skip_warmup = get_config().skip_warmup

    @property
    def model_is_mrope(self) -> bool:
        config = self.model_config.hf_config
        return uses_mrope(config)

    def _is_quant_with_inc(self):
        quant_config = os.getenv("QUANT_CONFIG", None) is not None
        return (self.model_config.quantization == "inc" or quant_config)

    def _maybe_init_alibi_biases(self) -> None:
        layers = None
        layer_alibi_config = None
        if (not hasattr(self.model, "config")
                or not hasattr(self.model.config, "architectures")):
            pass
        elif "BaichuanForCausalLM" in self.model.config.architectures:
            if self.model.config.hidden_size != 4096:
                layers = self.model.model.layers
                layer_alibi_config = lambda layer: \
                    layer.self_attn.attn \
                        if hasattr(layer, 'self_attn') else None
        elif "JAISLMHeadModel" in self.model.config.architectures:
            if self.model.config.position_embedding_type == "alibi":
                layers = self.model.transformer.h
                layer_alibi_config = lambda layer: \
                    layer.attn.attn \
                        if hasattr(layer, 'attn') else None
        elif "FalconForCausalLM" in self.model.config.architectures:
            if self.model.config.alibi:
                layers = self.model.transformer.h
                layer_alibi_config = lambda layer: \
                    layer.self_attention.attn \
                        if hasattr(layer, 'self_attention') else None
        elif "MPTForCausalLM" in self.model.config.architectures:
            if self.model.config.attn_config['alibi']:
                layers = self.model.transformer.blocks
                layer_alibi_config = lambda layer: \
                    layer.attn.attn \
                        if hasattr(layer, 'attn') else None
        elif "BloomForCausalLM" in self.model.config.architectures:
            layers = self.model.transformer.h
            layer_alibi_config = lambda layer: \
                layer.self_attention.attn \
                    if hasattr(layer, 'self_attention') else None

        if (layers is not None and layer_alibi_config is not None):
            _, max_seq_len = self.bucketing_ctx.get_max_prompt_shape()
            self.use_alibi = True
            prev_attn = None
            for layer in layers:
                attn = layer_alibi_config(layer)
                if attn is None or not hasattr(attn, "impl"):
                    continue
                if (hasattr(attn.impl, "_maybe_init_alibi_biases")):
                    attn.impl._maybe_init_alibi_biases(
                        max_seq_len=max_seq_len,
                        prev_attn=prev_attn,
                    )
                prev_attn = attn
        else:
            self.use_alibi = False

    def load_model(self) -> None:
        import habana_frameworks.torch.core as htcore
        if self.model_config.quantization == 'inc' or \
           self.model_config.quantization == 'fp8':
            htcore.hpu_set_env()
        with HabanaMemoryProfiler() as m:
            with HabanaMemoryProfiler() as m_getmodel:
                self.model = get_model(vllm_config=self.vllm_config)
            msg = ("Pre-loading model weights on "
                   f"{next(self.model.parameters()).device} "
                   f"took {m_getmodel.get_summary_string()}")
            logger.info(msg)
            self.is_pooler = hasattr(self.model, "_pooler")
            if self.lora_config:
                assert hasattr(self.model, "embedding_modules"
                               ), "Model does not have embedding_modules"
                assert hasattr(
                    self.model, "embedding_padding_modules"
                ), "Model does not have embedding_padding_modules"
                assert not self.lora_config.bias_enabled, \
                    "Bias support in LoRA is not enabled in HPU yet."
                assert not self.lora_config.fully_sharded_loras, \
                    "Fully sharded LoRAs is not enabled in HPU yet."
                if supports_multimodal(self.model):
                    logger.warning(
                        "Regarding multimodal models, vLLM currently "
                        "only supports adding LoRA to language model.")

                # Use get_text_config() in case of multimodal models
                text_config = self.model_config.hf_config.get_text_config()

                self.lora_manager = LRUCacheWorkerLoRAManager(
                    self.scheduler_config.max_num_seqs,
                    self.scheduler_config.max_num_batched_tokens,
                    self.vocab_size,
                    self.lora_config,
                    self.device,
                    self.model.embedding_modules,
                    self.model.embedding_padding_modules,
                    max_position_embeddings=text_config.
                    max_position_embeddings,
                )
                self.model = self.lora_manager.create_lora_manager(self.model)

            if self._is_quant_with_inc():
                logger.info("Preparing model with INC..")
                with HabanaMemoryProfiler() as m_inc:
                    from neural_compressor.torch.quantization import (
                        FP8Config, convert, prepare)

                    disable_mark_scales_as_const = os.getenv(
                        "VLLM_DISABLE_MARK_SCALES_AS_CONST",
                        "false") in ("1", "true")
                    config = FP8Config.from_json_file(
                        os.getenv("QUANT_CONFIG", ""))
                    self._inc_preprocess()
                    if config.measure:
                        self.model = prepare(self.model, config)
                    elif config.quantize:
                        self.model = convert(self.model, config)
                    if not disable_mark_scales_as_const:
                        htcore.hpu_initialize(self.model,
                                              mark_only_scales_as_const=True)
                    if torch.distributed.is_initialized():
                        torch.distributed.barrier()
                self.inc_initialized_successfully = True
                logger.info("Preparing model with INC took %s",
                            m_inc.get_summary_string())
            elif not is_fake_hpu():
                self.model = self.model.to("hpu")
                htcore.mark_step()

            self._maybe_init_alibi_biases()
            hidden_layer_markstep_interval = int(
                os.getenv('VLLM_CONFIG_HIDDEN_LAYERS', '1'))
            model_config = getattr(self.model, "config", None)
            modify_model_layers(
                self.model,
                get_target_layer_suffix_list(
                    model_config.
                    model_type if model_config is not None else None),
                hidden_layer_markstep_interval)
            torch.hpu.synchronize()

            if self.is_pooler:
                self.set_causal_option(self.model)
            with HabanaMemoryProfiler() as m_wrap:
                self.model = self._maybe_wrap_in_hpu_graph(
                    self.model,
                    vllm_config=self.vllm_config,
                    is_causal=self.is_causal,
                    sampler=self.sampler)
            msg = f"Wrapping in HPU Graph took {m_wrap.get_summary_string()}"
            logger.info(msg)
            with HabanaMemoryProfiler() as m_wrap:
                self._maybe_compile(self.model)
            msg = f"Compiling took {m_wrap.get_summary_string()}"
            logger.info(msg)

        self.model_memory_usage = m.consumed_device_memory
        msg = f"Loading model weights took in total {m.get_summary_string()}"
        logger.info(msg)

        # Models that process images at different resolutions
        # need to be warmed up. Current tested for MRoPE models only.
        self.add_vision_buckets_to_mrope_models()

    def _add_dummy_seq(self,
                       seq_group_metadata_list,
                       is_prompt,
                       align_worker=False):
        real_batch_size = len(seq_group_metadata_list)
        batch_size_padded = self.bucketing_ctx.get_padded_batch_size(
            real_batch_size, is_prompt)
        if self.dp_awared_padding and (self.vllm_config.kv_transfer_config
                                       is None or not is_prompt):
            if self.is_driver_worker:
                batch_size_padded = align_dp_groups(
                    batch_size_padded, torch.distributed.ReduceOp.MAX)
            if align_worker:
                batch_size_padded = align_tp_groups(
                    batch_size_padded, torch.distributed.ReduceOp.MAX)
        batch_size_padding = batch_size_padded - real_batch_size

        seq_group_metadata_list = seq_group_metadata_list.copy()

        if batch_size_padding > 0:
            if self.is_pooler:
                temperature = None
            else:
                has_greedy_samples = any(
                    seq_group_metadata.sampling_params.temperature == 0.0
                    for seq_group_metadata in seq_group_metadata_list)
                temperature = 0.0 if has_greedy_samples else 1.0
            dummy_seq_group_metadata = self.create_dummy_seq_group_metadata(
                -1, 0, is_prompt, temperature=temperature)
            seq_group_metadata_list.extend(dummy_seq_group_metadata
                                           for _ in range(batch_size_padding))
        return seq_group_metadata_list, real_batch_size, batch_size_padded

    def _maybe_wrap_in_hpu_graph(self, *args, **kwargs):
        if htorch.utils.internal.is_lazy():
            return htorch.hpu.wrap_in_hpu_graph(HpuModelAdapter(
                *args, **kwargs),
                                                disable_tensor_cache=True)
        else:
            return HpuModelAdapter(*args, **kwargs)

    def _maybe_compile(self, *args, **kwargs):
        if not is_fake_hpu() and not htorch.utils.internal.is_lazy(
        ) and not self.vllm_config.model_config.enforce_eager:
            if os.getenv('VLLM_REGIONAL_COMPILATION',
                         'true').strip().lower() in ("1", "true"):
                compiled_methods = [
                    '_update_metadata', '_rotary_prepare_cos_sin'
                ]
                for method_name in compiled_methods:
                    method = getattr(self.model, method_name)
                    if method is not None:
                        self._compile_region(self.model, method_name, method)

                self.regional_compilation_layers_list = [
                    RMSNorm, VocabParallelEmbedding
                ]
                self._regional_compilation(self.model)
            else:
                self.model = self._compile(self.model)

    def _regional_compilation(self,
                              module,
                              parent_module=None,
                              module_name=None):
        if isinstance(module, torch.nn.ModuleList):
            for children_name, children_module in module.named_children():
                self._compile_region(module, children_name, children_module)
        elif any(
                isinstance(module, layer)
                for layer in self.regional_compilation_layers_list):
            self._compile_region(
                parent_module,
                module_name,
                module,
            )
        else:
            for children_name, children_module in module.named_children():
                self._regional_compilation(children_module, module,
                                           children_name)

    def _compile_region(self, model, name, module):
        module = self._compile(module)
        setattr(model, name, module)

    def _compile(self, module):
        if not hasattr(self, '_compile_config'):
            fullgraph = os.getenv('VLLM_T_COMPILE_FULLGRAPH',
                                  'false').strip().lower() in ("1", "true")
            dynamic = os.getenv('VLLM_T_COMPILE_DYNAMIC_SHAPES',
                                'false').strip().lower() in ("1", "true")
            self._compile_config = {'fullgraph': fullgraph, 'dynamic': dynamic}
        fullgraph = self._compile_config['fullgraph']
        dynamic = self._compile_config['dynamic']
        if dynamic:
            return torch.compile(module,
                                 backend='hpu_backend',
                                 fullgraph=fullgraph,
                                 options={"force_static_compile": True})
        else:
            return torch.compile(module,
                                 backend='hpu_backend',
                                 fullgraph=fullgraph,
                                 dynamic=False)

    def get_model(self) -> torch.nn.Module:
        if isinstance(self.model, HpuModelAdapter):
            return self.model.model
        return self.model

    def _use_graphs(self, num_patches=None):
        if not num_patches:
            return not self.enforce_eager
        #TODO: We might need to check both language bucket and multimodal bucket
        # and return True only it's avialble, or return separately.
        return (num_patches) in self.graphed_multimodal_buckets

    def _is_valid_bucket(self, bucket):
        return bucket[0] * bucket[1] <= self.max_num_batched_tokens

    def _num_blocks(self, attn_metadata):
        if attn_metadata.block_list is None:
            return 0
        return attn_metadata.block_list.numel()

    def _check_config(self, batch_size, seq_len, ctx, attn_metadata,
                      warmup_mode):
        phase = 'prompt' if attn_metadata.is_prompt else 'decode'
        num_blocks = ctx if warmup_mode else self._num_blocks(attn_metadata)
        cfg: Optional[tuple] = (batch_size, seq_len, num_blocks, phase)
        seen = cfg in self.seen_configs
        self.seen_configs.add(cfg)
        if not seen and not warmup_mode:
            logger.warning("Configuration: %s was not warmed-up!",
                           (phase, batch_size, seq_len, num_blocks))

    def _get_mrope_positions_and_delta(self, seq_data, mm_kwargs, context_len):
        image_grid_thw = mm_kwargs.get("image_grid_thw", None)
        video_grid_thw = mm_kwargs.get("video_grid_thw", None)
        second_per_grid_ts = mm_kwargs.get("second_per_grid_ts", None)
        assert image_grid_thw is not None or video_grid_thw is not None, (
            "mrope embedding type requires multi-modal input mapper "
            "returns 'image_grid_thw' or 'video_grid_thw'.")
        hf_config = self.model_config.hf_config
        token_ids = seq_data.get_token_ids()
        mrope_positions, mrope_position_delta = \
            MRotaryEmbedding.get_input_positions(
                token_ids,
                hf_config=hf_config,
                image_grid_thw=image_grid_thw,
                video_grid_thw=video_grid_thw,
                second_per_grid_ts=second_per_grid_ts,
                context_len=context_len,
            )
        assert mrope_positions is not None
        return mrope_positions, mrope_position_delta

    def make_attn_bias(self, seq_lens, max_prompt_len, dtype):
        seq_pos = [list(range(sl)) for sl in seq_lens]
        seq_idx = [[i] * sl for i, sl in enumerate(seq_lens)]

        seq_pos_t = make_cpu_tensor(seq_pos,
                                    max_len=max_prompt_len,
                                    pad=-1,
                                    dtype=torch.long,
                                    flat=self.use_merged_prefill)
        seq_idx_t = make_cpu_tensor(seq_idx,
                                    max_len=max_prompt_len,
                                    pad=-1,
                                    dtype=torch.long,
                                    flat=self.use_merged_prefill)

        q_seq_idx_t = seq_idx_t.unsqueeze(-1)
        kv_seq_idx_t = seq_idx_t.unsqueeze(-2)
        q_seq_pos_t = seq_pos_t.unsqueeze(-1)
        kv_seq_pos_t = seq_pos_t.unsqueeze(-2)
        seq_idx_t = q_seq_idx_t != kv_seq_idx_t
        seq_pos_t = kv_seq_pos_t > q_seq_pos_t
        attn_mask = (seq_idx_t | seq_pos_t) if self.is_causal else seq_idx_t
        if self.is_pooler:
            mask_v = torch.where(q_seq_pos_t < 0, True, False)
            attn_mask = attn_mask | mask_v
            off_value = -3E38  #small number, avoid nan and overflow
        else:
            off_value = -math.inf
        attn_bias = torch.zeros_like(attn_mask, dtype=dtype)
        attn_bias.masked_fill_(attn_mask, off_value)
        return attn_bias.unsqueeze(1)

    def set_causal_option(self, module):
        if isinstance(module, HPUAttentionImpl) and hasattr(
                module, 'attn_type'):
            self.is_causal = not (
                module.attn_type == AttentionType.ENCODER
                or module.attn_type == AttentionType.ENCODER_ONLY
                or module.attn_type == AttentionType.ENCODER_DECODER)
            return
        else:
            for child_name, child_module in module.named_children():
                self.set_causal_option(child_module)

    def move_to_device(self, tensor):
        return tensor if tensor is None else tensor.to(self.device,
                                                       non_blocking=True)

    def add_vision_buckets_to_mrope_models(self):
        if self.model_is_mrope:
            model = self.get_model()
            model.vision_buckets = VisionBuckets()

    def _get_position_pad(self) -> int:
        """
        For gemma3 models,
        due to the Hack in Gemma3ForConditionalGeneration::prepare_attn_masks,
        '0' can't be used as pad for input position tensor.
        In case, it might have '0's for bucketing, those '0' will be counted as
        new sequence in the prepare_attn_masks() which is wrong.
        """
        model_type = getattr(self.model_config.hf_config, 'model_type', '')
        return -1 if model_type == 'gemma3' else 0

    def _prepare_prompt(
        self,
        seq_group_metadata_list: List[SequenceGroupMetadata],
        align_worker=False,
    ) -> PreparePromptMetadata:
        input_tokens: List[List[int]] = []
        input_positions: List[List[int]] = []
        input_mrope_positions: List[List[List[int]]] = []
        slot_mapping: List[List[int]] = []
        lora_index_mapping: List[List[int]] = []
        lora_prompt_mapping: List[List[int]] = []
        lora_requests: Set[LoRARequest] = set()

        seq_lens: List[int] = []
        context_lens: List[int] = []
        query_lens: List[int] = []
        prefix_block_tables: List[List[int]] = []
        multi_modal_kwargs_list: List[MultiModalKwargs] = []
        multi_modal_placeholder_maps: Dict[
            str, MultiModalPlaceholderMap] = collections.defaultdict(
                MultiModalPlaceholderMap)
        encoder_seq_lens: List[int] = []
        cross_slot_mapping: List[int] = []

        if len(seq_group_metadata_list) == 0:
            return PreparePromptMetadata.empty()

        is_enc_dec_model = self.model_config.is_encoder_decoder
        for seq_group_metadata in seq_group_metadata_list:
            assert seq_group_metadata.is_prompt
            seq_ids = list(seq_group_metadata.seq_data.keys())
            assert len(seq_ids) == 1
            seq_id = seq_ids[0]

            computed_block_nums = seq_group_metadata.computed_block_nums
            if (self.scheduler_config is not None
                    and self.scheduler_config.chunked_prefill_enabled
                    and not (computed_block_nums is None
                             or computed_block_nums == [])):
                raise RuntimeError(
                    "chunked prefill cannot be used with prefix caching "
                    "now.")

            token_chunk_size = seq_group_metadata.token_chunk_size
            seq_data = seq_group_metadata.seq_data[seq_id]
            context_len = seq_data.get_num_computed_tokens()
            # We should use get_len here because in case of preemption
            # it contains output tokens.
            seq_len = min(seq_data.get_len(), context_len + token_chunk_size)
            prompt_tokens = seq_data.get_token_ids()[context_len:seq_len]
            seq_lens.append(seq_len)

            # NOTE: This only works for oooooooxxx style attention.
            if computed_block_nums is not None and len(
                    computed_block_nums) > 0 and self.sliding_window is None:
                # Prefix is not supported with sliding_window
                context_len = len(computed_block_nums) * self.block_size
                if context_len == seq_len \
                and self.use_prefix_caching:
                    # Fully cached prompt - compute only last token
                    context_len = context_len - 1
                prompt_tokens = prompt_tokens[context_len:]
                prefix_block_tables.append(computed_block_nums)
            elif self.scheduler_config.chunked_prefill_enabled:
                if seq_group_metadata.block_tables is not None:
                    # Prefill has chunked before.
                    block_table = seq_group_metadata.block_tables[seq_id]
                    prefix_block_tables.append(block_table)
                else:
                    # The first prefill.
                    prefix_block_tables.append([])
            else:
                prefix_block_tables.append([])
                # Right now, prefill start is always 0. However, this
                # assumption can be changed once chunked prefill is introduced.
                assert context_len == 0

            # actual prompt lens
            context_lens.append(context_len)
            query_lens.append(seq_len - context_len)
            input_tokens.append(prompt_tokens)
            # NOTE(woosuk): Here we assume that the first token in the prompt
            # is always the first token in the sequence.
            input_positions.append(list(range(context_len, seq_len)))

            seq_data_mrope_positions: Optional[List[List[int]]] = None

            if is_enc_dec_model:
                encoder_seq_len = seq_group_metadata.encoder_seq_data.get_len(
                ) if seq_group_metadata.encoder_seq_data else 0
                encoder_seq_lens.append(encoder_seq_len)
                # Build slot mapping
                if seq_group_metadata.cross_block_table is None:
                    cross_slot_mapping.extend([_PAD_SLOT_ID] * encoder_seq_len)
                else:
                    for i in range(0, encoder_seq_len):
                        block_number = seq_group_metadata.cross_block_table[
                            i // self.block_size]
                        block_offset = i % self.block_size
                        slot = block_number * self.block_size + block_offset
                        cross_slot_mapping.append(slot)

            if seq_group_metadata.multi_modal_data:
                positions = input_positions[0]
                mm_data, placeholder_maps = MultiModalPlaceholderMap \
                    .from_seq_group(seq_group_metadata,
                      range(positions[0], positions[0] + len(positions)))

                if self.mm_registry.has_processor(self.model_config):
                    mm_kwargs = mm_data
                else:
                    mm_kwargs = self.multi_modal_input_mapper(
                        mm_data,
                        seq_group_metadata.mm_processor_kwargs,
                    )

                # special processing for mrope position deltas.
                if self.model_is_mrope:
                    mrope_positions, mrope_position_delta = \
                        self._get_mrope_positions_and_delta(
                            seq_data=seq_data,
                            mm_kwargs=mm_kwargs,
                            context_len=context_len)
                    assert mrope_positions is not None
                    seq_data.mrope_position_delta = mrope_position_delta
                    seq_data_mrope_positions = [[] for _ in range(3)]
                    for idx in range(3):
                        seq_data_mrope_positions[idx] \
                            .extend(mrope_positions[idx])

                multi_modal_kwargs_list.append(mm_kwargs)

                for modality, placeholder_map in placeholder_maps.items():
                    multi_modal_placeholder_maps[modality].extend(
                        placeholder_map)

            input_mrope_positions.append(
                seq_data_mrope_positions)  # type: ignore

            if seq_group_metadata.block_tables is None:
                # During memory profiling, the block tables are not initialized
                # yet. In this case, we just use a dummy slot mapping.
                slot_mapping.append([_PAD_SLOT_ID] * seq_len)
                continue

            # Compute the slot mapping.
            slot_mapping.append([])
            block_table = seq_group_metadata.block_tables[seq_id]

            # Mask the [0, start_idx) tokens of the prompt with _PAD_SLOT_ID,
            # where start_idx is max(0, seq_len - sliding_window).
            # For example, if the prompt len is 10, sliding window is 8, and
            # block size is 4, the first two tokens are masked and the slot
            # mapping will be [-1, -1, 2, 3, 4, 5, 6, 7, 0, 1].
            start_idx = 0
            if self.sliding_window is not None:
                assert context_len == 0, (
                    "Prefix caching is currently not supported with "
                    "sliding window attention")
                start_idx = max(0, seq_len - self.sliding_window)
            for i in range(context_len, seq_len):
                if i < start_idx:
                    slot_mapping[-1].append(_PAD_SLOT_ID)
                    continue
                # For encoder-only models, the block_table is None,
                # and there is no need to initialize the slot_mapping.
                if block_table is not None:
                    block_number = block_table[i // self.block_size]
                    block_offset = i % self.block_size
                    slot = block_number * self.block_size + block_offset
                    slot_mapping[-1].append(slot)

        if is_enc_dec_model:
            real_batch_size = len(seq_group_metadata_list)
            batch_size_padded = self.bucketing_ctx.get_padded_batch_size(
                real_batch_size, True)
            batch_size_padding = batch_size_padded - real_batch_size
            if batch_size_padding > 0:
                encoder_seq_lens.extend(encoder_seq_lens[0]
                                        for _ in range(batch_size_padding))

        if self.use_merged_prefill:
            target_query_len = sum(query_lens)
        else:
            target_query_len = max(query_lens)
        real_num_seqs = len(query_lens)

        max_prompt_len = max(
            self.bucketing_ctx.get_padded_prompt_seq_len(target_query_len),
            self.block_size)

        if self.dp_awared_padding and\
            self.vllm_config.kv_transfer_config is None:
            if self.is_driver_worker:
                max_prompt_len = align_dp_groups(
                    max_prompt_len, torch.distributed.ReduceOp.MAX)
            if align_worker:
                max_prompt_len = align_tp_groups(
                    max_prompt_len, torch.distributed.ReduceOp.MAX)

        lora_ids: List[int] = []
        for seq_group_metadata, context_len in zip(seq_group_metadata_list,
                                                   context_lens):
            lora_id = seq_group_metadata.lora_int_id
            lora_ids.append(lora_id)

            if lora_id > 0:
                lora_requests.add(seq_group_metadata.lora_request)

            lora_index_mapping += [lora_id] * max_prompt_len
            lora_prompt_mapping.extend(
                [lora_id] *
                (max_prompt_len if seq_group_metadata.sampling_params and
                 seq_group_metadata.sampling_params.prompt_logprobs else 1))

        if any(context_lens):
            assert not self.scheduler_config.chunked_prefill_enabled
            # prefix caching

            max_num_block = max(len(bt) for bt in prefix_block_tables)
            prefix_block_list = list(
                itertools.chain.from_iterable(
                    bt if len(bt) == max_num_block else bt +
                    ([_PAD_BLOCK_ID] * (max_num_block - len(bt)))
                    for bt in prefix_block_tables))

            # TODO: pad to proper len
            pad_len = len(prefix_block_list)
            prefix_block_list = pad_list(prefix_block_list, pad_len,
                                         _PAD_BLOCK_ID)

            prefix_block_list_tensor = torch.tensor(prefix_block_list,
                                                    dtype=torch.long,
                                                    device='cpu')
        else:
            prefix_block_list_tensor = None

        input_tokens_tensor = make_cpu_tensor(input_tokens,
                                              max_len=max_prompt_len,
                                              pad=0,
                                              dtype=torch.long,
                                              flat=self.use_merged_prefill)
        if self.model_is_mrope:
            input_positions = \
                make_mrope_positions_tensor_with_pad(input_positions=input_positions,
                                                     input_mrope_positions=input_mrope_positions,
                                                     max_prompt_len=max_prompt_len,
                                                     pad=self._get_position_pad())
        else:
            input_positions = make_cpu_tensor(input_positions,
                                              max_len=max_prompt_len,
                                              pad=self._get_position_pad(),
                                              dtype=torch.long,
                                              flat=self.use_merged_prefill)

        slot_mapping = make_cpu_tensor(slot_mapping,
                                       max_len=max_prompt_len,
                                       pad=_PAD_SLOT_ID,
                                       dtype=torch.long,
                                       flat=self.use_merged_prefill)

        if is_enc_dec_model:
            encoder_seq_lens_tensor = torch.tensor(encoder_seq_lens,
                                                   dtype=torch.int32,
                                                   device='cpu')
            cross_slot_mapping = torch.tensor(cross_slot_mapping,
                                              dtype=torch.long,
                                              device='cpu')
        else:
            encoder_seq_lens = []
            encoder_seq_lens_tensor = None
            cross_slot_mapping = []

        attn_bias = None
        seq_lens_tensor = None
        context_lens_tensor = None

        if self.use_merged_prefill:
            attn_bias = self.make_attn_bias(seq_lens, max_prompt_len,
                                            self.model_config.dtype)

        num_seqs = self.max_num_prefill_seqs \
            if self.use_merged_prefill else real_num_seqs
        seq_lens_tensor = make_cpu_tensor([seq_lens],
                                          max_len=num_seqs,
                                          pad=0,
                                          dtype=torch.long,
                                          flat=True).flatten()
        context_lens_tensor = make_cpu_tensor([context_lens],
                                              max_len=num_seqs,
                                              pad=0,
                                              dtype=torch.long,
                                              flat=True).flatten()

        placeholder_index_maps = {
            modality: placeholder_map.index_map()
            for modality, placeholder_map in
            multi_modal_placeholder_maps.items()
        }

        # Note: num_prefill_tokens is calculated using the length of
        # input_tokens after padding.
        num_prefill_tokens = input_tokens_tensor.numel()

        prefix_block_list_tensor = self.move_to_device(
            prefix_block_list_tensor)
        input_tokens_tensor = self.move_to_device(input_tokens_tensor)
        input_positions = self.move_to_device(input_positions)
        seq_lens_tensor = self.move_to_device(seq_lens_tensor)
        slot_mapping = self.move_to_device(slot_mapping)
        context_lens_tensor = self.move_to_device(context_lens_tensor)
        attn_bias = self.move_to_device(attn_bias)
        if is_enc_dec_model:
            cross_slot_mapping = self.move_to_device(cross_slot_mapping)
            encoder_seq_lens_tensor = self.move_to_device(
                encoder_seq_lens_tensor)

        attn_metadata = self.attn_backend.make_metadata(
            is_prompt=True,
            block_size=self.block_size,
            block_list=prefix_block_list_tensor,
            block_mapping=None,
            block_usage=None,
            block_groups=None,
            attn_bias=attn_bias,
            seq_lens=seq_lens,
            seq_lens_tensor=seq_lens_tensor,
            encoder_seq_lens=encoder_seq_lens,
            encoder_seq_lens_tensor=encoder_seq_lens_tensor,
            cross_slot_mapping=cross_slot_mapping,
            context_lens_tensor=context_lens_tensor,
            num_prefills=real_num_seqs,
            num_prefill_tokens=num_prefill_tokens,
            num_decode_tokens=0,
            slot_mapping=slot_mapping,
            alibi_blocks=None,
            multi_modal_placeholder_index_maps=placeholder_index_maps,
            enable_kv_scales_calculation=False,
            input_positions=input_positions,
        )
        multi_modal_kwargs = MultiModalKwargs.batch(multi_modal_kwargs_list)
        multi_modal_kwargs = MultiModalKwargs.as_kwargs(multi_modal_kwargs,
                                                        device=self.device)

        return PreparePromptMetadata(input_tokens=input_tokens_tensor,
                                     input_positions=input_positions,
                                     attn_metadata=attn_metadata,
                                     seq_lens=seq_lens,
                                     query_lens=query_lens,
                                     lora_index_mapping=lora_index_mapping,
                                     lora_prompt_mapping=lora_prompt_mapping,
                                     lora_requests=lora_requests,
                                     multi_modal_kwargs=multi_modal_kwargs,
                                     slot_mapping=slot_mapping,
                                     lora_ids=lora_ids)

    def _prepare_decode(
        self,
        seq_group_metadata_list: List[SequenceGroupMetadata],
        output=None,
        align_worker=False,
    ) -> PrepareDecodeMetadata:
        input_tokens: List[List[int]] = []
        input_positions: List[List[int]] = []
        input_mrope_positions: List[List[int]] = [[] for _ in range(3)]
        slot_mapping: List[List[int]] = []
        seq_lens: List[int] = []
        encoder_seq_lens: List[int] = []
        cross_block_tables: List[List[int]] = []
        block_tables: List[List[int]] = []
        window_block_tables: List[List[int]] = []
        lora_index_mapping: List[List[int]] = []
        lora_prompt_mapping: List[List[int]] = []
        lora_requests: Set[LoRARequest] = set()

        is_enc_dec_model = self.model_config.is_encoder_decoder
        if len(seq_group_metadata_list) == 0:
            return PrepareDecodeMetadata.empty()
        lora_ids: List[int] = []

        dummy_slots = itertools.cycle(
            range(_PAD_SLOT_ID, _PAD_SLOT_ID + self.block_size))

        for seq_group_metadata in seq_group_metadata_list:
            assert not seq_group_metadata.is_prompt
            assert seq_group_metadata.token_chunk_size == 1

            seq_ids = list(seq_group_metadata.seq_data.keys())
            lora_id = seq_group_metadata.lora_int_id
            lora_ids.append(lora_id)
            if is_enc_dec_model:
                for _ in range(len(seq_group_metadata.seq_data)):
                    encoder_seq_len = (
                        seq_group_metadata.encoder_seq_data.get_len()
                        if seq_group_metadata.encoder_seq_data else 0)
                    encoder_seq_lens.append(encoder_seq_len)
                    cross_block_table = seq_group_metadata.cross_block_table
                    cross_block_tables.append([] if (
                        cross_block_table is None) else cross_block_table)

            if lora_id > 0:
                lora_requests.add(seq_group_metadata.lora_request)

            for seq_id in seq_ids:
                seq_data = seq_group_metadata.seq_data[seq_id]
                if output is None:
                    generation_token = seq_data.get_last_token_id()
                    input_tokens.append([generation_token])

                seq_len = seq_data.get_len()
                position = seq_len - 1
                input_positions.append([position])

                if self.model_is_mrope:
                    if seq_data.mrope_position_delta is not None:
                        pos_for_mrope = MRotaryEmbedding \
                            .get_next_input_positions(
                                seq_data.mrope_position_delta,
                                seq_data.get_num_computed_tokens(),
                                seq_len)
                    else:
                        pos_for_mrope = [[position]] * 3
                    for idx in range(3):
                        input_mrope_positions[idx].extend(pos_for_mrope[idx])

                seq_len = seq_len if self.sliding_window is None else min(
                    seq_len, self.sliding_window)
                seq_lens.append(seq_len)

                block_table = seq_group_metadata.block_tables[seq_id]
                num_fully_occupied_blocks = position // self.block_size
                block_table = block_table[:num_fully_occupied_blocks + 1]

                if len(block_table) == 0:
                    block_number = _PAD_BLOCK_ID
                else:
                    block_number = block_table[position // self.block_size]
                if block_number == _PAD_BLOCK_ID:
                    slot = next(dummy_slots)
                else:
                    block_offset = position % self.block_size
                    slot = block_number * self.block_size + block_offset
                slot_mapping.append([slot])
                lora_index_mapping.append(lora_id)
                lora_prompt_mapping.append(lora_id)

                if self.sliding_window is not None:
                    sliding_window_blocks = (self.sliding_window //
                                             self.block_size)
                    block_table = block_table[-sliding_window_blocks:]
                block_tables.append(block_table)

                if self.interleaved_sliding_window is not None:
                    sliding_window_blocks = (self.interleaved_sliding_window //
                                             self.block_size)
                    window_block_table = block_table[-sliding_window_blocks:]
                    window_block_tables.append(window_block_table)

        if output is None:
            input_tokens = torch.tensor(input_tokens,
                                        dtype=torch.long,
                                        device='cpu')
        else:
            real_batch_size = len(seq_group_metadata_list)
            input_tokens = output[:real_batch_size].clone()

        input_positions = torch.tensor(
            input_mrope_positions if self.model_is_mrope else input_positions,
            dtype=torch.long,
            device='cpu')

        num_decode_tokens = len(seq_lens)

        last_block_usage = [
            slot[0] % self.block_size + 1 for slot in slot_mapping
        ]
        block_groups = [[i] * len(bt) for i, bt in enumerate(block_tables)]
        block_usage = [[self.block_size] * (len(bt) - 1) + [lbu]
                       for bt, lbu in zip(block_tables, last_block_usage)
                       if bt]

        block_list = flatten(block_tables)
        block_groups = flatten(block_groups)
        block_usage = flatten(block_usage)

        assert len(block_list) == len(block_groups)
        assert len(block_list) == len(block_usage)

        if self.interleaved_sliding_window is not None:
            window_block_groups = [[i] * len(bt)
                                   for i, bt in enumerate(window_block_tables)]
            window_block_usage = [
                [self.block_size] * (len(bt) - 1) + [lbu]
                for bt, lbu in zip(block_tables, last_block_usage) if bt
            ]

            window_block_list = flatten(window_block_tables)
            window_block_groups = flatten(window_block_groups)
            window_block_usage = flatten(window_block_usage)

            assert len(window_block_list) == len(window_block_groups)
            assert len(window_block_list) == len(window_block_list)
        else:
            window_block_list = None
            window_block_groups = None
            window_block_usage = None

        if is_enc_dec_model:
            last_cross_block_usage = [
                (encoder_seq_len - 1) % self.block_size + 1
                for encoder_seq_len in encoder_seq_lens
            ]
            cross_block_groups = [[i] * len(bt)
                                  for i, bt in enumerate(cross_block_tables)]
            cross_block_usage = [
                [self.block_size] * (len(bt) - 1) + [lbu]
                for bt, lbu in zip(cross_block_tables, last_cross_block_usage)
                if bt
            ]
            cross_block_list = flatten(cross_block_tables)
            cross_block_groups = flatten(cross_block_groups)
            cross_block_usage = flatten(cross_block_usage)
            assert len(cross_block_list) == len(cross_block_groups)
            assert len(cross_block_list) == len(cross_block_usage)

        else:
            cross_block_list = None
            cross_block_groups = None
            cross_block_usage = None
            encoder_seq_lens_tensor = None

        padding_fn = None
        if self.use_contiguous_pa:
            block_bucket_size = max(max(block_list) + 1, len(block_list))
            block_bucket_size = self.bucketing_ctx.get_padded_decode_num_blocks(
                block_bucket_size)
            if self.dp_awared_padding:
                if self.is_driver_worker:
                    block_bucket_size = align_dp_groups(
                        block_bucket_size, torch.distributed.ReduceOp.MAX)
                if align_worker:
                    block_bucket_size = align_tp_groups(
                        block_bucket_size, torch.distributed.ReduceOp.MAX)
            indices: List[Any]
            indices = [None] * block_bucket_size
            for i, bid in enumerate(block_list):
                indices[bid] = i
            padding_fn = lambda tensor, pad_value: gather_list(
                tensor, indices, pad_value)
            if self.interleaved_sliding_window is not None:
                window_indices: List[Any]
                window_indices = [None] * block_bucket_size
                for i, bid in enumerate(window_block_list):
                    window_indices[bid] = i
                window_padding_fn = lambda tensor, pad_value: gather_list(
                    tensor, window_indices, pad_value)

        else:
            block_bucket_size = self.bucketing_ctx.get_padded_decode_num_blocks(
                len(block_list))
            if self.dp_awared_padding:
                if self.is_driver_worker:
                    block_bucket_size = align_dp_groups(
                        block_bucket_size, torch.distributed.ReduceOp.MAX)
                if align_worker:
                    block_bucket_size = align_tp_groups(
                        block_bucket_size, torch.distributed.ReduceOp.MAX)
            padding_fn = lambda tensor, pad_value: pad_list(
                tensor, block_bucket_size, pad_value)

        block_list = padding_fn(block_list, _PAD_BLOCK_ID)
        block_groups = padding_fn(block_groups, -1)
        block_usage = padding_fn(block_usage, 1)

        if self.interleaved_sliding_window is not None:
            window_block_list = window_padding_fn(window_block_list,
                                                  _PAD_BLOCK_ID)
            window_block_groups = window_padding_fn(window_block_groups, -1)
            #window_block_usage = window_padding_fn(window_block_usage, 1)
            window_block_usage = [
                [1] if i == 0 else [block_usage[idx]]
                for idx, (i,
                          j) in enumerate(zip(window_block_list, block_usage))
            ]

        if is_enc_dec_model:
            if self.use_contiguous_pa:
                cross_block_bucket_size = max(
                    max(cross_block_list) +
                    1, len(cross_block_list)) if cross_block_list else 0
                cross_block_bucket_size = \
                    self.bucketing_ctx.get_padded_decode_num_blocks(
                    cross_block_bucket_size)
                indices = [None] * cross_block_bucket_size
                for i, bid in enumerate(cross_block_list):
                    indices[bid] = i
                padding_fn = lambda tensor, pad_value: gather_list(
                    tensor, indices, pad_value)
            else:
                cross_block_bucket_size = \
                    self.bucketing_ctx.get_padded_decode_num_blocks(
                    len(cross_block_list))
                padding_fn = lambda tensor, pad_value: pad_list(
                    tensor, cross_block_bucket_size, pad_value)

            real_batch_size = len(seq_group_metadata_list)
            batch_size_padded = self.bucketing_ctx.get_padded_batch_size(
                real_batch_size, False)
            if self.dp_awared_padding:
                if self.is_driver_worker:
                    batch_size_padded = align_dp_groups(
                        batch_size_padded, torch.distributed.ReduceOp.MAX)
                if align_worker:
                    batch_size_padded = align_tp_groups(
                        batch_size_padded, torch.distributed.ReduceOp.MAX)
            batch_size_padding = batch_size_padded - real_batch_size
            if batch_size_padding > 0:
                encoder_seq_lens.extend(encoder_seq_lens[0]
                                        for _ in range(batch_size_padding))
            cross_block_list = padding_fn(cross_block_list, _PAD_BLOCK_ID)
            cross_block_groups = padding_fn(cross_block_groups, -1)
            cross_block_usage = padding_fn(cross_block_usage, 1)

            cross_block_list = torch.tensor(cross_block_list,
                                            dtype=torch.int,
                                            device='cpu')
            cross_block_groups = torch.tensor(cross_block_groups,
                                              dtype=torch.int,
                                              device='cpu')
            cross_block_usage = torch.tensor(cross_block_usage,
                                             dtype=self.model_config.dtype,
                                             device='cpu')
            encoder_seq_lens_tensor = torch.tensor(encoder_seq_lens,
                                                   dtype=torch.long,
                                                   device='cpu')

        alibi_blocks = None
        if self.use_alibi:
            alibi_blocks = self._compute_alibi_block(block_tables, seq_lens,
                                                     len(block_groups))
            alibi_blocks = alibi_blocks.to(  # type: ignore
                self.device, non_blocking=True)

        block_list = torch.tensor(block_list, dtype=torch.int, device='cpu')
        block_groups = torch.tensor(block_groups,
                                    dtype=torch.int,
                                    device='cpu')
        block_usage = torch.tensor(block_usage,
                                   dtype=self.model_config.dtype,
                                   device='cpu')
        slot_mapping = torch.tensor(slot_mapping,
                                    dtype=torch.long,
                                    device='cpu')

        input_tokens = input_tokens.to(  # type: ignore
            self.device, non_blocking=True)
        input_positions = input_positions.to(  # type: ignore
            self.device, non_blocking=True)
        block_list = block_list.to(  # type: ignore
            self.device, non_blocking=True)
        block_groups = block_groups.to(  # type: ignore
            self.device, non_blocking=True)
        block_usage = block_usage.to(  # type: ignore
            self.device, non_blocking=True)
        slot_mapping = slot_mapping.to(  # type: ignore
            self.device, non_blocking=True)
        if is_enc_dec_model:
            cross_block_list = cross_block_list.to(  # type: ignore
                self.device, non_blocking=True)
            cross_block_groups = cross_block_groups.to(  # type: ignore
                self.device, non_blocking=True)
            cross_block_usage = cross_block_usage.to(  # type: ignore
                self.device, non_blocking=True)
            encoder_seq_lens_tensor = encoder_seq_lens_tensor.to(  # type: ignore
                self.device, non_blocking=True)

        if self.interleaved_sliding_window is not None:
            window_block_list = torch.tensor(window_block_list,
                                             dtype=torch.int,
                                             device='cpu')
            window_block_groups = torch.tensor(window_block_groups,
                                               dtype=torch.int,
                                               device='cpu')
            window_block_usage = torch.tensor(window_block_usage,
                                              dtype=self.model_config.dtype,
                                              device='cpu')

            window_block_list = window_block_list.to(  # type: ignore
                self.device, non_blocking=True)
            window_block_groups = window_block_groups.to(  # type: ignore
                self.device, non_blocking=True)
            window_block_usage = window_block_usage.to(  # type: ignore
                self.device, non_blocking=True)

        attn_metadata = self.attn_backend.make_metadata(
            is_prompt=False,
            block_size=self.block_size,
            block_list=block_list,
            block_mapping=None,
            block_usage=block_usage,
            block_groups=block_groups,
            window_block_list=window_block_list,
            window_block_mapping=None,
            window_block_usage=window_block_usage,
            window_block_groups=window_block_groups,
            attn_bias=None,
            seq_lens_tensor=None,
            encoder_seq_lens=encoder_seq_lens,
            encoder_seq_lens_tensor=encoder_seq_lens_tensor,
            max_encoder_seq_len=max(encoder_seq_lens, default=0),
            cross_block_list=cross_block_list,
            cross_block_groups=cross_block_groups,
            cross_block_usage=cross_block_usage,
            context_lens_tensor=None,
            num_prefills=0,
            num_prefill_tokens=0,
            num_decode_tokens=num_decode_tokens,
            slot_mapping=slot_mapping,
            alibi_blocks=alibi_blocks,
            multi_modal_placeholder_index_maps=None,
            enable_kv_scales_calculation=False,
            input_positions=input_positions)
        return PrepareDecodeMetadata(input_tokens=input_tokens,
                                     input_positions=input_positions,
                                     attn_metadata=attn_metadata,
                                     lora_index_mapping=lora_index_mapping,
                                     lora_prompt_mapping=lora_prompt_mapping,
                                     lora_requests=lora_requests,
                                     slot_mapping=slot_mapping,
                                     lora_ids=lora_ids)

    def _compute_alibi_block(self, block_tables, seq_lens, num_blocks):
        """
        Compute the ALiBi offsets for each block during decoding.

        For each block in each sequence, this function assigns position-based
        offsets according to ALiBi logic. It returns a tensor that captures
        these offsets for all sequences and blocks, which is then used for
        decode-time ALiBi bias creation.

        Args:
            block_tables:
                A list of lists, where each inner list contains block indices
                assigned to a particular sequence.
            seq_lens:
                A list of sequence lengths corresponding to each sequence.
            num_blocks:
                The total number of blocks across all sequences for which
                ALiBi offsets need to be computed.

        Returns:
            A torch.Tensor of shape [num_blocks, block_size], containing ALiBi
            offsets for each block.
        """
        # Create intermediary and output structures on the CPU
        max_block_table_len = max(
            len(block_table) for block_table in block_tables)
        alibi_offsets = torch.arange(
            -max_block_table_len * self.block_size + 1,
            1,
            dtype=torch.long,
            device='cpu',
        )
        alibi_blocks = torch.zeros(
            (num_blocks, self.block_size),
            dtype=torch.long,
            device='cpu',
        )

        # Use lists to accumulate data for each block
        block_data: List[List[int]] = [[] for _ in range(num_blocks)]

        # Assign biases per token
        for batch_idx, block_table in enumerate(block_tables):
            seq_len = seq_lens[batch_idx]
            for seq_idx, block_idx in enumerate(block_table):
                # Calculate the number of valid positions in the current block
                valid_length = seq_len - seq_idx * self.block_size
                if valid_length > 0:
                    current_block_length = min(valid_length, self.block_size)
                    offset_end = current_block_length - valid_length
                    if offset_end == 0:
                        block_data[block_idx] = alibi_offsets[
                            -valid_length:].tolist()
                    else:
                        block_data[block_idx] = alibi_offsets[
                            -valid_length:offset_end].tolist()

        # Populate the alibi_blocks tensor from the accumulated data
        for block_idx, data in enumerate(block_data):
            alibi_blocks[block_idx, :len(data)] = torch.tensor(
                data, dtype=torch.long)

        return alibi_blocks

    def prepare_input_tensors(
        self,
        seq_group_metadata_list: List[SequenceGroupMetadata],
        finished_requests_ids: Optional[List[str]] = None,
        align_worker=False,
    ) -> Tuple[TModelInputForHPU, SamplingMetadata]:
        if len(seq_group_metadata_list) == 0:
            return self._model_input_cls(), None

        input_tokens = None
        input_positions = None
        lora_mapping = None
        lora_requests = None
        multi_modal_kwargs = None
        batch_type = None
        seq_lens = None
        query_lens = None
        real_batch_size = None
        batch_size_padded = None

        self.event_start = self.profiler.get_timestamp_us()
        is_prompt = seq_group_metadata_list[0].is_prompt
        base_event_name = 'prompt' if is_prompt else 'decode'
        self.profiler.start('internal', base_event_name)

        seq_group_metadata_list, real_batch_size, batch_size_padded = (
            self._add_dummy_seq(seq_group_metadata_list, is_prompt,
                                align_worker))

        prefill_reqs = []
        decode_reqs = []
        for seq_group_meta in seq_group_metadata_list:
            if seq_group_meta.is_prompt:
                prefill_reqs.append(seq_group_meta)
            else:
                decode_reqs.append(seq_group_meta)

        # Prepare input tensors.
        (
            input_tokens,
            input_positions,
            prefill_attn_metadata,
            seq_lens,
            query_lens,
            lora_index_mapping,
            lora_prompt_mapping,
            lora_requests,
            multi_modal_kwargs,
            slot_mapping,
            lora_ids,
        ) = self._prepare_prompt(prefill_reqs, align_worker=align_worker)
        (
            decode_input_tokens,
            decode_input_positions,
            decode_attn_metadata,
            decode_lora_index_mapping,
            decode_lora_prompt_mapping,
            decode_lora_requests,
            decode_slot_mapping,
            decode_lora_ids,
        ) = self._prepare_decode(decode_reqs, align_worker=align_worker)

        selected_token_indices = None
        if not self.is_pooler:
            generators = self.get_generators(finished_requests_ids)
            sampling_metadata = SamplingMetadata.prepare(
                seq_group_metadata_list,
                seq_lens,
                query_lens,
                'cpu',
                self.pin_memory,
                generators=generators)
            selected_token_indices = \
                sampling_metadata.selected_token_indices
            categorized_sample_indices = \
                sampling_metadata.categorized_sample_indices
            if self.use_merged_prefill and len(seq_lens) > 0:
                selected_token_indices = pad_flat_tensor(
                    selected_token_indices, self.max_num_prefill_seqs)
                categorized_sample_indices = {
                    k: pad_flat_tensor(v, self.max_num_prefill_seqs)
                    for k, v in categorized_sample_indices.items()
                }
                padding_groups = self.max_num_prefill_seqs - len(
                    sampling_metadata.seq_groups)
                import copy
                dummy_seq_group = copy.deepcopy(
                    sampling_metadata.seq_groups[0])
                sampling_metadata.seq_groups.extend(
                    dummy_seq_group for _ in range(padding_groups))
            sampling_metadata.selected_token_indices = \
                self.move_to_device(selected_token_indices)
            sampling_metadata.categorized_sample_indices = \
                {k: self.move_to_device(v)
                 for k, v in categorized_sample_indices.items()}

        if not self.scheduler_config.chunked_prefill_enabled:
            assert (len(prefill_reqs) and len(decode_reqs)) == 0

        num_prefills = len(seq_lens)
        num_prefill_tokens = len(input_tokens)
        num_decode_tokens = len(decode_input_tokens)

        # NOTE(kzawora): Here we diverge from GPU code - we don't
        # support mixed batches, so we either use decode or prefill
        # inputs, without coalescing.
        assert (num_prefills == 0 and num_decode_tokens > 0) or (
            num_prefills > 0
            and num_decode_tokens == 0), "HPU does not support mixed batches!"
        if num_decode_tokens > 0:
            input_tokens = decode_input_tokens
            input_positions = decode_input_positions
            slot_mapping = decode_slot_mapping
            lora_index_mapping = decode_lora_index_mapping
            lora_prompt_mapping = decode_lora_prompt_mapping
            lora_requests = decode_lora_requests
            lora_ids = decode_lora_ids

        if self.is_pooler:
            sampling_metadata = None
        elif not self.use_merged_prefill:
            # FIXME: We need to adjust selected_token_indices to accommodate
            # for padding
            max_len = input_tokens.size(1)
            paddings = [max_len - q for q in query_lens]
            paddings = [0] + paddings[:-1]
            paddings = list(itertools.accumulate(paddings))
            paddings_prompt_logprobs = []

            for i, seq_group_metadata in enumerate(seq_group_metadata_list):
                if seq_group_metadata.sampling_params \
                    and seq_group_metadata.sampling_params.prompt_logprobs \
                        is not None and seq_group_metadata.is_prompt:
                    paddings_prompt_logprobs += ([paddings[i]] * seq_lens[i])

            paddings = torch.tensor(
                paddings_prompt_logprobs
                if paddings_prompt_logprobs else paddings,
                dtype=sampling_metadata.selected_token_indices.dtype,
                device=sampling_metadata.selected_token_indices.device)
            sampling_metadata.selected_token_indices.add_(paddings)

        if self.lora_config:
            lora_mapping = LoRAMapping(
                **dict(index_mapping=lora_index_mapping,
                       prompt_mapping=lora_prompt_mapping,
                       is_prefill=(num_prefills > 0)))
        else:
            lora_mapping = None

        if (prefill_attn_metadata is not None
                and decode_attn_metadata is not None):
            batch_type = BatchType.MIXED
            raise NotImplementedError("Mixed batch is not supported on HPU")
        elif prefill_attn_metadata is not None:
            batch_type = BatchType.PREFILL
        else:
            batch_type = BatchType.DECODE

        metadata_dict = {
            "input_tokens": input_tokens,
            "input_positions": input_positions,
            "selected_token_indices": selected_token_indices,
            "lora_requests": lora_requests,
            "lora_mapping": lora_mapping,
            "multi_modal_kwargs": multi_modal_kwargs,
            "num_prefill_tokens": num_prefill_tokens,
            "num_decode_tokens": num_decode_tokens,
            "slot_mapping": slot_mapping,
            "num_prefills": num_prefills,
            "batch_type": batch_type,
            "seq_lens": seq_lens,
            "query_lens": query_lens
        }
        if prefill_attn_metadata is not None:
            metadata_dict.update(prefill_attn_metadata.asdict_zerocopy())
        else:
            assert decode_attn_metadata is not None
            metadata_dict.update(decode_attn_metadata.asdict_zerocopy())

        attn_metadata = prefill_attn_metadata if \
            prefill_attn_metadata is not None else decode_attn_metadata

        return self._model_input_cls(input_tokens=input_tokens,
                                     seq_lens=seq_lens,
                                     query_lens=query_lens,
                                     input_positions=input_positions,
                                     attn_metadata=attn_metadata,
                                     lora_requests=lora_requests,
                                     lora_mapping=lora_mapping,
                                     multi_modal_kwargs=multi_modal_kwargs,
                                     real_batch_size=real_batch_size,
                                     batch_size_padded=batch_size_padded,
                                     lora_ids=lora_ids), \
                                     sampling_metadata

    def create_lora_mask(self, input_tokens: torch.Tensor, lora_ids: List[int],
                         is_prompt: bool):
        '''
        This is a helper function to create the mask for lora computations.
        Lora Mask is needed to ensure we match the correct lora weights for the
        for the request.
        For Prompt phase we have
        lora_mask with shape (batch_size * seq_len, max_loras * max_rank)
        lora_logits_mask with shape (batch_size, max_loras * max_rank)
        For Decode phase we have both
        lora_mask and lora_logits_mask with shape
        (batch_size, max_loras * max_rank)
        '''
        lora_mask: torch.Tensor = None
        lora_logits_mask: torch.Tensor = None
        lora_index = 0

        if self.lora_config:
            if is_prompt:
                lora_mask = torch.zeros(
                    input_tokens.shape[0] * input_tokens.shape[1],
                    (self.lora_config.max_loras) *\
                        self.lora_config.max_lora_rank,
                    dtype=self.lora_config.lora_dtype)
                lora_logits_mask = torch.zeros(
                    input_tokens.shape[0], (self.lora_config.max_loras) *
                    self.lora_config.max_lora_rank,
                    dtype=self.lora_config.lora_dtype)

                ones = torch.ones(input_tokens.shape[1],
                                  self.lora_config.max_lora_rank,
                                  dtype=self.lora_config.lora_dtype)
                logit_ones = torch.ones(1,
                                        self.lora_config.max_lora_rank,
                                        dtype=self.lora_config.lora_dtype)

                for i in range(len(lora_ids)):
                    if lora_ids[i] == 0:
                        continue
                    lora_index = self.lora_manager._adapter_manager.\
                        lora_index_to_id.index(lora_ids[i])
                    start_row = i * input_tokens.shape[1]
                    end_row = start_row + input_tokens.shape[1]
                    start_col = lora_index * self.lora_config.max_lora_rank
                    end_col = start_col + self.lora_config.max_lora_rank
                    lora_mask[start_row:end_row, start_col:end_col] = ones
                    lora_logits_mask[i, start_col:end_col] = logit_ones
                lora_mask = lora_mask.to('hpu')
                lora_logits_mask = lora_logits_mask.to('hpu')
            else:
                lora_mask = torch.zeros(input_tokens.shape[0],
                                        (self.lora_config.max_loras) *
                                        self.lora_config.max_lora_rank,
                                        dtype=self.lora_config.lora_dtype)
                ones = torch.ones(1,
                                  self.lora_config.max_lora_rank,
                                  dtype=self.lora_config.lora_dtype)
                for i in range(len(lora_ids)):
                    if lora_ids[i] == 0:
                        continue
                    lora_index = self.lora_manager._adapter_manager.\
                        lora_index_to_id.index(lora_ids[i])
                    start_pos = lora_index * self.lora_config.max_lora_rank
                    end_pos = start_pos + self.lora_config.max_lora_rank
                    lora_mask[i, start_pos:end_pos] = ones
                lora_mask = lora_mask.to('hpu')
                lora_logits_mask = lora_mask

        return lora_mask, lora_logits_mask

    def _seq_len(self, attn_metadata):
        if attn_metadata.num_prefills != 0:
            return attn_metadata.slot_mapping.size(1)
        else:
            return attn_metadata.block_list.numel()

    def trim_attn_metadata(self, metadata: AttentionMetadata) -> object:
        # NOTE(kzawora): To anyone working on this in the future:
        # Trimming metadata is required when using HPUGraphs.
        # Attention metadata is going to be hashed by PT bridge, and
        # appropriate HPUGraphs will be matched based on all inputs' hash.

        # Before you put more keys in here, make sure you know their
        # value type and make sure you know how it's going to be hashed.
        # You can find that information in input_hash function
        # in habana_frameworks/torch/hpu/graphs.py. You can also hash
        # it manually with torch.hpu.graphs.input_hash(attention_metadata)

        # If you use primitive types here - they will get hashed based
        # on their value. You *will* get lots of excessive graph captures
        # (and an OOM eventually) if you decide to put something like
        # seq_len int here.
        # If you absolutely need a scalar, put it in a tensor. Tensors
        # get hashed using their metadata, not their values:
        # input_hash(torch.tensor(123)) == input_hash(torch.tensor(321))
        # input_hash(123) != input_hash(321)
        # input_hash("abc") != input_hash("cba")
        attention_metadata = subtuple(metadata, 'TrimmedAttentionMetadata', [
            'attn_bias',
            'seq_lens_tensor',
            'context_lens_tensor',
            'block_list',
            'block_mapping',
            'block_usage',
            'slot_mapping',
            'is_prompt',
            'block_size',
            'block_groups',
            'input_positions',
            'alibi_blocks',
            'window_block_list',
            'window_block_mapping',
            'window_block_usage',
            'window_block_groups',
            'window_attn_bias',
        ])
        return attention_metadata

    def create_dummy_multi_modal_seq_group_metadata(self, group_id,
                                                    num_patches,
                                                    sampling_params,
                                                    lora_request):
        assert self.model_is_mrope, ("Warmup compatible with Qwen2vl models")
        if not hasattr(self.get_model().config, "vision_config"):
            raise ValueError("Expect mrope model to have vision_config")
        vision_config = self.get_model().config.vision_config
        if not hasattr(vision_config, "spatial_merge_size"):
            raise ValueError("Expect mrope model to have spatial_merge_size")

        if num_patches == UNSET_NUM_PATCHES:
            # Using the largest bucket
            num_patches = self.get_model(
            ).vision_buckets.multimodal_buckets[-1]

        spatial_merge_unit = vision_config.spatial_merge_size**2
        num_image_tokens = num_patches // spatial_merge_unit

        image_token_id = self.get_model().config.image_token_id
        prompt_token_ids = [image_token_id] * num_image_tokens
        prompt_token_ids_array = array('l', prompt_token_ids)  # noqa: F821
        placeholders_by_modality = {
            'image':
            [PlaceholderRange(offset=0, length=len(prompt_token_ids))]
        }
        seq_data = SequenceData.from_seqs(prompt_token_ids)
        seq_data = SequenceData(prompt_token_ids_array)

        assert num_patches % 8 == 0, (
            f"Expects num_patches to be multiples of 8, got: {num_patches}")
        image_h = num_patches // 8
        image_grid_thw = torch.tensor(
            [[1, image_h, int(num_patches / image_h)]])
        pixel_values = torch.randn(image_grid_thw[0].prod(),
                                   1176)  # TODO: figure out the variable name

        assert pixel_values.shape[0] % 64 == 0, (
            f"pixel_values must be sliced in 64 chunks, "
            f"got: {pixel_values.shape}")

        multi_modal_data = {
            "pixel_values": pixel_values,
            "image_grid_thw": image_grid_thw,
        }
        multi_modal_data = MultiModalKwargs(multi_modal_data)

        seq_group = SequenceGroupMetadata(
            request_id=str(group_id),
            is_prompt=True,
            seq_data={group_id: seq_data},
            sampling_params=sampling_params,
            block_tables=None,
            lora_request=lora_request[group_id] if lora_request else None,
            multi_modal_data=multi_modal_data,
            multi_modal_placeholders=placeholders_by_modality,
        )
        return seq_group

    def create_dummy_seq_group_metadata(self,
                                        group_id,
                                        seq_len,
                                        is_prompt,
                                        lora_request=None,
                                        num_patches=None,
                                        temperature=0,
                                        ctx=0):
        if self.is_pooler:
            sampling_params = None
        else:
            sampling_params = SamplingParams(temperature=temperature)
            num_blocks = math.ceil(seq_len / self.block_size)
        seq_len = max(seq_len, 1)
        computed_block_nums = None
        if is_prompt and self.model_is_mrope and num_patches:
            return self.create_dummy_multi_modal_seq_group_metadata(
                group_id=group_id,
                num_patches=num_patches,
                sampling_params=sampling_params,
                lora_request=lora_request,
            )
        elif is_prompt:
            input_len = seq_len
            output_len = 0
            block_tables = None
            if ctx:
                block_tables = {
                    group_id: [_PAD_BLOCK_ID] * ctx * self.block_size
                }
                computed_block_nums = ([1] * ctx)
        else:
            input_len = seq_len - 1
            output_len = 1
            block_tables = {group_id: [_PAD_BLOCK_ID] * num_blocks}
        prompt_token_ids = [0] * input_len
        output_token_ids = [1] * output_len
        prompt_token_ids_array = array('l', prompt_token_ids)  # noqa: F821
        seq_data = SequenceData(prompt_token_ids_array)
        seq_data.output_token_ids = output_token_ids
        return SequenceGroupMetadata(request_id=str(group_id),
                                     is_prompt=(output_len == 0),
                                     seq_data={group_id: seq_data},
                                     sampling_params=sampling_params,
                                     computed_block_nums=computed_block_nums,
                                     block_tables=block_tables,
                                     lora_request=lora_request)

    def profile_run(self) -> None:
        # Skip profile run on decode instances
        if self.vllm_config.kv_transfer_config is not None and\
            self.vllm_config.kv_transfer_config.is_kv_consumer:
            return

        num_layers = self.model_config.get_num_layers(self.parallel_config)
        kv_caches = [None] * num_layers
        bind_kv_cache(
            self.vllm_config.compilation_config.static_forward_context,
            [kv_caches] * self.parallel_config.pipeline_parallel_size)
        _, max_seq_len = self.bucketing_ctx.get_max_prompt_shape()
        max_batch_size = min(self.max_num_seqs,
                             self.max_num_batched_tokens // max_seq_len)
        # Using batch_size 1 is profile multimodal models
        max_batch_size = max_batch_size if not self.model_is_mrope else 1
        self.warmup_scenario(
            batch_size=max_batch_size,
            seq_len=max_seq_len,
            ctx=0,
            is_prompt=True,
            kv_caches=kv_caches,
            is_pt_profiler_run=False,
            num_patches=UNSET_NUM_PATCHES,
            is_lora_profile_run=True,
        )
        return

    def _dummy_run(self, max_num_batched_tokens: int) -> None:
        assert max_num_batched_tokens == 1
        self.warmup_scenario(batch_size=max_num_batched_tokens,
                             seq_len=1,
                             ctx=1,
                             is_prompt=False,
                             kv_caches=None,
                             is_pt_profiler_run=False,
                             num_patches=UNSET_NUM_PATCHES,
                             is_lora_profile_run=True,
                             num_iters=1,
                             align_worker=True,
                             is_dummy_run=True)
        return

    def _remove_duplicate_submodules(self):
        model = self.get_model()
        if hasattr(model, "model"):
            for layer in self.get_model().model.layers:
                self_attn = layer.self_attn
                # delete attr kv_b_proj in self_attn,
                # as they have been transferred to the MLAImpl.
                if hasattr(self_attn, "mla_attn") and hasattr(
                        self_attn, "kv_b_proj"):
                    delattr(self_attn, "kv_b_proj")

    def _inc_preprocess(self):
        self._remove_duplicate_submodules()

    def warmup_scenario(self,
                        batch_size,
                        seq_len,
                        ctx,
                        is_prompt,
                        kv_caches,
                        is_pt_profiler_run=False,
                        is_lora_profile_run=False,
                        temperature=0,
                        num_patches=None,
                        num_iters=3,
                        align_worker=False,
                        is_dummy_run=False) -> None:
        phase = 'prompt' if is_prompt else 'decode'
        use_graphs = is_dummy_run or self._use_graphs(num_patches)
        scenario_name = ("warmup_"
                         f"{phase}_"
                         f"bs{batch_size}_"
                         f"seq{seq_len}_"
                         f"ctx{ctx}_"
                         f"multimodal{num_patches if num_patches else 'F'}_"
                         f"graphs{'T' if use_graphs else 'F'}")
        # This represents the maximum number of different requests
        # that will have unique loras, an therefore the max amount of memory
        # consumption create dummy lora request copies from the lora request
        # passed in, which contains a lora from the lora warmup path.
        dummy_lora_requests: List[LoRARequest] = []
        dummy_lora_requests_per_seq: List[LoRARequest] = []
        if self.lora_config and is_lora_profile_run:
            assert self.lora_manager is not None
            with self.lora_manager.dummy_lora_cache():
                for idx in range(self.lora_config.max_loras):
                    lora_id = idx + 1
                    dummy_lora_request = LoRARequest(
                        lora_name=f"warmup_{lora_id}",
                        lora_int_id=lora_id,
                        lora_local_path="/not/a/real/path",
                    )
                    self.lora_manager.add_dummy_lora(dummy_lora_request,
                                                     rank=LORA_WARMUP_RANK)
                    dummy_lora_requests.append(dummy_lora_request)
                dummy_lora_requests_per_seq = [
                    dummy_lora_requests[idx % len(dummy_lora_requests)]
                    for idx in range(batch_size)
                ]
        self.profiler.start('internal', scenario_name)
        times = num_iters if use_graphs or is_pt_profiler_run else 1
        if is_prompt:
            seqs = [
                self.create_dummy_seq_group_metadata(
                    i,
                    seq_len + ctx * self.block_size,
                    is_prompt,
                    lora_request=dummy_lora_requests_per_seq[i]
                    if dummy_lora_requests_per_seq else None,
                    num_patches=num_patches,
                    temperature=temperature,
                    ctx=ctx) for i in range(batch_size)
            ]
        else:
            blocks = [ctx // batch_size for _ in range(batch_size)]
            blocks[0] += ctx % batch_size
            seqs = [
                self.create_dummy_seq_group_metadata(
                    i,
                    b * self.block_size - 1,
                    is_prompt,
                    lora_request=dummy_lora_requests_per_seq[i]
                    if dummy_lora_requests_per_seq else None,
                    temperature=temperature,
                    ctx=ctx) for i, b in enumerate(blocks)
            ]
        if not is_dummy_run:
            torch.hpu.synchronize()
        profiler = None
        if is_pt_profiler_run and self.is_driver_worker:
            profiler = setup_profiler()
            profiler.start()
        for time_index in range(times):
            inputs = self.prepare_model_input_align_worker(
                seqs, align_worker=align_worker)
            # Chendi: Necessary fix for warmup with TP>1
            if time_index == 0:
                if self.is_driver_worker:
                    broadcast_tensor_dict(
                        {"input_tokens": inputs.input_tokens}, src=0)
                else:
                    broadcast_tensor_dict(src=0)
            if is_prompt or self.is_single_step:
                intermediate_tensors = None
                if not get_pp_group().is_first_rank:
                    intermediate_tensors = \
                        self.model.make_empty_intermediate_tensors(
                            batch_size=batch_size,
                            context_size=seq_len if is_prompt else 1,
                            dtype=self.model_config.dtype,
                            device=self.device)
                self.execute_model(inputs,
                                   kv_caches,
                                   intermediate_tensors=intermediate_tensors,
                                   warmup_mode=True,
                                   ctx_blocks=ctx,
                                   is_dummy_run=is_dummy_run)
            else:  # decode with multi-step
                inputs = dataclasses.replace(inputs,
                                             is_first_multi_step=True,
                                             is_last_step=False)
                self.execute_model(inputs,
                                   kv_caches,
                                   warmup_mode=True,
                                   num_steps=2,
                                   seqs=seqs,
                                   ctx_blocks=ctx)
                inputs = dataclasses.replace(inputs,
                                             is_first_multi_step=False,
                                             is_last_step=True)
                self.execute_model(inputs,
                                   kv_caches,
                                   warmup_mode=True,
                                   num_steps=2,
                                   seqs=seqs,
                                   ctx_blocks=ctx)
            if not is_dummy_run:
                torch.hpu.synchronize()
            if profiler:
                profiler.step()
        if profiler:
            profiler.stop()
        self.profiler.end()
        if not is_dummy_run:
            gc.collect()

    def remove_all_loras(self):
        if not self.lora_manager:
            raise RuntimeError("LoRA is not enabled.")
        self.lora_manager.remove_all_adapters()

    def set_active_loras(self, lora_requests: Set[LoRARequest],
                         lora_mapping: LoRAMapping) -> None:
        if not self.lora_manager:
            raise RuntimeError("LoRA is not enabled.")
        self.lora_manager.set_active_adapters(lora_requests, lora_mapping)

    def add_lora(self, lora_request: LoRARequest) -> bool:
        if not self.lora_manager:
            raise RuntimeError("LoRA is not enabled.")
        return self.lora_manager.add_adapter(lora_request)

    def remove_lora(self, lora_id: int) -> bool:
        if not self.lora_manager:
            raise RuntimeError("LoRA is not enabled.")
        return self.lora_manager.remove_adapter(lora_id)

    def pin_lora(self, lora_id: int) -> bool:
        if not self.lora_manager:
            raise RuntimeError("LoRA is not enabled.")
        return self.lora_manager.pin_adapter(lora_id)

    def list_loras(self) -> Set[int]:
        if not self.lora_manager:
            raise RuntimeError("LoRA is not enabled.")
        return self.lora_manager.list_adapters()

    def log_warmup(self, phase, i, max_i, batch_size, seq_len, ctx):
        free_mem = format_bytes(
            HabanaMemoryProfiler.current_free_device_memory())
        msg = (f"[Warmup][{phase}][{i+1}/{max_i}] "
               f"batch_size:{batch_size} "
               f"query_len:{seq_len} "
               f"num_blocks:{ctx} "
               f"free_mem:{free_mem}")
        logger.info(msg)

    def log_warmup_multimodal(self, phase, i, max_i, batch_size, seq_len,
                              num_patches):
        free_mem = format_bytes(
            HabanaMemoryProfiler.current_free_device_memory())
        dim = "seq_len"
        msg = (f"[Warmup][{phase}][{i+1}/{max_i}] "
               f"batch_size:{batch_size} "
               f"{dim}:{seq_len} "
               f"num_patches:{num_patches} "
               f"free_mem:{free_mem}")
        logger.info(msg)

    def _warmup_multimodal(self, kv_caches):
        if not self.model_is_mrope:
            return
        _, max_seq_len = self.bucketing_ctx.get_max_prompt_shape()
        seq_len = max_seq_len
        batch_size = 1
        phase = 'Multimodal'
        num_candidates = len(self.multimodal_buckets)

        for i, num_patches in enumerate(self.multimodal_buckets):
            self.log_warmup_multimodal(phase, i, num_candidates, batch_size,
                                       seq_len, num_patches)
            self.warmup_scenario(batch_size=batch_size,
                                 seq_len=seq_len,
                                 ctx=0,
                                 is_prompt=True,
                                 kv_caches=kv_caches,
                                 is_pt_profiler_run=False,
                                 is_lora_profile_run=True,
                                 num_patches=num_patches)

    def warmup_graphs(self,
                      buckets,
                      is_prompt,
                      kv_caches,
                      starting_mem=0,
                      total_batch_seq=0.001):
        total_mem = starting_mem
        idx = 0
        num_candidates = len(buckets)
        captured_all = True
        warmed_random_sampler_bs: Set[int] = set()
        for idx, (batch_size, query_len, ctx) in enumerate(reversed(buckets)):
            # Graph memory usage is proportional to seq dimension in a batch
            phase = f"Graph/{'prompt' if is_prompt else 'decode'}"
            if is_prompt:
                seq_len = query_len + ctx * self.block_size
                batch_seq = batch_size * seq_len
            else:
                batch_seq = batch_size
            graphed_bucket = (batch_size, query_len, ctx, is_prompt)
            if graphed_bucket in self.graphed_buckets:
                continue
            self.graphed_buckets.add(graphed_bucket)
            self.log_warmup(phase, idx, num_candidates, batch_size, query_len,
                            ctx)
            with HabanaMemoryProfiler() as mem_prof:
                self.warmup_scenario(batch_size,
                                     query_len,
                                     ctx,
                                     is_prompt,
                                     kv_caches,
                                     temperature=1.0 if batch_size
                                     not in warmed_random_sampler_bs else 0)
            warmed_random_sampler_bs.add(batch_size)
            used_mem = align_workers(mem_prof.consumed_device_memory,
                                     torch.distributed.ReduceOp.MAX)
            total_mem += used_mem
            total_batch_seq += batch_seq

        if is_prompt and self.model_is_mrope:
            #For multimodal total_batch_seq and total_mem, we store it in the
            #attribute for now.
            mm_outputs = self._warmup_multimodal_graph(
                kv_caches=kv_caches,
                starting_mem=0
                if not hasattr(self, "mm_total_mem") \
                    else self.mm_total_mem, # type: ignore
                total_batch_seq=0.001
                if not hasattr(self, "mm_total_batch_seq") else
                self.mm_total_batch_seq) # type: ignore

            if mm_outputs is not None:
                mm_total_mem, total_mm_batch_seq, mm_captured_all = mm_outputs
                total_mem = total_mem + mm_total_mem
                captured_all = captured_all and mm_captured_all
                self.mm_total_mem = mm_total_mem
                self.mm_total_batch_seq = total_mm_batch_seq

        return total_mem, total_batch_seq, captured_all

    def _warmup_multimodal_graph(self,
                                 kv_caches,
                                 starting_mem=0,
                                 total_batch_seq=0.001):

        total_mem = starting_mem
        idx = 0
        phase = 'Graph/Multimodal'
        num_candidates = len(self.multimodal_buckets)
        captured_all = True
        for idx, num_patches in enumerate(self.multimodal_buckets):
            batch_size = 1  # Note: Multimodal buckets do not change with bs
            _, max_seq_len = self.bucketing_ctx.get_max_prompt_shape()
            seq_len = max_seq_len
            batch_seq = 1 * num_patches
            graphed_multimodal_bucket = num_patches
            if graphed_multimodal_bucket in self.graphed_multimodal_buckets:
                continue
            self.graphed_multimodal_buckets.add(graphed_multimodal_bucket)
            self.log_warmup_multimodal(phase, idx, num_candidates, batch_size,
                                       seq_len, num_patches)

            with HabanaMemoryProfiler() as mem_prof:
                self.warmup_scenario(batch_size=batch_size,
                                     seq_len=seq_len,
                                     ctx=0,
                                     is_prompt=True,
                                     kv_caches=kv_caches,
                                     num_patches=num_patches)

            used_mem = align_workers(mem_prof.consumed_device_memory,
                                     torch.distributed.ReduceOp.MAX)
            total_mem += used_mem
            total_batch_seq += batch_seq

        return total_mem, total_batch_seq, captured_all

    def log_graph_warmup_summary(self, buckets, is_prompt, total_mem):
        num_candidates = len(buckets)
        phase = 'prompt' if is_prompt else 'decode'
        graphed = buckets
        if num_candidates == 0:
            num_candidates = 1
        msg = (f'{phase} captured:{len(graphed)} '
               f'({100 * len(graphed) / num_candidates:.1f}%) '
               f'used_mem:{format_bytes(total_mem)} '
               f'buckets:{sorted(list(graphed))}')
        logger.info(msg)
        if "Prompt" in phase and len(self.multimodal_buckets) > 0:
            phase = "Graph/Multimodal"
            num_candidates = len(self.multimodal_buckets)
            mm_graphed = self.graphed_multimodal_buckets
            msg = (f'{phase} captured:{len(mm_graphed)} '
                   f'({100 * len(mm_graphed) / num_candidates:.1f}%) '
                   f'buckets:{sorted(list(mm_graphed))}')
            logger.info(msg)

    @torch.inference_mode()
    def warmup_model(self, kv_caches: List[torch.Tensor]) -> None:
        if not self.is_pooler:
            max_blocks = int(kv_caches[0][0].size(0) // self.block_size)
        self.bucketing_ctx.generate_prompt_buckets()
        prompt_buckets = len(self.bucketing_ctx.prompt_buckets)
        if not self.is_pooler:
            self.bucketing_ctx.generate_decode_buckets(max_blocks)
            decode_buckets = len(self.bucketing_ctx.decode_buckets)
        else:
            # When pooling we're not using decode phase
            decode_buckets = 0

        if self.model_is_mrope:
            model = self.get_model()
            self.multimodal_buckets = model.vision_buckets.multimodal_buckets
            logger_msg = "Multimodal bucket : " + str(self.multimodal_buckets)
            logger.info(logger_msg)

        if profile := os.environ.get('VLLM_PT_PROFILE', None):
            phase, bs, seq_len, graph = profile.split('_')
            is_prompt = phase == 'prompt'
            ctx = 0
            if not is_prompt:
                ctx = int(seq_len)
                seq_len = '1'
            cfg = (int(bs), int(seq_len), ctx, is_prompt)
            graphs = graph == 't'
            if graphs:
                self.graphed_buckets.add(cfg)
            self.warmup_scenario(int(bs),
                                 int(seq_len),
                                 ctx,
                                 is_prompt,
                                 kv_caches,
                                 is_pt_profiler_run=True)
            raise AssertionError("Finished profiling")
        if not htorch.utils.internal.is_lazy() and not self.enforce_eager:
            multiplier = 3 if os.getenv('VLLM_REGIONAL_COMPILATION',
                                        'true').lower() == 'true' else 1
            cache_size_limit = 1 + multiplier * (prompt_buckets +
                                                 decode_buckets)
            torch._dynamo.config.cache_size_limit = max(
                cache_size_limit, torch._dynamo.config.cache_size_limit)
            # Multiply by 8 to follow the original default ratio between
            # the cache_size_limit and accumulated_cache_size_limit
            torch._dynamo.config.accumulated_cache_size_limit = max(
                cache_size_limit * 8,
                torch._dynamo.config.accumulated_cache_size_limit)
        if self.skip_warmup:
            logger.info("Skipping warmup...")
            return
        self.profiler.start('internal', 'warmup')
        start_mem = HabanaMemoryProfiler.current_device_memory_usage()
        start_time = time.perf_counter()

        compile_only_mode_context = functools.partial(bc.env_setting,
                                                      "PT_COMPILE_ONLY_MODE",
                                                      True)
        can_use_compile_only_mode = True
        try:
            with compile_only_mode_context():
                pass
            logger.debug("Using PT_COMPILE_ONLY_MODE.")
        except KeyError:
            can_use_compile_only_mode = False
            logger.warning('Cannot use PT_COMPILE_ONLY_MODE. '
                           'Warmup time will be negatively impacted. '
                           'Please update Gaudi Software Suite.')
        with compile_only_mode_context(
        ) if can_use_compile_only_mode else contextlib.nullcontext():
            if not self.enforce_eager:
                if not self.is_pooler:
                    assert self.mem_margin is not None, \
                        ("HabanaWorker.determine_num_available_blocks needs "
                        "to be called before warming up the model.")

                free_mem = HabanaMemoryProfiler.current_free_device_memory()
                graph_free_mem = free_mem - self.mem_margin
                graph_free_mem = align_workers(graph_free_mem,
                                               torch.distributed.ReduceOp.MIN)

                if not self.is_pooler:
                    mem_post_prompt, prompt_batch_seq, prompt_captured_all = \
                        self.warmup_graphs(
                        self.bucketing_ctx.prompt_buckets,
                        True, kv_caches)

                    mem_post_decode, decode_batch_seq, decode_captured_all = \
                        self.warmup_graphs(
                        self.bucketing_ctx.decode_buckets,
                        False, kv_caches)
                else:
                    msg = (f"Using {format_bytes(graph_free_mem)}"
                           f"/{format_bytes(free_mem)} "
                           "of free device memory for HPUGraphs")
                    logger.info(msg)

                    mem_post_prompt, prompt_batch_seq, prompt_captured_all = \
                        self.warmup_graphs(
                        self.bucketing_ctx.prompt_buckets,
                        True, kv_caches)
                    if mem_post_prompt < graph_free_mem \
                        and not prompt_captured_all:
                        mem_post_prompt, _, prompt_captured_all = (
                            self.warmup_graphs(
                                self.bucketing_ctx.prompt_buckets, True,
                                kv_caches))

                self.log_graph_warmup_summary(
                    self.bucketing_ctx.prompt_buckets, True, mem_post_prompt)
                if not self.is_pooler:
                    self.log_graph_warmup_summary(
                        self.bucketing_ctx.decode_buckets, False,
                        mem_post_decode)

        end_time = time.perf_counter()
        end_mem = HabanaMemoryProfiler.current_device_memory_usage()
        if os.getenv('VLLM_FULL_WARMUP',
                     'false').strip().lower() in ("1", "true"):
            # Since the model is warmed up for all possible tensor sizes,
            # Dynamo can skip checking the guards
            torch.compiler.set_stance(skip_guard_eval_unsafe=True)
        elapsed_time = end_time - start_time
        msg = (
            f"Warmup finished in {elapsed_time:.0f} secs, "
            f"allocated {format_bytes(end_mem - start_mem)} of device memory")
        logger.info(msg)
        self.profiler.end()

    def finish_measurements(self):
        from neural_compressor.torch.quantization import finalize_calibration
        finalize_calibration(self.model.model)

    def shutdown_inc(self):
        can_finalize_inc = self._is_quant_with_inc() and \
            (self.model.model is not None) and \
            self.inc_initialized_successfully and \
            not getattr(self, "_is_inc_finalized", False)
        if can_finalize_inc:
            from neural_compressor.torch.quantization import (
                finalize_calibration)
            finalize_calibration(self.model.model)
            self._is_inc_finalized = True

    @property
    def vocab_size(self) -> int:
        return self.model_config.get_vocab_size()

    @property
    def mem_margin(self) -> Optional[int]:
        return self._mem_margin

    @mem_margin.setter
    def mem_margin(self, value):
        self._mem_margin = value


class HabanaProfilerCounterHelper:

    def __init__(self):
        self.niter = 0
        self.average_real_throughput = None
        self.logged_once = False
        self.real_seq_lens = []
        self.prompt_seq_lens = []

    def capture_seq_group_metadata_stats(self, seq_group_metadata_list):
        self.real_seq_lens = [
            len(seq_data.prompt_token_ids) + len(seq_data.output_token_ids)
            for seq_group_metadata in seq_group_metadata_list
            for seq_data in seq_group_metadata.seq_data.values()
        ]
        self.prompt_seq_lens = [
            len(seq_data.prompt_token_ids)
            for seq_group_metadata in seq_group_metadata_list
            for seq_data in seq_group_metadata.seq_data.values()
        ]

    def get_counter_dict(self, cache_config, duration, seq_len,
                         batch_size_padded, real_batch_size, is_prompt):
        throughput = batch_size_padded / (duration / 1e6)
        throughput_effective = real_batch_size / (duration / 1e6)

        real_max_seq_len = max(self.real_seq_lens)
        real_num_tokens = sum(self.real_seq_lens)
        padded_num_tokens = batch_size_padded * seq_len
        batch_token_utilization = real_num_tokens / padded_num_tokens
        if self.average_real_throughput is None:
            self.average_real_throughput = throughput_effective
        else:  # https://www.heikohoffmann.de/htmlthesis/node134.html
            self.average_real_throughput = self.average_real_throughput + 1 / (
                self.niter + 1) * (throughput_effective -
                                   self.average_real_throughput)
        phase = "prompt" if is_prompt else "decode"
        counters = {
            f'{phase}_bucket_batch_size': batch_size_padded,
            f'{phase}_batch_size': real_batch_size,
            f'{phase}_bucket_seq_len': seq_len,
            f'{phase}_seq_len': real_max_seq_len,
            f'{phase}_bucket_gen_throughput': throughput,
            f'{phase}_real_gen_throughput': throughput_effective,
            f'{phase}_batch_token_utilization': batch_token_utilization,
            'average_real_throughput': self.average_real_throughput,
            'engine_iteration': self.niter,
        }
        self.niter += 1
        if is_prompt:
            prompt_bucket_in_throughput = (seq_len * batch_size_padded) / (
                duration / 1e6)
            prompt_real_in_throughput = sum(
                self.prompt_seq_lens) / (duration / 1e6)
            counters[
                f'{phase}_bucket_in_throughput'] = prompt_bucket_in_throughput
            counters[f'{phase}_real_in_throughput'] = prompt_real_in_throughput

        # KV cache might not be created yet (e.g. for profiling run)
        if cache_config.num_gpu_blocks is not None and \
            cache_config.num_gpu_blocks != 0:
            cache_num_blocks_used = [
                math.ceil(sl / cache_config.block_size)
                for sl in self.real_seq_lens
            ]
            cache_total_num_blocks_used = sum(cache_num_blocks_used)
            num_cache_blocks = cache_config.num_gpu_blocks
            cache_total_num_free_blocks = \
                num_cache_blocks - cache_total_num_blocks_used
            cache_computed_utilization = \
                cache_total_num_blocks_used / num_cache_blocks
            max_blocks_per_seq = math.ceil(seq_len / cache_config.block_size)
            batch_block_utilization = cache_total_num_blocks_used / (
                batch_size_padded * max_blocks_per_seq)
            counters['cache_num_blocks_used'] = cache_total_num_blocks_used
            counters['cache_num_free_blocks'] = cache_total_num_free_blocks
            counters['cache_computed_utilization'] = cache_computed_utilization
            counters[
                f'{phase}_batch_block_utilization'] = batch_block_utilization
        if not self.logged_once:
            counters['const_cache_num_blocks'] = cache_config.num_gpu_blocks
            counters[
                'const_gpu_memory_utilization'] = \
                    cache_config.gpu_memory_utilization
            counters['const_block_size'] = cache_config.block_size
            self.logged_once = True
        return counters


class HPUModelRunner(HPUModelRunnerBase[ModelInputForHPUWithSamplingMetadata]):
    """
    GPU model runner with sampling step.
    """
    _model_input_cls: Type[ModelInputForHPUWithSamplingMetadata] = (
        ModelInputForHPUWithSamplingMetadata)

    def make_model_input_from_broadcasted_tensor_dict(
        self,
        tensor_dict: Dict[str, Any],
    ) -> ModelInputForHPUWithSamplingMetadata:
        return (
            ModelInputForHPUWithSamplingMetadata.from_broadcasted_tensor_dict(
                tensor_dict,
                attn_backend=self.attn_backend,
            ))

    def need_recv_kv(self, model_input, kv_caches, warmup_mode) -> bool:
        """Check if we need to receive kv-cache from the other worker.
        We need to receive KV when
            1. current vLLM instance is KV cache consumer/decode vLLM instance
            2. this batch is not a profiling run
            3. this batch is a prefill run
        Args:
            model_input: input to the model executable
            kv_caches: vLLM's paged memory
        """
        if warmup_mode:
            return False

        if self.vllm_config.kv_transfer_config is None:
            return False

        is_prefill_run = model_input.attn_metadata.is_prompt

        # check if the current run is profiling
        is_profile_run = kv_caches is None or kv_caches[0] is None or (
            kv_caches[0][0].numel() == 0)
        # check if the current run is prefill
        return self.vllm_config.kv_transfer_config.is_kv_consumer and (
            not is_profile_run) and is_prefill_run

    def need_send_kv(self, model_input, kv_caches, warmup_mode) -> bool:
        """Check if we need to send kv-cache to the other worker.
        We need to send KV when
            1. current vLLM instance is KV cache producer/prefill vLLM instance
            2. this batch is not a profiling run or a warmup run.
            3. this batch is a prefill run
        Args:
            model_input: input to the model executable
            kv_caches: vLLM's paged memory
        """
        if warmup_mode:
            return False

        if self.vllm_config.kv_transfer_config is None:
            return False

        is_prefill_run = model_input.attn_metadata.is_prompt

        # check if the current run is profiling
        is_profile_run = kv_caches is None or kv_caches[0] is None or (
            kv_caches[0][0].numel() == 0)
        # check if the current run is prefill

        return self.vllm_config.kv_transfer_config.is_kv_producer and (
            not is_profile_run) and is_prefill_run

    @torch.inference_mode()
    def prepare_model_input(
        self,
        seq_group_metadata_list: List[SequenceGroupMetadata],
        virtual_engine: int = 0,
        finished_requests_ids: Optional[List[str]] = None
    ) -> ModelInputForHPUWithSamplingMetadata:
        """Prepare the model input based on a given sequence group, including
        metadata for the sampling step.
        The API assumes seq_group_metadata_list is sorted by prefill -> decode.
        The result tensors and data structure also batches input in prefill
        -> decode order. For example,
        - input_tokens[:num_prefill_tokens] contains prefill tokens.
        - input_tokens[num_prefill_tokens:] contains decode tokens.
        If cuda graph is required, this API automatically pads inputs.
        """
        return self.prepare_model_input_align_worker(seq_group_metadata_list,
                                                     virtual_engine,
                                                     finished_requests_ids,
                                                     False)

    @torch.inference_mode()
    def prepare_model_input_align_worker(
        self,
        seq_group_metadata_list: List[SequenceGroupMetadata],
        virtual_engine: int = 0,
        finished_requests_ids: Optional[List[str]] = None,
        align_worker: bool = False,
    ) -> ModelInputForHPUWithSamplingMetadata:
        """Prepare the model input based on a given sequence group, including
        metadata for the sampling step.
        The API assumes seq_group_metadata_list is sorted by prefill -> decode.
        The result tensors and data structure also batches input in prefill
        -> decode order. For example,
        - input_tokens[:num_prefill_tokens] contains prefill tokens.
        - input_tokens[num_prefill_tokens:] contains decode tokens.
        If cuda graph is required, this API automatically pads inputs.
        """
        with self.profiler.record_event('internal', 'prepare_input_tensors'):
            assert seq_group_metadata_list is not None
            if self.profiler.enabled:
                self.profiler_counter_helper.capture_seq_group_metadata_stats(
                    seq_group_metadata_list=seq_group_metadata_list)
            model_input, sampling_metadata = self.prepare_input_tensors(
                seq_group_metadata_list, finished_requests_ids, align_worker)
            assert model_input.attn_metadata is not None
            is_prompt = model_input.attn_metadata.is_prompt

        return dataclasses.replace(model_input,
                                   sampling_metadata=sampling_metadata,
                                   is_prompt=is_prompt,
                                   virtual_engine=virtual_engine)

    def _get_seq_ids(self, model_input):
        return ([
            sg.seq_ids[0] for sg in model_input.sampling_metadata.seq_groups
        ])

    def _get_num_patches_from_model_input(self, model_input):
        if not self.model_is_mrope or \
            not model_input.multi_modal_kwargs or \
            'pixel_values' not in model_input.multi_modal_kwargs:
            return None
        pixel_values_list = model_input.multi_modal_kwargs['pixel_values']
        if isinstance(pixel_values_list, torch.Tensor):
            pixel_values_list = [pixel_values_list]
        assert isinstance(pixel_values_list, list)
        model = self.get_model()
        max_bucket_size = 0
        for pixel_values in pixel_values_list:
            assert isinstance(pixel_values, torch.Tensor)
            curr_num_pixels = pixel_values.shape[-2]
            bucket_size = model.vision_buckets.get_multimodal_bucket(
                curr_num_pixels)
            max_bucket_size = max(max_bucket_size, bucket_size)
        return max_bucket_size

    def _pad_to_max_num_seqs(self, tensor, value):
        padding_needed = self.max_num_seqs - tensor.size(0)
        if padding_needed > 0:
            padding = torch.full((padding_needed, *tensor.shape[1:]),
                                 value,
                                 device=tensor.device,
                                 dtype=tensor.dtype)
            tensor = torch.cat([tensor, padding])
        return tensor

    @torch.inference_mode()
    def execute_model(
        self,
        model_input: ModelInputForHPUWithSamplingMetadata,
        kv_caches: List[torch.Tensor],
        intermediate_tensors: Optional[IntermediateTensors] = None,
        num_steps: int = 1,
        warmup_mode=False,
        previous_hidden_states: Optional[torch.Tensor] = None,
        seqs=None,
        ctx_blocks: int = 1,
        is_dummy_run: bool = False,
    ) -> Optional[Union[List[SamplerOutput], IntermediateTensors]]:
        use_delayed_sampling = self.use_delayed_sampling and not warmup_mode
        assert not (use_delayed_sampling and num_steps != 1), \
            'Delayed sampling is not compatible with MSS!'
        assert not (use_delayed_sampling and
            self.parallel_config.pipeline_parallel_size != 1), \
            'Delayed sampling is not compatible with Pipeline Parallelism!'
        assert not (use_delayed_sampling and self.spec_decode_enabled), \
            'Delayed sampling is not compatible with speculative decoding!'
        assert model_input.input_tokens is not None
        output = None
        if use_delayed_sampling and not model_input.is_prompt and \
                self.is_driver_worker:
            num_cached = len(self.cached_step_outputs)
            assert num_cached > 0
            cur_seq_ids = self._get_seq_ids(model_input)
            cur_seq_id_pos = {
                sid: idx
                for idx, sid in enumerate(cur_seq_ids) if sid >= 0
            }
            htorch.core.mark_step()
            for i in range(num_cached):
                prev_seq_ids = self._get_seq_ids(self.cached_step_inputs[i])
                target_indices = [
                    cur_seq_id_pos.get(psi, -1) for psi in prev_seq_ids
                ]
                padding = self.cached_step_outputs[i].token_ids.size(0) - len(
                    target_indices)
                target_indices.extend([-1] * padding)
                target_indices = torch.tensor(
                    target_indices,
                    device=model_input.input_tokens.device,
                    dtype=model_input.input_tokens.dtype)
                model_input.input_tokens.index_copy_(
                    0, target_indices, self.cached_step_outputs[i].token_ids)
                htorch.core.mark_step()

        if not model_input.is_first_multi_step:
            if not model_input.is_last_step:
                # not first or last multi-step
                return []
            # last multi-step
            output = self._decode_sampler_outputs(
                model_input) if self.is_driver_worker else []
            torch.hpu.synchronize()
        if model_input.is_first_multi_step:
            # first multi-step
            if self.lora_config:
                assert model_input.lora_requests is not None
                assert model_input.lora_mapping is not None
                self.set_active_loras(model_input.lora_requests,
                                      model_input.lora_mapping)
            # Rank!=0 workers has is_prompt==None
            if use_delayed_sampling and not model_input.is_prompt and \
                    model_input.input_tokens.size(1) == 1:
                if self.is_driver_worker:
                    model_kwargs_broadcast_data = {
                        "input_tokens": model_input.input_tokens
                    }
                    broadcast_tensor_dict(model_kwargs_broadcast_data, src=0)
                    input_tokens = model_input.input_tokens

                else:
                    model_kwargs_broadcast_data = broadcast_tensor_dict(src=0)
                    input_tokens = model_kwargs_broadcast_data["input_tokens"]
            else:
                input_tokens = model_input.input_tokens
            input_positions = model_input.input_positions
            attn_metadata = model_input.attn_metadata
            sampling_metadata = model_input.sampling_metadata
            real_batch_size = model_input.real_batch_size
            batch_size_padded = model_input.batch_size_padded
            assert input_tokens is not None
            assert input_positions is not None
            assert sampling_metadata is not None
            assert attn_metadata is not None
            is_prompt = attn_metadata.is_prompt
            assert is_prompt is not None
            batch_size = input_tokens.size(0)
            seq_len = self._seq_len(attn_metadata)
            phase = 'prompt' if is_prompt else 'decode'
            if phase == 'decode':
                if not warmup_mode:
                    ctx_blocks = seq_len
                seq_len = 1
            num_patches = self._get_num_patches_from_model_input(model_input)
            use_graphs = self._use_graphs(num_patches=num_patches)
            self._check_config(batch_size, seq_len, ctx_blocks, attn_metadata,
                               warmup_mode)
            lora_mask: torch.Tensor = None
            lora_logits_mask: torch.Tensor = None
            if self.lora_config:
                assert model_input.lora_ids is not None
                lora_mask, lora_logits_mask = self.create_lora_mask(
                    input_tokens, model_input.lora_ids,
                    attn_metadata.is_prompt)
            if model_input.multi_modal_kwargs is not None \
                and 'embed_is_patch' in model_input.multi_modal_kwargs:

                def fix_embed_is_patch(embed_is_patch):
                    if isinstance(embed_is_patch, torch.Tensor):
                        if embed_is_patch.dim() == 3:
                            result = []
                            if embed_is_patch.size(1) > 1:
                                embed_is_patch = embed_is_patch.transpose(0, 1)
                            for i in range(embed_is_patch.size(0)):
                                result.append(embed_is_patch[i])
                            return result
                        elif embed_is_patch.dim() == 2:
                            result = []
                            result.append(embed_is_patch)
                            return result
                    elif isinstance(embed_is_patch, (list, tuple)):
                        # Apply only once per item, avoid repeated recursion
                        result = []
                        for item in embed_is_patch:
                            fixed = fix_embed_is_patch(item)
                            if isinstance(fixed, list):
                                result.extend(fixed)
                            else:
                                result.append(fixed)
                        return result
                    else:
                        return None

                model_input.multi_modal_kwargs[
                    'embed_is_patch'] = fix_embed_is_patch(
                        model_input.multi_modal_kwargs['embed_is_patch'])

            execute_model_kwargs = {
                "input_ids": input_tokens,
                "positions": input_positions,
                "kv_caches": kv_caches,
                "attn_metadata": self.trim_attn_metadata(attn_metadata),
                "intermediate_tensors": intermediate_tensors,
                "lora_mask": lora_mask,
                "virtual_engine": model_input.virtual_engine,
                **(model_input.multi_modal_kwargs or {}),
            }
            if previous_hidden_states is not None:
                # HPU will pad up to block_size,
                # pad previous_hidden_states as well
                previous_hidden_states = previous_hidden_states.unsqueeze(
                    1).expand(-1, input_tokens.shape[-1], -1)
                batch_size_padding = batch_size - previous_hidden_states.shape[
                    0]
                if batch_size_padding > 0:
                    dummy_previous_hidden_states = torch.zeros(
                        batch_size_padding,
                        *previous_hidden_states.shape[1:],
                        dtype=previous_hidden_states.dtype,
                        device=previous_hidden_states.device)
                    previous_hidden_states = torch.cat(
                        [previous_hidden_states, dummy_previous_hidden_states],
                        dim=0)
                execute_model_kwargs.update(
                    {"previous_hidden_states": previous_hidden_states})
            if htorch.utils.internal.is_lazy():
                execute_model_kwargs.update(
                    {"bypass_hpu_graphs": not use_graphs})

            htorch.core.mark_step()
            if self.is_driver_worker:
                model_event_name = ("model_"
                                    f"{phase}_"
                                    f"bs{batch_size}_"
                                    f"seq{seq_len}_"
                                    f"ctx{ctx_blocks}_"
                                    f"graphs{'T' if use_graphs else 'F'}")
            else:
                model_event_name = 'model_executable'
            if num_steps > 1 or use_delayed_sampling:
                # in case of multi-step scheduling
                # we only want to pythonize in the last step
                sampling_metadata.skip_sampler_cpu_output = True
                self.sampler.include_gpu_probs_tensor = True
            cache_orig_output_tokens_len: List[Dict] = []

            def try_revert_dummy_output_tokens():
                if len(cache_orig_output_tokens_len) > 0:
                    # Reuse the original output token ids length
                    for i in range(len(cache_orig_output_tokens_len)):
                        seq_group_metadata = seq_group_metadata_list[i]
                        for j, data in seq_group_metadata.seq_data.items():
                            orig_output_tokens_len = \
                                cache_orig_output_tokens_len[i][j]
                            data.output_token_ids = \
                                data.output_token_ids[:orig_output_tokens_len]

            for i in range(num_steps):
                if i != 0 and not self.is_driver_worker:
                    broadcast_data = broadcast_tensor_dict(src=0)
                    if 'early_exit' in broadcast_data and broadcast_data[
                            'early_exit']:
                        return [output] if num_steps == 1 else []
                    execute_model_kwargs.update({
                        "input_ids":
                        broadcast_data["input_ids"],
                        "positions":
                        broadcast_data["positions"],
                        "attn_metadata":
                        self.trim_attn_metadata(
                            broadcast_data["attn_metadata"])
                    })
                # Receive KV cache in distributed KV cache transfer setting
                # In disagg prefill setting, it will also recv hidden states
                # and bypass model forwarding. In KV cache database setting,
                # it will change the model input so that we can skip prefilling
                # on tokens that successfully received KV caches
                # NOTE: The receive operation is blocking
                bypass_model_exec = False
                if self.need_recv_kv(model_input, kv_caches, warmup_mode):
                    attn_metadata = self.model.forward_update_meta_only(
                        **execute_model_kwargs,
                        selected_token_indices=sampling_metadata.
                        selected_token_indices)
                    hidden_states, bypass_model_exec, model_input = \
                    get_kv_transfer_group().recv_kv_caches_and_hidden_states_hpu(
                        # model is used to know which layer the current worker
                        # is working on, so that we can receive KV for
                        # only those layers.
                        self.get_model(),
                        model_input,
                        attn_metadata,
                        kv_caches=kv_caches
                    )

                if self.model_is_mrope:
                    # run multimodal encoder for mrope before forward
                    inputs_embeds = \
                        self.model.compute_input_embeddings_for_mrope(
                            **execute_model_kwargs
                        )
                    execute_model_kwargs.update({
                        'inputs_embeds': inputs_embeds,
                    })
                    # done compute the visual tokens
                    execute_model_kwargs.pop('pixel_values', None)
                    execute_model_kwargs.pop('image_grid_thw', None)

                profiler_args = {
                    'real_seq_len': model_input.seq_lens,
                    'real_batch_size': real_batch_size
                }

                if not bypass_model_exec:
                    if is_gemma3(self.model.model):
                        execute_model_kwargs = \
                            self.model.compute_input_embeddings_for_gemma(
                                **execute_model_kwargs
                            )

                    with self.profiler.record_event('internal',
                                                    model_event_name,
                                                    args=profiler_args):
                        hidden_states = self.model.forward(
                            **execute_model_kwargs,
                            selected_token_indices=sampling_metadata.
                            selected_token_indices)
                        if warmup_mode and not is_dummy_run:
                            torch.hpu.synchronize()
                            import torch.distributed as dist
                            if dist.is_initialized():
                                get_tp_group().barrier()
                else:
                    logger.debug("Bypassing model execution")

                # Sending KV cache in distributed KV cache transfer setting
                # TODO: update send operation to blocking one.
                if self.need_send_kv(model_input, kv_caches, warmup_mode):
                    get_kv_transfer_group(
                    ).send_kv_caches_and_hidden_states_hpu(
                        # model_executable is used to know which layer the
                        # current worker is working on, so that we can send KV
                        # for only those layers.
                        self.get_model(),
                        model_input,
                        kv_caches,
                        hidden_states,
                    )

                if self.lora_config:
                    LoraMask.setLoraMask(
                        lora_logits_mask.index_select(
                            0, sampling_metadata.selected_token_indices))

                if is_dummy_run:
                    fake_output = self._delayed_sampler_outputs(model_input)
                    return [fake_output]

                if not get_pp_group().is_last_rank:
                    return hidden_states

                # In case there are any logits processors pending
                # we need to sync with host earlier
                if use_delayed_sampling \
                   and self.is_driver_worker:
                    self._patch_prev_output()

                # Compute the logits.
                with self.profiler.record_event('internal',
                                                ('compute_logits_'
                                                 f'{phase}_bs'
                                                 f'{batch_size}_'
                                                 f'seq{seq_len}_ctx'
                                                 f'{ctx_blocks}'),
                                                args=profiler_args):
                    if num_steps == 1:
                        sampling_metadata.selected_token_indices = None
                    logits = self.model.compute_logits(hidden_states,
                                                       sampling_metadata)
                htorch.core.mark_step()
                # Only perform sampling in the driver worker.
                if not self.is_driver_worker:
                    continue

                if use_delayed_sampling:
                    fake_output = self._delayed_sampler_outputs(model_input)
                elif model_input.async_callback is not None:
                    model_input.async_callback()

                with self.profiler.record_event('internal',
                                                ('sample_'
                                                 f'{phase}_'
                                                 f'bs{batch_size}_'
                                                 f'seq{seq_len}_'
                                                 f'ctx{ctx_blocks}'),
                                                args=profiler_args):
                    output = self.sampler(
                        logits=logits,
                        sampling_metadata=sampling_metadata,
                    )
                    if num_steps > 1:
                        output = output.sampled_token_ids
                        self.cached_step_outputs.append(
                            CachedStepOutput(output))
                    if use_delayed_sampling and self.is_driver_worker:
                        token_ids = self._pad_to_max_num_seqs(
                            output.sampled_token_ids, DUMMY_TOKEN_ID)
                        self.cached_step_outputs.append(
                            CachedStepOutput(
                                token_ids, output.logprobs,
                                output.deferred_sample_results_args,
                                sampling_metadata, is_prompt))
                        self.cached_step_inputs.append(model_input)
                htorch.core.mark_step()
                if use_delayed_sampling \
                   and model_input.async_callback is not None:
                    model_input.async_callback()
                if i < num_steps - 1:
                    if i == 0:
                        if model_input.async_callback is not None:
                            ctx = model_input.async_callback.keywords[  # type: ignore
                                "ctx"]
                            seq_group_metadata_list = \
                                ctx.seq_group_metadata_list
                        elif seqs is not None:
                            seq_group_metadata_list = seqs
                        else:
                            raise RuntimeError(
                                "seq_group_metadata_list is uninitialized")
                        for seq_idx, seq_group_metadata in enumerate(
                                seq_group_metadata_list):
                            # Skip empty steps
                            seq_group_metadata.state.current_step += (
                                num_steps - 2)
                            # Cache the original output token ids
                            cache_orig_output_tokens_len.append({})
                            for j, data in seq_group_metadata.seq_data.items():
                                cache_orig_output_tokens_len[seq_idx][j] = \
                                    len(data.output_token_ids)
                    seq_group_metadata_list, _, _ = self._add_dummy_seq(
                        seq_group_metadata_list, is_prompt=False)
                    for seq_group_metadata in seq_group_metadata_list:
                        for data in seq_group_metadata.seq_data.values():
                            max_output_len = sampling_metadata.seq_groups[
                                0].sampling_params.max_tokens
                            if len(data.output_token_ids) < max_output_len - 1:
                                # add a place holder for prepare_decode
                                # arbitrary value, this could be any token
                                dummy_token = (540, )
                                data.output_token_ids += (dummy_token)
                            else:
                                broadcast_tensor_dict({'early_exit': True},
                                                      src=0)
                                if num_steps == 1:
                                    return [output]
                                else:
                                    try_revert_dummy_output_tokens()
                                    return []

                    result = self._prepare_decode(seq_group_metadata_list,
                                                  output=output)
                    if self.lora_config:
                        lora_mapping = LoRAMapping(
                            **dict(index_mapping=result.lora_index_mapping,
                                   prompt_mapping=result.lora_prompt_mapping,
                                   is_prefill=False))
                        self.set_active_loras(result.lora_requests,
                                              lora_mapping)
                        lora_mask, lora_logits_mask = self.create_lora_mask(
                            result.input_tokens, result.lora_ids, False)

                    execute_model_kwargs.update({
                        "input_ids":
                        result.input_tokens,
                        "positions":
                        result.input_positions,
                        "attn_metadata":
                        self.trim_attn_metadata(result.attn_metadata),
                        "lora_mask":
                        lora_mask,
                    })
                    model_kwargs_broadcast_data = {
                        "input_ids": result.input_tokens,
                        "positions": result.input_positions,
                        "attn_metadata": vars(result.attn_metadata),
                        "lora_mask": lora_mask,
                    }
                    broadcast_tensor_dict(model_kwargs_broadcast_data, src=0)
                else:
                    try_revert_dummy_output_tokens()

            if self.is_driver_worker and self.profiler.enabled:
                # Stop recording 'execute_model' event
                self.profiler.end()
                event_end = self.profiler.get_timestamp_us()
                counters = self.profiler_counter_helper.get_counter_dict(
                    cache_config=self.cache_config,
                    duration=event_end - self.event_start,
                    seq_len=seq_len,
                    batch_size_padded=batch_size_padded,
                    real_batch_size=real_batch_size,
                    is_prompt=is_prompt)
                self.profiler.record_counter(self.event_start, counters)
            if num_steps == 1:
                if self.spec_decode_enabled and isinstance(
                        output, SamplerOutput):
                    output.sampled_token_ids = output.sampled_token_ids[:
                                                                        real_batch_size]
                    output.sampled_token_probs = output.sampled_token_probs[:
                                                                            real_batch_size]
                    output.logprobs = output.logprobs[:real_batch_size]
                if self.return_hidden_states and isinstance(
                        output, SamplerOutput):
                    # we only need to pass hidden states of most recent token
                    assert model_input.sampling_metadata is not None
                    hidden_states = hidden_states[:real_batch_size]
                    if model_input.is_prompt:
                        output.prefill_hidden_states = hidden_states
                    output.hidden_states = hidden_states

                if use_delayed_sampling:
                    if self.is_driver_worker:
                        return [fake_output]
                    else:
                        return []

                return [output] if self.is_driver_worker else []
            else:
                return []
        return output if type(output) is list else [output]

    def _delayed_sampler_outputs(self, model_input):
        next_token_ids = [[DUMMY_TOKEN_ID]] * len(
            model_input.sampling_metadata.seq_groups)
        sampler_output = self._make_decode_output(
            next_token_ids, model_input.sampling_metadata.seq_groups)
        return sampler_output

    def _decode_sampler_outputs(self, model_input):
        use_async_out_proc = model_input.async_callback is not None
        sampler_outputs = []
        num_outputs = len(self.cached_step_outputs)
        for i in range(num_outputs):
            next_token_ids = self.cached_step_outputs.pop(0).token_ids
            next_token_ids = next_token_ids.cpu().tolist()
            sampler_output = self._make_decode_output(
                next_token_ids, model_input.sampling_metadata.seq_groups)
            sampler_outputs.append(sampler_output)

            if i < num_outputs - 1 and use_async_out_proc:
                assert model_input.async_callback is not None
                ctx = model_input.async_callback.keywords[  # type: ignore
                    "ctx"]
                ctx.append_output(
                    outputs=[sampler_output],
                    seq_group_metadata_list=ctx.seq_group_metadata_list,
                    scheduler_outputs=ctx.scheduler_outputs,
                    is_async=False,
                    is_last_step=False,
                    is_first_step_output=False)
                model_input.async_callback()

        if use_async_out_proc:
            return [sampler_outputs[-1]]
        else:
            return sampler_outputs

    def _make_decode_output(
        self,
        next_token_ids: List[List[int]],
        seq_groups: List[SequenceGroupToSample],
    ) -> SamplerOutput:
        zero_logprob = Logprob(0.0)
        sampler_outputs = []
        batch_idx = 0
        for seq_group in seq_groups:
            seq_ids = seq_group.seq_ids
            seq_outputs = []
            for seq_id in seq_ids:
                next_token_id = next_token_ids[batch_idx][0]
                seq_outputs.append(
                    SequenceOutput(seq_id, next_token_id,
                                   {next_token_id: zero_logprob}))
                batch_idx += 1
            sampler_outputs.append(
                CompletionSequenceGroupOutput(seq_outputs, None))
        return SamplerOutput(sampler_outputs)

    def shutdown_inc(self):
        can_finalize_inc = False
        from contextlib import suppress
        with suppress(AttributeError):
            can_finalize_inc = (self._is_quant_with_inc()
                                and (self.model.model is not None)
                                and self.inc_initialized_successfully and
                                not getattr(self, "_is_inc_finalized", False))
        if can_finalize_inc:
            from neural_compressor.torch.quantization import (
                finalize_calibration)
            finalize_calibration(self.model.model)
            self._is_inc_finalized = True

    def __del__(self):
        self.shutdown_inc()

    def _patch_prev_output(self):
        assert len(self.cached_step_inputs) == len(self.cached_step_outputs), \
            f'''Inputs and outputs are out of sync!
            {len(self.cached_step_inputs)} vs {len(self.cached_step_outputs)}'''
        if len(self.cached_step_inputs) == 0:
            return
        model_input = self.cached_step_inputs.pop(0)
        model_output = self.cached_step_outputs.pop(0)
        delayed_tokens = model_output.token_ids.cpu().squeeze(-1).tolist()

        ctx = model_input.async_callback.keywords["ctx"]  # type: ignore
        # If there's no output to patch with, which is usually the case when
        # we're starting a new request after all requests are completed.
        if len(ctx.output_queue) == 0:
            return
        assert len(
            ctx.output_queue) == 1, 'There should be exactly 1 output waiting!'
        output_data = ctx.output_queue[0]
        assert len(output_data.outputs) == 1
        for fake_out, real_out in zip(output_data.outputs[0], delayed_tokens):
            fake_out.samples[0].output_token = real_out
        for sg, real_out in zip(output_data.seq_group_metadata_list,
                                delayed_tokens):
            assert len(sg.seq_data) == 1
            seq_data = list(sg.seq_data.values())[0]
            # This is a hack. Assigning output_token_ids triggers
            # a cache recomputation and we only need to update the last token
            seq_data.output_token_ids_array[-1] = real_out
            seq_data._cached_all_token_ids[-1] = real_out

        delayed_logprobs = None
        delayed_prompt_logprobs = None
        assert model_output.sampling_metadata is not None, \
            'Sampling metadata is required to patch the output!'
        logprobs_required = any(
            seq_group.sampling_params.logprobs is not None
            for seq_group in model_output.sampling_metadata.seq_groups)
        prompt_logprobs_required = any(
            seq_group.sampling_params.prompt_logprobs is not None
            for seq_group in model_output.sampling_metadata.seq_groups)
        if logprobs_required or prompt_logprobs_required:
            # We are one step ahead, so prompt is already marked as a computed.
            # We need to reset the computed tokens count to 0,
            # so that we can recompute the prompt logprobs.
            computed_tokens = []
            if model_output.is_prompt:
                for seq_group in model_output.sampling_metadata.seq_groups:
                    seq_ids = seq_group.seq_ids
                    assert len(seq_ids) == 1  # prompt has only 1 seq id.
                    seq_data = seq_group.seq_data[seq_ids[0]]
                    computed_tokens.append(seq_data.get_num_computed_tokens())
                    seq_data._num_computed_tokens = 0
            sampling_results = get_pythonized_sample_results(
                model_output.deffered_sample_results)
            delayed_prompt_logprobs, delayed_logprobs = get_logprobs(
                model_output.logprobs, model_output.sampling_metadata,
                sampling_results)

            # Reset the computed tokens count to the original value.
            if model_output.is_prompt:
                for seq_group in model_output.sampling_metadata.seq_groups:
                    seq_ids = seq_group.seq_ids
                    seq_data = seq_group.seq_data[seq_ids[0]]
                    seq_data.update_num_computed_tokens(computed_tokens.pop(0))

        # Another hack. We need to pass the logprobs to the output data,
        # which are part of scheduler output.
        if logprobs_required and delayed_logprobs is not None:
            for sg, real_logprobs in zip(
                    output_data.scheduler_outputs.scheduled_seq_groups,
                    delayed_logprobs):
                assert len(sg.seq_group.seqs) == 1
                assert len(real_logprobs) == 1
                sg.seq_group.first_seq.output_logprobs[-1] = real_logprobs[0]

        # If prompt logprobs are available, we need to patch them
        # as well.
        if prompt_logprobs_required and delayed_prompt_logprobs is not None:
            seq_groups = output_data.scheduler_outputs.scheduled_seq_groups
            assert len(seq_groups) == len(delayed_prompt_logprobs), \
                f'''Output data has {len(seq_groups)} seq groups, but prompt
                logprobs has {len(delayed_prompt_logprobs)} entries!'''
            for sg, real_logprobs in zip(seq_groups, delayed_prompt_logprobs):
                if real_logprobs is not None:
                    # Prepending None just like in vllm.engine.output_processor\
                    # .single_step.single_step_process_prompt_logprob, but
                    # hence we are not going through async output processor
                    # with data from prompt in delayed sampling scenario we
                    # need to do that manually.
                    sg.seq_group.prompt_logprobs = [None] + real_logprobs<|MERGE_RESOLUTION|>--- conflicted
+++ resolved
@@ -324,19 +324,53 @@
         # models separately with HPU graph.
         # This is to ensure that we keeps
         # the static and dynamic parts distinct.
-        if htorch.utils.internal.is_lazy() and self.model_is_mrope:
-            logger.info("[Multimodal] Wrapping Visual Model")
-            self.model.visual = htorch.hpu.wrap_in_hpu_graph(
-                self.model.visual, disable_tensor_cache=True)
-
-<<<<<<< HEAD
-        # TODO : right now just enabling it keeping gemma3 in mind
-        if htorch.utils.internal.is_lazy() and is_gemma3(self.model):
-            logger.info("[Multimodal] Wrapping Visual Model")
-            self.model.vision_tower = htorch.hpu.wrap_in_hpu_graph(
-                self.model.vision_tower, disable_tensor_cache=True)
-            self.model.multi_modal_projector = htorch.hpu.wrap_in_hpu_graph(
-                self.model.multi_modal_projector, disable_tensor_cache=True)
+        if htorch.utils.internal.is_lazy():
+            if self.model_is_mrope:
+                logger.info("[Multimodal] Wrapping Visual Model")
+                self.model.visual = htorch.hpu.wrap_in_hpu_graph(
+                    self.model.visual, disable_tensor_cache=True)
+            elif is_gemma3(self.model):
+                self.model.vision_tower = htorch.hpu.wrap_in_hpu_graph(
+                    self.model.vision_tower, disable_tensor_cache=True)
+                self.model.multi_modal_projector = htorch.hpu.wrap_in_hpu_graph(
+                    self.model.multi_modal_projector,
+                    disable_tensor_cache=True)
+
+        self._rotary_embed_module = self._get_rotary_embedding_module(
+            self.model)
+        self._rotary_prepare_cos_sin = self._get_prepare_cos_sin()
+
+    def _get_rotary_embedding_module(self, model: torch.nn.Module):
+        """
+        Dynamically get the RotaryEmbedding layer in the model.
+        This function will recursively search through the module
+        hierarchy to find and return a RotaryEmbedding layer.
+        If no such layer is found, it returns None.
+        """
+        if model is None:
+            return None
+
+        if model.__class__.__name__.endswith("RotaryEmbedding"):
+            return model
+
+        if hasattr(model, 'children'):
+            for child in model.children():
+                result = self._get_rotary_embedding_module(child)
+                if result is not None:
+                    return result
+        return None
+
+    def _get_prepare_cos_sin(self):
+        if self._rotary_embed_module is not None and hasattr(
+                self._rotary_embed_module, 'prepare_cos_sin'):
+            return self._rotary_embed_module.prepare_cos_sin
+        return None
+
+    def _reset_rotary_cos_sin(self):
+        if hasattr(self._rotary_embed_module, "cos"):
+            delattr(self._rotary_embed_module, "cos")
+        if hasattr(self._rotary_embed_module, "sin"):
+            delattr(self._rotary_embed_module, "sin")
 
     # copying from PR 1163
     # needs cleanup/unified approach later
@@ -365,43 +399,6 @@
         kwargs.update({'inputs_embeds': inputs_embeds})
         kwargs.pop('pixel_values', None)
         return kwargs
-=======
-        self._rotary_embed_module = self._get_rotary_embedding_module(
-            self.model)
-        self._rotary_prepare_cos_sin = self._get_prepare_cos_sin()
-
-    def _get_rotary_embedding_module(self, model: torch.nn.Module):
-        """
-        Dynamically get the RotaryEmbedding layer in the model.
-        This function will recursively search through the module 
-        hierarchy to find and return a RotaryEmbedding layer.
-        If no such layer is found, it returns None.
-        """
-        if model is None:
-            return None
-
-        if model.__class__.__name__.endswith("RotaryEmbedding"):
-            return model
-
-        if hasattr(model, 'children'):
-            for child in model.children():
-                result = self._get_rotary_embedding_module(child)
-                if result is not None:
-                    return result
-        return None
-
-    def _get_prepare_cos_sin(self):
-        if self._rotary_embed_module is not None and hasattr(
-                self._rotary_embed_module, 'prepare_cos_sin'):
-            return self._rotary_embed_module.prepare_cos_sin
-        return None
-
-    def _reset_rotary_cos_sin(self):
-        if hasattr(self._rotary_embed_module, "cos"):
-            delattr(self._rotary_embed_module, "cos")
-        if hasattr(self._rotary_embed_module, "sin"):
-            delattr(self._rotary_embed_module, "sin")
->>>>>>> 86f21630
 
     def _set_attn_bias(self, attn_metadata, batch_size, seq_len, device,
                        dtype):
@@ -587,12 +584,12 @@
             #mask which are updated during prepare_attn_mask()
             if global_attn_masks is not None:
                 attn_metadata = attn_metadata._replace(
-                    attn_bias=global_attn_masks)
+                    attn_bias=global_attn_masks[0])
 
             if self.interleaved_sliding_window:
                 if local_attn_masks is not None:
                     attn_metadata = attn_metadata._replace(
-                        window_attn_bias=local_attn_masks)
+                        window_attn_bias=local_attn_masks[0])
                 else:
                     attn_metadata = self._set_attn_bias_for_sliding_window(
                         attn_metadata, batch_size, seq_len,
@@ -643,10 +640,14 @@
 
         input_ids = kwargs['input_ids']
 
+        global_attn_masks = kwargs.get("global_attn_masks") \
+                if kwargs.get("global_attn_masks") else None
+        local_attn_masks = kwargs.get("local_attn_masks") \
+                if kwargs.get("local_attn_masks") else None
+
         kwargs['attn_metadata'] = self._update_metadata(
             kwargs['attn_metadata'], input_ids.size(0), input_ids.size(1),
-            input_ids.device, self.dtype, kwargs.get("global_attn_masks"),
-            kwargs.get("local_attn_masks"))
+            input_ids.device, self.dtype, global_attn_masks, local_attn_masks)
 
         if 'lora_mask' in kwargs:
             LoraMask.setLoraMask(kwargs.pop('lora_mask'))
