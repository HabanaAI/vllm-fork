# SPDX-License-Identifier: Apache-2.0

###############################################################################
# Copyright (C) 2024 Habana Labs, Ltd. an Intel Company
###############################################################################

import collections
import contextlib
import dataclasses
import functools
import gc
import itertools
import math
import os
import time
from array import array
from enum import Enum, IntEnum
from typing import (TYPE_CHECKING, Any, Callable, Dict, List, NamedTuple,
                    Optional, Set, Tuple, Type, TypeVar, Union)

import habana_frameworks.torch as htorch
import habana_frameworks.torch.internal.bridge_config as bc
import torch
import vllm_hpu_extension.environment as environment
from attr import dataclass
from vllm_hpu_extension.bucketing.common import get_bucketing_context
from vllm_hpu_extension.flags import enabled_flags
from vllm_hpu_extension.ops import LoraMask as LoraMask
from vllm_hpu_extension.profiler import (HabanaHighLevelProfiler,
                                         HabanaMemoryProfiler, format_bytes)

import vllm.envs as envs
from vllm.attention import AttentionMetadata, get_attn_backend
from vllm.attention.backends.abstract import AttentionType
from vllm.attention.backends.hpu_attn import HPUAttentionImpl
from vllm.config import DeviceConfig, VllmConfig
from vllm.distributed import broadcast_tensor_dict, get_pp_group
from vllm.distributed.kv_transfer import get_kv_transfer_group
from vllm.distributed.parallel_state import (get_dp_group, get_tp_group,
                                             get_world_group)
from vllm.forward_context import set_forward_context
from vllm.inputs import INPUT_REGISTRY, InputRegistry
from vllm.logger import init_logger
from vllm.lora.layers import LoRAMapping
from vllm.lora.request import LoRARequest
from vllm.lora.worker_manager import LRUCacheWorkerLoRAManager
from vllm.model_executor import SamplingMetadata
from vllm.model_executor.layers.layernorm import RMSNorm
from vllm.model_executor.layers.rotary_embedding import MRotaryEmbedding
from vllm.model_executor.layers.sampler import (SampleResultArgsType,
                                                SamplerOutput, get_logprobs,
                                                get_pythonized_sample_results,
                                                get_sampler)
from vllm.model_executor.layers.vocab_parallel_embedding import (
    VocabParallelEmbedding)
from vllm.model_executor.model_loader import get_model
from vllm.model_executor.models import supports_multimodal
from vllm.model_executor.sampling_metadata import SequenceGroupToSample
from vllm.multimodal import (MULTIMODAL_REGISTRY, BatchedTensorInputs,
                             MultiModalKwargs, MultiModalPlaceholderMap,
                             MultiModalRegistry)
from vllm.sampling_params import SamplingParams
from vllm.sequence import (CompletionSequenceGroupOutput, IntermediateTensors,
                           Logprob, SequenceData, SequenceGroupMetadata,
                           SequenceOutput)
from vllm.transformers_utils.config import uses_mrope
from vllm.utils import (bind_kv_cache, is_fake_hpu, is_pin_memory_available,
                        make_mrope_positions_tensor_with_pad,
                        make_tensor_with_pad)
from vllm.worker.model_runner_base import (
    ModelRunnerBase, ModelRunnerInputBase,
    _add_attn_metadata_broadcastable_dict,
    _add_sampling_metadata_broadcastable_dict,
    _init_attn_metadata_from_tensor_dict,
    _init_sampling_metadata_from_tensor_dict)

if TYPE_CHECKING:
    from vllm.attention.backends.abstract import AttentionBackend

logger = init_logger(__name__)

_TYPE_CACHE = {}
# These values are assumed to be zero in several places.
# Use caution when updating them!
_PAD_SLOT_ID = 0
_PAD_BLOCK_ID = 0

LORA_WARMUP_RANK = 8

VLLM_MERGED_PREFILL = os.environ.get('VLLM_MERGED_PREFILL',
                                     'false').lower() == 'true'
DUMMY_TOKEN_ID = -1


class Singleton(type):
    _instances: Dict[type, object] = {}

    def __call__(cls, *args, **kwargs):
        if cls not in cls._instances:
            cls._instances[cls] = super().__call__(*args, **kwargs)
        return cls._instances[cls]


class PhaseType(Enum):
    PREFILL = 'prefill'
    PREFIX_PREFILL = 'prefix_prefill'
    DECODE = 'decode'


def pad_flat_tensor(tensor, desired_size):
    assert tensor.dim() == 1, 'Only flat tensors are supported'
    padding_needed = desired_size - tensor.size(0)
    if padding_needed > 0 and tensor.size(0) > 0:
        padding = torch.zeros((padding_needed, ),
                              dtype=tensor.dtype,
                              device=tensor.device)
        tensor = torch.cat([tensor, padding])
    return tensor


def subtuple(obj: object,
             typename: str,
             to_copy: List[str],
             to_override: Optional[Dict[str, object]] = None):
    if obj is None:
        return None
    if to_override is None:
        to_override = {}
    fields = set(to_copy) | set(to_override.keys())
    if type(obj) is dict:
        values = {key: obj[key] for key in fields if key in obj}
    else:
        values = {f: to_override.get(f, getattr(obj, f)) for f in fields}
    if typename not in _TYPE_CACHE:
        _TYPE_CACHE[typename] = {
            'type': collections.namedtuple(typename, ' '.join(fields)),
            'fields': fields
        }
    return _TYPE_CACHE[typename]['type'](**values)  # type: ignore


def custom_tuple_replace(obj: object, typename: str, **to_override):
    # Torch compile dynamo doesn't support calling any named tuple
    # dynamic methods other than len and get_attr. This function is
    # a torch.compile friendly version of tuple._replace

    cached_type = _TYPE_CACHE[typename]['type']
    fields = _TYPE_CACHE[typename]['fields']
    values = {
        field: getattr(obj, field)
        for field in fields  # type: ignore
    }
    values.update(to_override)
    return cached_type(**values)  # type: ignore


def align_dp_groups(value, op):
    group = get_dp_group().cpu_group
    value_t = torch.tensor(value, device="cpu", dtype=torch.int32)
    torch.distributed.all_reduce(value_t, op=op, group=group)
    return value_t.item()


def align_tp_groups(value, op):
    group = get_tp_group().cpu_group
    world_size = get_tp_group().world_size
    if world_size <= 1:
        return value
    value_t = torch.tensor(value, device='cpu')
    torch.distributed.all_reduce(value_t, op=op, group=group)
    return value_t.item()


def align_workers(value, op):
    group = get_world_group().cpu_group
    world_size = torch.distributed.get_world_size()
    if world_size <= 1:
        return value
    value_t = torch.tensor(value, device='cpu')
    torch.distributed.all_reduce(value_t, op=op, group=group)
    return value_t.item()


def setup_profiler():
    schedule = torch.profiler.schedule(wait=0, warmup=2, active=1, repeat=1)
    activities = [
        torch.profiler.ProfilerActivity.CPU,
        torch.profiler.ProfilerActivity.HPU
    ]
    profiler = torch.profiler.profile(
        schedule=schedule,
        activities=activities,
        on_trace_ready=torch.profiler.tensorboard_trace_handler('.',
                                                                use_gzip=True),
        record_shapes=False,
        with_stack=True)
    return profiler


def round_up(value: int, k: int) -> int:
    return (value + k - 1) // k * k


def pad_list(input, k, v):
    input_len = len(input)
    target_len = round_up(input_len, k)
    padding = target_len - input_len
    return input + [v] * padding


def gather_list(input, indices, v):
    return [input[i] if i is not None else v for i in indices]


def flatten(in_list):
    return list(itertools.chain(*in_list))


def make_cpu_tensor(data, max_len, pad, dtype, flat) -> torch.Tensor:
    if flat:
        data = [flatten(data)]
    return make_tensor_with_pad(data,
                                max_len=max_len,
                                pad=pad,
                                dtype=dtype,
                                device='cpu')


def get_target_layer_suffix_list(model_type) -> list[str]:
    # This sets the suffix for the hidden layer name, which is controlled by
    # VLLM_CONFIG_HIDDEN_LAYERS. The default suffix is "DecoderLayer," which is
    # applicable for most language models such as LLaMA, Qwen, and BART. If the
    # model's decoder layer name differs from the default, it will need to
    # be specified here.
    decoder_layer_table = {
        "gpt_bigcode": "BigCodeBlock",
    }

    return [
        decoder_layer_table.get(model_type, "DecoderLayer"), "EncoderLayer"
    ]


def modify_model_layers(module: torch.nn.Module,
                        suffix_list: list[str],
                        n=1,
                        counter=None):
    """Currently add mark_step at the end of specified layers.
    """

    def forward_hook(module, args, output):
        htorch.core.mark_step()
        return output

    if counter is None:
        counter = [0]

    for child_name, child_module in module.named_children():
        if any(
                child_module.__class__.__name__.endswith(layer)
                for layer in suffix_list):
            counter[0] += 1
            if counter[0] % n == 0:
                child_module.register_forward_hook(forward_hook)
        else:
            modify_model_layers(child_module, suffix_list, n, counter)


def get_path_to_rope(model: torch.nn.Module):
    """Dynamically get the path to the RotaryEmbedding layer in the model.
    This function will recursively search through the module hierarchy to find
    a RotaryEmbedding layer and return the full path to that layer as a list
    of names.
    If no such layer is found, it returns None.
    """

    def find_rope_layer(parent, path):
        # Base case: check if this parent is None
        if parent is None:
            return None

        # Check if the current layer is a RotaryEmbedding
        if hasattr(parent, 'named_children'):
            for child_name, child_module in parent.named_children():
                # If the current child is of type RotaryEmbedding,
                # return the full path
                if child_module.__class__.__name__.endswith("RotaryEmbedding"):
                    return path + [child_name]
                # Otherwise, recurse into this child to check its children
                result = find_rope_layer(child_module, path + [child_name])
                if result is not None:
                    return result
        return None

    # Start the search from the top level model
    path_to_rope = find_rope_layer(model, [])

    # Return the result if found, otherwise None
    return path_to_rope


class HpuModelAdapter(torch.nn.Module):

    def __init__(self, model, vllm_config, layer_names, is_causal, sampler):
        super().__init__()
        self.model = model
        self.prefill_use_fusedsdpa = "fsdpa" in enabled_flags()
        self.recompute_cos_sin = os.getenv('VLLM_COS_SIN_RECOMPUTE',
                                           'false').lower() in ['1', 'true']
        self.sampler = sampler
        self.vllm_config = vllm_config
        self.block_size = vllm_config.cache_config.block_size
        self.dtype = vllm_config.model_config.dtype
        self.layer_names = layer_names
        self.is_pooler = hasattr(self.model, "_pooler")
        self.is_causal = is_causal
        self.use_merged_prefill = VLLM_MERGED_PREFILL
        self.dp_awared_padding = \
            self.vllm_config.parallel_config.data_parallel_size > 1

    def _set_attn_bias(self, attn_metadata, batch_size, seq_len, device,
                       dtype):
        if (attn_metadata is None
                or (self.prefill_use_fusedsdpa and self.is_causal
                    and attn_metadata.block_list is None)
                or not attn_metadata.is_prompt):
            return attn_metadata

        if attn_metadata.attn_bias is not None:
            return attn_metadata

        prefill_metadata = attn_metadata

        seq_lens_t = prefill_metadata.seq_lens_tensor
        context_lens_t = prefill_metadata.context_lens_tensor
        query_lens_t = seq_lens_t - context_lens_t

        block_list = attn_metadata.block_list
        max_context_len = (block_list.size(-1) //
                           batch_size if block_list is not None else 0)
        max_context_len = max_context_len * self.block_size
        past_mask = torch.arange(0,
                                 max_context_len,
                                 dtype=torch.int32,
                                 device=device)
        past_mask = (past_mask.view(1, -1).expand(batch_size, -1).ge(
            context_lens_t.view(-1, 1)).view(batch_size, 1, -1).expand(
                batch_size, seq_len, -1).view(batch_size, 1, seq_len, -1))

        len_mask = (torch.arange(0, seq_len, device=device,
                                 dtype=torch.int32).view(1, seq_len).ge(
                                     query_lens_t.unsqueeze(-1)).view(
                                         batch_size, 1, 1, seq_len))
        if self.is_causal:
            attn_mask = torch.triu(torch.ones(
                (batch_size, 1, seq_len, seq_len),
                device=device,
                dtype=torch.bool),
                                   diagonal=1)
        else:
            attn_mask = torch.zeros((batch_size, 1, seq_len, seq_len),
                                    device=device,
                                    dtype=torch.bool)
        if self.is_pooler:
            len_mask_v = len_mask.view(batch_size, 1, seq_len, 1)
            mask = attn_mask.logical_or(len_mask).logical_or(len_mask_v)
            off_value = -3E38  #small number, avoid nan and overflow
        else:
            mask = attn_mask.logical_or(
                len_mask)  #no need for len_mask_v as decode overwrites it
            off_value = -math.inf

        mask = torch.concat((past_mask, mask), dim=-1)
        attn_bias = (torch.zeros_like(mask, dtype=dtype).masked_fill_(
            mask, off_value))
        attn_metadata = custom_tuple_replace(prefill_metadata,
                                             "TrimmedAttentionMetadata",
                                             attn_bias=attn_bias)
        return attn_metadata

    def _set_block_mapping(self, metadata, batch_size, device, dtype):
        mask = torch.arange(0,
                            self.block_size,
                            device=device,
                            dtype=torch.int32).unsqueeze(0)
        mask = mask >= metadata.block_usage.unsqueeze(-1)
        attn_bias = (torch.zeros_like(mask, dtype=dtype).masked_fill_(
            mask, -math.inf))

        if not is_fake_hpu():
            block_mapping = torch.nn.functional.one_hot(metadata.block_groups,
                                                        num_classes=batch_size)
        else:
            # Unfortunately one_hot on CPU
            # doesn't handle out of bounds classes so we need to convert
            # all negative values to 0 (block_mapping) or bs (block_groups)
            block_groups = metadata.block_groups.to(torch.long)
            block_mapping = torch.nn.functional.relu(block_groups)
            block_mapping = torch.nn.functional.one_hot(block_mapping,
                                                        num_classes=batch_size)
            oob_values = block_groups.lt(0)
            block_mapping.masked_fill_(oob_values.unsqueeze(-1), 0)
            block_groups.masked_fill_(oob_values, batch_size)
            metadata = custom_tuple_replace(metadata,
                                            "TrimmedAttentionMetadata",
                                            block_groups=block_groups)
        block_mapping = block_mapping.to(dtype)
        metadata = custom_tuple_replace(metadata,
                                        "TrimmedAttentionMetadata",
                                        block_mapping=block_mapping,
                                        attn_bias=attn_bias)
        return metadata

    def forward_update_meta_only(self, *args, **kwargs):
        kwargs = kwargs.copy()
        if 'warmup_mode' in kwargs:
            kwargs.pop('warmup_mode')
        input_ids = kwargs['input_ids']
        attn_metadata = self._update_metadata(kwargs['attn_metadata'],
                                              input_ids.size(0),
                                              input_ids.size(1),
                                              input_ids.device, self.dtype)
        kwargs['attn_metadata'] = attn_metadata
        return attn_metadata

    def _update_metadata(self, attn_metadata, batch_size, seq_len, device,
                         dtype):

        if attn_metadata.is_prompt:
            attn_metadata = self._set_attn_bias(attn_metadata, batch_size,
                                                seq_len, device, dtype)
        else:
            attn_metadata = self._set_block_mapping(attn_metadata, batch_size,
                                                    device, dtype)
        return attn_metadata

    def _prepare_cos_sin(self, positions):
        """Navigate through the model using the provided path and call
        the prepare_cos_sin method on the 'RotaryEmbedding' layer."""

        current_module = self.model  # Start from the top level of the model

        for layer in self.layer_names:
            if layer.isdigit():  # Check if the layer is an index
                layer = int(layer)

            # Check if the current layer is a name in a module
            if isinstance(
                    layer,
                    str) and not isinstance(layer, int):  # Name-based access
                current_module = getattr(current_module, layer)
            elif isinstance(layer,
                            int):  # Indexed-based access (like ModuleList)
                module_list = list(current_module._modules.values())
                if layer >= len(module_list):
                    # for MTP models, last layer is MTP layer
                    layer = -1
                current_module = module_list[layer]

        # At the end, we should be at the RotaryEmbedding layer.
        if hasattr(current_module, 'prepare_cos_sin'):
            current_module.prepare_cos_sin(
                positions, recompute_cos_sin=self.recompute_cos_sin)
        else:
            raise AttributeError(
                "The module at the end of the path does not have \
               a 'prepare_cos_sin' method.")

    def forward(self, *args, **kwargs):
        kwargs = kwargs.copy()
        selected_token_indices = kwargs.pop('selected_token_indices')
        if 'warmup_mode' in kwargs:
            kwargs.pop('warmup_mode')

        virtual_engine = 0
        if 'virtual_engine' in kwargs:
            virtual_engine = kwargs.pop('virtual_engine')
        input_ids = kwargs['input_ids']
        kwargs['attn_metadata'] = self._update_metadata(
            kwargs['attn_metadata'], input_ids.size(0), input_ids.size(1),
            input_ids.device, self.dtype)
        if 'lora_mask' in kwargs:
            LoraMask.setLoraMask(kwargs.pop('lora_mask'))
        model_config = getattr(self.model, "config", None)
        model_is_mrope = uses_mrope(model_config)
        if self.layer_names is not None and not model_is_mrope:
            self._prepare_cos_sin(kwargs['positions'])
        attn_meta = kwargs.pop('attn_metadata')
        if 'kv_caches' in kwargs:
            kwargs.pop('kv_caches')
        with set_forward_context(attn_meta,
                                 self.vllm_config,
                                 virtual_engine,
                                 dp_awared_padding=self.dp_awared_padding):
            hidden_states = self.model(*args, **kwargs)
            if not get_pp_group().is_last_rank:
                return hidden_states
            hidden_states = hidden_states.view(-1, hidden_states.shape[-1])
            if selected_token_indices is not None:
                hidden_states = hidden_states.index_select(
                    0, selected_token_indices)
        return hidden_states

    def compute_logits(self, *args, **kwargs):
        return self.model.compute_logits(*args, **kwargs)

    # def sample(self, *args, **kwargs):
    #    return self.sampler(*args, **kwargs)

    def make_empty_intermediate_tensors(self, *args, **kwargs):
        return self.model.make_empty_intermediate_tensors(*args, **kwargs)

    def generate_proposals(self, *args, **kwargs):
        if hasattr(self.model, "sampler"):
            # Speculative decoding
            self.model.sampler = self.sampler
        return self.model.generate_proposals(*args, **kwargs)

    # sampler property will be used by spec_decode_worker
    # don't rename
    # @property
    # def sampler(self):
    #    return self.model.sampler

    # lm_head property will be used by spec_decode_worker
    # don't rename
    @property
    def lm_head(self):
        return self.model.lm_head


class PreparePromptMetadata(NamedTuple):
    input_tokens: torch.Tensor
    input_positions: List[List[int]]
    attn_metadata: Optional[AttentionMetadata]
    seq_lens: List[int]
    query_lens: List[int]
    lora_index_mapping: List[List[int]]
    lora_prompt_mapping: List[List[int]]
    lora_requests: Set[LoRARequest]
    multi_modal_kwargs: Optional[Dict[str, BatchedTensorInputs]]
    slot_mapping: List[List[int]]
    lora_ids: List[int]

    @classmethod
    def empty(cls):
        return PreparePromptMetadata(input_tokens=[],
                                     input_positions=[],
                                     attn_metadata=None,
                                     seq_lens=[],
                                     query_lens=[],
                                     lora_index_mapping=[],
                                     lora_prompt_mapping=[],
                                     lora_requests=set(),
                                     multi_modal_kwargs=None,
                                     slot_mapping=[],
                                     lora_ids=[])


class PrepareDecodeMetadata(NamedTuple):
    input_tokens: torch.Tensor
    input_positions: List[List[int]]
    attn_metadata: Optional[AttentionMetadata]
    lora_index_mapping: List[List[int]]
    lora_prompt_mapping: List[List[int]]
    lora_requests: Set[LoRARequest]
    slot_mapping: List[List[int]]
    lora_ids: List[int]

    @classmethod
    def empty(cls):
        return PrepareDecodeMetadata(input_tokens=[],
                                     input_positions=[],
                                     attn_metadata=None,
                                     lora_index_mapping=[],
                                     lora_prompt_mapping=[],
                                     lora_requests=set(),
                                     slot_mapping=[],
                                     lora_ids=[])


# How batches are constructed.
class BatchType(IntEnum):
    # Every batch is prefill.
    PREFILL = 0
    # Every batch is decode.
    DECODE = 1
    # Batch is a mixture of prefill and decode.
    MIXED = 2


TModelInputForHPU = TypeVar('TModelInputForHPU', bound="ModelInputForHPU")


@dataclasses.dataclass(frozen=True)
class ModelInputForHPU(ModelRunnerInputBase):
    """
    This base class contains metadata needed for the base model forward pass
    but not metadata for possible additional steps, e.g., sampling. Model
    runners that run additional steps should subclass this method to add
    additional fields.
    """
    input_tokens: Optional[torch.Tensor] = None
    input_positions: Optional[torch.Tensor] = None
    seq_lens: Optional[List[int]] = None
    query_lens: Optional[List[int]] = None
    lora_mapping: Optional["LoRAMapping"] = None
    lora_requests: Optional[Set[LoRARequest]] = None
    attn_metadata: Optional["AttentionMetadata"] = None
    multi_modal_kwargs: Optional[Dict[str, torch.Tensor]] = None
    real_batch_size: Optional[int] = None
    batch_size_padded: Optional[int] = None
    virtual_engine: int = 0
    lora_ids: Optional[List[int]] = None
    async_callback: Optional[Callable] = None
    is_first_multi_step: bool = True
    is_last_step: bool = True
    previous_hidden_states: Optional[torch.Tensor] = None

    def as_broadcastable_tensor_dict(self) -> Dict[str, Any]:
        tensor_dict = {
            "input_tokens": self.input_tokens,
            "input_positions": self.input_positions,
            "lora_requests": self.lora_requests,
            "lora_mapping": self.lora_mapping,
            "multi_modal_kwargs": self.multi_modal_kwargs,
            "real_batch_size": self.real_batch_size,
            "batch_size_padded": self.batch_size_padded,
            "virtual_engine": self.virtual_engine,
            "lora_ids": self.lora_ids,
            "is_first_multi_step": self.is_first_multi_step,
            "is_last_step": self.is_last_step,
        }
        _add_attn_metadata_broadcastable_dict(tensor_dict, self.attn_metadata)
        return tensor_dict

    @classmethod
    def from_broadcasted_tensor_dict(
        cls: Type[TModelInputForHPU],
        tensor_dict: Dict[str, Any],
        attn_backend: Optional["AttentionBackend"] = None,
    ) -> TModelInputForHPU:
        if attn_backend is not None:
            tensor_dict = _init_attn_metadata_from_tensor_dict(
                attn_backend, tensor_dict)
        return cls(**tensor_dict)


@dataclasses.dataclass(frozen=True)
class ModelInputForHPUWithSamplingMetadata(ModelInputForHPU):
    """
    Used by the ModelRunner.
    """
    sampling_metadata: Optional["SamplingMetadata"] = None
    # Used for speculative decoding. We do not broadcast it because it is only
    # used by the driver worker.
    is_prompt: Optional[bool] = None

    def as_broadcastable_tensor_dict(self) -> Dict[str, Any]:
        tensor_dict = {
            "input_tokens": self.input_tokens,
            "input_positions": self.input_positions,
            "lora_requests": self.lora_requests,
            "lora_mapping": self.lora_mapping,
            "multi_modal_kwargs": self.multi_modal_kwargs,
            "lora_ids": self.lora_ids,
        }
        _add_attn_metadata_broadcastable_dict(tensor_dict, self.attn_metadata)
        _add_sampling_metadata_broadcastable_dict(tensor_dict,
                                                  self.sampling_metadata)
        return tensor_dict

    @classmethod
    def from_broadcasted_tensor_dict(
        cls,
        tensor_dict: Dict[str, Any],
        attn_backend: Optional["AttentionBackend"] = None,
    ) -> "ModelInputForHPUWithSamplingMetadata":
        tensor_dict = _init_sampling_metadata_from_tensor_dict(tensor_dict)
        # FIXME(kzawora): this fails for whatever reason - why?
        if attn_backend is not None:
            tensor_dict = _init_attn_metadata_from_tensor_dict(
                attn_backend, tensor_dict)
        return cls(**tensor_dict)


@dataclass
class CachedStepOutput:
    token_ids: torch.Tensor
    logprobs: Optional[torch.Tensor] = None
    deffered_sample_results: Optional[SampleResultArgsType] = None
    sampling_metadata: Optional[SamplingMetadata] = None
    is_prompt: Optional[bool] = False

    def __init__(
            self,
            token_ids: torch.Tensor,
            logprobs: Optional[torch.Tensor] = None,
            deffered_sample_results: Optional[SampleResultArgsType] = None,
            sampling_metadata: Optional[SamplingMetadata] = None,
            is_prompt: Optional[bool] = False):
        self.token_ids = token_ids
        self.logprobs = logprobs
        self.deffered_sample_results = deffered_sample_results
        self.sampling_metadata = sampling_metadata
        self.is_prompt = is_prompt


class HPUModelRunnerBase(ModelRunnerBase[TModelInputForHPU]):
    """
    Helper class for shared methods between GPU model runners.
    """
    _model_input_cls: Type[TModelInputForHPU]

    def __init__(
        self,
        vllm_config: VllmConfig,
        kv_cache_dtype: Optional[str] = "auto",
        is_driver_worker: bool = False,
        return_hidden_states: bool = False,
        input_registry: InputRegistry = INPUT_REGISTRY,
        mm_registry: MultiModalRegistry = MULTIMODAL_REGISTRY,
        is_causal: bool = True,
    ):
        ModelRunnerBase.__init__(self, vllm_config=vllm_config)
        environment.set_model_config(self.model_config)
        self.is_driver_worker = is_driver_worker
        self.return_hidden_states = return_hidden_states

        self.sliding_window = (self.model_config.get_sliding_window()
                               if self.model_config is not None else None)
        self.device_config = (self.device_config if self.device_config
                              is not None else DeviceConfig())
        if is_fake_hpu():
            self.device_config.device = torch.device('cpu')
            self.device_config.device_type = 'cpu'
            self.load_config.device = None
        self.device = self.device_config.device
        self.enforce_eager = self.model_config.enforce_eager
        self.max_num_seqs = self.scheduler_config.max_num_seqs
        self.max_num_prefill_seqs = self.scheduler_config.max_num_prefill_seqs \
            if self.scheduler_config.max_num_prefill_seqs is not None \
                else self.max_num_seqs
        self.max_model_len = self.scheduler_config.max_model_len
        self.max_num_batched_tokens = \
            self.scheduler_config.max_num_batched_tokens
        self.block_size = self.cache_config.block_size
        self.use_merged_prefill = VLLM_MERGED_PREFILL
        assert not (self.scheduler_config.use_padding_aware_scheduling
                    and self.use_merged_prefill), \
            'Merged prefill is not compatible with padding aware scheduling!'

        self.pin_memory = is_pin_memory_available()
        self.kv_cache_dtype = self.cache_config.cache_dtype

        num_attn_heads = self.model_config.get_num_attention_heads(
            self.parallel_config)
        needs_attn_backend = (num_attn_heads != 0
                              or self.model_config.is_attention_free)
        self.attn_backend = get_attn_backend(
            self.model_config.get_head_size(),
            self.model_config.dtype,
            self.kv_cache_dtype,
            self.block_size,
            self.model_config.is_attention_free,
            use_mla=self.model_config.use_mla,
        ) if needs_attn_backend else None

        # Multi-modal data support
        self.input_registry = input_registry
        self.mm_registry = mm_registry
        self.mm_registry = MULTIMODAL_REGISTRY
        self.multi_modal_input_mapper = self.mm_registry \
            .create_input_mapper(self.model_config)
        self.mm_registry.init_mm_limits_per_prompt(self.model_config)

        # Lazy initialization
        self.lora_manager: LRUCacheWorkerLoRAManager = None
        self.model: torch.nn.Module = None
        self.inc_initialized_successfully = False

        # Profiler stats
        self.profiler = HabanaHighLevelProfiler()
        self.profiler_counter_helper = HabanaProfilerCounterHelper()
        self.seen_configs: set = set()
        self._mem_margin: Optional[int] = None
        HPUBucketingContext = get_bucketing_context()
        self.bucketing_ctx = HPUBucketingContext(self.max_num_seqs,
                                                 self.max_num_prefill_seqs,
                                                 self.block_size,
                                                 self.max_num_batched_tokens,
                                                 self.use_merged_prefill,
                                                 self.max_model_len)
        self.graphed_buckets: Set[Any] = set()
        self.use_contiguous_pa = envs.VLLM_USE_HPU_CONTIGUOUS_CACHE_FETCH

        # Data Parallel
        self.dp_size = vllm_config.parallel_config.data_parallel_size
        self.dp_awared_padding = self.dp_size > 1

        self._set_gc_threshold()
        if self.vllm_config.cache_config.enable_prefix_caching:
            os.environ.setdefault("VLLM_CONTIGUOUS_PA", "False")
            assert os.environ.get(
                "VLLM_CONTIGUOUS_PA",
                "").lower() != "true", "Contiguous PA doesn't support APC"
        self.use_contiguous_pa = os.environ.get('VLLM_CONTIGUOUS_PA',
                                                'true').lower() == 'true'
        if self.use_contiguous_pa != 'true':
            self.use_contiguous_pa = envs.VLLM_USE_HPU_CONTIGUOUS_CACHE_FETCH
        if vllm_config.speculative_config is not None \
            and self.use_contiguous_pa:
            raise ValueError(
                "Speculative decoding is not supported with "
                "contiguous PA, please set VLLM_CONTIGUOUS_PA=false")
        # For both multi-step scheduling and delayed sampling
        self.is_single_step = \
            self.vllm_config.scheduler_config.num_scheduler_steps == 1
        self.cached_step_outputs: List[CachedStepOutput] = []
        self.is_pooler = False
        self.is_causal = is_causal
        # For delayed sampling
        self.cached_step_inputs: List[
            ModelInputForHPUWithSamplingMetadata] = []
        self.spec_decode_enabled = \
            self.vllm_config.speculative_config is not None
        self.sampler = get_sampler()
        default_use_delayed_sampling = (not self.spec_decode_enabled
                                        and not is_fake_hpu()
                                        and self.is_single_step
                                        and not self.lora_config)
        default_use_delayed_sampling = 'true' if default_use_delayed_sampling \
            else 'false'
        self.use_delayed_sampling = (os.environ.get(
            'VLLM_DELAYED_SAMPLING',
            default_use_delayed_sampling).lower() == 'true')

    def _set_gc_threshold(self) -> None:
        """
        Read https://docs.python.org/3/library/gc.html#gc.set_threshold
        for comprehensive description of gc generations.
        We can either use VLLM_GC_THR_GEN[0-2] (this has higher priority)
        to set particular generation threshold or use simpler
        VLLM_GC_THR_MULTIPLIER to multiply default values.
        """

        # gc.get_threshold default, avoiding potential overflow due to
        # multiplier and set later (get->mult->set->repeat->...->overflow)
        default_gc_thrs = [700, 10, 10]

        requested_gc_thrs = [0] * len(default_gc_thrs)
        for i in range(len(default_gc_thrs)):
            requested_gc_thrs[i] = int(
                os.environ.get(f'VLLM_GC_THR_GEN{i}', default_gc_thrs[i]))
        if requested_gc_thrs == default_gc_thrs:
            # 16*threshold is rare enough for gc to not cause perf issues
            gc_thr_multiplier = int(
                os.environ.get('VLLM_GC_THR_MULTIPLIER', 16))
            requested_gc_thrs = [
                t * gc_thr_multiplier for t in default_gc_thrs
            ]
        gc.set_threshold(*requested_gc_thrs)

        self.skip_warmup = os.environ.get('VLLM_SKIP_WARMUP',
                                          'false').lower() == 'true'

    @property
    def model_is_mrope(self) -> bool:
        config = self.model_config.hf_config
        return uses_mrope(config)

    def _is_quant_with_inc(self):
        quant_config = os.getenv("QUANT_CONFIG", None) is not None
        return (self.model_config.quantization == "inc" or quant_config)

    def load_model(self) -> None:
        import habana_frameworks.torch.core as htcore
        if self.model_config.quantization == 'inc' or \
           self.model_config.quantization == 'fp8':
            htcore.hpu_set_env()
        with HabanaMemoryProfiler() as m:
            with HabanaMemoryProfiler() as m_getmodel:
                self.model = get_model(vllm_config=self.vllm_config)
            msg = ("Pre-loading model weights on "
                   f"{next(self.model.parameters()).device} "
                   f"took {m_getmodel.get_summary_string()}")
            logger.info(msg)
            self.is_pooler = hasattr(self.model, "_pooler")
            if self.lora_config:
                assert hasattr(self.model, "embedding_modules"
                               ), "Model does not have embedding_modules"
                assert hasattr(
                    self.model, "embedding_padding_modules"
                ), "Model does not have embedding_padding_modules"
                assert not self.lora_config.bias_enabled, \
                    "Bias support in LoRA is not enabled in HPU yet."
                assert not self.lora_config.fully_sharded_loras, \
                    "Fully sharded LoRAs is not enabled in HPU yet."
                if supports_multimodal(self.model):
                    logger.warning(
                        "Regarding multimodal models, vLLM currently "
                        "only supports adding LoRA to language model.")

                # Use get_text_config() in case of multimodal models
                text_config = self.model_config.hf_config.get_text_config()

                self.lora_manager = LRUCacheWorkerLoRAManager(
                    self.scheduler_config.max_num_seqs,
                    self.scheduler_config.max_num_batched_tokens,
                    self.vocab_size,
                    self.lora_config,
                    self.device,
                    self.model.embedding_modules,
                    self.model.embedding_padding_modules,
                    max_position_embeddings=text_config.
                    max_position_embeddings,
                )
                self.model = self.lora_manager.create_lora_manager(self.model)

            if self._is_quant_with_inc():
                logger.info("Preparing model with INC..")
                with HabanaMemoryProfiler() as m_inc:
                    from neural_compressor.torch.quantization import (
                        FP8Config, convert, prepare)

                    disable_mark_scales_as_const = os.getenv(
                        "VLLM_DISABLE_MARK_SCALES_AS_CONST",
                        "false") in ("1", "true")
                    config = FP8Config.from_json_file(
                        os.getenv("QUANT_CONFIG", ""))
                    self._inc_preprocess()
                    if config.measure:
                        self.model = prepare(self.model, config)
                    elif config.quantize:
                        self.model = convert(self.model, config)
                    if not disable_mark_scales_as_const:
                        htcore.hpu_initialize(self.model,
                                              mark_only_scales_as_const=True)
                    if torch.distributed.is_initialized():
                        torch.distributed.barrier()
                self.inc_initialized_successfully = True
                logger.info("Preparing model with INC took %s",
                            m_inc.get_summary_string())
            elif not is_fake_hpu():
                self.model = self.model.to("hpu")
                htcore.mark_step()

            hidden_layer_markstep_interval = int(
                os.getenv('VLLM_CONFIG_HIDDEN_LAYERS', '1'))
            model_config = getattr(self.model, "config", None)
            modify_model_layers(
                self.model,
                get_target_layer_suffix_list(
                    model_config.
                    model_type if model_config is not None else None),
                hidden_layer_markstep_interval)
            path_to_rope = get_path_to_rope(self.model)
            torch.hpu.synchronize()

            if self.is_pooler:
                self.set_causal_option(self.model)
            with HabanaMemoryProfiler() as m_wrap:
                self.model = self._maybe_wrap_in_hpu_graph(
                    self.model,
                    vllm_config=self.vllm_config,
                    layer_names=path_to_rope,
                    is_causal=self.is_causal,
                    sampler=self.sampler)
            msg = f"Wrapping in HPU Graph took {m_wrap.get_summary_string()}"
            logger.info(msg)
            with HabanaMemoryProfiler() as m_wrap:
                self._maybe_compile(self.model,
                                    vllm_config=self.vllm_config,
                                    layer_names=path_to_rope)
            msg = f"Compiling took {m_wrap.get_summary_string()}"
            logger.info(msg)

        self.model_memory_usage = m.consumed_device_memory
        msg = f"Loading model weights took in total {m.get_summary_string()}"
        logger.info(msg)

    def _add_dummy_seq(self,
                       seq_group_metadata_list,
                       is_prompt,
                       align_worker=False):
        real_batch_size = len(seq_group_metadata_list)
        batch_size_padded = self.bucketing_ctx.get_padded_batch_size(
            real_batch_size, is_prompt)
        if self.dp_awared_padding:
            if self.is_driver_worker:
                batch_size_padded = align_dp_groups(
                    batch_size_padded, torch.distributed.ReduceOp.MAX)
            if align_worker:
                batch_size_padded = align_tp_groups(
                    batch_size_padded, torch.distributed.ReduceOp.MAX)
        batch_size_padding = batch_size_padded - real_batch_size

        seq_group_metadata_list = seq_group_metadata_list.copy()

        if batch_size_padding > 0:
            if self.is_pooler:
                temperature = None
            else:
                has_greedy_samples = any(
                    seq_group_metadata.sampling_params.temperature == 0.0
                    for seq_group_metadata in seq_group_metadata_list)
                temperature = 0.0 if has_greedy_samples else 1.0
            dummy_seq_group_metadata = self.create_dummy_seq_group_metadata(
                -1, 0, is_prompt, temperature=temperature)
            seq_group_metadata_list.extend(dummy_seq_group_metadata
                                           for _ in range(batch_size_padding))
        return seq_group_metadata_list, real_batch_size, batch_size_padded

    def _maybe_wrap_in_hpu_graph(self, *args, **kwargs):
        return htorch.hpu.wrap_in_hpu_graph(
            HpuModelAdapter(*args, **kwargs),
            disable_tensor_cache=True,
        ) if htorch.utils.internal.is_lazy() else HpuModelAdapter(
            *args, **kwargs)

    def _maybe_compile(self, *args, **kwargs):
        if not is_fake_hpu() and not htorch.utils.internal.is_lazy(
        ) and not self.vllm_config.model_config.enforce_eager:
            if os.getenv('VLLM_REGIONAL_COMPILATION',
                         'true').strip().lower() in ("1", "true"):
                compiled_methods = ['_update_metadata']
                for method_name in compiled_methods:
                    method = getattr(self.model, method_name)
                    self._compile_region(self.model, method_name, method)

                self.regional_compilation_layers_list = [
                    RMSNorm, VocabParallelEmbedding
                ]
                self._regional_compilation(self.model)
            else:
                self.model = self._compile(self.model)

    def _regional_compilation(self,
                              module,
                              parent_module=None,
                              module_name=None):
        if isinstance(module, torch.nn.ModuleList):
            for children_name, children_module in module.named_children():
                self._compile_region(module, children_name, children_module)
        elif any(
                isinstance(module, layer)
                for layer in self.regional_compilation_layers_list):
            self._compile_region(
                parent_module,
                module_name,
                module,
            )
        else:
            for children_name, children_module in module.named_children():
                self._regional_compilation(children_module, module,
                                           children_name)

    def _compile_region(self, model, name, module):
        module = self._compile(module)
        setattr(model, name, module)

    def _compile(self, module):
        if not hasattr(self, '_compile_config'):
            fullgraph = os.getenv('VLLM_T_COMPILE_FULLGRAPH',
                                  'false').strip().lower() in ("1", "true")
            dynamic = os.getenv('VLLM_T_COMPILE_DYNAMIC_SHAPES',
                                'false').strip().lower() in ("1", "true")
            self._compile_config = {'fullgraph': fullgraph, 'dynamic': dynamic}
        fullgraph = self._compile_config['fullgraph']
        dynamic = self._compile_config['dynamic']
        if dynamic:
            return torch.compile(module,
                                 backend='hpu_backend',
                                 fullgraph=fullgraph,
                                 options={"force_static_compile": True})
        else:
            return torch.compile(module,
                                 backend='hpu_backend',
                                 fullgraph=fullgraph,
                                 dynamic=False)

    def get_model(self) -> torch.nn.Module:
        if isinstance(self.model, HpuModelAdapter):
            return self.model.model
        return self.model

    def _use_graphs(self, batch_size, seq_len, is_prompt):
        if self.enforce_eager:
            return False
        if self.skip_warmup:
            return True
        return (batch_size, seq_len, is_prompt) in self.graphed_buckets

    def _is_valid_bucket(self, bucket):
        return bucket[0] * bucket[1] <= self.max_num_batched_tokens

    def _num_blocks(self, attn_metadata):
        if attn_metadata.block_list is None:
            return 0
        return attn_metadata.block_list.numel()

    def _phase(self, attn_metadata):
        phase_type: PhaseType
        is_prompt = attn_metadata.is_prompt
        is_prefix_prefill = is_prompt and attn_metadata.block_list is not None
        if is_prompt and is_prefix_prefill:
            phase_type = PhaseType.PREFIX_PREFILL
        elif is_prompt and not is_prefix_prefill:
            phase_type = PhaseType.PREFILL
        elif not is_prompt:
            phase_type = PhaseType.DECODE
        else:
            raise ValueError("Unrecognized pass type, likely due to malformed "
                             "attention metadata")
        return phase_type

    def _check_config(self, batch_size, seq_len, attn_metadata, warmup_mode):
        is_prefix_caching = self.vllm_config.cache_config.enable_prefix_caching
        cfg: Optional[tuple] = None
        assert cfg is None, "Configs changed between 2D and 3D"
        if is_prefix_caching:
            phase = self._phase(attn_metadata)
            num_blocks = self._num_blocks(attn_metadata)
            cfg = (batch_size, seq_len, num_blocks, phase)
        else:
            phase = 'prompt' if attn_metadata.is_prompt else 'decode'
            cfg = (batch_size, seq_len, phase)
        seen = cfg in self.seen_configs
        self.seen_configs.add(cfg)
        if not seen and not warmup_mode:
            logger.warning("Configuration: %s was not warmed-up!",
                           (phase.value, batch_size, seq_len,
                            num_blocks) if is_prefix_caching else
                           (phase, batch_size, seq_len))

    def _get_mrope_positions_and_delta(self, seq_data, mm_kwargs, context_len):
        image_grid_thw = mm_kwargs.get("image_grid_thw", None)
        video_grid_thw = mm_kwargs.get("video_grid_thw", None)
        second_per_grid_ts = mm_kwargs.get("second_per_grid_ts", None)
        assert image_grid_thw is not None or video_grid_thw is not None, (
            "mrope embedding type requires multi-modal input mapper "
            "returns 'image_grid_thw' or 'video_grid_thw'.")
        hf_config = self.model_config.hf_config
        token_ids = seq_data.get_token_ids()
        mrope_positions, mrope_position_delta = \
            MRotaryEmbedding.get_input_positions(
                token_ids,
                hf_config=hf_config,
                image_grid_thw=image_grid_thw,
                video_grid_thw=video_grid_thw,
                second_per_grid_ts=second_per_grid_ts,
                context_len=context_len,
            )
        assert mrope_positions is not None
        return mrope_positions, mrope_position_delta

    def make_attn_bias(self, seq_lens, max_prompt_len, dtype):
        seq_pos = [list(range(sl)) for sl in seq_lens]
        seq_idx = [[i] * sl for i, sl in enumerate(seq_lens)]

        seq_pos_t = make_cpu_tensor(seq_pos,
                                    max_len=max_prompt_len,
                                    pad=-1,
                                    dtype=torch.long,
                                    flat=self.use_merged_prefill)
        seq_idx_t = make_cpu_tensor(seq_idx,
                                    max_len=max_prompt_len,
                                    pad=-1,
                                    dtype=torch.long,
                                    flat=self.use_merged_prefill)

        q_seq_idx_t = seq_idx_t.unsqueeze(-1)
        kv_seq_idx_t = seq_idx_t.unsqueeze(-2)
        q_seq_pos_t = seq_pos_t.unsqueeze(-1)
        kv_seq_pos_t = seq_pos_t.unsqueeze(-2)
        seq_idx_t = q_seq_idx_t != kv_seq_idx_t
        seq_pos_t = kv_seq_pos_t > q_seq_pos_t
        attn_mask = (seq_idx_t | seq_pos_t) if self.is_causal else seq_idx_t
        if self.is_pooler:
            mask_v = torch.where(q_seq_pos_t < 0, True, False)
            attn_mask = attn_mask | mask_v
            off_value = -3E38  #small number, avoid nan and overflow
        else:
            off_value = -math.inf
        attn_bias = torch.zeros_like(attn_mask, dtype=dtype)
        attn_bias.masked_fill_(attn_mask, off_value)
        return attn_bias.unsqueeze(1)

    def set_causal_option(self, module):
        if isinstance(module, HPUAttentionImpl) and hasattr(
                module, 'attn_type'):
            self.is_causal = not (
                module.attn_type == AttentionType.ENCODER
                or module.attn_type == AttentionType.ENCODER_ONLY
                or module.attn_type == AttentionType.ENCODER_DECODER)
            return
        else:
            for child_name, child_module in module.named_children():
                self.set_causal_option(child_module)

    def move_to_device(self, tensor):
        return tensor if tensor is None else tensor.to(self.device,
                                                       non_blocking=True)

    def _prepare_prompt(
        self,
        seq_group_metadata_list: List[SequenceGroupMetadata],
        align_worker=False,
    ) -> PreparePromptMetadata:
        input_tokens: List[List[int]] = []
        input_positions: List[List[int]] = []
        input_mrope_positions: List[List[List[int]]] = []
        slot_mapping: List[List[int]] = []
        lora_index_mapping: List[List[int]] = []
        lora_prompt_mapping: List[List[int]] = []
        lora_requests: Set[LoRARequest] = set()

        seq_lens: List[int] = []
        context_lens: List[int] = []
        query_lens: List[int] = []
        prefix_block_tables: List[List[int]] = []
        multi_modal_kwargs_list: List[MultiModalKwargs] = []
        multi_modal_placeholder_maps: Dict[
            str, MultiModalPlaceholderMap] = collections.defaultdict(
                MultiModalPlaceholderMap)

        if len(seq_group_metadata_list) == 0:
            return PreparePromptMetadata.empty()

        for seq_group_metadata in seq_group_metadata_list:
            assert seq_group_metadata.is_prompt
            seq_ids = list(seq_group_metadata.seq_data.keys())
            assert len(seq_ids) == 1
            seq_id = seq_ids[0]

            computed_block_nums = seq_group_metadata.computed_block_nums
            if (self.scheduler_config is not None
                    and self.scheduler_config.chunked_prefill_enabled
                    and not (computed_block_nums is None
                             or computed_block_nums == [])):
                raise RuntimeError(
                    "chunked prefill cannot be used with prefix caching "
                    "now.")

            token_chunk_size = seq_group_metadata.token_chunk_size
            seq_data = seq_group_metadata.seq_data[seq_id]
            context_len = seq_data.get_num_computed_tokens()
            # We should use get_len here because in case of preemption
            # it contains output tokens.
            seq_len = min(seq_data.get_len(), context_len + token_chunk_size)
            prompt_tokens = seq_data.get_token_ids()[context_len:seq_len]
            seq_lens.append(seq_len)

            # NOTE: This only works for oooooooxxx style attention.
            if computed_block_nums is not None and len(
                    computed_block_nums) > 0 and self.sliding_window is None:
                # Prefix is not supported with sliding_window
                context_len = len(computed_block_nums) * self.block_size
                if context_len == seq_len \
                and self.vllm_config.cache_config.enable_prefix_caching:
                    # Fully cached prompt - compute only last token
                    context_len = context_len - 1
                prompt_tokens = prompt_tokens[context_len:]
                prefix_block_tables.append(computed_block_nums)
            elif self.scheduler_config.chunked_prefill_enabled:
                if seq_group_metadata.block_tables is not None:
                    # Prefill has chunked before.
                    block_table = seq_group_metadata.block_tables[seq_id]
                    prefix_block_tables.append(block_table)
                else:
                    # The first prefill.
                    prefix_block_tables.append([])
            else:
                prefix_block_tables.append([])
                # Right now, prefill start is always 0. However, this
                # assumption can be changed once chunked prefill is introduced.
                assert context_len == 0

            # actual prompt lens
            context_lens.append(context_len)
            query_lens.append(seq_len - context_len)
            input_tokens.append(prompt_tokens)
            # NOTE(woosuk): Here we assume that the first token in the prompt
            # is always the first token in the sequence.
            input_positions.append(list(range(context_len, seq_len)))

            seq_data_mrope_positions: Optional[List[List[int]]] = None
            if seq_group_metadata.multi_modal_data:
                positions = input_positions[0]
                mm_data, placeholder_maps = MultiModalPlaceholderMap \
                    .from_seq_group(seq_group_metadata,
                      range(positions[0], positions[0] + len(positions)))

                if self.mm_registry.has_processor(self.model_config):
                    mm_kwargs = mm_data
                else:
                    mm_kwargs = self.multi_modal_input_mapper(
                        mm_data,
                        seq_group_metadata.mm_processor_kwargs,
                    )

                # special processing for mrope position deltas.
                if self.model_is_mrope:
                    mrope_positions, mrope_position_delta = \
                        self._get_mrope_positions_and_delta(
                            seq_data=seq_data,
                            mm_kwargs=mm_kwargs,
                            context_len=context_len)
                    assert mrope_positions is not None
                    seq_data.mrope_position_delta = mrope_position_delta
                    seq_data_mrope_positions = [[] for _ in range(3)]
                    for idx in range(3):
                        seq_data_mrope_positions[idx] \
                            .extend(mrope_positions[idx])

                multi_modal_kwargs_list.append(mm_kwargs)

                for modality, placeholder_map in placeholder_maps.items():
                    multi_modal_placeholder_maps[modality].extend(
                        placeholder_map)

            input_mrope_positions.append(
                seq_data_mrope_positions)  # type: ignore

            if seq_group_metadata.block_tables is None:
                # During memory profiling, the block tables are not initialized
                # yet. In this case, we just use a dummy slot mapping.
                slot_mapping.append([_PAD_SLOT_ID] * seq_len)
                continue

            # Compute the slot mapping.
            slot_mapping.append([])
            block_table = seq_group_metadata.block_tables[seq_id]

            # Mask the [0, start_idx) tokens of the prompt with _PAD_SLOT_ID,
            # where start_idx is max(0, seq_len - sliding_window).
            # For example, if the prompt len is 10, sliding window is 8, and
            # block size is 4, the first two tokens are masked and the slot
            # mapping will be [-1, -1, 2, 3, 4, 5, 6, 7, 0, 1].
            start_idx = 0
            if self.sliding_window is not None:
                assert context_len == 0, (
                    "Prefix caching is currently not supported with "
                    "sliding window attention")
                start_idx = max(0, seq_len - self.sliding_window)
            for i in range(context_len, seq_len):
                if i < start_idx:
                    slot_mapping[-1].append(_PAD_SLOT_ID)
                    continue
                # For encoder-only models, the block_table is None,
                # and there is no need to initialize the slot_mapping.
                if block_table is not None:
                    block_number = block_table[i // self.block_size]
                    block_offset = i % self.block_size
                    slot = block_number * self.block_size + block_offset
                    slot_mapping[-1].append(slot)

        if self.use_merged_prefill:
            target_query_len = sum(query_lens)
        else:
            target_query_len = max(query_lens)
        real_num_seqs = len(query_lens)

        max_prompt_len = max(
            self.bucketing_ctx.get_padded_prompt_seq_len(target_query_len),
            self.block_size)

        if self.dp_awared_padding:
            if self.is_driver_worker:
                max_prompt_len = align_dp_groups(
                    max_prompt_len, torch.distributed.ReduceOp.MAX)
            if align_worker:
                max_prompt_len = align_tp_groups(
                    max_prompt_len, torch.distributed.ReduceOp.MAX)

        lora_ids: List[int] = []
        for seq_group_metadata, context_len in zip(seq_group_metadata_list,
                                                   context_lens):
            lora_id = seq_group_metadata.lora_int_id
            lora_ids.append(lora_id)

            if lora_id > 0:
                lora_requests.add(seq_group_metadata.lora_request)

            lora_index_mapping += [lora_id] * max_prompt_len
            lora_prompt_mapping.extend(
                [lora_id] *
                (max_prompt_len if seq_group_metadata.sampling_params and
                 seq_group_metadata.sampling_params.prompt_logprobs else 1))

        if any(context_lens):
            assert not self.scheduler_config.chunked_prefill_enabled
            # prefix caching

            max_num_block = max(len(bt) for bt in prefix_block_tables)
            prefix_block_list = list(
                itertools.chain.from_iterable(
                    bt if len(bt) == max_num_block else bt +
                    ([_PAD_BLOCK_ID] * (max_num_block - len(bt)))
                    for bt in prefix_block_tables))

            # TODO: pad to proper len
            pad_len = len(prefix_block_list)
            prefix_block_list = pad_list(prefix_block_list, pad_len,
                                         _PAD_BLOCK_ID)

            prefix_block_list_tensor = torch.tensor(prefix_block_list,
                                                    dtype=torch.long,
                                                    device='cpu')
        else:
            prefix_block_list_tensor = None

        input_tokens_tensor = make_cpu_tensor(input_tokens,
                                              max_len=max_prompt_len,
                                              pad=0,
                                              dtype=torch.long,
                                              flat=self.use_merged_prefill)
        if self.model_is_mrope:
            input_positions = \
                make_mrope_positions_tensor_with_pad(input_positions=input_positions,
                                                     input_mrope_positions=input_mrope_positions,
                                                     max_prompt_len=max_prompt_len,
                                                     pad=0)
        else:
            input_positions = make_cpu_tensor(input_positions,
                                              max_len=max_prompt_len,
                                              pad=0,
                                              dtype=torch.long,
                                              flat=self.use_merged_prefill)

        slot_mapping = make_cpu_tensor(slot_mapping,
                                       max_len=max_prompt_len,
                                       pad=_PAD_SLOT_ID,
                                       dtype=torch.long,
                                       flat=self.use_merged_prefill)

        attn_bias = None
        seq_lens_tensor = None
        context_lens_tensor = None

        if self.use_merged_prefill:
            attn_bias = self.make_attn_bias(seq_lens, max_prompt_len,
                                            self.model_config.dtype)

        num_seqs = self.max_num_prefill_seqs \
            if self.use_merged_prefill else real_num_seqs
        seq_lens_tensor = make_cpu_tensor([seq_lens],
                                          max_len=num_seqs,
                                          pad=0,
                                          dtype=torch.long,
                                          flat=True).flatten()
        context_lens_tensor = make_cpu_tensor([context_lens],
                                              max_len=num_seqs,
                                              pad=0,
                                              dtype=torch.long,
                                              flat=True).flatten()

        placeholder_index_maps = {
            modality: placeholder_map.index_map()
            for modality, placeholder_map in
            multi_modal_placeholder_maps.items()
        }

        # Note: num_prefill_tokens is calculated using the length of
        # input_tokens after padding.
        num_prefill_tokens = input_tokens_tensor.numel()

        prefix_block_list_tensor = self.move_to_device(
            prefix_block_list_tensor)
        input_tokens_tensor = self.move_to_device(input_tokens_tensor)
        input_positions = self.move_to_device(input_positions)
        seq_lens_tensor = self.move_to_device(seq_lens_tensor)
        slot_mapping = self.move_to_device(slot_mapping)
        context_lens_tensor = self.move_to_device(context_lens_tensor)
        attn_bias = self.move_to_device(attn_bias)

        attn_metadata = self.attn_backend.make_metadata(
            is_prompt=True,
            block_size=self.block_size,
            block_list=prefix_block_list_tensor,
            block_mapping=None,
            block_usage=None,
            block_groups=None,
            attn_bias=attn_bias,
            seq_lens=seq_lens,
            seq_lens_tensor=seq_lens_tensor,
            context_lens_tensor=context_lens_tensor,
            num_prefills=real_num_seqs,
            num_prefill_tokens=num_prefill_tokens,
            num_decode_tokens=0,
            slot_mapping=slot_mapping,
            multi_modal_placeholder_index_maps=placeholder_index_maps,
            enable_kv_scales_calculation=False,
            input_positions=input_positions,
        )
        multi_modal_kwargs = MultiModalKwargs.batch(multi_modal_kwargs_list)
        multi_modal_kwargs = MultiModalKwargs.as_kwargs(multi_modal_kwargs,
                                                        device=self.device)

        return PreparePromptMetadata(input_tokens=input_tokens_tensor,
                                     input_positions=input_positions,
                                     attn_metadata=attn_metadata,
                                     seq_lens=seq_lens,
                                     query_lens=query_lens,
                                     lora_index_mapping=lora_index_mapping,
                                     lora_prompt_mapping=lora_prompt_mapping,
                                     lora_requests=lora_requests,
                                     multi_modal_kwargs=multi_modal_kwargs,
                                     slot_mapping=slot_mapping,
                                     lora_ids=lora_ids)

    def _prepare_decode(
        self,
        seq_group_metadata_list: List[SequenceGroupMetadata],
        output=None,
        align_worker=False,
    ) -> PrepareDecodeMetadata:
        input_tokens: List[List[int]] = []
        input_positions: List[List[int]] = []
        input_mrope_positions: List[List[int]] = [[] for _ in range(3)]
        slot_mapping: List[List[int]] = []
        seq_lens: List[int] = []
        encoder_seq_lens: List[int] = []
        cross_block_tables: List[List[int]] = []
        block_tables: List[List[int]] = []
        lora_index_mapping: List[List[int]] = []
        lora_prompt_mapping: List[List[int]] = []
        lora_requests: Set[LoRARequest] = set()

        is_enc_dec_model = self.model_config.is_encoder_decoder
        if len(seq_group_metadata_list) == 0:
            return PrepareDecodeMetadata.empty()
        lora_ids: List[int] = []

        dummy_slots = itertools.cycle(
            range(_PAD_SLOT_ID, _PAD_SLOT_ID + self.block_size))

        for seq_group_metadata in seq_group_metadata_list:
            assert not seq_group_metadata.is_prompt
            assert seq_group_metadata.token_chunk_size == 1

            seq_ids = list(seq_group_metadata.seq_data.keys())
            lora_id = seq_group_metadata.lora_int_id
            lora_ids.append(lora_id)
            if is_enc_dec_model:
                for _ in range(len(seq_group_metadata.seq_data)):
                    encoder_seq_len = (
                        seq_group_metadata.encoder_seq_data.get_len()
                        if seq_group_metadata.encoder_seq_data else 0)
                    encoder_seq_lens.append(encoder_seq_len)
                    cross_block_table = seq_group_metadata.cross_block_table
                    cross_block_tables.append([] if (
                        cross_block_table is None) else cross_block_table)

            if lora_id > 0:
                lora_requests.add(seq_group_metadata.lora_request)

            for seq_id in seq_ids:
                seq_data = seq_group_metadata.seq_data[seq_id]
                if output is None:
                    generation_token = seq_data.get_last_token_id()
                    input_tokens.append([generation_token])

                seq_len = seq_data.get_len()
                position = seq_len - 1
                input_positions.append([position])

                if self.model_is_mrope:
                    if seq_data.mrope_position_delta is not None:
                        pos_for_mrope = MRotaryEmbedding \
                            .get_next_input_positions(
                                seq_data.mrope_position_delta,
                                seq_data.get_num_computed_tokens(),
                                seq_len)
                    else:
                        pos_for_mrope = [[position]] * 3
                    for idx in range(3):
                        input_mrope_positions[idx].extend(pos_for_mrope[idx])

                seq_len = seq_len if self.sliding_window is None else min(
                    seq_len, self.sliding_window)
                seq_lens.append(seq_len)

                block_table = seq_group_metadata.block_tables[seq_id]
                num_fully_occupied_blocks = position // self.block_size
                block_table = block_table[:num_fully_occupied_blocks + 1]

                if len(block_table) == 0:
                    block_number = _PAD_BLOCK_ID
                else:
                    block_number = block_table[position // self.block_size]
                if block_number == _PAD_BLOCK_ID:
                    slot = next(dummy_slots)
                else:
                    block_offset = position % self.block_size
                    slot = block_number * self.block_size + block_offset
                slot_mapping.append([slot])
                lora_index_mapping.append(lora_id)
                lora_prompt_mapping.append(lora_id)

                if self.sliding_window is not None:
                    sliding_window_blocks = (self.sliding_window //
                                             self.block_size)
                    block_table = block_table[-sliding_window_blocks:]
                block_tables.append(block_table)

        if output is None:
            input_tokens = torch.tensor(input_tokens,
                                        dtype=torch.long,
                                        device='cpu')
        else:
            real_batch_size = len(seq_group_metadata_list)
            input_tokens = output[:real_batch_size].clone()

        input_positions = torch.tensor(
            input_mrope_positions if self.model_is_mrope else input_positions,
            dtype=torch.long,
            device='cpu')

        num_decode_tokens = len(seq_lens)

        last_block_usage = [
            slot[0] % self.block_size + 1 for slot in slot_mapping
        ]
        block_groups = [[i] * len(bt) for i, bt in enumerate(block_tables)]
        block_usage = [[self.block_size] * (len(bt) - 1) + [lbu]
                       for bt, lbu in zip(block_tables, last_block_usage)
                       if bt]

        block_list = flatten(block_tables)
        block_groups = flatten(block_groups)
        block_usage = flatten(block_usage)

        assert len(block_list) == len(block_groups)
        assert len(block_list) == len(block_usage)

        if is_enc_dec_model:
            last_cross_block_usage = [
                (encoder_seq_len - 1) % self.block_size + 1
                for encoder_seq_len in encoder_seq_lens
            ]
            cross_block_groups = [[i] * len(bt)
                                  for i, bt in enumerate(cross_block_tables)]
            cross_block_usage = [
                [self.block_size] * (len(bt) - 1) + [lbu]
                for bt, lbu in zip(cross_block_tables, last_cross_block_usage)
                if bt
            ]
            cross_block_list = flatten(cross_block_tables)
            cross_block_groups = flatten(cross_block_groups)
            cross_block_usage = flatten(cross_block_usage)
            assert len(cross_block_list) == len(cross_block_groups)
            assert len(cross_block_list) == len(cross_block_usage)

        else:
            cross_block_list = None
            cross_block_groups = None
            cross_block_usage = None
            encoder_seq_lens_tensor = None

        padding_fn = None
        if self.use_contiguous_pa:
            block_bucket_size = max(max(block_list) + 1, len(block_list))
            block_bucket_size = self.bucketing_ctx.get_padded_decode_num_blocks(
                block_bucket_size)
            if self.dp_awared_padding:
                if self.is_driver_worker:
                    block_bucket_size = align_dp_groups(
                        block_bucket_size, torch.distributed.ReduceOp.MAX)
                if align_worker:
                    block_bucket_size = align_tp_groups(
                        block_bucket_size, torch.distributed.ReduceOp.MAX)
            indices: List[Any]
            indices = [None] * block_bucket_size
            for i, bid in enumerate(block_list):
                indices[bid] = i
            padding_fn = lambda tensor, pad_value: gather_list(
                tensor, indices, pad_value)
        else:
            block_bucket_size = self.bucketing_ctx.get_padded_decode_num_blocks(
                len(block_list))
            if self.dp_awared_padding:
                if self.is_driver_worker:
                    block_bucket_size = align_dp_groups(
                        block_bucket_size, torch.distributed.ReduceOp.MAX)
                if align_worker:
                    block_bucket_size = align_tp_groups(
                        block_bucket_size, torch.distributed.ReduceOp.MAX)
            padding_fn = lambda tensor, pad_value: pad_list(
                tensor, block_bucket_size, pad_value)

        block_list = padding_fn(block_list, _PAD_BLOCK_ID)
        block_groups = padding_fn(block_groups, -1)
        block_usage = padding_fn(block_usage, 1)

        if is_enc_dec_model:
            if self.use_contiguous_pa:
                cross_block_bucket_size = max(
                    max(cross_block_list) +
                    1, len(cross_block_list)) if cross_block_list else 0
                cross_block_bucket_size = \
                    self.bucketing_ctx.get_padded_decode_num_blocks(
                    cross_block_bucket_size)
                indices = [None] * cross_block_bucket_size
                for i, bid in enumerate(cross_block_list):
                    indices[bid] = i
                padding_fn = lambda tensor, pad_value: gather_list(
                    tensor, indices, pad_value)
            else:
                cross_block_bucket_size = \
                    self.bucketing_ctx.get_padded_decode_num_blocks(
                    len(cross_block_list))
                padding_fn = lambda tensor, pad_value: pad_list(
                    tensor, cross_block_bucket_size, pad_value)

            real_batch_size = len(seq_group_metadata_list)
            batch_size_padded = self.bucketing_ctx.get_padded_batch_size(
                real_batch_size, False)
            if self.dp_awared_padding:
                if self.is_driver_worker:
                    batch_size_padded = align_dp_groups(
                        batch_size_padded, torch.distributed.ReduceOp.MAX)
                if align_worker:
                    batch_size_padded = align_tp_groups(
                        batch_size_padded, torch.distributed.ReduceOp.MAX)
            batch_size_padding = batch_size_padded - real_batch_size
            if batch_size_padding > 0:
                encoder_seq_lens.extend(encoder_seq_lens[0]
                                        for _ in range(batch_size_padding))
            cross_block_list = padding_fn(cross_block_list, _PAD_BLOCK_ID)
            cross_block_groups = padding_fn(cross_block_groups, -1)
            cross_block_usage = padding_fn(cross_block_usage, 1)

            cross_block_list = torch.tensor(cross_block_list,
                                            dtype=torch.int,
                                            device='cpu')
            cross_block_groups = torch.tensor(cross_block_groups,
                                              dtype=torch.int,
                                              device='cpu')
            cross_block_usage = torch.tensor(cross_block_usage,
                                             dtype=self.model_config.dtype,
                                             device='cpu')
            encoder_seq_lens_tensor = torch.tensor(encoder_seq_lens,
                                                   dtype=torch.long,
                                                   device='cpu')

        block_list = torch.tensor(block_list, dtype=torch.int, device='cpu')
        block_groups = torch.tensor(block_groups,
                                    dtype=torch.int,
                                    device='cpu')
        block_usage = torch.tensor(block_usage,
                                   dtype=self.model_config.dtype,
                                   device='cpu')
        slot_mapping = torch.tensor(slot_mapping,
                                    dtype=torch.long,
                                    device='cpu')

        input_tokens = input_tokens.to(  # type: ignore
            self.device, non_blocking=True)
        input_positions = input_positions.to(  # type: ignore
            self.device, non_blocking=True)
        block_list = block_list.to(  # type: ignore
            self.device, non_blocking=True)
        block_groups = block_groups.to(  # type: ignore
            self.device, non_blocking=True)
        block_usage = block_usage.to(  # type: ignore
            self.device, non_blocking=True)
        slot_mapping = slot_mapping.to(  # type: ignore
            self.device, non_blocking=True)
        if is_enc_dec_model:
            cross_block_list = cross_block_list.to(  # type: ignore
                self.device, non_blocking=True)
            cross_block_groups = cross_block_groups.to(  # type: ignore
                self.device, non_blocking=True)
            cross_block_usage = cross_block_usage.to(  # type: ignore
                self.device, non_blocking=True)
            encoder_seq_lens_tensor = encoder_seq_lens_tensor.to(  # type: ignore
                self.device, non_blocking=True)

        attn_metadata = self.attn_backend.make_metadata(
            is_prompt=False,
            block_size=self.block_size,
            block_list=block_list,
            block_mapping=None,
            block_usage=block_usage,
            block_groups=block_groups,
            attn_bias=None,
            seq_lens_tensor=None,
            encoder_seq_lens=encoder_seq_lens,
            encoder_seq_lens_tensor=encoder_seq_lens_tensor,
            max_encoder_seq_len=max(encoder_seq_lens, default=0),
            cross_block_list=cross_block_list,
            cross_block_groups=cross_block_groups,
            cross_block_usage=cross_block_usage,
            context_lens_tensor=None,
            num_prefills=0,
            num_prefill_tokens=0,
            num_decode_tokens=num_decode_tokens,
            slot_mapping=slot_mapping,
            multi_modal_placeholder_index_maps=None,
            enable_kv_scales_calculation=False,
            input_positions=input_positions)
        return PrepareDecodeMetadata(input_tokens=input_tokens,
                                     input_positions=input_positions,
                                     attn_metadata=attn_metadata,
                                     lora_index_mapping=lora_index_mapping,
                                     lora_prompt_mapping=lora_prompt_mapping,
                                     lora_requests=lora_requests,
                                     slot_mapping=slot_mapping,
                                     lora_ids=lora_ids)

    def prepare_input_tensors(
        self,
        seq_group_metadata_list: List[SequenceGroupMetadata],
        finished_requests_ids: Optional[List[str]] = None,
        align_worker=False,
    ) -> Tuple[TModelInputForHPU, SamplingMetadata]:
        if len(seq_group_metadata_list) == 0:
            return self._model_input_cls(), None

        input_tokens = None
        input_positions = None
        lora_mapping = None
        lora_requests = None
        multi_modal_kwargs = None
        batch_type = None
        seq_lens = None
        query_lens = None
        real_batch_size = None
        batch_size_padded = None

        self.event_start = self.profiler.get_timestamp_us()
        is_prompt = seq_group_metadata_list[0].is_prompt
        base_event_name = 'prompt' if is_prompt else 'decode'
        self.profiler.start('internal', base_event_name)

        seq_group_metadata_list, real_batch_size, batch_size_padded = (
            self._add_dummy_seq(seq_group_metadata_list, is_prompt,
                                align_worker))

        prefill_reqs = []
        decode_reqs = []
        for seq_group_meta in seq_group_metadata_list:
            if seq_group_meta.is_prompt:
                prefill_reqs.append(seq_group_meta)
            else:
                decode_reqs.append(seq_group_meta)

        # Prepare input tensors.
        (
            input_tokens,
            input_positions,
            prefill_attn_metadata,
            seq_lens,
            query_lens,
            lora_index_mapping,
            lora_prompt_mapping,
            lora_requests,
            multi_modal_kwargs,
            slot_mapping,
            lora_ids,
        ) = self._prepare_prompt(prefill_reqs, align_worker=align_worker)
        (
            decode_input_tokens,
            decode_input_positions,
            decode_attn_metadata,
            decode_lora_index_mapping,
            decode_lora_prompt_mapping,
            decode_lora_requests,
            decode_slot_mapping,
            decode_lora_ids,
        ) = self._prepare_decode(decode_reqs, align_worker=align_worker)

        selected_token_indices = None
        if not self.is_pooler:
            generators = self.get_generators(finished_requests_ids)
            sampling_metadata = SamplingMetadata.prepare(
                seq_group_metadata_list,
                seq_lens,
                query_lens,
                'cpu',
                self.pin_memory,
                generators=generators)
            selected_token_indices = \
                sampling_metadata.selected_token_indices
            categorized_sample_indices = \
                sampling_metadata.categorized_sample_indices
            if self.use_merged_prefill and len(seq_lens) > 0:
                selected_token_indices = pad_flat_tensor(
                    selected_token_indices, self.max_num_prefill_seqs)
                categorized_sample_indices = {
                    k: pad_flat_tensor(v, self.max_num_prefill_seqs)
                    for k, v in categorized_sample_indices.items()
                }
                padding_groups = self.max_num_prefill_seqs - len(
                    sampling_metadata.seq_groups)
                import copy
                dummy_seq_group = copy.deepcopy(
                    sampling_metadata.seq_groups[0])
                sampling_metadata.seq_groups.extend(
                    dummy_seq_group for _ in range(padding_groups))
            sampling_metadata.selected_token_indices = \
                self.move_to_device(selected_token_indices)
            sampling_metadata.categorized_sample_indices = \
                {k: self.move_to_device(v)
                 for k, v in categorized_sample_indices.items()}

        if not self.scheduler_config.chunked_prefill_enabled:
            assert (len(prefill_reqs) and len(decode_reqs)) == 0

        num_prefills = len(seq_lens)
        num_prefill_tokens = len(input_tokens)
        num_decode_tokens = len(decode_input_tokens)

        # NOTE(kzawora): Here we diverge from GPU code - we don't
        # support mixed batches, so we either use decode or prefill
        # inputs, without coalescing.
        assert (num_prefills == 0 and num_decode_tokens > 0) or (
            num_prefills > 0
            and num_decode_tokens == 0), "HPU does not support mixed batches!"
        if num_decode_tokens > 0:
            input_tokens = decode_input_tokens
            input_positions = decode_input_positions
            slot_mapping = decode_slot_mapping
            lora_index_mapping = decode_lora_index_mapping
            lora_prompt_mapping = decode_lora_prompt_mapping
            lora_requests = decode_lora_requests
            lora_ids = decode_lora_ids

        if self.is_pooler:
            sampling_metadata = None
        elif not self.use_merged_prefill:
            # FIXME: We need to adjust selected_token_indices to accommodate
            # for padding
            max_len = input_tokens.size(1)
            paddings = [max_len - q for q in query_lens]
            paddings = [0] + paddings[:-1]
            paddings = list(itertools.accumulate(paddings))
            paddings_prompt_logprobs = []

            for i, seq_group_metadata in enumerate(seq_group_metadata_list):
                if seq_group_metadata.sampling_params \
                    and seq_group_metadata.sampling_params.prompt_logprobs \
                        is not None and seq_group_metadata.is_prompt:
                    paddings_prompt_logprobs += ([paddings[i]] * seq_lens[i])

            paddings = torch.tensor(
                paddings_prompt_logprobs
                if paddings_prompt_logprobs else paddings,
                dtype=sampling_metadata.selected_token_indices.dtype,
                device=sampling_metadata.selected_token_indices.device)
            sampling_metadata.selected_token_indices.add_(paddings)

        if self.lora_config:
            lora_mapping = LoRAMapping(
                **dict(index_mapping=lora_index_mapping,
                       prompt_mapping=lora_prompt_mapping,
                       is_prefill=(num_prefills > 0)))
        else:
            lora_mapping = None

        if (prefill_attn_metadata is not None
                and decode_attn_metadata is not None):
            batch_type = BatchType.MIXED
            raise NotImplementedError("Mixed batch is not supported on HPU")
        elif prefill_attn_metadata is not None:
            batch_type = BatchType.PREFILL
        else:
            batch_type = BatchType.DECODE

        metadata_dict = {
            "input_tokens": input_tokens,
            "input_positions": input_positions,
            "selected_token_indices": selected_token_indices,
            "lora_requests": lora_requests,
            "lora_mapping": lora_mapping,
            "multi_modal_kwargs": multi_modal_kwargs,
            "num_prefill_tokens": num_prefill_tokens,
            "num_decode_tokens": num_decode_tokens,
            "slot_mapping": slot_mapping,
            "num_prefills": num_prefills,
            "batch_type": batch_type,
            "seq_lens": seq_lens,
            "query_lens": query_lens
        }
        if prefill_attn_metadata is not None:
            metadata_dict.update(prefill_attn_metadata.asdict_zerocopy())
        else:
            assert decode_attn_metadata is not None
            metadata_dict.update(decode_attn_metadata.asdict_zerocopy())

        attn_metadata = prefill_attn_metadata if \
            prefill_attn_metadata is not None else decode_attn_metadata

        return self._model_input_cls(input_tokens=input_tokens,
                                     seq_lens=seq_lens,
                                     query_lens=query_lens,
                                     input_positions=input_positions,
                                     attn_metadata=attn_metadata,
                                     lora_requests=lora_requests,
                                     lora_mapping=lora_mapping,
                                     multi_modal_kwargs=multi_modal_kwargs,
                                     real_batch_size=real_batch_size,
                                     batch_size_padded=batch_size_padded,
                                     lora_ids=lora_ids), \
                                     sampling_metadata

    def create_lora_mask(self, input_tokens: torch.Tensor, lora_ids: List[int],
                         is_prompt: bool):
        '''
        This is a helper function to create the mask for lora computations.
        Lora Mask is needed to ensure we match the correct lora weights for the
        for the request.
        For Prompt phase we have
        lora_mask with shape (batch_size * seq_len, max_loras * max_rank)
        lora_logits_mask with shape (batch_size, max_loras * max_rank)
        For Decode phase we have both
        lora_mask and lora_logits_mask with shape
        (batch_size, max_loras * max_rank)
        '''
        lora_mask: torch.Tensor = None
        lora_logits_mask: torch.Tensor = None
        lora_index = 0

        if self.lora_config:
            if is_prompt:
                lora_mask = torch.zeros(
                    input_tokens.shape[0] * input_tokens.shape[1],
                    (self.lora_config.max_loras) *\
                        self.lora_config.max_lora_rank,
                    dtype=self.lora_config.lora_dtype)
                lora_logits_mask = torch.zeros(
                    input_tokens.shape[0], (self.lora_config.max_loras) *
                    self.lora_config.max_lora_rank,
                    dtype=self.lora_config.lora_dtype)

                ones = torch.ones(input_tokens.shape[1],
                                  self.lora_config.max_lora_rank,
                                  dtype=self.lora_config.lora_dtype)
                logit_ones = torch.ones(1,
                                        self.lora_config.max_lora_rank,
                                        dtype=self.lora_config.lora_dtype)

                for i in range(len(lora_ids)):
                    if lora_ids[i] == 0:
                        continue
                    lora_index = self.lora_manager._adapter_manager.\
                        lora_index_to_id.index(lora_ids[i])
                    start_row = i * input_tokens.shape[1]
                    end_row = start_row + input_tokens.shape[1]
                    start_col = lora_index * self.lora_config.max_lora_rank
                    end_col = start_col + self.lora_config.max_lora_rank
                    lora_mask[start_row:end_row, start_col:end_col] = ones
                    lora_logits_mask[i, start_col:end_col] = logit_ones
                lora_mask = lora_mask.to('hpu')
                lora_logits_mask = lora_logits_mask.to('hpu')
            else:
                lora_mask = torch.zeros(input_tokens.shape[0],
                                        (self.lora_config.max_loras) *
                                        self.lora_config.max_lora_rank,
                                        dtype=self.lora_config.lora_dtype)
                ones = torch.ones(1,
                                  self.lora_config.max_lora_rank,
                                  dtype=self.lora_config.lora_dtype)
                for i in range(len(lora_ids)):
                    if lora_ids[i] == 0:
                        continue
                    lora_index = self.lora_manager._adapter_manager.\
                        lora_index_to_id.index(lora_ids[i])
                    start_pos = lora_index * self.lora_config.max_lora_rank
                    end_pos = start_pos + self.lora_config.max_lora_rank
                    lora_mask[i, start_pos:end_pos] = ones
                lora_mask = lora_mask.to('hpu')
                lora_logits_mask = lora_mask

        return lora_mask, lora_logits_mask

    def _seq_len(self, attn_metadata):
        if attn_metadata.num_prefills != 0:
            return attn_metadata.slot_mapping.size(1)
        else:
            return attn_metadata.block_list.numel()

    def trim_attn_metadata(self, metadata: AttentionMetadata) -> object:
        # NOTE(kzawora): To anyone working on this in the future:
        # Trimming metadata is required when using HPUGraphs.
        # Attention metadata is going to be hashed by PT bridge, and
        # appropriate HPUGraphs will be matched based on all inputs' hash.

        # Before you put more keys in here, make sure you know their
        # value type and make sure you know how it's going to be hashed.
        # You can find that information in input_hash function
        # in habana_frameworks/torch/hpu/graphs.py. You can also hash
        # it manually with torch.hpu.graphs.input_hash(attention_metadata)

        # If you use primitive types here - they will get hashed based
        # on their value. You *will* get lots of excessive graph captures
        # (and an OOM eventually) if you decide to put something like
        # seq_len int here.
        # If you absolutely need a scalar, put it in a tensor. Tensors
        # get hashed using their metadata, not their values:
        # input_hash(torch.tensor(123)) == input_hash(torch.tensor(321))
        # input_hash(123) != input_hash(321)
        # input_hash("abc") != input_hash("cba")
        attention_metadata = subtuple(metadata, 'TrimmedAttentionMetadata', [
            'attn_bias',
            'seq_lens_tensor',
            'context_lens_tensor',
            'block_list',
            'block_mapping',
            'block_usage',
            'slot_mapping',
            'is_prompt',
            'block_size',
            'block_groups',
            'input_positions',
        ])
        return attention_metadata

    def create_dummy_seq_group_metadata(self,
                                        group_id,
                                        seq_len,
                                        is_prompt,
                                        lora_request=None,
                                        temperature=0):
        if self.is_pooler:
            sampling_params = None
        else:
            sampling_params = SamplingParams(temperature=temperature)
            num_blocks = math.ceil(seq_len / self.block_size)
        seq_len = max(seq_len, 1)
        if is_prompt:
            input_len = seq_len
            output_len = 0
            block_tables = None
        else:
            input_len = seq_len - 1
            output_len = 1
            block_tables = {group_id: [_PAD_BLOCK_ID] * num_blocks}
        prompt_token_ids = [0] * input_len
        output_token_ids = [1] * output_len
        prompt_token_ids_array = array('l', prompt_token_ids)  # noqa: F821
        seq_data = SequenceData(prompt_token_ids_array)
        seq_data.output_token_ids = output_token_ids
        return SequenceGroupMetadata(request_id=str(group_id),
                                     is_prompt=(output_len == 0),
                                     seq_data={group_id: seq_data},
                                     sampling_params=sampling_params,
                                     block_tables=block_tables,
                                     lora_request=lora_request)

    def profile_run(self) -> None:
        num_layers = self.model_config.get_num_layers(self.parallel_config)
        kv_caches = [None] * num_layers
        bind_kv_cache(
            self.vllm_config.compilation_config.static_forward_context,
            [kv_caches] * self.parallel_config.pipeline_parallel_size)
        _, max_seq_len = self.bucketing_ctx.get_max_prompt_shape()
        max_batch_size = min(self.max_num_seqs,
                             self.max_num_batched_tokens // max_seq_len)
        self.warmup_scenario(max_batch_size, max_seq_len, True, kv_caches,
                             False, True)
        return

<<<<<<< HEAD
    def _dummy_run(self, max_num_batched_tokens: int) -> None:
        assert max_num_batched_tokens == 1
        self.warmup_scenario(max_num_batched_tokens, 1, False, None, False,
                             True, 0, 1, True)
        return
=======
    def _remove_duplicate_submodules(self):
        model = self.get_model()
        if hasattr(model, "model"):
            for layer in self.get_model().model.layers:
                self_attn = layer.self_attn
                # delete attr kv_b_proj in self_attn,
                # as they have been transferred to the MLAImpl.
                if hasattr(self_attn, "mla_attn") and hasattr(
                        self_attn, "kv_b_proj"):
                    delattr(self_attn, "kv_b_proj")

    def _inc_preprocess(self):
        self._remove_duplicate_submodules()
>>>>>>> 066244f4

    def warmup_scenario(self,
                        batch_size,
                        seq_len,
                        is_prompt,
                        kv_caches,
                        is_pt_profiler_run=False,
                        is_lora_profile_run=False,
                        temperature=0,
                        num_iters=3,
                        align_worker=False) -> None:
        use_graphs = self._use_graphs(batch_size, seq_len, is_prompt)
        scenario_name = ("warmup_"
                         f"{'prompt' if is_prompt else 'decode'}_"
                         f"bs{batch_size}_"
                         f"seq{seq_len}_"
                         f"graphs{'T' if use_graphs else 'F'}")
        # This represents the maximum number of different requests
        # that will have unique loras, an therefore the max amount of memory
        # consumption create dummy lora request copies from the lora request
        # passed in, which contains a lora from the lora warmup path.
        dummy_lora_requests: List[LoRARequest] = []
        dummy_lora_requests_per_seq: List[LoRARequest] = []
        if self.lora_config and is_lora_profile_run:
            assert self.lora_manager is not None
            with self.lora_manager.dummy_lora_cache():
                for idx in range(self.lora_config.max_loras):
                    lora_id = idx + 1
                    dummy_lora_request = LoRARequest(
                        lora_name=f"warmup_{lora_id}",
                        lora_int_id=lora_id,
                        lora_local_path="/not/a/real/path",
                    )
                    self.lora_manager.add_dummy_lora(dummy_lora_request,
                                                     rank=LORA_WARMUP_RANK)
                    dummy_lora_requests.append(dummy_lora_request)
                dummy_lora_requests_per_seq = [
                    dummy_lora_requests[idx % len(dummy_lora_requests)]
                    for idx in range(batch_size)
                ]
        self.profiler.start('internal', scenario_name)
        times = num_iters if use_graphs or is_pt_profiler_run else 1
        if is_prompt:
            seqs = [
                self.create_dummy_seq_group_metadata(
                    i,
                    seq_len,
                    is_prompt,
                    lora_request=dummy_lora_requests_per_seq[i]
                    if dummy_lora_requests_per_seq else None,
                    temperature=temperature) for i in range(batch_size)
            ]
        else:
            # FIXME: seq_len is actually number of blocks
            blocks = [seq_len // batch_size for _ in range(batch_size)]
            blocks[0] += seq_len % batch_size
            seqs = [
                self.create_dummy_seq_group_metadata(
                    i,
                    b * self.block_size - 1,
                    is_prompt,
                    lora_request=dummy_lora_requests_per_seq[i]
                    if dummy_lora_requests_per_seq else None,
                    temperature=temperature) for i, b in enumerate(blocks)
            ]
        torch.hpu.synchronize()
        profiler = None
        if is_pt_profiler_run and self.is_driver_worker:
            profiler = setup_profiler()
            profiler.start()
        for time_index in range(times):
            inputs = self.prepare_model_input_align_worker(
                seqs, align_worker=align_worker)
            # Chendi: Necessary fix for warmup with TP>1
            if time_index == 0:
                if self.is_driver_worker:
                    broadcast_tensor_dict(
                        {"input_tokens": inputs.input_tokens}, src=0)
                else:
                    broadcast_tensor_dict(src=0)
            if is_prompt or self.is_single_step:
                intermediate_tensors = None
                if not get_pp_group().is_first_rank:
                    intermediate_tensors = \
                        self.model.make_empty_intermediate_tensors(
                            batch_size=batch_size,
                            context_size=seq_len if is_prompt else 1,
                            dtype=self.model_config.dtype,
                            device=self.device)
                self.execute_model(inputs,
                                   kv_caches,
                                   intermediate_tensors=intermediate_tensors,
                                   warmup_mode=True)
            else:  # decode with multi-step
                inputs = dataclasses.replace(inputs,
                                             is_first_multi_step=True,
                                             is_last_step=False)
                self.execute_model(inputs,
                                   kv_caches,
                                   warmup_mode=True,
                                   num_steps=2,
                                   seqs=seqs)
                inputs = dataclasses.replace(inputs,
                                             is_first_multi_step=False,
                                             is_last_step=True)
                self.execute_model(inputs,
                                   kv_caches,
                                   warmup_mode=True,
                                   num_steps=2,
                                   seqs=seqs)
            torch.hpu.synchronize()
            if profiler:
                profiler.step()
        if profiler:
            profiler.stop()
        self.profiler.end()
        gc.collect()

    def remove_all_loras(self):
        if not self.lora_manager:
            raise RuntimeError("LoRA is not enabled.")
        self.lora_manager.remove_all_adapters()

    def set_active_loras(self, lora_requests: Set[LoRARequest],
                         lora_mapping: LoRAMapping) -> None:
        if not self.lora_manager:
            raise RuntimeError("LoRA is not enabled.")
        self.lora_manager.set_active_adapters(lora_requests, lora_mapping)

    def add_lora(self, lora_request: LoRARequest) -> bool:
        if not self.lora_manager:
            raise RuntimeError("LoRA is not enabled.")
        return self.lora_manager.add_adapter(lora_request)

    def remove_lora(self, lora_id: int) -> bool:
        if not self.lora_manager:
            raise RuntimeError("LoRA is not enabled.")
        return self.lora_manager.remove_adapter(lora_id)

    def pin_lora(self, lora_id: int) -> bool:
        if not self.lora_manager:
            raise RuntimeError("LoRA is not enabled.")
        return self.lora_manager.pin_adapter(lora_id)

    def list_loras(self) -> Set[int]:
        if not self.lora_manager:
            raise RuntimeError("LoRA is not enabled.")
        return self.lora_manager.list_adapters()

    def log_warmup(self, phase, i, max_i, batch_size, seq_len):
        free_mem = format_bytes(
            HabanaMemoryProfiler.current_free_device_memory())
        dim = "num_blocks"
        if "Prompt" in phase:
            dim = "seq_len"
        msg = (f"[Warmup][{phase}][{i+1}/{max_i}] "
               f"batch_size:{batch_size} "
               f"{dim}:{seq_len} "
               f"free_mem:{free_mem}")
        logger.info(msg)

    def warmup_all_buckets(self, buckets, is_prompt, kv_caches):
        for i, (batch_size, seq_len) in enumerate(reversed(buckets)):
            self.log_warmup('Prompt' if is_prompt else 'Decode', i,
                            len(buckets), batch_size, seq_len)
            self.warmup_scenario(batch_size, seq_len, is_prompt, kv_caches)

    def warmup_graphs(self,
                      strategy,
                      buckets,
                      is_prompt,
                      kv_caches,
                      available_mem,
                      starting_mem=0,
                      total_batch_seq=0.001):
        total_mem = starting_mem
        idx = 0
        phase = f'Graph/{"Prompt" if is_prompt else "Decode"}'
        num_candidates = len(buckets)
        ordering : Union[Callable[[Any], Tuple[Any, Any]], \
            Callable[[Any], Tuple[Any, Any, Any]]]
        if strategy == 'min_tokens':
            ordering = lambda b: (b[0] * b[1], b[1], b[0])
        elif strategy == 'max_bs':
            ordering = lambda b: (-b[0], b[1])
        else:
            raise NotImplementedError(
                f'Unsupported graph allocation strategy: {strategy}')
        buckets = list(sorted(buckets, key=ordering))
        captured_all = True
        warmed_random_sampler_bs: Set[int] = set()
        for idx, (batch_size, seq_len) in enumerate(buckets):
            # Graph memory usage is proportional to seq dimension in a batch
            batch_seq = batch_size * seq_len if is_prompt else batch_size
            mem_estimate = batch_seq / total_batch_seq * total_mem
            if mem_estimate >= available_mem:
                captured_all = False
                continue
            graphed_bucket = (batch_size, seq_len, is_prompt)
            if graphed_bucket in self.graphed_buckets:
                continue
            self.graphed_buckets.add(graphed_bucket)
            self.log_warmup(phase, idx, num_candidates, batch_size, seq_len)
            with HabanaMemoryProfiler() as mem_prof:
                self.warmup_scenario(batch_size,
                                     seq_len,
                                     is_prompt,
                                     kv_caches,
                                     temperature=1.0 if batch_size
                                     not in warmed_random_sampler_bs else 0)
            warmed_random_sampler_bs.add(batch_size)
            used_mem = align_workers(mem_prof.consumed_device_memory,
                                     torch.distributed.ReduceOp.MAX)
            available_mem -= used_mem
            total_mem += used_mem
            total_batch_seq += batch_seq

        return total_mem, total_batch_seq, captured_all

    def log_graph_warmup_summary(self, buckets, is_prompt, total_mem):
        num_candidates = len(buckets)
        phase = f'Graph/{"Prompt" if is_prompt else "Decode"}'
        graphed = list(c[:2] for c in self.graphed_buckets
                       if c[2] == is_prompt)
        if num_candidates == 0:
            num_candidates = 1
        msg = (f'{phase} captured:{len(graphed)} '
               f'({100 * len(graphed) / num_candidates:.1f}%) '
               f'used_mem:{format_bytes(total_mem)} '
               f'buckets:{sorted(list(graphed))}')
        logger.info(msg)

    @torch.inference_mode()
    def warmup_model(self, kv_caches: List[torch.Tensor]) -> None:
        prompt_buckets = len(self.bucketing_ctx.prompt_buckets)
        if not self.is_pooler:
            max_blocks = int(kv_caches[0][0].size(0) // self.block_size)
            self.bucketing_ctx.generate_decode_buckets(max_blocks)
            decode_buckets = len(self.bucketing_ctx.decode_buckets)
        else:
            # When pooling we're not using decode phase
            decode_buckets = 0

        if profile := os.environ.get('VLLM_PT_PROFILE', None):
            phase, bs, seq_len, graph = profile.split('_')
            is_prompt = phase == 'prompt'
            graphs = graph == 't'
            if graphs:
                self.graphed_buckets.add((int(bs), int(seq_len), is_prompt))
            self.warmup_scenario(int(bs),
                                 int(seq_len),
                                 is_prompt,
                                 kv_caches,
                                 is_pt_profiler_run=True)
            raise AssertionError("Finished profiling")
        if not htorch.utils.internal.is_lazy() and not self.enforce_eager:
            multiplier = 3 if os.getenv('VLLM_REGIONAL_COMPILATION',
                                        'true').lower() == 'true' else 1
            cache_size_limit = 1 + multiplier * (prompt_buckets +
                                                 decode_buckets)
            torch._dynamo.config.cache_size_limit = max(
                cache_size_limit, torch._dynamo.config.cache_size_limit)
            # Multiply by 8 to follow the original default ratio between
            # the cache_size_limit and accumulated_cache_size_limit
            torch._dynamo.config.accumulated_cache_size_limit = max(
                cache_size_limit * 8,
                torch._dynamo.config.accumulated_cache_size_limit)
        if self.skip_warmup:
            logger.info("Skipping warmup...")
            return
        self.profiler.start('internal', 'warmup')
        start_mem = HabanaMemoryProfiler.current_device_memory_usage()
        start_time = time.perf_counter()

        compile_only_mode_context = functools.partial(bc.env_setting,
                                                      "PT_COMPILE_ONLY_MODE",
                                                      True)
        can_use_compile_only_mode = True
        try:
            with compile_only_mode_context():
                pass
            logger.debug("Using PT_COMPILE_ONLY_MODE.")
        except KeyError:
            can_use_compile_only_mode = False
            logger.warning('Cannot use PT_COMPILE_ONLY_MODE. '
                           'Warmup time will be negatively impacted. '
                           'Please update Gaudi Software Suite.')
        with compile_only_mode_context(
        ) if can_use_compile_only_mode else contextlib.nullcontext():
            self.warmup_all_buckets(self.bucketing_ctx.prompt_buckets, True,
                                    kv_caches)
            if not self.is_pooler:
                self.warmup_all_buckets(self.bucketing_ctx.decode_buckets,
                                        False, kv_caches)

            if not self.enforce_eager and htorch.utils.internal.is_lazy():
                if not self.is_pooler:
                    assert self.mem_margin is not None, \
                        ("HabanaWorker.determine_num_available_blocks needs "
                        "to be called before warming up the model.")

                free_mem = HabanaMemoryProfiler.current_free_device_memory()
                graph_free_mem = free_mem - self.mem_margin
                graph_free_mem = align_workers(graph_free_mem,
                                               torch.distributed.ReduceOp.MIN)
                prompt_strategy = os.environ.get('VLLM_GRAPH_PROMPT_STRATEGY',
                                                 'min_tokens')
                if not self.is_pooler:
                    prompt_graph_mem_ratio = float(
                        os.environ.get('VLLM_GRAPH_PROMPT_RATIO', '0.3'))
                    prompt_available_memory = (prompt_graph_mem_ratio *
                                               graph_free_mem)
                    decode_available_memory = (graph_free_mem -
                                               prompt_available_memory)
                    msg = (
                        f"Using {format_bytes(graph_free_mem)}"
                        f"/{format_bytes(free_mem)} "
                        "of free device memory for HPUGraphs, "
                        f"{format_bytes(prompt_available_memory)} \
                            for prompt and "
                        f"{format_bytes(decode_available_memory)} for decode "
                        f"(VLLM_GRAPH_PROMPT_RATIO={prompt_graph_mem_ratio})")
                    logger.info(msg)
                    mem_post_prompt, prompt_batch_seq, prompt_captured_all = \
                        self.warmup_graphs(
                        prompt_strategy, self.bucketing_ctx.prompt_buckets,
                        True, kv_caches, prompt_available_memory)

                    decode_strategy = os.environ.get(
                        'VLLM_GRAPH_DECODE_STRATEGY', 'max_bs')
                    mem_post_decode, decode_batch_seq, decode_captured_all = \
                        self.warmup_graphs(
                        decode_strategy, self.bucketing_ctx.decode_buckets,
                        False, kv_caches, decode_available_memory)

                    # Not all prompt buckets were captured, but all decode
                    # buckets were captured and we have some free
                    # graph-allocated space left. Let's try to use it for
                    # capturing more prompt buckets.
                    if (mem_post_decode + mem_post_prompt < graph_free_mem
                            and not prompt_captured_all
                            and decode_captured_all):
                        mem_post_prompt, _, prompt_captured_all = (
                            self.warmup_graphs(
                                prompt_strategy,
                                self.bucketing_ctx.prompt_buckets, True,
                                kv_caches, graph_free_mem - mem_post_prompt -
                                mem_post_decode, mem_post_prompt,
                                prompt_batch_seq))
                        # Not all decode buckets were captured, but all prompt
                        # buckets were captured and we have some free
                        # graph-allocated space left. Let's try to use it for
                        # capturing more decode buckets.
                        if mem_post_decode + mem_post_prompt < graph_free_mem \
                            and not decode_captured_all \
                                and prompt_captured_all:
                            mem_post_decode, _, _ = self.warmup_graphs(
                                decode_strategy,
                                self.bucketing_ctx.decode_buckets, False,
                                kv_caches, graph_free_mem - mem_post_prompt -
                                mem_post_decode, mem_post_decode,
                                decode_batch_seq)
                else:
                    prompt_available_memory = graph_free_mem
                    msg = (
                        f"Using {format_bytes(graph_free_mem)}"
                        f"/{format_bytes(free_mem)} "
                        "of free device memory for HPUGraphs, "
                        f"{format_bytes(prompt_available_memory)} for prompt")
                    logger.info(msg)
                    prompt_strategy = os.environ.get(
                        'VLLM_GRAPH_PROMPT_STRATEGY', 'min_tokens')

                    mem_post_prompt, prompt_batch_seq, prompt_captured_all = \
                        self.warmup_graphs(
                        prompt_strategy, self.bucketing_ctx.prompt_buckets,
                        True, kv_caches, prompt_available_memory)
                    if mem_post_prompt < graph_free_mem \
                        and not prompt_captured_all:
                        mem_post_prompt, _, prompt_captured_all = (
                            self.warmup_graphs(
                                prompt_strategy,
                                self.bucketing_ctx.prompt_buckets, True,
                                kv_caches, graph_free_mem - mem_post_prompt,
                                mem_post_prompt, prompt_batch_seq))

                self.log_graph_warmup_summary(
                    self.bucketing_ctx.prompt_buckets, True, mem_post_prompt)
                if not self.is_pooler:
                    self.log_graph_warmup_summary(
                        self.bucketing_ctx.decode_buckets, False,
                        mem_post_decode)

        end_time = time.perf_counter()
        end_mem = HabanaMemoryProfiler.current_device_memory_usage()
        if os.getenv('VLLM_FULL_WARMUP',
                     'false').strip().lower() in ("1", "true"):
            # Since the model is warmed up for all possible tensor sizes,
            # Dynamo can skip checking the guards
            torch.compiler.set_stance(skip_guard_eval_unsafe=True)
        elapsed_time = end_time - start_time
        msg = (
            f"Warmup finished in {elapsed_time:.0f} secs, "
            f"allocated {format_bytes(end_mem - start_mem)} of device memory")
        logger.info(msg)
        self.profiler.end()

    def finish_measurements(self):
        from neural_compressor.torch.quantization import finalize_calibration
        finalize_calibration(self.model.model)

    def shutdown_inc(self):
        can_finalize_inc = self._is_quant_with_inc() and \
            (self.model.model is not None) and \
            self.inc_initialized_successfully and \
            not getattr(self, "_is_inc_finalized", False)
        if can_finalize_inc:
            from neural_compressor.torch.quantization import (
                finalize_calibration)
            finalize_calibration(self.model.model)
            self._is_inc_finalized = True

    @property
    def vocab_size(self) -> int:
        return self.model_config.get_vocab_size()

    @property
    def mem_margin(self) -> Optional[int]:
        return self._mem_margin

    @mem_margin.setter
    def mem_margin(self, value):
        self._mem_margin = value


class HabanaProfilerCounterHelper:

    def __init__(self):
        self.niter = 0
        self.average_real_throughput = None
        self.logged_once = False
        self.real_seq_lens = []
        self.prompt_seq_lens = []

    def capture_seq_group_metadata_stats(self, seq_group_metadata_list):
        self.real_seq_lens = [
            len(seq_data.prompt_token_ids) + len(seq_data.output_token_ids)
            for seq_group_metadata in seq_group_metadata_list
            for seq_data in seq_group_metadata.seq_data.values()
        ]
        self.prompt_seq_lens = [
            len(seq_data.prompt_token_ids)
            for seq_group_metadata in seq_group_metadata_list
            for seq_data in seq_group_metadata.seq_data.values()
        ]

    def get_counter_dict(self, cache_config, duration, seq_len,
                         batch_size_padded, real_batch_size, is_prompt):
        throughput = batch_size_padded / (duration / 1e6)
        throughput_effective = real_batch_size / (duration / 1e6)

        real_max_seq_len = max(self.real_seq_lens)
        real_num_tokens = sum(self.real_seq_lens)
        padded_num_tokens = batch_size_padded * seq_len
        batch_token_utilization = real_num_tokens / padded_num_tokens
        if self.average_real_throughput is None:
            self.average_real_throughput = throughput_effective
        else:  # https://www.heikohoffmann.de/htmlthesis/node134.html
            self.average_real_throughput = self.average_real_throughput + 1 / (
                self.niter + 1) * (throughput_effective -
                                   self.average_real_throughput)
        phase = "prompt" if is_prompt else "decode"
        counters = {
            f'{phase}_bucket_batch_size': batch_size_padded,
            f'{phase}_batch_size': real_batch_size,
            f'{phase}_bucket_seq_len': seq_len,
            f'{phase}_seq_len': real_max_seq_len,
            f'{phase}_bucket_gen_throughput': throughput,
            f'{phase}_real_gen_throughput': throughput_effective,
            f'{phase}_batch_token_utilization': batch_token_utilization,
            'average_real_throughput': self.average_real_throughput,
            'engine_iteration': self.niter,
        }
        self.niter += 1
        if is_prompt:
            prompt_bucket_in_throughput = (seq_len * batch_size_padded) / (
                duration / 1e6)
            prompt_real_in_throughput = sum(
                self.prompt_seq_lens) / (duration / 1e6)
            counters[
                f'{phase}_bucket_in_throughput'] = prompt_bucket_in_throughput
            counters[f'{phase}_real_in_throughput'] = prompt_real_in_throughput

        # KV cache might not be created yet (e.g. for profiling run)
        if cache_config.num_gpu_blocks is not None and \
            cache_config.num_gpu_blocks != 0:
            cache_num_blocks_used = [
                math.ceil(sl / cache_config.block_size)
                for sl in self.real_seq_lens
            ]
            cache_total_num_blocks_used = sum(cache_num_blocks_used)
            num_cache_blocks = cache_config.num_gpu_blocks
            cache_total_num_free_blocks = \
                num_cache_blocks - cache_total_num_blocks_used
            cache_computed_utilization = \
                cache_total_num_blocks_used / num_cache_blocks
            max_blocks_per_seq = math.ceil(seq_len / cache_config.block_size)
            batch_block_utilization = cache_total_num_blocks_used / (
                batch_size_padded * max_blocks_per_seq)
            counters['cache_num_blocks_used'] = cache_total_num_blocks_used
            counters['cache_num_free_blocks'] = cache_total_num_free_blocks
            counters['cache_computed_utilization'] = cache_computed_utilization
            counters[
                f'{phase}_batch_block_utilization'] = batch_block_utilization
        if not self.logged_once:
            counters['const_cache_num_blocks'] = cache_config.num_gpu_blocks
            counters[
                'const_gpu_memory_utilization'] = \
                    cache_config.gpu_memory_utilization
            counters['const_block_size'] = cache_config.block_size
            self.logged_once = True
        return counters


class HPUModelRunner(HPUModelRunnerBase[ModelInputForHPUWithSamplingMetadata]):
    """
    GPU model runner with sampling step.
    """
    _model_input_cls: Type[ModelInputForHPUWithSamplingMetadata] = (
        ModelInputForHPUWithSamplingMetadata)

    def make_model_input_from_broadcasted_tensor_dict(
        self,
        tensor_dict: Dict[str, Any],
    ) -> ModelInputForHPUWithSamplingMetadata:
        return (
            ModelInputForHPUWithSamplingMetadata.from_broadcasted_tensor_dict(
                tensor_dict,
                attn_backend=self.attn_backend,
            ))

    def need_recv_kv(self, model_input, kv_caches, warmup_mode) -> bool:
        """Check if we need to receive kv-cache from the other worker.
        We need to receive KV when
            1. current vLLM instance is KV cache consumer/decode vLLM instance
            2. this batch is not a profiling run
            3. this batch is a prefill run
        Args:
            model_input: input to the model executable
            kv_caches: vLLM's paged memory
        """
        if warmup_mode:
            return False

        if self.vllm_config.kv_transfer_config is None:
            return False

        is_prefill_run = model_input.attn_metadata.is_prompt

        # check if the current run is profiling
        is_profile_run = kv_caches is None or kv_caches[0] is None or (
            kv_caches[0][0].numel() == 0)
        # check if the current run is prefill
        return self.vllm_config.kv_transfer_config.is_kv_consumer and (
            not is_profile_run) and is_prefill_run

    def need_send_kv(self, model_input, kv_caches, warmup_mode) -> bool:
        """Check if we need to send kv-cache to the other worker.
        We need to send KV when
            1. current vLLM instance is KV cache producer/prefill vLLM instance
            2. this batch is not a profiling run or a warmup run.
            3. this batch is a prefill run
        Args:
            model_input: input to the model executable
            kv_caches: vLLM's paged memory
        """
        if warmup_mode:
            return False

        if self.vllm_config.kv_transfer_config is None:
            return False

        is_prefill_run = model_input.attn_metadata.is_prompt

        # check if the current run is profiling
        is_profile_run = kv_caches is None or kv_caches[0] is None or (
            kv_caches[0][0].numel() == 0)
        # check if the current run is prefill

        return self.vllm_config.kv_transfer_config.is_kv_producer and (
            not is_profile_run) and is_prefill_run

    @torch.inference_mode()
    def prepare_model_input(
        self,
        seq_group_metadata_list: List[SequenceGroupMetadata],
        virtual_engine: int = 0,
        finished_requests_ids: Optional[List[str]] = None
    ) -> ModelInputForHPUWithSamplingMetadata:
        """Prepare the model input based on a given sequence group, including
        metadata for the sampling step.
        The API assumes seq_group_metadata_list is sorted by prefill -> decode.
        The result tensors and data structure also batches input in prefill
        -> decode order. For example,
        - input_tokens[:num_prefill_tokens] contains prefill tokens.
        - input_tokens[num_prefill_tokens:] contains decode tokens.
        If cuda graph is required, this API automatically pads inputs.
        """
        return self.prepare_model_input_align_worker(seq_group_metadata_list,
                                                     virtual_engine,
                                                     finished_requests_ids,
                                                     False)

    @torch.inference_mode()
    def prepare_model_input_align_worker(
        self,
        seq_group_metadata_list: List[SequenceGroupMetadata],
        virtual_engine: int = 0,
        finished_requests_ids: Optional[List[str]] = None,
        align_worker: bool = False,
    ) -> ModelInputForHPUWithSamplingMetadata:
        """Prepare the model input based on a given sequence group, including
        metadata for the sampling step.
        The API assumes seq_group_metadata_list is sorted by prefill -> decode.
        The result tensors and data structure also batches input in prefill
        -> decode order. For example,
        - input_tokens[:num_prefill_tokens] contains prefill tokens.
        - input_tokens[num_prefill_tokens:] contains decode tokens.
        If cuda graph is required, this API automatically pads inputs.
        """
        with self.profiler.record_event('internal', 'prepare_input_tensors'):
            assert seq_group_metadata_list is not None
            if self.profiler.enabled:
                self.profiler_counter_helper.capture_seq_group_metadata_stats(
                    seq_group_metadata_list=seq_group_metadata_list)
            model_input, sampling_metadata = self.prepare_input_tensors(
                seq_group_metadata_list, finished_requests_ids, align_worker)
            assert model_input.attn_metadata is not None
            is_prompt = model_input.attn_metadata.is_prompt

        return dataclasses.replace(model_input,
                                   sampling_metadata=sampling_metadata,
                                   is_prompt=is_prompt,
                                   virtual_engine=virtual_engine)

    def _get_seq_ids(self, model_input):
        return ([
            sg.seq_ids[0] for sg in model_input.sampling_metadata.seq_groups
        ])

    def _pad_to_max_num_seqs(self, tensor, value):
        padding_needed = self.max_num_seqs - tensor.size(0)
        if padding_needed > 0:
            padding = torch.full((padding_needed, *tensor.shape[1:]),
                                 value,
                                 device=tensor.device,
                                 dtype=tensor.dtype)
            tensor = torch.cat([tensor, padding])
        return tensor

    @torch.inference_mode()
    def execute_model(
        self,
        model_input: ModelInputForHPUWithSamplingMetadata,
        kv_caches: List[torch.Tensor],
        intermediate_tensors: Optional[IntermediateTensors] = None,
        num_steps: int = 1,
        warmup_mode=False,
        previous_hidden_states: Optional[torch.Tensor] = None,
        seqs=None,
    ) -> Optional[Union[List[SamplerOutput], IntermediateTensors]]:
        use_delayed_sampling = self.use_delayed_sampling and not warmup_mode
        assert not (use_delayed_sampling and num_steps != 1), \
            'Delayed sampling is not compatible with MSS!'
        assert not (use_delayed_sampling and
            self.parallel_config.pipeline_parallel_size != 1), \
            'Delayed sampling is not compatible with Pipeline Parallelism!'
        assert not (use_delayed_sampling and self.spec_decode_enabled), \
            'Delayed sampling is not compatible with speculative decoding!'
        assert model_input.input_tokens is not None
        output = None
        if use_delayed_sampling and not model_input.is_prompt and \
                self.is_driver_worker:
            num_cached = len(self.cached_step_outputs)
            assert num_cached > 0
            cur_seq_ids = self._get_seq_ids(model_input)
            cur_seq_id_pos = {
                sid: idx
                for idx, sid in enumerate(cur_seq_ids) if sid >= 0
            }
            htorch.core.mark_step()
            for i in range(num_cached):
                prev_seq_ids = self._get_seq_ids(self.cached_step_inputs[i])
                target_indices = [
                    cur_seq_id_pos.get(psi, -1) for psi in prev_seq_ids
                ]
                padding = self.cached_step_outputs[i].token_ids.size(0) - len(
                    target_indices)
                target_indices.extend([-1] * padding)
                target_indices = torch.tensor(
                    target_indices,
                    device=model_input.input_tokens.device,
                    dtype=model_input.input_tokens.dtype)
                model_input.input_tokens.index_copy_(
                    0, target_indices, self.cached_step_outputs[i].token_ids)
                htorch.core.mark_step()

        if not model_input.is_first_multi_step:
            if not model_input.is_last_step:
                # not first or last multi-step
                return []
            # last multi-step
            output = self._decode_sampler_outputs(
                model_input) if self.is_driver_worker else []
            torch.hpu.synchronize()
        if model_input.is_first_multi_step:
            # first multi-step
            if self.lora_config:
                assert model_input.lora_requests is not None
                assert model_input.lora_mapping is not None
                self.set_active_loras(model_input.lora_requests,
                                      model_input.lora_mapping)
            # Rank!=0 workers has is_prompt==None
            if use_delayed_sampling and not model_input.is_prompt and \
                    model_input.input_tokens.size(1) == 1:
                if self.is_driver_worker:
                    model_kwargs_broadcast_data = {
                        "input_tokens": model_input.input_tokens
                    }
                    broadcast_tensor_dict(model_kwargs_broadcast_data, src=0)
                    input_tokens = model_input.input_tokens

                else:
                    model_kwargs_broadcast_data = broadcast_tensor_dict(src=0)
                    input_tokens = model_kwargs_broadcast_data["input_tokens"]
            else:
                input_tokens = model_input.input_tokens
            input_positions = model_input.input_positions
            attn_metadata = model_input.attn_metadata
            sampling_metadata = model_input.sampling_metadata
            real_batch_size = model_input.real_batch_size
            batch_size_padded = model_input.batch_size_padded
            assert input_tokens is not None
            assert input_positions is not None
            assert sampling_metadata is not None
            assert attn_metadata is not None
            is_prompt = attn_metadata.is_prompt
            assert is_prompt is not None
            batch_size = input_tokens.size(0)
            seq_len = self._seq_len(attn_metadata)
            use_graphs = self._use_graphs(batch_size, seq_len, is_prompt)
            self._check_config(batch_size, seq_len, attn_metadata, warmup_mode)

            lora_mask: torch.Tensor = None
            lora_logits_mask: torch.Tensor = None
            if self.lora_config:
                assert model_input.lora_ids is not None
                lora_mask, lora_logits_mask = self.create_lora_mask(
                    input_tokens, model_input.lora_ids,
                    attn_metadata.is_prompt)
            if model_input.multi_modal_kwargs is not None \
                and 'embed_is_patch' in model_input.multi_modal_kwargs:

                def fix_embed_is_patch(embed_is_patch):
                    if isinstance(embed_is_patch, torch.Tensor):
                        if embed_is_patch.dim() == 3:
                            result = []
                            if embed_is_patch.size(1) > 1:
                                embed_is_patch = embed_is_patch.transpose(0, 1)
                            for i in range(embed_is_patch.size(0)):
                                result.append(embed_is_patch[i])
                            return result
                        elif embed_is_patch.dim() == 2:
                            result = []
                            result.append(embed_is_patch)
                            return result
                    elif isinstance(embed_is_patch, (list, tuple)):
                        # Apply only once per item, avoid repeated recursion
                        result = []
                        for item in embed_is_patch:
                            fixed = fix_embed_is_patch(item)
                            if isinstance(fixed, list):
                                result.extend(fixed)
                            else:
                                result.append(fixed)
                        return result
                    else:
                        return None

                model_input.multi_modal_kwargs[
                    'embed_is_patch'] = fix_embed_is_patch(
                        model_input.multi_modal_kwargs['embed_is_patch'])
            execute_model_kwargs = {
                "input_ids": input_tokens,
                "positions": input_positions,
                "kv_caches": kv_caches,
                "attn_metadata": self.trim_attn_metadata(attn_metadata),
                "intermediate_tensors": intermediate_tensors,
                "lora_mask": lora_mask,
                "virtual_engine": model_input.virtual_engine,
                **(model_input.multi_modal_kwargs or {}),
            }
            if previous_hidden_states is not None:
                # HPU will pad up to block_size,
                # pad previous_hidden_states as well
                previous_hidden_states = previous_hidden_states.unsqueeze(
                    1).expand(-1, input_tokens.shape[-1], -1)
                batch_size_padding = batch_size - previous_hidden_states.shape[
                    0]
                if batch_size_padding > 0:
                    dummy_previous_hidden_states = torch.zeros(
                        batch_size_padding,
                        *previous_hidden_states.shape[1:],
                        dtype=previous_hidden_states.dtype,
                        device=previous_hidden_states.device)
                    previous_hidden_states = torch.cat(
                        [previous_hidden_states, dummy_previous_hidden_states],
                        dim=0)
                execute_model_kwargs.update(
                    {"previous_hidden_states": previous_hidden_states})
            if htorch.utils.internal.is_lazy():
                execute_model_kwargs.update(
                    {"bypass_hpu_graphs": not use_graphs})

            htorch.core.mark_step()
            if self.is_driver_worker:
                model_event_name = ("model_"
                                    f"{'prompt' if is_prompt else 'decode'}_"
                                    f"bs{batch_size}_"
                                    f"seq{seq_len}_"
                                    f"graphs{'T' if use_graphs else 'F'}")
            else:
                model_event_name = 'model_executable'
            if num_steps > 1 or use_delayed_sampling:
                # in case of multi-step scheduling
                # we only want to pythonize in the last step
                sampling_metadata.skip_sampler_cpu_output = True
                self.sampler.include_gpu_probs_tensor = True
            cache_orig_output_tokens_len: List[Dict] = []

            def try_revert_dummy_output_tokens():
                if len(cache_orig_output_tokens_len) > 0:
                    # Reuse the original output token ids length
                    for i in range(len(cache_orig_output_tokens_len)):
                        seq_group_metadata = seq_group_metadata_list[i]
                        for j, data in seq_group_metadata.seq_data.items():
                            orig_output_tokens_len = \
                                cache_orig_output_tokens_len[i][j]
                            data.output_token_ids = \
                                data.output_token_ids[:orig_output_tokens_len]

            for i in range(num_steps):
                if i != 0 and not self.is_driver_worker:
                    broadcast_data = broadcast_tensor_dict(src=0)
                    if 'early_exit' in broadcast_data and broadcast_data[
                            'early_exit']:
                        return [output] if num_steps == 1 else []
                    execute_model_kwargs.update({
                        "input_ids":
                        broadcast_data["input_ids"],
                        "positions":
                        broadcast_data["positions"],
                        "attn_metadata":
                        self.trim_attn_metadata(
                            broadcast_data["attn_metadata"])
                    })
                # Receive KV cache in distributed KV cache transfer setting
                # In disagg prefill setting, it will also recv hidden states
                # and bypass model forwarding. In KV cache database setting,
                # it will change the model input so that we can skip prefilling
                # on tokens that successfully received KV caches
                # NOTE: The receive operation is blocking
                bypass_model_exec = False
                if self.need_recv_kv(model_input, kv_caches, warmup_mode):
                    attn_metadata = self.model.forward_update_meta_only(
                        **execute_model_kwargs,
                        selected_token_indices=sampling_metadata.
                        selected_token_indices)
                    hidden_states, bypass_model_exec, model_input = \
                    get_kv_transfer_group().recv_kv_caches_and_hidden_states_hpu(
                        # model is used to know which layer the current worker
                        # is working on, so that we can receive KV for
                        # only those layers.
                        self.get_model(),
                        model_input,
                        attn_metadata,
                        kv_caches=kv_caches
                    )

                profiler_args = {
                    'real_seq_len': model_input.seq_lens,
                    'real_batch_size': real_batch_size
                }
                if not bypass_model_exec:
                    with self.profiler.record_event('internal',
                                                    model_event_name,
                                                    args=profiler_args):
                        hidden_states = self.model.forward(
                            **execute_model_kwargs,
                            selected_token_indices=sampling_metadata.
                            selected_token_indices)
                        if warmup_mode:
                            torch.hpu.synchronize()
                            import torch.distributed as dist
                            if dist.is_initialized():
                                dist.barrier()
                else:
                    logger.debug("Bypassing model execution")

                # Sending KV cache in distributed KV cache transfer setting
                # TODO: update send operation to blocking one.
                if self.need_send_kv(model_input, kv_caches, warmup_mode):
                    get_kv_transfer_group(
                    ).send_kv_caches_and_hidden_states_hpu(
                        # model_executable is used to know which layer the
                        # current worker is working on, so that we can send KV
                        # for only those layers.
                        self.get_model(),
                        model_input,
                        kv_caches,
                        hidden_states,
                    )

                if self.lora_config:
                    LoraMask.setLoraMask(
                        lora_logits_mask.index_select(
                            0, sampling_metadata.selected_token_indices))
                if not get_pp_group().is_last_rank:
                    return hidden_states

                # In case there are any logits processors pending
                # we need to sync with host earlier
                if use_delayed_sampling \
                   and self.is_driver_worker:
                    self._patch_prev_output()

                # Compute the logits.
                with self.profiler.record_event(
                        'internal',
                    ('compute_logits_'
                     f'{"prompt" if is_prompt else "decode"}_bs'
                     f'{batch_size}_'
                     f'seq{seq_len}'),
                        args=profiler_args):
                    if num_steps == 1:
                        sampling_metadata.selected_token_indices = None
                    logits = self.model.compute_logits(hidden_states,
                                                       sampling_metadata)
                htorch.core.mark_step()
                # Only perform sampling in the driver worker.
                if not self.is_driver_worker:
                    continue

                if use_delayed_sampling:
                    fake_output = self._delayed_sampler_outputs(model_input)
                elif model_input.async_callback is not None:
                    model_input.async_callback()

                with self.profiler.record_event(
                        'internal', ('sample_'
                                     f'{"prompt" if is_prompt else "decode"}_'
                                     f'bs{batch_size}_'
                                     f'seq{seq_len}'),
                        args=profiler_args):
                    output = self.sampler(
                        logits=logits,
                        sampling_metadata=sampling_metadata,
                    )
                    if num_steps > 1:
                        output = output.sampled_token_ids
                        self.cached_step_outputs.append(
                            CachedStepOutput(output))
                    if use_delayed_sampling and self.is_driver_worker:
                        token_ids = self._pad_to_max_num_seqs(
                            output.sampled_token_ids, DUMMY_TOKEN_ID)
                        self.cached_step_outputs.append(
                            CachedStepOutput(
                                token_ids, output.logprobs,
                                output.deferred_sample_results_args,
                                sampling_metadata, is_prompt))
                        self.cached_step_inputs.append(model_input)
                htorch.core.mark_step()
                if use_delayed_sampling \
                   and model_input.async_callback is not None:
                    model_input.async_callback()
                if i < num_steps - 1:
                    if i == 0:
                        if model_input.async_callback is not None:
                            ctx = model_input.async_callback.keywords[  # type: ignore
                                "ctx"]
                            seq_group_metadata_list = \
                                ctx.seq_group_metadata_list
                        elif seqs is not None:
                            seq_group_metadata_list = seqs
                        else:
                            raise RuntimeError(
                                "seq_group_metadata_list is uninitialized")
                        for seq_idx, seq_group_metadata in enumerate(
                                seq_group_metadata_list):
                            # Skip empty steps
                            seq_group_metadata.state.current_step += (
                                num_steps - 2)
                            # Cache the original output token ids
                            cache_orig_output_tokens_len.append({})
                            for j, data in seq_group_metadata.seq_data.items():
                                cache_orig_output_tokens_len[seq_idx][j] = \
                                    len(data.output_token_ids)
                    seq_group_metadata_list, _, _ = self._add_dummy_seq(
                        seq_group_metadata_list, is_prompt=False)
                    for seq_group_metadata in seq_group_metadata_list:
                        for data in seq_group_metadata.seq_data.values():
                            max_output_len = sampling_metadata.seq_groups[
                                0].sampling_params.max_tokens
                            if len(data.output_token_ids) < max_output_len - 1:
                                # add a place holder for prepare_decode
                                # arbitrary value, this could be any token
                                dummy_token = (540, )
                                data.output_token_ids += (dummy_token)
                            else:
                                broadcast_tensor_dict({'early_exit': True},
                                                      src=0)
                                if num_steps == 1:
                                    return [output]
                                else:
                                    try_revert_dummy_output_tokens()
                                    return []

                    result = self._prepare_decode(seq_group_metadata_list,
                                                  output=output)
                    if self.lora_config:
                        lora_mapping = LoRAMapping(
                            **dict(index_mapping=result.lora_index_mapping,
                                   prompt_mapping=result.lora_prompt_mapping,
                                   is_prefill=False))
                        self.set_active_loras(result.lora_requests,
                                              lora_mapping)
                        lora_mask, lora_logits_mask = self.create_lora_mask(
                            result.input_tokens, result.lora_ids, False)

                    execute_model_kwargs.update({
                        "input_ids":
                        result.input_tokens,
                        "positions":
                        result.input_positions,
                        "attn_metadata":
                        self.trim_attn_metadata(result.attn_metadata),
                        "lora_mask":
                        lora_mask,
                    })
                    model_kwargs_broadcast_data = {
                        "input_ids": result.input_tokens,
                        "positions": result.input_positions,
                        "attn_metadata": vars(result.attn_metadata),
                        "lora_mask": lora_mask,
                    }
                    broadcast_tensor_dict(model_kwargs_broadcast_data, src=0)
                else:
                    try_revert_dummy_output_tokens()

            if self.is_driver_worker and self.profiler.enabled:
                # Stop recording 'execute_model' event
                self.profiler.end()
                event_end = self.profiler.get_timestamp_us()
                counters = self.profiler_counter_helper.get_counter_dict(
                    cache_config=self.cache_config,
                    duration=event_end - self.event_start,
                    seq_len=seq_len,
                    batch_size_padded=batch_size_padded,
                    real_batch_size=real_batch_size,
                    is_prompt=is_prompt)
                self.profiler.record_counter(self.event_start, counters)
            if num_steps == 1:
                if self.spec_decode_enabled and isinstance(
                        output, SamplerOutput):
                    output.sampled_token_ids = output.sampled_token_ids[:
                                                                        real_batch_size]
                    output.sampled_token_probs = output.sampled_token_probs[:
                                                                            real_batch_size]
                    output.logprobs = output.logprobs[:real_batch_size]
                if self.return_hidden_states and isinstance(
                        output, SamplerOutput):
                    # we only need to pass hidden states of most recent token
                    assert model_input.sampling_metadata is not None
                    hidden_states = hidden_states[:real_batch_size]
                    if model_input.is_prompt:
                        output.prefill_hidden_states = hidden_states
                    output.hidden_states = hidden_states

                if use_delayed_sampling:
                    if self.is_driver_worker:
                        return [fake_output]
                    else:
                        return []

                return [output] if self.is_driver_worker else []
            else:
                return []
        return output if type(output) is list else [output]

    def _delayed_sampler_outputs(self, model_input):
        next_token_ids = [[DUMMY_TOKEN_ID]] * len(
            model_input.sampling_metadata.seq_groups)
        sampler_output = self._make_decode_output(
            next_token_ids, model_input.sampling_metadata.seq_groups)
        return sampler_output

    def _decode_sampler_outputs(self, model_input):
        use_async_out_proc = model_input.async_callback is not None
        sampler_outputs = []
        num_outputs = len(self.cached_step_outputs)
        for i in range(num_outputs):
            next_token_ids = self.cached_step_outputs.pop(0).token_ids
            next_token_ids = next_token_ids.cpu().tolist()
            sampler_output = self._make_decode_output(
                next_token_ids, model_input.sampling_metadata.seq_groups)
            sampler_outputs.append(sampler_output)

            if i < num_outputs - 1 and use_async_out_proc:
                assert model_input.async_callback is not None
                ctx = model_input.async_callback.keywords[  # type: ignore
                    "ctx"]
                ctx.append_output(
                    outputs=[sampler_output],
                    seq_group_metadata_list=ctx.seq_group_metadata_list,
                    scheduler_outputs=ctx.scheduler_outputs,
                    is_async=False,
                    is_last_step=False,
                    is_first_step_output=False)
                model_input.async_callback()

        if use_async_out_proc:
            return [sampler_outputs[-1]]
        else:
            return sampler_outputs

    def _make_decode_output(
        self,
        next_token_ids: List[List[int]],
        seq_groups: List[SequenceGroupToSample],
    ) -> SamplerOutput:
        zero_logprob = Logprob(0.0)
        sampler_outputs = []
        batch_idx = 0
        for seq_group in seq_groups:
            seq_ids = seq_group.seq_ids
            seq_outputs = []
            for seq_id in seq_ids:
                next_token_id = next_token_ids[batch_idx][0]
                seq_outputs.append(
                    SequenceOutput(seq_id, next_token_id,
                                   {next_token_id: zero_logprob}))
                batch_idx += 1
            sampler_outputs.append(
                CompletionSequenceGroupOutput(seq_outputs, None))
        return SamplerOutput(sampler_outputs)

    def shutdown_inc(self):
        can_finalize_inc = False
        from contextlib import suppress
        with suppress(AttributeError):
            can_finalize_inc = (self._is_quant_with_inc()
                                and (self.model.model is not None)
                                and self.inc_initialized_successfully and
                                not getattr(self, "_is_inc_finalized", False))
        if can_finalize_inc:
            from neural_compressor.torch.quantization import (
                finalize_calibration)
            finalize_calibration(self.model.model)
            self._is_inc_finalized = True

    def __del__(self):
        self.shutdown_inc()

    def _patch_prev_output(self):
        assert len(self.cached_step_inputs) == len(self.cached_step_outputs), \
            f'''Inputs and outputs are out of sync!
            {len(self.cached_step_inputs)} vs {len(self.cached_step_outputs)}'''
        if len(self.cached_step_inputs) == 0:
            return
        model_input = self.cached_step_inputs.pop(0)
        model_output = self.cached_step_outputs.pop(0)
        delayed_tokens = model_output.token_ids.cpu().squeeze(-1).tolist()

        ctx = model_input.async_callback.keywords["ctx"]  # type: ignore
        # If there's no output to patch with, which is usually the case when
        # we're starting a new request after all requests are completed.
        if len(ctx.output_queue) == 0:
            return
        assert len(
            ctx.output_queue) == 1, 'There should be exactly 1 output waiting!'
        output_data = ctx.output_queue[0]
        assert len(output_data.outputs) == 1
        for fake_out, real_out in zip(output_data.outputs[0], delayed_tokens):
            fake_out.samples[0].output_token = real_out
        for sg, real_out in zip(output_data.seq_group_metadata_list,
                                delayed_tokens):
            assert len(sg.seq_data) == 1
            seq_data = list(sg.seq_data.values())[0]
            # This is a hack. Assigning output_token_ids triggers
            # a cache recomputation and we only need to update the last token
            seq_data.output_token_ids_array[-1] = real_out
            seq_data._cached_all_token_ids[-1] = real_out

        delayed_logprobs = None
        delayed_prompt_logprobs = None
        assert model_output.sampling_metadata is not None, \
            'Sampling metadata is required to patch the output!'
        logprobs_required = any(
            seq_group.sampling_params.logprobs is not None
            for seq_group in model_output.sampling_metadata.seq_groups)
        prompt_logprobs_required = any(
            seq_group.sampling_params.prompt_logprobs is not None
            for seq_group in model_output.sampling_metadata.seq_groups)
        if logprobs_required or prompt_logprobs_required:
            # We are one step ahead, so prompt is already marked as a computed.
            # We need to reset the computed tokens count to 0,
            # so that we can recompute the prompt logprobs.
            computed_tokens = []
            if model_output.is_prompt:
                for seq_group in model_output.sampling_metadata.seq_groups:
                    seq_ids = seq_group.seq_ids
                    assert len(seq_ids) == 1  # prompt has only 1 seq id.
                    seq_data = seq_group.seq_data[seq_ids[0]]
                    computed_tokens.append(seq_data.get_num_computed_tokens())
                    seq_data._num_computed_tokens = 0
            sampling_results = get_pythonized_sample_results(
                model_output.deffered_sample_results)
            delayed_prompt_logprobs, delayed_logprobs = get_logprobs(
                model_output.logprobs, model_output.sampling_metadata,
                sampling_results)

            # Reset the computed tokens count to the original value.
            if model_output.is_prompt:
                for seq_group in model_output.sampling_metadata.seq_groups:
                    seq_ids = seq_group.seq_ids
                    seq_data = seq_group.seq_data[seq_ids[0]]
                    seq_data.update_num_computed_tokens(computed_tokens.pop(0))

        # Another hack. We need to pass the logprobs to the output data,
        # which are part of scheduler output.
        if logprobs_required and delayed_logprobs is not None:
            for sg, real_logprobs in zip(
                    output_data.scheduler_outputs.scheduled_seq_groups,
                    delayed_logprobs):
                assert len(sg.seq_group.seqs) == 1
                assert len(real_logprobs) == 1
                sg.seq_group.first_seq.output_logprobs[-1] = real_logprobs[0]

        # If prompt logprobs are available, we need to patch them
        # as well.
        if prompt_logprobs_required and delayed_prompt_logprobs is not None:
            seq_groups = output_data.scheduler_outputs.scheduled_seq_groups
            assert len(seq_groups) == len(delayed_prompt_logprobs), \
                f'''Output data has {len(seq_groups)} seq groups, but prompt
                logprobs has {len(delayed_prompt_logprobs)} entries!'''
            for sg, real_logprobs in zip(seq_groups, delayed_prompt_logprobs):
                if real_logprobs is not None:
                    sg.seq_group.prompt_logprobs = real_logprobs<|MERGE_RESOLUTION|>--- conflicted
+++ resolved
@@ -2162,13 +2162,12 @@
                              False, True)
         return
 
-<<<<<<< HEAD
     def _dummy_run(self, max_num_batched_tokens: int) -> None:
         assert max_num_batched_tokens == 1
         self.warmup_scenario(max_num_batched_tokens, 1, False, None, False,
                              True, 0, 1, True)
         return
-=======
+
     def _remove_duplicate_submodules(self):
         model = self.get_model()
         if hasattr(model, "model"):
@@ -2182,7 +2181,6 @@
 
     def _inc_preprocess(self):
         self._remove_duplicate_submodules()
->>>>>>> 066244f4
 
     def warmup_scenario(self,
                         batch_size,
