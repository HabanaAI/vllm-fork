--- conflicted
+++ resolved
@@ -3138,16 +3138,7 @@
                             hidden_states,
                         )
 
-<<<<<<< HEAD
                     def fetch_kv_to_host_default(model, model_input, kv_caches,
-                                                 hidden_states):
-                        input_tokens_tensor_cpu = model_input.input_tokens.to(
-                            "cpu"
-                        )  # shape: [batch_size, seq_len_padding_to_128]
-                        torch.hpu.synchronize(
-                        )  # sync here may hurt performance.
-=======
-                    def fetch_kv_to_host(model, model_input, kv_caches,
                                          hidden_states, async_d2h):
                         if async_d2h in (AsyncD2HMode.NON_BLOCKING,
                                          AsyncD2HMode.ASYNC):
@@ -3158,7 +3149,6 @@
                             input_tokens_tensor_cpu = model_input.input_tokens.to("cpu")
                             torch.hpu.synchronize()
 
->>>>>>> dff03e3c
                         seq_lens = model_input.attn_metadata.seq_lens
                         start_layer = model.model.start_layer
                         end_layer = model.model.end_layer
@@ -3217,27 +3207,26 @@
                                 hidden_states_list, event)
 
                     def send_kv(input_tokens_list, kv_caches_send_list,
-<<<<<<< HEAD
-                                hidden_states_list):
-=======
                                 hidden_states_list, event):
                         cur_time = time.time()
                         if self.fetch_kv_use_async_d2h == AsyncD2HMode.ASYNC and event is not None:
                             event.synchronize()
->>>>>>> dff03e3c
                         get_kv_transfer_group(
                         ).send_kv_caches_and_hidden_states_cpu(
                             input_tokens_list, kv_caches_send_list,
                             hidden_states_list)
+                        now = time.time()
+                        logger.info("KV send time: %s", now - cur_time)
 
                     def fetch_kv_to_host(model, model_input, kv_caches,
-                                         hidden_states):
+                                         hidden_states, async_d2h):
                         if self.scheduler_config.chunked_prefill_enabled:
                             return self.fetch_kv_to_host_chunked(
                                 model, model_input, kv_caches, hidden_states)
                         else:
                             return fetch_kv_to_host_default(
-                                model, model_input, kv_caches, hidden_states)
+                                model, model_input, kv_caches, hidden_states,
+                                async_d2h)
 
                     def async_send_kv_caches(hidden_states):
                         (input_tokens_list,
@@ -3248,13 +3237,9 @@
                                              model_input,
                                              kv_caches,
                                              hidden_states,
-<<<<<<< HEAD
-                                             )
+                                             self.fetch_kv_use_async_d2h)
                         if not input_tokens_list:
                             return
-=======
-                                             self.fetch_kv_use_async_d2h)
->>>>>>> dff03e3c
                         self.pd_executor_pool.submit(
                             send_kv,
                             input_tokens_list,
