# SPDX-License-Identifier: Apache-2.0

###############################################################################
# Copyright (C) 2024 Habana Labs, Ltd. an Intel Company
###############################################################################

import collections
import contextlib
import dataclasses
import functools
import gc
import itertools
import math
import os
import time
from array import array
from enum import Enum, IntEnum
from typing import (TYPE_CHECKING, Any, Callable, Dict, List, NamedTuple,
                    Optional, Set, Tuple, Type, TypeVar, Union)

import habana_frameworks.torch as htorch
import habana_frameworks.torch.internal.bridge_config as bc
import torch
import vllm_hpu_extension.environment as environment
from vllm_hpu_extension.bucketing import HPUBucketingContext
from vllm_hpu_extension.flags import enabled_flags
from vllm_hpu_extension.ops import LoraMask as LoraMask
from vllm_hpu_extension.profiler import (HabanaHighLevelProfiler,
                                         HabanaMemoryProfiler, format_bytes)

import vllm.envs as envs
from vllm.attention import AttentionMetadata, get_attn_backend
from vllm.attention.backends.abstract import AttentionType
from vllm.attention.backends.hpu_attn import HPUAttentionImpl
from vllm.config import DeviceConfig, VllmConfig
from vllm.distributed import broadcast_tensor_dict
from vllm.distributed.parallel_state import get_world_group
from vllm.forward_context import set_forward_context
from vllm.inputs import INPUT_REGISTRY, InputRegistry
from vllm.logger import init_logger
from vllm.lora.layers import LoRAMapping
from vllm.lora.request import LoRARequest
from vllm.lora.worker_manager import LRUCacheWorkerLoRAManager
from vllm.model_executor import SamplingMetadata
from vllm.model_executor.layers.layernorm import RMSNorm
from vllm.model_executor.layers.rotary_embedding import MRotaryEmbedding
from vllm.model_executor.layers.sampler import SamplerOutput
from vllm.model_executor.layers.vocab_parallel_embedding import (
    VocabParallelEmbedding)
from vllm.model_executor.model_loader import get_model
from vllm.model_executor.models import supports_multimodal
from vllm.model_executor.sampling_metadata import SequenceGroupToSample
from vllm.multimodal import (MULTIMODAL_REGISTRY, BatchedTensorInputs,
                             MultiModalKwargs, MultiModalPlaceholderMap,
                             MultiModalRegistry)
from vllm.sampling_params import SamplingParams
from vllm.sequence import (CompletionSequenceGroupOutput, IntermediateTensors,
                           Logprob, SequenceData, SequenceGroupMetadata,
                           SequenceOutput)
from vllm.transformers_utils.config import uses_mrope
from vllm.utils import (bind_kv_cache, is_fake_hpu, is_pin_memory_available,
                        make_mrope_positions_tensor_with_pad,
                        make_tensor_with_pad)
from vllm.worker.model_runner_base import (
    ModelRunnerBase, ModelRunnerInputBase,
    _add_attn_metadata_broadcastable_dict,
    _add_sampling_metadata_broadcastable_dict,
    _init_attn_metadata_from_tensor_dict,
    _init_sampling_metadata_from_tensor_dict)

if TYPE_CHECKING:
    from vllm.attention.backends.abstract import AttentionBackend

logger = init_logger(__name__)

_TYPE_CACHE = {}
# These values are assumed to be zero in several places.
# Use caution when updating them!
_PAD_SLOT_ID = 0
_PAD_BLOCK_ID = 0

LORA_WARMUP_RANK = 8

VLLM_DELAYED_SAMPLING = os.environ.get('VLLM_DELAYED_SAMPLING',
                                       'false').lower() == 'true'
VLLM_MERGED_PREFILL = os.environ.get('VLLM_MERGED_PREFILL',
                                     'false').lower() == 'true'
DUMMY_TOKEN_ID = -1


class PhaseType(Enum):
    PREFILL = 'prefill'
    PREFIX_PREFILL = 'prefix_prefill'
    DECODE = 'decode'


def subtuple(obj: object,
             typename: str,
             to_copy: List[str],
             to_override: Optional[Dict[str, object]] = None):
    if obj is None:
        return None
    if to_override is None:
        to_override = {}
    fields = set(to_copy) | set(to_override.keys())
    if type(obj) is dict:
        values = {key: obj[key] for key in fields if key in obj}
    else:
        values = {f: to_override.get(f, getattr(obj, f)) for f in fields}
    if typename not in _TYPE_CACHE:
        _TYPE_CACHE[typename] = collections.namedtuple(typename,
                                                       ' '.join(fields))
    return _TYPE_CACHE[typename](**values)


def align_workers(value, op):
    group = get_world_group().cpu_group
    world_size = torch.distributed.get_world_size()
    if world_size <= 1:
        return value
    value_t = torch.tensor(value, device='cpu')
    torch.distributed.all_reduce(value_t, op=op, group=group)
    return value_t.item()


def setup_profiler():
    schedule = torch.profiler.schedule(wait=0, warmup=2, active=1, repeat=1)
    activities = [
        torch.profiler.ProfilerActivity.CPU,
        torch.profiler.ProfilerActivity.HPU
    ]
    profiler = torch.profiler.profile(
        schedule=schedule,
        activities=activities,
        on_trace_ready=torch.profiler.tensorboard_trace_handler('.',
                                                                use_gzip=True),
        record_shapes=False,
        with_stack=True)
    return profiler


def round_up(value: int, k: int) -> int:
    return (value + k - 1) // k * k


def pad_list(input, k, v):
    input_len = len(input)
    target_len = round_up(input_len, k)
    padding = target_len - input_len
    return input + [v] * padding


def gather_list(input, indices, v):
    return [input[i] if i is not None else v for i in indices]


def flatten(in_list):
    return list(itertools.chain(*in_list))


def make_cpu_tensor(data, max_len, pad, dtype, flat) -> torch.Tensor:
    if flat:
        data = [flatten(data)]
    return make_tensor_with_pad(data,
                                max_len=max_len,
                                pad=pad,
                                dtype=dtype,
                                device='cpu')


def get_target_layer_suffix_list(model_type) -> list[str]:
    # This sets the suffix for the hidden layer name, which is controlled by
    # VLLM_CONFIG_HIDDEN_LAYERS. The default suffix is "DecoderLayer," which is
    # applicable for most language models such as LLaMA, Qwen, and BART. If the
    # model's decoder layer name differs from the default, it will need to
    # be specified here.
    decoder_layer_table = {
        "gpt_bigcode": "BigCodeBlock",
    }

    return [
        decoder_layer_table.get(model_type, "DecoderLayer"), "EncoderLayer"
    ]


def modify_model_layers(module: torch.nn.Module,
                        suffix_list: list[str],
                        n=1,
                        counter=None):
    """Currently add mark_step at the end of specified layers.
    """

    def forward_hook(module, args, output):
        htorch.core.mark_step()
        return output

    if counter is None:
        counter = [0]

    for child_name, child_module in module.named_children():
        if any(
                child_module.__class__.__name__.endswith(layer)
                for layer in suffix_list):
            counter[0] += 1
            if counter[0] % n == 0:
                child_module.register_forward_hook(forward_hook)
        else:
            modify_model_layers(child_module, suffix_list, n, counter)


def get_path_to_rope(model: torch.nn.Module):
    """Dynamically get the path to the RotaryEmbedding layer in the model.
    This function will recursively search through the module hierarchy to find
    a RotaryEmbedding layer and return the full path to that layer as a list
    of names.
    If no such layer is found, it returns None.
    """

    def find_rope_layer(parent, path):
        # Base case: check if this parent is None
        if parent is None:
            return None

        # Check if the current layer is a RotaryEmbedding
        if hasattr(parent, 'named_children'):
            for child_name, child_module in parent.named_children():
                # If the current child is of type RotaryEmbedding,
                # return the full path
                if child_module.__class__.__name__.endswith("RotaryEmbedding"):
                    return path + [child_name]
                # Otherwise, recurse into this child to check its children
                result = find_rope_layer(child_module, path + [child_name])
                if result is not None:
                    return result
        return None

    # Start the search from the top level model
    path_to_rope = find_rope_layer(model, [])

    # Return the result if found, otherwise None
    return path_to_rope


class HpuModelAdapter(torch.nn.Module):

    __initialized = False
    def __init__(self, model, vllm_config, layer_names):
        super().__init__()
        self.model = model
        self.prefill_use_fusedsdpa = "fsdpa" in enabled_flags()
        self.recompute_cos_sin = os.getenv('VLLM_COS_SIN_RECOMPUTE',
                                           'false').lower() in ['1', 'true']
        self.vllm_config = vllm_config
        self.block_size = vllm_config.cache_config.block_size
        self.dtype = vllm_config.model_config.dtype
        self.layer_names = layer_names
        self.is_pooler = hasattr(model, "_pooler")
        self.is_causal = True
        if self.is_pooler:
<<<<<<< HEAD
            self.set_causal_option(model)

        self.__initialized = True


    
    def __getattr__(self, attr):
        if self.__initialized:
            print(self)
            return getattr(self.model, attr)
        try:
            print(self)
            return self.__dict__[attr]
        except KeyError:
            print(self)
            raise AttributeError(attr)

=======
            self.set_causal_option(self.model)
        self.use_merged_prefill = VLLM_MERGED_PREFILL
>>>>>>> 5fadca94

    def _set_attn_bias(self, attn_metadata, batch_size, seq_len, device,
                       dtype):
        if (attn_metadata is None
                or (self.prefill_use_fusedsdpa and self.is_causal
                    and attn_metadata.block_list is None)
                or not attn_metadata.is_prompt):
            return attn_metadata

        if attn_metadata.attn_bias is not None:
            return attn_metadata

        prefill_metadata = attn_metadata

        seq_lens_t = prefill_metadata.seq_lens_tensor
        context_lens_t = prefill_metadata.context_lens_tensor
        query_lens_t = seq_lens_t - context_lens_t

        block_list = attn_metadata.block_list
        max_context_len = (block_list.size(-1) //
                           batch_size if block_list is not None else 0)
        max_context_len = max_context_len * self.block_size
        past_mask = torch.arange(0,
                                 max_context_len,
                                 dtype=torch.int32,
                                 device=device)
        past_mask = (past_mask.view(1, -1).expand(batch_size, -1).ge(
            context_lens_t.view(-1, 1)).view(batch_size, 1, -1).expand(
                batch_size, seq_len, -1).view(batch_size, 1, seq_len, -1))

        len_mask = (torch.arange(0, seq_len, device=device,
                                 dtype=torch.int32).view(1, seq_len).ge(
                                     query_lens_t.unsqueeze(-1)).view(
                                         batch_size, 1, 1, seq_len))
        if self.is_causal:
            attn_mask = torch.triu(torch.ones(
                (batch_size, 1, seq_len, seq_len),
                device=device,
                dtype=torch.bool),
                                   diagonal=1)
        else:
            attn_mask = torch.zeros((batch_size, 1, seq_len, seq_len),
                                    device=device,
                                    dtype=torch.bool)
        if self.is_pooler:
            len_mask_v = len_mask.view(batch_size, 1, seq_len, 1)
            mask = attn_mask.logical_or(len_mask).logical_or(len_mask_v)
            off_value = -3E38  #small number, avoid nan and overflow
        else:
            mask = attn_mask.logical_or(
                len_mask)  #no need for len_mask_v as decode overwrites it
            off_value = -math.inf

        mask = torch.concat((past_mask, mask), dim=-1)
        attn_bias = (torch.zeros_like(mask, dtype=dtype).masked_fill_(
            mask, off_value))
        attn_metadata = prefill_metadata._replace(attn_bias=attn_bias)
        return attn_metadata

    def _set_block_mapping(self, metadata, batch_size, device, dtype):
        mask = torch.arange(0,
                            self.block_size,
                            device=device,
                            dtype=torch.int32).unsqueeze(0)
        mask = mask >= metadata.block_usage.unsqueeze(-1)
        attn_bias = (torch.zeros_like(mask, dtype=dtype).masked_fill_(
            mask, -math.inf))

        if not is_fake_hpu():
            block_mapping = torch.nn.functional.one_hot(metadata.block_groups,
                                                        num_classes=batch_size)
        else:
            # Unfortunately one_hot on CPU
            # doesn't handle out of bounds classes so we need to convert
            # all negative values to 0 (block_mapping) or bs (block_groups)
            block_groups = metadata.block_groups.to(torch.long)
            block_mapping = torch.nn.functional.relu(block_groups)
            block_mapping = torch.nn.functional.one_hot(block_mapping,
                                                        num_classes=batch_size)
            oob_values = block_groups.lt(0)
            block_mapping.masked_fill_(oob_values.unsqueeze(-1), 0)
            block_groups.masked_fill_(oob_values, batch_size)
            metadata = metadata._replace(block_groups=block_groups)
        block_mapping = block_mapping.to(dtype)
        metadata = metadata._replace(block_mapping=block_mapping,
                                     attn_bias=attn_bias)
        return metadata

    def _set_indices_and_offsets(self, metadata, block_size, is_prompt):
        slot_mapping = metadata.slot_mapping.flatten()
        indices = torch.div(slot_mapping, block_size, rounding_mode="floor")
        if is_prompt and not self.use_merged_prefill:
            indices = indices.unflatten(0, (-1, block_size))[:, 0]
            offsets = None
        else:
            offsets = torch.fmod(slot_mapping, block_size)
        metadata = metadata._replace(block_offsets=offsets,
                                     block_indices=indices)
        return metadata

    def _update_metadata(self, attn_metadata, batch_size, seq_len, device,
                         dtype):

        if attn_metadata.is_prompt:
            attn_metadata = self._set_attn_bias(attn_metadata, batch_size,
                                                seq_len, device, dtype)
        else:
            attn_metadata = self._set_block_mapping(attn_metadata, batch_size,
                                                    device, dtype)
        attn_metadata = self._set_indices_and_offsets(attn_metadata,
                                                      self.block_size,
                                                      attn_metadata.is_prompt)
        return attn_metadata

    def _prepare_cos_sin(self, positions):
        """Navigate through the model using the provided path and call
        the prepare_cos_sin method on the 'RotaryEmbedding' layer."""

        current_module = self.model  # Start from the top level of the model

        for layer in self.layer_names:
            if layer.isdigit():  # Check if the layer is an index
                layer = int(layer)

            # Check if the current layer is a name in a module
            if isinstance(
                    layer,
                    str) and not isinstance(layer, int):  # Name-based access
                current_module = getattr(current_module, layer)
            elif isinstance(layer,
                            int):  # Indexed-based access (like ModuleList)
                current_module = list(current_module._modules.values())[layer]

        # At the end, we should be at the RotaryEmbedding layer.
        if hasattr(current_module, 'prepare_cos_sin'):
            current_module.prepare_cos_sin(
                positions, recompute_cos_sin=self.recompute_cos_sin)
        else:
            raise AttributeError(
                "The module at the end of the path does not have \
               a 'prepare_cos_sin' method.")

    #@property
    #def lm_head(self):
    #    return self.model.lm_head
    #def __getattr__(self, name):
    #    return object.__getattribute__(self.model, name)
        #return getattr(self.model, name)

    def forward(self, *args, **kwargs):
        kwargs = kwargs.copy()
        selected_token_indices = kwargs.pop('selected_token_indices')
        if 'warmup_mode' in kwargs:
            kwargs.pop('warmup_mode')

        virtual_engine = 0
        if 'virtual_engine' in kwargs:
            virtual_engine = kwargs.pop('virtual_engine')
        input_ids = kwargs['input_ids']
        kwargs['attn_metadata'] = self._update_metadata(
            kwargs['attn_metadata'], input_ids.size(0), input_ids.size(1),
            input_ids.device, self.dtype)
        if 'lora_mask' in kwargs:
            LoraMask.setLoraMask(kwargs.pop('lora_mask'))
        model_config = getattr(self.model, "config", None)
        model_is_mrope = uses_mrope(model_config)
        if self.layer_names is not None and not model_is_mrope:
            self._prepare_cos_sin(kwargs['positions'])
        attn_meta = kwargs.pop('attn_metadata')
        if 'kv_caches' in kwargs:
            kwargs.pop('kv_caches')
        with set_forward_context(attn_meta, self.vllm_config, virtual_engine):
            hidden_states = self.model(*args, **kwargs)
            hidden_states = hidden_states.view(-1, hidden_states.shape[-1])
            if selected_token_indices is not None:
                hidden_states = hidden_states.index_select(
                    0, selected_token_indices)
        return hidden_states

    def compute_logits(self, *args, **kwargs):
        return self.model.compute_logits(*args, **kwargs)

    def sample(self, *args, **kwargs):
        return self.model.sample(*args, **kwargs)

    def generate_proposals(self, *args, **kwargs):
        return self.model.generate_proposals(*args, **kwargs)

    def set_causal_option(self, module):
        if isinstance(module, HPUAttentionImpl) and hasattr(
                module, 'attn_type'):
            self.is_causal = not (
                module.attn_type == AttentionType.ENCODER
                or module.attn_type == AttentionType.ENCODER_ONLY
                or module.attn_type == AttentionType.ENCODER_DECODER)
            return
        else:
            for child_name, child_module in module.named_children():
                self.set_causal_option(child_module)

    # sampler property will be used by spec_decode_worker
    # don't rename
    @property
    def sampler(self):
        return self.model.sampler

    # lm_head property will be used by spec_decode_worker
    # don't rename
    @property
    def lm_head(self):
        return self.model.lm_head


class PreparePromptMetadata(NamedTuple):
    input_tokens: torch.Tensor
    input_positions: List[List[int]]
    attn_metadata: Optional[AttentionMetadata]
    seq_lens: List[int]
    query_lens: List[int]
    lora_index_mapping: List[List[int]]
    lora_prompt_mapping: List[List[int]]
    lora_requests: Set[LoRARequest]
    multi_modal_kwargs: Optional[Dict[str, BatchedTensorInputs]]
    slot_mapping: List[List[int]]
    lora_ids: List[int]

    @classmethod
    def empty(cls):
        return PreparePromptMetadata(input_tokens=[],
                                     input_positions=[],
                                     attn_metadata=None,
                                     seq_lens=[],
                                     query_lens=[],
                                     lora_index_mapping=[],
                                     lora_prompt_mapping=[],
                                     lora_requests=set(),
                                     multi_modal_kwargs=None,
                                     slot_mapping=[],
                                     lora_ids=[])


class PrepareDecodeMetadata(NamedTuple):
    input_tokens: torch.Tensor
    input_positions: List[List[int]]
    attn_metadata: Optional[AttentionMetadata]
    lora_index_mapping: List[List[int]]
    lora_prompt_mapping: List[List[int]]
    lora_requests: Set[LoRARequest]
    slot_mapping: List[List[int]]
    lora_ids: List[int]

    @classmethod
    def empty(cls):
        return PrepareDecodeMetadata(input_tokens=[],
                                     input_positions=[],
                                     attn_metadata=None,
                                     lora_index_mapping=[],
                                     lora_prompt_mapping=[],
                                     lora_requests=set(),
                                     slot_mapping=[],
                                     lora_ids=[])


# How batches are constructed.
class BatchType(IntEnum):
    # Every batch is prefill.
    PREFILL = 0
    # Every batch is decode.
    DECODE = 1
    # Batch is a mixture of prefill and decode.
    MIXED = 2


TModelInputForHPU = TypeVar('TModelInputForHPU', bound="ModelInputForHPU")


@dataclasses.dataclass(frozen=True)
class ModelInputForHPU(ModelRunnerInputBase):
    """
    This base class contains metadata needed for the base model forward pass
    but not metadata for possible additional steps, e.g., sampling. Model
    runners that run additional steps should subclass this method to add
    additional fields.
    """
    input_tokens: Optional[torch.Tensor] = None
    input_positions: Optional[torch.Tensor] = None
    seq_lens: Optional[List[int]] = None
    query_lens: Optional[List[int]] = None
    lora_mapping: Optional["LoRAMapping"] = None
    lora_requests: Optional[Set[LoRARequest]] = None
    attn_metadata: Optional["AttentionMetadata"] = None
    multi_modal_kwargs: Optional[Dict[str, torch.Tensor]] = None
    real_batch_size: Optional[int] = None
    batch_size_padded: Optional[int] = None
    virtual_engine: int = 0
    lora_ids: Optional[List[int]] = None
    async_callback: Optional[Callable] = None
    is_first_multi_step: bool = True
    is_last_step: bool = True

    def as_broadcastable_tensor_dict(self) -> Dict[str, Any]:
        tensor_dict = {
            "input_tokens": self.input_tokens,
            "input_positions": self.input_positions,
            "lora_requests": self.lora_requests,
            "lora_mapping": self.lora_mapping,
            "multi_modal_kwargs": self.multi_modal_kwargs,
            "real_batch_size": self.real_batch_size,
            "batch_size_padded": self.batch_size_padded,
            "virtual_engine": self.virtual_engine,
            "lora_ids": self.lora_ids,
            "is_first_multi_step": self.is_first_multi_step,
            "is_last_step": self.is_last_step,
        }
        _add_attn_metadata_broadcastable_dict(tensor_dict, self.attn_metadata)
        return tensor_dict

    @classmethod
    def from_broadcasted_tensor_dict(
        cls: Type[TModelInputForHPU],
        tensor_dict: Dict[str, Any],
        attn_backend: Optional["AttentionBackend"] = None,
    ) -> TModelInputForHPU:
        if attn_backend is not None:
            tensor_dict = _init_attn_metadata_from_tensor_dict(
                attn_backend, tensor_dict)
        return cls(**tensor_dict)


@dataclasses.dataclass(frozen=True)
class ModelInputForHPUWithSamplingMetadata(ModelInputForHPU):
    """
    Used by the ModelRunner.
    """
    sampling_metadata: Optional["SamplingMetadata"] = None
    # Used for speculative decoding. We do not broadcast it because it is only
    # used by the driver worker.
    is_prompt: Optional[bool] = None

    def as_broadcastable_tensor_dict(self) -> Dict[str, Any]:
        tensor_dict = {
            "input_tokens": self.input_tokens,
            "input_positions": self.input_positions,
            "lora_requests": self.lora_requests,
            "lora_mapping": self.lora_mapping,
            "multi_modal_kwargs": self.multi_modal_kwargs,
            "lora_ids": self.lora_ids,
        }
        _add_attn_metadata_broadcastable_dict(tensor_dict, self.attn_metadata)
        _add_sampling_metadata_broadcastable_dict(tensor_dict,
                                                  self.sampling_metadata)
        return tensor_dict

    @classmethod
    def from_broadcasted_tensor_dict(
        cls,
        tensor_dict: Dict[str, Any],
        attn_backend: Optional["AttentionBackend"] = None,
    ) -> "ModelInputForHPUWithSamplingMetadata":
        tensor_dict = _init_sampling_metadata_from_tensor_dict(tensor_dict)
        # FIXME(kzawora): this fails for whatever reason - why?
        if attn_backend is not None:
            tensor_dict = _init_attn_metadata_from_tensor_dict(
                attn_backend, tensor_dict)
        return cls(**tensor_dict)


class HPUModelRunnerBase(ModelRunnerBase[TModelInputForHPU]):
    """
    Helper class for shared methods between GPU model runners.
    """
    _model_input_cls: Type[TModelInputForHPU]

    def __init__(
        self,
        vllm_config: VllmConfig,
        kv_cache_dtype: Optional[str] = "auto",
        is_driver_worker: bool = False,
        return_hidden_states: bool = False,
        input_registry: InputRegistry = INPUT_REGISTRY,
        mm_registry: MultiModalRegistry = MULTIMODAL_REGISTRY,
    ):
        ModelRunnerBase.__init__(self, vllm_config=vllm_config)
        environment.set_model_config(self.model_config)
        self.is_driver_worker = is_driver_worker
        self.return_hidden_states = return_hidden_states

        self.sliding_window = (self.model_config.get_sliding_window()
                               if self.model_config is not None else None)
        self.device_config = (self.device_config if self.device_config
                              is not None else DeviceConfig())
        if is_fake_hpu():
            self.device_config.device = torch.device('cpu')
            self.device_config.device_type = 'cpu'
            self.load_config.device = None
        self.device = self.device_config.device
        self.enforce_eager = self.model_config.enforce_eager
        self.max_num_seqs = self.scheduler_config.max_num_seqs
        self.max_num_prefill_seqs = self.scheduler_config.max_num_prefill_seqs \
            if self.scheduler_config.max_num_prefill_seqs is not None \
                else self.max_num_seqs
        self.max_model_len = self.scheduler_config.max_model_len
        self.max_num_batched_tokens = \
            self.scheduler_config.max_num_batched_tokens
        self.block_size = self.cache_config.block_size
        self.use_merged_prefill = VLLM_MERGED_PREFILL
        assert not (self.scheduler_config.use_padding_aware_scheduling
                    and self.use_merged_prefill), \
            'Merged prefill is not compatible with padding aware scheduling!'

        self.pin_memory = is_pin_memory_available()
        self.kv_cache_dtype = self.cache_config.cache_dtype

        num_attn_heads = self.model_config.get_num_attention_heads(
            self.parallel_config)
        needs_attn_backend = (num_attn_heads != 0
                              or self.model_config.is_attention_free)
        self.attn_backend = get_attn_backend(
            self.model_config.get_head_size(),
            self.model_config.dtype,
            self.kv_cache_dtype,
            self.block_size,
            self.model_config.is_attention_free,
        ) if needs_attn_backend else None

        # Multi-modal data support
        self.input_registry = input_registry
        self.mm_registry = mm_registry
        self.mm_registry = MULTIMODAL_REGISTRY
        self.multi_modal_input_mapper = self.mm_registry \
            .create_input_mapper(self.model_config)
        self.mm_registry.init_mm_limits_per_prompt(self.model_config)

        # Lazy initialization
        self.lora_manager: LRUCacheWorkerLoRAManager = None
        self.model: torch.nn.Module = None
        self.inc_initialized_successfully = False

        # Profiler stats
        self.profiler = HabanaHighLevelProfiler()
        self.profiler_counter_helper = HabanaProfilerCounterHelper()
        self.seen_configs: set = set()
        self._mem_margin: Optional[int] = None
        self.bucketing_ctx = HPUBucketingContext(self.max_num_seqs,
                                                 self.max_num_prefill_seqs,
                                                 self.block_size,
                                                 self.max_num_batched_tokens,
                                                 self.use_merged_prefill)
        self.graphed_buckets: Set[Any] = set()

        self._set_gc_threshold()
        if self.vllm_config.cache_config.enable_prefix_caching:
            os.environ.setdefault("VLLM_CONTIGUOUS_PA", "False")
            assert os.environ.get(
                "VLLM_CONTIGUOUS_PA",
                "").lower() != "true", "Contiguous PA doesn't support APC"
        self.use_contiguous_pa = os.environ.get('VLLM_CONTIGUOUS_PA',
                                                'true').lower() == 'true'
        if self.use_contiguous_pa != 'true':
            self.use_contiguous_pa = envs.VLLM_USE_HPU_CONTIGUOUS_CACHE_FETCH
        if vllm_config.speculative_config is not None \
            and self.use_contiguous_pa:
            raise ValueError(
                "Speculative decoding is not supported with "
                "contiguous PA, please set VLLM_CONTIGUOUS_PA=false")
        # For both multi-step scheduling and delayed sampling
        self.cached_step_outputs: List[torch.Tensor] = []
        self.is_pooler = False
        # For delayed sampling
        self.cached_step_inputs: List[
            ModelInputForHPUWithSamplingMetadata] = []

    def _set_gc_threshold(self) -> None:
        """
        Read https://docs.python.org/3/library/gc.html#gc.set_threshold
        for comprehensive description of gc generations.
        We can either use VLLM_GC_THR_GEN[0-2] (this has higher priority)
        to set particular generation threshold or use simpler
        VLLM_GC_THR_MULTIPLIER to multiply default values.
        """

        # gc.get_threshold default, avoiding potential overflow due to
        # multiplier and set later (get->mult->set->repeat->...->overflow)
        default_gc_thrs = [700, 10, 10]

        requested_gc_thrs = [0] * len(default_gc_thrs)
        for i in range(len(default_gc_thrs)):
            requested_gc_thrs[i] = int(
                os.environ.get(f'VLLM_GC_THR_GEN{i}', default_gc_thrs[i]))
        if requested_gc_thrs == default_gc_thrs:
            # 16*threshold is rare enough for gc to not cause perf issues
            gc_thr_multiplier = int(
                os.environ.get('VLLM_GC_THR_MULTIPLIER', 16))
            requested_gc_thrs = [
                t * gc_thr_multiplier for t in default_gc_thrs
            ]
        gc.set_threshold(*requested_gc_thrs)

        # Multi-modal data support
        self.multi_modal_input_mapper = MULTIMODAL_REGISTRY \
            .create_input_mapper(self.model_config)

        self.skip_warmup = os.environ.get('VLLM_SKIP_WARMUP',
                                          'false').lower() == 'true'

    @property
    def model_is_mrope(self) -> bool:
        config = self.model_config.hf_config
        return uses_mrope(config)

    def load_model(self) -> None:
        import habana_frameworks.torch.core as htcore
        if self.model_config.quantization == 'inc' or \
           self.model_config.quantization == 'fp8':
            htcore.hpu_set_env()
        with HabanaMemoryProfiler() as m:
            with HabanaMemoryProfiler() as m_getmodel:
                self.model = get_model(vllm_config=self.vllm_config)
            msg = ("Pre-loading model weights on "
                   f"{next(self.model.parameters()).device} "
                   f"took {m_getmodel.get_summary_string()}")
            logger.info(msg)
            self.is_pooler = hasattr(self.model, "_pooler")
            if self.lora_config:
                assert hasattr(self.model, "embedding_modules"
                               ), "Model does not have embedding_modules"
                assert hasattr(
                    self.model, "embedding_padding_modules"
                ), "Model does not have embedding_padding_modules"
                assert not self.lora_config.bias_enabled, \
                    "Bias support in LoRA is not enabled in HPU yet."
                assert not self.lora_config.fully_sharded_loras, \
                    "Fully sharded LoRAs is not enabled in HPU yet."
                if supports_multimodal(self.model):
                    logger.warning(
                        "Regarding multimodal models, vLLM currently "
                        "only supports adding LoRA to language model.")
                # It's necessary to distinguish between the
                # max_position_embeddings of VLMs and LLMs.
                if hasattr(self.model.config, "max_position_embeddings"):
                    max_pos_embeddings = (
                        self.model.config.max_position_embeddings)
                else:
                    max_pos_embeddings = (
                        self.model.config.text_config.max_position_embeddings)

                self.lora_manager = LRUCacheWorkerLoRAManager(
                    self.scheduler_config.max_num_seqs,
                    self.scheduler_config.max_num_batched_tokens,
                    self.vocab_size,
                    self.lora_config,
                    self.device,
                    self.model.embedding_modules,
                    self.model.embedding_padding_modules,
                    max_position_embeddings=max_pos_embeddings,
                )
                self.model = self.lora_manager.create_lora_manager(self.model)

            if self.model_config.quantization == 'inc':
                logger.info("Preparing model with INC..")
                with HabanaMemoryProfiler() as m_inc:
                    from neural_compressor.torch.quantization import (
                        FP8Config, convert, prepare)
                    config = FP8Config.from_json_file(
                        os.getenv("QUANT_CONFIG", ""))
                    if config.measure:
                        self.model = prepare(self.model, config)
                    elif config.quantize:
                        self.model = convert(self.model, config)
                    htcore.hpu_initialize(self.model,
                                          mark_only_scales_as_const=True)
                self.inc_initialized_successfully = True
                logger.info("Preparing model with INC took %s",
                            m_inc.get_summary_string())
            elif not is_fake_hpu():
                self.model = self.model.to("hpu")
                htcore.mark_step()

            hidden_layer_markstep_interval = int(
                os.getenv('VLLM_CONFIG_HIDDEN_LAYERS', '1'))
            model_config = getattr(self.model, "config", None)
            modify_model_layers(
                self.model,
                get_target_layer_suffix_list(
                    model_config.
                    model_type if model_config is not None else None),
                hidden_layer_markstep_interval)
            path_to_rope = get_path_to_rope(self.model)
            torch.hpu.synchronize()

            with HabanaMemoryProfiler() as m_wrap:
                self.model = self._maybe_wrap_in_hpu_graph(
                    self.model,
                    vllm_config=self.vllm_config,
                    layer_names=path_to_rope)
            msg = f"Wrapping in HPU Graph took {m_wrap.get_summary_string()}"
            logger.info(msg)
            with HabanaMemoryProfiler() as m_wrap:
                self._maybe_compile(self.model,
                                    vllm_config=self.vllm_config,
                                    layer_names=path_to_rope)
            msg = f"Compiling took {m_wrap.get_summary_string()}"
            logger.info(msg)

        self.model_memory_usage = m.consumed_device_memory
        msg = f"Loading model weights took in total {m.get_summary_string()}"
        logger.info(msg)

    def _add_dummy_seq(self, seq_group_metadata_list, is_prompt):
        real_batch_size = len(seq_group_metadata_list)
        batch_size_padded = self.bucketing_ctx.get_padded_batch_size(
            real_batch_size, is_prompt)
        batch_size_padding = batch_size_padded - real_batch_size

        seq_group_metadata_list = seq_group_metadata_list.copy()

        if batch_size_padding > 0:
            if self.is_pooler:
                temperature = None
            else:
                has_greedy_samples = any(
                    seq_group_metadata.sampling_params.temperature == 0.0
                    for seq_group_metadata in seq_group_metadata_list)
                temperature = 0.0 if has_greedy_samples else 1.0
            dummy_seq_group_metadata = self.create_dummy_seq_group_metadata(
                -1, 0, is_prompt, temperature=temperature)
            seq_group_metadata_list.extend(dummy_seq_group_metadata
                                           for _ in range(batch_size_padding))
        return seq_group_metadata_list, real_batch_size, batch_size_padded

    def _maybe_wrap_in_hpu_graph(self, *args, **kwargs):
        return htorch.hpu.wrap_in_hpu_graph(
            HpuModelAdapter(*args, **kwargs),
            disable_tensor_cache=True,
        ) if htorch.utils.internal.is_lazy() else HpuModelAdapter(
            *args, **kwargs)

   # @property
   # def model(self):
   #     if isinstance(self._model, HpuModelAdapter):
   #         return self._model.model
   #     return self._model

  #  @model.setter
  #  def model(self, m):
  #      self._model = m        
    

    def _maybe_compile(self, *args, **kwargs):
        if not is_fake_hpu() and not htorch.utils.internal.is_lazy(
        ) and not self.vllm_config.model_config.enforce_eager:
            fullgraph = os.getenv('VLLM_T_COMPILE_FULLGRAPH',
                                  'false').strip().lower() in ("1", "true")
            if os.getenv('VLLM_REGIONAL_COMPILATION',
                         'true').strip().lower() in ("1", "true"):
                compiled_methods = [self.model._set_block_mapping]
                for method in compiled_methods:
                    method = torch.compile(method,
                                           backend='hpu_backend',
                                           fullgraph=fullgraph,
                                           dynamic=False)
                self.regional_compilation_layers_list = [
                    RMSNorm, VocabParallelEmbedding
                ]
                self._regional_compilation(self.model, fullgraph)
            else:
                self.model = torch.compile(self.model,
                                           backend='hpu_backend',
                                           fullgraph=fullgraph,
                                           dynamic=False)

    def _regional_compilation(self,
                              module,
                              fullgraph,
                              parent_module=None,
                              module_name=None):
        if isinstance(module, torch.nn.ModuleList):
            for children_name, children_module in module.named_children():
                self._compile_region(module, fullgraph, children_name,
                                     children_module)
        elif any(
                isinstance(module, layer)
                for layer in self.regional_compilation_layers_list):
            self._compile_region(
                parent_module,
                fullgraph,
                module_name,
                module,
            )
        else:
            for children_name, children_module in module.named_children():
                self._regional_compilation(children_module, fullgraph, module,
                                           children_name)

    def _compile_region(
        self,
        model,
        fullgraph,
        name,
        module,
    ):
        module = torch.compile(module,
                               backend='hpu_backend',
                               fullgraph=fullgraph,
                               dynamic=False)
        setattr(model, name, module)

    def get_model(self) -> torch.nn.Module:
        if isinstance(self.model, HpuModelAdapter):
            return self.model.model
        return self.model

    def _use_graphs(self, batch_size, seq_len, is_prompt):
        if self.enforce_eager:
            return False
        if self.skip_warmup:
            return True
        return (batch_size, seq_len, is_prompt) in self.graphed_buckets

    def _is_valid_bucket(self, bucket):
        return bucket[0] * bucket[1] <= self.max_num_batched_tokens

    def _num_blocks(self, attn_metadata):
        if attn_metadata.block_list is None:
            return 0
        return attn_metadata.block_list.numel()

    def _phase(self, attn_metadata):
        phase_type: PhaseType
        is_prompt = attn_metadata.is_prompt
        is_prefix_prefill = is_prompt and attn_metadata.block_list is not None
        if is_prompt and is_prefix_prefill:
            phase_type = PhaseType.PREFIX_PREFILL
        elif is_prompt and not is_prefix_prefill:
            phase_type = PhaseType.PREFILL
        elif not is_prompt:
            phase_type = PhaseType.DECODE
        else:
            raise ValueError("Unrecognized pass type, likely due to malformed "
                             "attention metadata")
        return phase_type

    def _check_config(self, batch_size, seq_len, attn_metadata, warmup_mode):
        is_prefix_caching = self.vllm_config.cache_config.enable_prefix_caching
        cfg: Optional[tuple] = None
        assert cfg is None, "Configs changed between 2D and 3D"
        if is_prefix_caching:
            phase = self._phase(attn_metadata)
            num_blocks = self._num_blocks(attn_metadata)
            cfg = (batch_size, seq_len, num_blocks, phase)
        else:
            phase = 'prompt' if attn_metadata.is_prompt else 'decode'
            cfg = (batch_size, seq_len, phase)
        seen = cfg in self.seen_configs
        self.seen_configs.add(cfg)
        if not seen and not warmup_mode:
            logger.warning("Configuration: %s was not warmed-up!",
                           (phase.value, batch_size, seq_len,
                            num_blocks) if is_prefix_caching else
                           (phase, batch_size, seq_len))

    def _get_mrope_positions_and_delta(self, seq_data, mm_kwargs, context_len):
        image_grid_thw = mm_kwargs.get("image_grid_thw", None)
        video_grid_thw = mm_kwargs.get("video_grid_thw", None)
        second_per_grid_ts = mm_kwargs.get("second_per_grid_ts", None)
        assert image_grid_thw is not None or video_grid_thw is not None, (
            "mrope embedding type requires multi-modal input mapper "
            "returns 'image_grid_thw' or 'video_grid_thw'.")
        hf_config = self.model_config.hf_config
        token_ids = seq_data.get_token_ids()
        mrope_positions, mrope_position_delta = \
            MRotaryEmbedding.get_input_positions(
                token_ids,
                hf_config=hf_config,
                image_grid_thw=image_grid_thw,
                video_grid_thw=video_grid_thw,
                second_per_grid_ts=second_per_grid_ts,
                context_len=context_len,
            )
        assert mrope_positions is not None
        return mrope_positions, mrope_position_delta

    def make_attn_bias(self, seq_lens, max_prompt_len, dtype):
        seq_pos = [list(range(sl)) for sl in seq_lens]
        seq_idx = [[i] * sl for i, sl in enumerate(seq_lens)]
        seq_pos_t = make_cpu_tensor(seq_pos,
                                    max_len=max_prompt_len,
                                    pad=-1,
                                    dtype=torch.long,
                                    flat=self.use_merged_prefill)
        seq_idx_t = make_cpu_tensor(seq_idx,
                                    max_len=max_prompt_len,
                                    pad=-1,
                                    dtype=torch.long,
                                    flat=self.use_merged_prefill)
        q_seq_idx_t = seq_idx_t.unsqueeze(-1)
        kv_seq_idx_t = seq_idx_t.unsqueeze(-2)
        q_seq_pos_t = seq_pos_t.unsqueeze(-1)
        kv_seq_pos_t = seq_pos_t.unsqueeze(-2)
        seq_idx_t = q_seq_idx_t != kv_seq_idx_t
        seq_pos_t = kv_seq_pos_t > q_seq_pos_t
        attn_mask = seq_idx_t | seq_pos_t
        attn_bias = torch.zeros_like(attn_mask, dtype=dtype)
        attn_bias.masked_fill_(attn_mask, -math.inf)
        return attn_bias.unsqueeze(1)

    def move_to_device(self, tensor):
        return tensor if tensor is None else tensor.to(self.device,
                                                       non_blocking=True)

    def _prepare_prompt(
        self,
        seq_group_metadata_list: List[SequenceGroupMetadata],
    ) -> PreparePromptMetadata:
        input_tokens: List[List[int]] = []
        input_positions: List[List[int]] = []
        input_mrope_positions: List[List[List[int]]] = []
        slot_mapping: List[List[int]] = []
        lora_index_mapping: List[List[int]] = []
        lora_prompt_mapping: List[List[int]] = []
        lora_requests: Set[LoRARequest] = set()

        seq_lens: List[int] = []
        context_lens: List[int] = []
        query_lens: List[int] = []
        prefix_block_tables: List[List[int]] = []
        multi_modal_kwargs_list: List[MultiModalKwargs] = []
        multi_modal_placeholder_maps: Dict[
            str, MultiModalPlaceholderMap] = collections.defaultdict(
                MultiModalPlaceholderMap)

        if len(seq_group_metadata_list) == 0:
            return PreparePromptMetadata.empty()

        for seq_group_metadata in seq_group_metadata_list:
            assert seq_group_metadata.is_prompt
            seq_ids = list(seq_group_metadata.seq_data.keys())
            assert len(seq_ids) == 1
            seq_id = seq_ids[0]

            computed_block_nums = seq_group_metadata.computed_block_nums
            if (self.scheduler_config is not None
                    and self.scheduler_config.chunked_prefill_enabled
                    and not (computed_block_nums is None
                             or computed_block_nums == [])):
                raise RuntimeError(
                    "chunked prefill cannot be used with prefix caching "
                    "now.")

            token_chunk_size = seq_group_metadata.token_chunk_size
            seq_data = seq_group_metadata.seq_data[seq_id]
            context_len = seq_data.get_num_computed_tokens()
            # We should use get_len here because in case of preemption
            # it contains output tokens.
            seq_len = min(seq_data.get_len(), context_len + token_chunk_size)
            prompt_tokens = seq_data.get_token_ids()[context_len:seq_len]
            seq_lens.append(seq_len)

            # NOTE: This only works for oooooooxxx style attention.
            if computed_block_nums is not None and len(
                    computed_block_nums) > 0 and self.sliding_window is None:
                # Prefix is not supported with sliding_window
                context_len = len(computed_block_nums) * self.block_size
                if context_len == seq_len \
                and self.vllm_config.cache_config.enable_prefix_caching:
                    # Fully cached prompt - compute only last token
                    context_len = context_len - 1
                prompt_tokens = prompt_tokens[context_len:]
                prefix_block_tables.append(computed_block_nums)
            elif self.scheduler_config.chunked_prefill_enabled:
                if seq_group_metadata.block_tables is not None:
                    # Prefill has chunked before.
                    block_table = seq_group_metadata.block_tables[seq_id]
                    prefix_block_tables.append(block_table)
                else:
                    # The first prefill.
                    prefix_block_tables.append([])
            else:
                prefix_block_tables.append([])
                # Right now, prefill start is always 0. However, this
                # assumption can be changed once chunked prefill is introduced.
                assert context_len == 0

            # actual prompt lens
            context_lens.append(context_len)
            query_lens.append(seq_len - context_len)
            input_tokens.append(prompt_tokens)
            # NOTE(woosuk): Here we assume that the first token in the prompt
            # is always the first token in the sequence.
            input_positions.append(list(range(context_len, seq_len)))

            seq_data_mrope_positions: Optional[List[List[int]]] = None
            if seq_group_metadata.multi_modal_data:
                positions = input_positions[0]
                mm_data, placeholder_maps = MultiModalPlaceholderMap \
                    .from_seq_group(seq_group_metadata,
                      range(positions[0], positions[0] + len(positions)))

                if self.mm_registry.has_processor(self.model_config):
                    mm_kwargs = mm_data
                else:
                    mm_kwargs = self.multi_modal_input_mapper(
                        mm_data,
                        seq_group_metadata.mm_processor_kwargs,
                    )

                # special processing for mrope position deltas.
                if self.model_is_mrope:
                    mrope_positions, mrope_position_delta = \
                        self._get_mrope_positions_and_delta(
                            seq_data=seq_data,
                            mm_kwargs=mm_kwargs,
                            context_len=context_len)
                    assert mrope_positions is not None
                    seq_data.mrope_position_delta = mrope_position_delta
                    seq_data_mrope_positions = [[] for _ in range(3)]
                    for idx in range(3):
                        seq_data_mrope_positions[idx] \
                            .extend(mrope_positions[idx])

                multi_modal_kwargs_list.append(mm_kwargs)

                for modality, placeholder_map in placeholder_maps.items():
                    multi_modal_placeholder_maps[modality].extend(
                        placeholder_map)

            input_mrope_positions.append(
                seq_data_mrope_positions)  # type: ignore

            if seq_group_metadata.block_tables is None:
                # During memory profiling, the block tables are not initialized
                # yet. In this case, we just use a dummy slot mapping.
                slot_mapping.append([_PAD_SLOT_ID] * seq_len)
                continue

            # Compute the slot mapping.
            slot_mapping.append([])
            block_table = seq_group_metadata.block_tables[seq_id]

            # Mask the [0, start_idx) tokens of the prompt with _PAD_SLOT_ID,
            # where start_idx is max(0, seq_len - sliding_window).
            # For example, if the prompt len is 10, sliding window is 8, and
            # block size is 4, the first two tokens are masked and the slot
            # mapping will be [-1, -1, 2, 3, 4, 5, 6, 7, 0, 1].
            start_idx = 0
            if self.sliding_window is not None:
                assert context_len == 0, (
                    "Prefix caching is currently not supported with "
                    "sliding window attention")
                start_idx = max(0, seq_len - self.sliding_window)
            for i in range(context_len, seq_len):
                if i < start_idx:
                    slot_mapping[-1].append(_PAD_SLOT_ID)
                    continue
                # For encoder-only models, the block_table is None,
                # and there is no need to initialize the slot_mapping.
                if block_table is not None:
                    block_number = block_table[i // self.block_size]
                    block_offset = i % self.block_size
                    slot = block_number * self.block_size + block_offset
                    slot_mapping[-1].append(slot)

        if self.use_merged_prefill:
            target_query_len = sum(query_lens)
        else:
            target_query_len = max(query_lens)
        real_num_seqs = len(query_lens)

        max_prompt_len = max(
            self.bucketing_ctx.get_padded_prompt_seq_len(target_query_len),
            self.block_size)

        lora_ids: List[int] = []
        for seq_group_metadata, context_len in zip(seq_group_metadata_list,
                                                   context_lens):
            lora_id = seq_group_metadata.lora_int_id
            lora_ids.append(lora_id)

            if lora_id > 0:
                lora_requests.add(seq_group_metadata.lora_request)

            lora_index_mapping += [lora_id] * max_prompt_len
            lora_prompt_mapping.extend(
                [lora_id] *
                (max_prompt_len if seq_group_metadata.sampling_params and
                 seq_group_metadata.sampling_params.prompt_logprobs else 1))

        if any(context_lens):
            assert not self.scheduler_config.chunked_prefill_enabled
            # prefix caching

            max_num_block = max(len(bt) for bt in prefix_block_tables)
            prefix_block_list = list(
                itertools.chain.from_iterable(
                    bt if len(bt) == max_num_block else bt +
                    ([_PAD_BLOCK_ID] * (max_num_block - len(bt)))
                    for bt in prefix_block_tables))

            # TODO: pad to proper len
            pad_len = len(prefix_block_list)
            prefix_block_list = pad_list(prefix_block_list, pad_len,
                                         _PAD_BLOCK_ID)

            prefix_block_list_tensor = torch.tensor(prefix_block_list,
                                                    dtype=torch.long,
                                                    device='cpu')
        else:
            prefix_block_list_tensor = None

        input_tokens_tensor = make_cpu_tensor(input_tokens,
                                              max_len=max_prompt_len,
                                              pad=0,
                                              dtype=torch.long,
                                              flat=self.use_merged_prefill)
        if self.model_is_mrope:
            input_positions = \
                make_mrope_positions_tensor_with_pad(input_positions=input_positions,
                                                     input_mrope_positions=input_mrope_positions,
                                                     max_prompt_len=max_prompt_len,
                                                     pad=0)
        else:
            input_positions = make_cpu_tensor(input_positions,
                                              max_len=max_prompt_len,
                                              pad=0,
                                              dtype=torch.long,
                                              flat=self.use_merged_prefill)

        slot_mapping = make_cpu_tensor(slot_mapping,
                                       max_len=max_prompt_len,
                                       pad=_PAD_SLOT_ID,
                                       dtype=torch.long,
                                       flat=self.use_merged_prefill)

        attn_bias = None
        seq_lens_tensor = None
        context_lens_tensor = None

        if self.use_merged_prefill:
            attn_bias = self.make_attn_bias(seq_lens, max_prompt_len,
                                            self.model_config.dtype)
        seq_lens_tensor = torch.tensor(seq_lens,
                                       dtype=torch.long,
                                       device='cpu')
        context_lens_tensor = torch.tensor(context_lens,
                                           dtype=torch.long,
                                           device='cpu')

        placeholder_index_maps = {
            modality: placeholder_map.index_map()
            for modality, placeholder_map in
            multi_modal_placeholder_maps.items()
        }

        # Note: num_prefill_tokens is calculated using the length of
        # input_tokens after padding.
        num_prefill_tokens = input_tokens_tensor.numel()

        prefix_block_list_tensor = self.move_to_device(
            prefix_block_list_tensor)
        input_tokens_tensor = self.move_to_device(input_tokens_tensor)
        input_positions = self.move_to_device(input_positions)
        seq_lens_tensor = self.move_to_device(seq_lens_tensor)
        slot_mapping = self.move_to_device(slot_mapping)
        context_lens_tensor = self.move_to_device(context_lens_tensor)
        attn_bias = self.move_to_device(attn_bias)

        attn_metadata = self.attn_backend.make_metadata(
            is_prompt=True,
            block_list=prefix_block_list_tensor,
            block_mapping=None,
            block_usage=None,
            block_indices=None,
            block_offsets=None,
            block_groups=None,
            attn_bias=attn_bias,
            seq_lens=seq_lens,
            seq_lens_tensor=self.move_to_device(seq_lens_tensor),
            context_lens_tensor=context_lens_tensor,
            num_prefills=real_num_seqs,
            num_prefill_tokens=num_prefill_tokens,
            num_decode_tokens=0,
            slot_mapping=slot_mapping,
            multi_modal_placeholder_index_maps=placeholder_index_maps,
            enable_kv_scales_calculation=False,
        )
        multi_modal_kwargs = MultiModalKwargs.batch(multi_modal_kwargs_list)
        for t in multi_modal_kwargs:
            if torch.is_tensor(multi_modal_kwargs[t]):
                multi_modal_kwargs[t] = multi_modal_kwargs[t].to(
                    self.device, non_blocking=True)

        return PreparePromptMetadata(input_tokens=input_tokens_tensor,
                                     input_positions=input_positions,
                                     attn_metadata=attn_metadata,
                                     seq_lens=seq_lens,
                                     query_lens=query_lens,
                                     lora_index_mapping=lora_index_mapping,
                                     lora_prompt_mapping=lora_prompt_mapping,
                                     lora_requests=lora_requests,
                                     multi_modal_kwargs=multi_modal_kwargs,
                                     slot_mapping=slot_mapping,
                                     lora_ids=lora_ids)

    def _prepare_decode(
        self,
        seq_group_metadata_list: List[SequenceGroupMetadata],
        output=None,
    ) -> PrepareDecodeMetadata:
        input_tokens: List[List[int]] = []
        input_positions: List[List[int]] = []
        input_mrope_positions: List[List[int]] = [[] for _ in range(3)]
        slot_mapping: List[List[int]] = []
        seq_lens: List[int] = []
        encoder_seq_lens: List[int] = []
        cross_block_tables: List[List[int]] = []
        block_tables: List[List[int]] = []
        lora_index_mapping: List[List[int]] = []
        lora_prompt_mapping: List[List[int]] = []
        lora_requests: Set[LoRARequest] = set()

        is_enc_dec_model = self.model_config.is_encoder_decoder
        if len(seq_group_metadata_list) == 0:
            return PrepareDecodeMetadata.empty()
        lora_ids: List[int] = []

        dummy_slots = itertools.cycle(
            range(_PAD_SLOT_ID, _PAD_SLOT_ID + self.block_size))

        for seq_group_metadata in seq_group_metadata_list:
            assert not seq_group_metadata.is_prompt
            assert seq_group_metadata.token_chunk_size == 1

            seq_ids = list(seq_group_metadata.seq_data.keys())
            lora_id = seq_group_metadata.lora_int_id
            lora_ids.append(lora_id)
            if is_enc_dec_model:
                for _ in range(len(seq_group_metadata.seq_data)):
                    encoder_seq_len = (
                        seq_group_metadata.encoder_seq_data.get_len()
                        if seq_group_metadata.encoder_seq_data else 0)
                    encoder_seq_lens.append(encoder_seq_len)
                    cross_block_table = seq_group_metadata.cross_block_table
                    cross_block_tables.append([] if (
                        cross_block_table is None) else cross_block_table)

            if lora_id > 0:
                lora_requests.add(seq_group_metadata.lora_request)

            for seq_id in seq_ids:
                seq_data = seq_group_metadata.seq_data[seq_id]
                if output is None:
                    generation_token = seq_data.get_last_token_id()
                    input_tokens.append([generation_token])

                seq_len = seq_data.get_len()
                position = seq_len - 1
                input_positions.append([position])

                if self.model_is_mrope:
                    if seq_data.mrope_position_delta is not None:
                        pos_for_mrope = MRotaryEmbedding \
                            .get_next_input_positions(
                                seq_data.mrope_position_delta,
                                seq_data.get_num_computed_tokens(),
                                seq_len)
                    else:
                        pos_for_mrope = [[position]] * 3
                    for idx in range(3):
                        input_mrope_positions[idx].extend(pos_for_mrope[idx])

                seq_len = seq_len if self.sliding_window is None else min(
                    seq_len, self.sliding_window)
                seq_lens.append(seq_len)

                block_table = seq_group_metadata.block_tables[seq_id]
                num_fully_occupied_blocks = position // self.block_size
                block_table = block_table[:num_fully_occupied_blocks + 1]

                if len(block_table) == 0:
                    block_number = _PAD_BLOCK_ID
                else:
                    block_number = block_table[position // self.block_size]
                if block_number == _PAD_BLOCK_ID:
                    slot = next(dummy_slots)
                else:
                    block_offset = position % self.block_size
                    slot = block_number * self.block_size + block_offset
                slot_mapping.append([slot])
                lora_index_mapping.append(lora_id)
                lora_prompt_mapping.append(lora_id)

                if self.sliding_window is not None:
                    sliding_window_blocks = (self.sliding_window //
                                             self.block_size)
                    block_table = block_table[-sliding_window_blocks:]
                block_tables.append(block_table)

        if output is None:
            input_tokens = torch.tensor(input_tokens,
                                        dtype=torch.long,
                                        device='cpu')
        else:
            real_batch_size = len(seq_group_metadata_list)
            input_tokens = output[:real_batch_size].clone()

        input_positions = torch.tensor(
            input_mrope_positions if self.model_is_mrope else input_positions,
            dtype=torch.long,
            device='cpu')

        num_decode_tokens = len(seq_lens)

        last_block_usage = [
            slot[0] % self.block_size + 1 for slot in slot_mapping
        ]
        block_groups = [[i] * len(bt) for i, bt in enumerate(block_tables)]
        block_usage = [[self.block_size] * (len(bt) - 1) + [lbu]
                       for bt, lbu in zip(block_tables, last_block_usage)
                       if bt]

        block_list = flatten(block_tables)
        block_groups = flatten(block_groups)
        block_usage = flatten(block_usage)

        assert len(block_list) == len(block_groups)
        assert len(block_list) == len(block_usage)

        if is_enc_dec_model:
            last_cross_block_usage = [
                (encoder_seq_len - 1) % self.block_size + 1
                for encoder_seq_len in encoder_seq_lens
            ]
            cross_block_groups = [[i] * len(bt)
                                  for i, bt in enumerate(cross_block_tables)]
            cross_block_usage = [
                [self.block_size] * (len(bt) - 1) + [lbu]
                for bt, lbu in zip(cross_block_tables, last_cross_block_usage)
                if bt
            ]
            cross_block_list = flatten(cross_block_tables)
            cross_block_groups = flatten(cross_block_groups)
            cross_block_usage = flatten(cross_block_usage)
            assert len(cross_block_list) == len(cross_block_groups)
            assert len(cross_block_list) == len(cross_block_usage)

        else:
            cross_block_list = None
            cross_block_groups = None
            cross_block_usage = None
            encoder_seq_lens_tensor = None

        padding_fn = None
        if self.use_contiguous_pa:
            block_bucket_size = max(max(block_list) + 1, len(block_list))
            block_bucket_size = self.bucketing_ctx.get_padded_decode_num_blocks(
                block_bucket_size)
            indices: List[Any]
            indices = [None] * block_bucket_size
            for i, bid in enumerate(block_list):
                indices[bid] = i
            padding_fn = lambda tensor, pad_value: gather_list(
                tensor, indices, pad_value)
        else:
            block_bucket_size = self.bucketing_ctx.get_padded_decode_num_blocks(
                len(block_list))
            padding_fn = lambda tensor, pad_value: pad_list(
                tensor, block_bucket_size, pad_value)

        block_list = padding_fn(block_list, _PAD_BLOCK_ID)
        block_groups = padding_fn(block_groups, -1)
        block_usage = padding_fn(block_usage, 1)

        if is_enc_dec_model:
            if self.use_contiguous_pa:
                cross_block_bucket_size = max(
                    max(cross_block_list) +
                    1, len(cross_block_list)) if cross_block_list else 0
                cross_block_bucket_size = \
                    self.bucketing_ctx.get_padded_decode_num_blocks(
                    cross_block_bucket_size)
                indices = [None] * cross_block_bucket_size
                for i, bid in enumerate(cross_block_list):
                    indices[bid] = i
                padding_fn = lambda tensor, pad_value: gather_list(
                    tensor, indices, pad_value)
            else:
                cross_block_bucket_size = \
                    self.bucketing_ctx.get_padded_decode_num_blocks(
                    len(cross_block_list))
                padding_fn = lambda tensor, pad_value: pad_list(
                    tensor, cross_block_bucket_size, pad_value)

            real_batch_size = len(seq_group_metadata_list)
            batch_size_padded = self.bucketing_ctx.get_padded_batch_size(
                real_batch_size, False)
            batch_size_padding = batch_size_padded - real_batch_size
            if batch_size_padding > 0:
                encoder_seq_lens.extend(encoder_seq_lens[0]
                                        for _ in range(batch_size_padding))
            cross_block_list = padding_fn(cross_block_list, _PAD_BLOCK_ID)
            cross_block_groups = padding_fn(cross_block_groups, -1)
            cross_block_usage = padding_fn(cross_block_usage, 1)

            cross_block_list = torch.tensor(cross_block_list,
                                            dtype=torch.int,
                                            device='cpu')
            cross_block_groups = torch.tensor(cross_block_groups,
                                              dtype=torch.int,
                                              device='cpu')
            cross_block_usage = torch.tensor(cross_block_usage,
                                             dtype=self.model_config.dtype,
                                             device='cpu')
            encoder_seq_lens_tensor = torch.tensor(encoder_seq_lens,
                                                   dtype=torch.long,
                                                   device='cpu')

        block_list = torch.tensor(block_list, dtype=torch.int, device='cpu')
        block_groups = torch.tensor(block_groups,
                                    dtype=torch.int,
                                    device='cpu')
        block_usage = torch.tensor(block_usage,
                                   dtype=self.model_config.dtype,
                                   device='cpu')
        slot_mapping = torch.tensor(slot_mapping,
                                    dtype=torch.long,
                                    device='cpu')

        input_tokens = input_tokens.to(  # type: ignore
            self.device, non_blocking=True)
        input_positions = input_positions.to(  # type: ignore
            self.device, non_blocking=True)
        block_list = block_list.to(  # type: ignore
            self.device, non_blocking=True)
        block_groups = block_groups.to(  # type: ignore
            self.device, non_blocking=True)
        block_usage = block_usage.to(  # type: ignore
            self.device, non_blocking=True)
        slot_mapping = slot_mapping.to(  # type: ignore
            self.device, non_blocking=True)
        if is_enc_dec_model:
            cross_block_list = cross_block_list.to(  # type: ignore
                self.device, non_blocking=True)
            cross_block_groups = cross_block_groups.to(  # type: ignore
                self.device, non_blocking=True)
            cross_block_usage = cross_block_usage.to(  # type: ignore
                self.device, non_blocking=True)
            encoder_seq_lens_tensor = encoder_seq_lens_tensor.to(  # type: ignore
                self.device, non_blocking=True)

        attn_metadata = self.attn_backend.make_metadata(
            is_prompt=False,
            block_list=block_list,
            block_mapping=None,
            block_usage=block_usage,
            block_indices=None,
            block_offsets=None,
            block_groups=block_groups,
            attn_bias=None,
            seq_lens_tensor=None,
            encoder_seq_lens=encoder_seq_lens,
            encoder_seq_lens_tensor=encoder_seq_lens_tensor,
            cross_block_list=cross_block_list,
            cross_block_groups=cross_block_groups,
            cross_block_usage=cross_block_usage,
            context_lens_tensor=None,
            num_prefills=0,
            num_prefill_tokens=0,
            num_decode_tokens=num_decode_tokens,
            slot_mapping=slot_mapping,
            multi_modal_placeholder_index_maps=None,
            enable_kv_scales_calculation=False,
        )
        return PrepareDecodeMetadata(input_tokens=input_tokens,
                                     input_positions=input_positions,
                                     attn_metadata=attn_metadata,
                                     lora_index_mapping=lora_index_mapping,
                                     lora_prompt_mapping=lora_prompt_mapping,
                                     lora_requests=lora_requests,
                                     slot_mapping=slot_mapping,
                                     lora_ids=lora_ids)

    def prepare_input_tensors(
        self,
        seq_group_metadata_list: List[SequenceGroupMetadata],
        finished_requests_ids: Optional[List[str]] = None
    ) -> Tuple[TModelInputForHPU, SamplingMetadata]:
        if len(seq_group_metadata_list) == 0:
            return self._model_input_cls(), None

        input_tokens = None
        input_positions = None
        lora_mapping = None
        lora_requests = None
        multi_modal_kwargs = None
        batch_type = None
        seq_lens = None
        query_lens = None
        real_batch_size = None
        batch_size_padded = None

        self.event_start = self.profiler.get_timestamp_us()
        is_prompt = seq_group_metadata_list[0].is_prompt
        base_event_name = 'prompt' if is_prompt else 'decode'
        self.profiler.start('internal', base_event_name)

        seq_group_metadata_list, real_batch_size, batch_size_padded = (
            self._add_dummy_seq(seq_group_metadata_list, is_prompt))

        prefill_reqs = []
        decode_reqs = []
        for seq_group_meta in seq_group_metadata_list:
            if seq_group_meta.is_prompt:
                prefill_reqs.append(seq_group_meta)
            else:
                decode_reqs.append(seq_group_meta)

        # Prepare input tensors.
        (
            input_tokens,
            input_positions,
            prefill_attn_metadata,
            seq_lens,
            query_lens,
            lora_index_mapping,
            lora_prompt_mapping,
            lora_requests,
            multi_modal_kwargs,
            slot_mapping,
            lora_ids,
        ) = self._prepare_prompt(prefill_reqs)
        (
            decode_input_tokens,
            decode_input_positions,
            decode_attn_metadata,
            decode_lora_index_mapping,
            decode_lora_prompt_mapping,
            decode_lora_requests,
            decode_slot_mapping,
            decode_lora_ids,
        ) = self._prepare_decode(decode_reqs)

        if not self.is_pooler:
            generators = self.get_generators(finished_requests_ids)
            sampling_metadata = SamplingMetadata.prepare(
                seq_group_metadata_list,
                seq_lens,
                query_lens,
                self.device,
                self.pin_memory,
                generators=generators)

        if not self.scheduler_config.chunked_prefill_enabled:
            assert (len(prefill_reqs) and len(decode_reqs)) == 0

        num_prefills = len(seq_lens)
        num_prefill_tokens = len(input_tokens)
        num_decode_tokens = len(decode_input_tokens)

        # NOTE(kzawora): Here we diverge from GPU code - we don't
        # support mixed batches, so we either use decode or prefill
        # inputs, without coalescing.
        assert (num_prefills == 0 and num_decode_tokens > 0) or (
            num_prefills > 0
            and num_decode_tokens == 0), "HPU does not support mixed batches!"
        if num_decode_tokens > 0:
            input_tokens = decode_input_tokens
            input_positions = decode_input_positions
            slot_mapping = decode_slot_mapping
            lora_index_mapping = decode_lora_index_mapping
            lora_prompt_mapping = decode_lora_prompt_mapping
            lora_requests = decode_lora_requests
            lora_ids = decode_lora_ids

        if self.is_pooler:
            sampling_metadata = None
        elif not self.use_merged_prefill:
            # FIXME: We need to adjust selected_token_indices to accommodate
            # for padding
            max_len = input_tokens.size(1)
            paddings = [max_len - q for q in query_lens]
            paddings = [0] + paddings[:-1]
            paddings = list(itertools.accumulate(paddings))
            paddings_prompt_logprobs = []

            if not self.is_pooler:
                for i, seq_group_metadata in enumerate(
                        seq_group_metadata_list):
                    if seq_group_metadata.sampling_params \
                        and seq_group_metadata.sampling_params.prompt_logprobs \
                            is not None and seq_group_metadata.is_prompt:
                        paddings_prompt_logprobs += ([paddings[i]] *
                                                     seq_lens[i])

                paddings = torch.tensor(
                    paddings_prompt_logprobs
                    if paddings_prompt_logprobs else paddings,
                    dtype=sampling_metadata.selected_token_indices.dtype,
                    device=sampling_metadata.selected_token_indices.device)
                sampling_metadata.selected_token_indices.add_(paddings)

        if self.lora_config:
            lora_mapping = LoRAMapping(
                **dict(index_mapping=lora_index_mapping,
                       prompt_mapping=lora_prompt_mapping,
                       is_prefill=(num_prefills > 0)))
        else:
            lora_mapping = None

        if (prefill_attn_metadata is not None
                and decode_attn_metadata is not None):
            batch_type = BatchType.MIXED
            raise NotImplementedError("Mixed batch is not supported on HPU")
        elif prefill_attn_metadata is not None:
            batch_type = BatchType.PREFILL
        else:
            batch_type = BatchType.DECODE

        metadata_dict = {
            "input_tokens":
            input_tokens,
            "input_positions":
            input_positions,
            "selected_token_indices":
            sampling_metadata.selected_token_indices
            if sampling_metadata else None,
            "lora_requests":
            lora_requests,
            "lora_mapping":
            lora_mapping,
            "multi_modal_kwargs":
            multi_modal_kwargs,
            "num_prefill_tokens":
            num_prefill_tokens,
            "num_decode_tokens":
            num_decode_tokens,
            "slot_mapping":
            slot_mapping,
            "num_prefills":
            num_prefills,
            "batch_type":
            batch_type,
            "seq_lens":
            seq_lens,
            "query_lens":
            query_lens
        }
        if prefill_attn_metadata is not None:
            metadata_dict.update(prefill_attn_metadata.asdict_zerocopy())
        else:
            assert decode_attn_metadata is not None
            metadata_dict.update(decode_attn_metadata.asdict_zerocopy())

        attn_metadata = prefill_attn_metadata if \
            prefill_attn_metadata is not None else decode_attn_metadata

        return self._model_input_cls(input_tokens=input_tokens,
                                     seq_lens=seq_lens,
                                     query_lens=query_lens,
                                     input_positions=input_positions,
                                     attn_metadata=attn_metadata,
                                     lora_requests=lora_requests,
                                     lora_mapping=lora_mapping,
                                     multi_modal_kwargs=multi_modal_kwargs,
                                     real_batch_size=real_batch_size,
                                     batch_size_padded=batch_size_padded,
                                     lora_ids=lora_ids), \
                                        sampling_metadata

    def create_lora_mask(self, input_tokens: torch.Tensor, lora_ids: List[int],
                         is_prompt: bool):
        '''
        This is a helper function to create the mask for lora computations.
        Lora Mask is needed to ensure we match the correct lora weights for the
        for the request.
        For Prompt phase we have
        lora_mask with shape (batch_size * seq_len, max_loras * max_rank)
        lora_logits_mask with shape (batch_size, max_loras * max_rank)
        For Decode phase we have both
        lora_mask and lora_logits_mask with shape
        (batch_size, max_loras * max_rank)
        '''
        lora_mask: torch.Tensor = None
        lora_logits_mask: torch.Tensor = None
        lora_index = 0

        if self.lora_config:
            if is_prompt:
                lora_mask = torch.zeros(
                    input_tokens.shape[0] * input_tokens.shape[1],
                    (self.lora_config.max_loras) *\
                        self.lora_config.max_lora_rank,
                    dtype=self.lora_config.lora_dtype)
                lora_logits_mask = torch.zeros(
                    input_tokens.shape[0], (self.lora_config.max_loras) *
                    self.lora_config.max_lora_rank,
                    dtype=self.lora_config.lora_dtype)

                ones = torch.ones(input_tokens.shape[1],
                                  self.lora_config.max_lora_rank,
                                  dtype=self.lora_config.lora_dtype)
                logit_ones = torch.ones(1,
                                        self.lora_config.max_lora_rank,
                                        dtype=self.lora_config.lora_dtype)

                for i in range(len(lora_ids)):
                    if lora_ids[i] == 0:
                        continue
                    lora_index = self.lora_manager._adapter_manager.\
                        lora_index_to_id.index(lora_ids[i])
                    start_row = i * input_tokens.shape[1]
                    end_row = start_row + input_tokens.shape[1]
                    start_col = lora_index * self.lora_config.max_lora_rank
                    end_col = start_col + self.lora_config.max_lora_rank
                    lora_mask[start_row:end_row, start_col:end_col] = ones
                    lora_logits_mask[i, start_col:end_col] = logit_ones
                lora_mask = lora_mask.to('hpu')
                lora_logits_mask = lora_logits_mask.to('hpu')
            else:
                lora_mask = torch.zeros(input_tokens.shape[0],
                                        (self.lora_config.max_loras) *
                                        self.lora_config.max_lora_rank,
                                        dtype=self.lora_config.lora_dtype)
                ones = torch.ones(1,
                                  self.lora_config.max_lora_rank,
                                  dtype=self.lora_config.lora_dtype)
                for i in range(len(lora_ids)):
                    if lora_ids[i] == 0:
                        continue
                    lora_index = self.lora_manager._adapter_manager.\
                        lora_index_to_id.index(lora_ids[i])
                    start_pos = lora_index * self.lora_config.max_lora_rank
                    end_pos = start_pos + self.lora_config.max_lora_rank
                    lora_mask[i, start_pos:end_pos] = ones
                lora_mask = lora_mask.to('hpu')
                lora_logits_mask = lora_mask

        return lora_mask, lora_logits_mask

    def _seq_len(self, attn_metadata):
        if attn_metadata.num_prefills != 0:
            return attn_metadata.slot_mapping.size(1)
        else:
            return attn_metadata.block_list.numel()

    def trim_attn_metadata(self, metadata: AttentionMetadata) -> object:
        # NOTE(kzawora): To anyone working on this in the future:
        # Trimming metadata is required when using HPUGraphs.
        # Attention metadata is going to be hashed by PT bridge, and
        # appropriate HPUGraphs will be matched based on all inputs' hash.

        # Before you put more keys in here, make sure you know their
        # value type and make sure you know how it's going to be hashed.
        # You can find that information in input_hash function
        # in habana_frameworks/torch/hpu/graphs.py. You can also hash
        # it manually with torch.hpu.graphs.input_hash(attention_metadata)

        # If you use primitive types here - they will get hashed based
        # on their value. You *will* get lots of excessive graph captures
        # (and an OOM eventually) if you decide to put something like
        # seq_len int here.
        # If you absolutely need a scalar, put it in a tensor. Tensors
        # get hashed using their metadata, not their values:
        # input_hash(torch.tensor(123)) == input_hash(torch.tensor(321))
        # input_hash(123) != input_hash(321)
        # input_hash("abc") != input_hash("cba")
        attention_metadata = subtuple(metadata, 'TrimmedAttentionMetadata', [
            'attn_bias',
            'seq_lens_tensor',
            'context_lens_tensor',
            'block_list',
            'block_mapping',
            'block_usage',
            'slot_mapping',
            'is_prompt',
            'block_indices',
            'block_offsets',
            'block_groups',
        ])
        return attention_metadata

    def create_dummy_seq_group_metadata(self,
                                        group_id,
                                        seq_len,
                                        is_prompt,
                                        lora_request=None,
                                        temperature=0):
        if self.is_pooler:
            sampling_params = None
        else:
            sampling_params = SamplingParams(temperature=temperature)
            num_blocks = math.ceil(seq_len / self.block_size)
        seq_len = max(seq_len, 1)
        if is_prompt:
            input_len = seq_len
            output_len = 0
            block_tables = None
        else:
            input_len = seq_len - 1
            output_len = 1
            block_tables = {group_id: [_PAD_BLOCK_ID] * num_blocks}
        prompt_token_ids = [0] * input_len
        output_token_ids = [1] * output_len
        prompt_token_ids_array = array('l', prompt_token_ids)  # noqa: F821
        seq_data = SequenceData(prompt_token_ids_array)
        seq_data.output_token_ids = output_token_ids
        return SequenceGroupMetadata(request_id=str(group_id),
                                     is_prompt=(output_len == 0),
                                     seq_data={group_id: seq_data},
                                     sampling_params=sampling_params,
                                     block_tables=block_tables,
                                     lora_request=lora_request)

    def profile_run(self) -> None:
        num_layers = self.model_config.get_num_layers(self.parallel_config)
        kv_caches = [None] * num_layers
        bind_kv_cache(
            self.vllm_config.compilation_config.static_forward_context,
            [kv_caches])
        _, max_seq_len = self.bucketing_ctx.get_max_prompt_shape()
        max_batch_size = min(self.max_num_seqs,
                             self.max_num_batched_tokens // max_seq_len)

        self.warmup_scenario(max_batch_size, max_seq_len, True, kv_caches,
                             False, True)
        return

    def warmup_scenario(self,
                        batch_size,
                        seq_len,
                        is_prompt,
                        kv_caches,
                        is_pt_profiler_run=False,
                        is_lora_profile_run=False,
                        temperature=0) -> None:
        use_graphs = self._use_graphs(batch_size, seq_len, is_prompt)
        scenario_name = ("warmup_"
                         f"{'prompt' if is_prompt else 'decode'}_"
                         f"bs{batch_size}_"
                         f"seq{seq_len}_"
                         f"graphs{'T' if use_graphs else 'F'}")
        # This represents the maximum number of different requests
        # that will have unique loras, an therefore the max amount of memory
        # consumption create dummy lora request copies from the lora request
        # passed in, which contains a lora from the lora warmup path.
        dummy_lora_requests: List[LoRARequest] = []
        dummy_lora_requests_per_seq: List[LoRARequest] = []
        if self.lora_config and is_lora_profile_run:
            assert self.lora_manager is not None
            with self.lora_manager.dummy_lora_cache():
                for idx in range(self.lora_config.max_loras):
                    lora_id = idx + 1
                    dummy_lora_request = LoRARequest(
                        lora_name=f"warmup_{lora_id}",
                        lora_int_id=lora_id,
                        lora_local_path="/not/a/real/path",
                    )
                    self.lora_manager.add_dummy_lora(dummy_lora_request,
                                                     rank=LORA_WARMUP_RANK)
                    dummy_lora_requests.append(dummy_lora_request)
                dummy_lora_requests_per_seq = [
                    dummy_lora_requests[idx % len(dummy_lora_requests)]
                    for idx in range(batch_size)
                ]
        self.profiler.start('internal', scenario_name)
        times = 3 if use_graphs or is_pt_profiler_run else 1
        if is_prompt:
            seqs = [
                self.create_dummy_seq_group_metadata(
                    i,
                    seq_len,
                    is_prompt,
                    lora_request=dummy_lora_requests_per_seq[i]
                    if dummy_lora_requests_per_seq else None,
                    temperature=temperature) for i in range(batch_size)
            ]
        else:
            # FIXME: seq_len is actually number of blocks
            blocks = [seq_len // batch_size for _ in range(batch_size)]
            blocks[0] += seq_len % batch_size
            seqs = [
                self.create_dummy_seq_group_metadata(
                    i,
                    b * self.block_size - 1,
                    is_prompt,
                    lora_request=dummy_lora_requests_per_seq[i]
                    if dummy_lora_requests_per_seq else None,
                    temperature=temperature) for i, b in enumerate(blocks)
            ]
        torch.hpu.synchronize()
        profiler = None
        if is_pt_profiler_run and self.is_driver_worker:
            profiler = setup_profiler()
            profiler.start()
        for _ in range(times):
            inputs = self.prepare_model_input(seqs)
            is_single_step = \
                self.vllm_config.scheduler_config.num_scheduler_steps == 1
            if is_prompt or is_single_step:
                self.execute_model(inputs, kv_caches, warmup_mode=True)
            else:  # decode with multi-step
                inputs = dataclasses.replace(inputs,
                                             is_first_multi_step=True,
                                             is_last_step=False)
                self.execute_model(inputs,
                                   kv_caches,
                                   warmup_mode=True,
                                   num_steps=2,
                                   seqs=seqs)
                inputs = dataclasses.replace(inputs,
                                             is_first_multi_step=False,
                                             is_last_step=True)
                self.execute_model(inputs,
                                   kv_caches,
                                   warmup_mode=True,
                                   num_steps=2,
                                   seqs=seqs)
            torch.hpu.synchronize()
            if profiler:
                profiler.step()
        if profiler:
            profiler.stop()
        self.profiler.end()
        gc.collect()

    def remove_all_loras(self):
        if not self.lora_manager:
            raise RuntimeError("LoRA is not enabled.")
        self.lora_manager.remove_all_adapters()

    def set_active_loras(self, lora_requests: Set[LoRARequest],
                         lora_mapping: LoRAMapping) -> None:
        if not self.lora_manager:
            raise RuntimeError("LoRA is not enabled.")
        self.lora_manager.set_active_adapters(lora_requests, lora_mapping)

    def add_lora(self, lora_request: LoRARequest) -> bool:
        if not self.lora_manager:
            raise RuntimeError("LoRA is not enabled.")
        return self.lora_manager.add_adapter(lora_request)

    def remove_lora(self, lora_id: int) -> bool:
        if not self.lora_manager:
            raise RuntimeError("LoRA is not enabled.")
        return self.lora_manager.remove_adapter(lora_id)

    def pin_lora(self, lora_id: int) -> bool:
        if not self.lora_manager:
            raise RuntimeError("LoRA is not enabled.")
        return self.lora_manager.pin_adapter(lora_id)

    def list_loras(self) -> Set[int]:
        if not self.lora_manager:
            raise RuntimeError("LoRA is not enabled.")
        return self.lora_manager.list_adapters()

    def log_warmup(self, phase, i, max_i, batch_size, seq_len):
        free_mem = format_bytes(
            HabanaMemoryProfiler.current_free_device_memory())
        dim = "num_blocks"
        if "Prompt" in phase:
            dim = "seq_len"
        msg = (f"[Warmup][{phase}][{i+1}/{max_i}] "
               f"batch_size:{batch_size} "
               f"{dim}:{seq_len} "
               f"free_mem:{free_mem}")
        logger.info(msg)

    def warmup_all_buckets(self, buckets, is_prompt, kv_caches):
        for i, (batch_size, seq_len) in enumerate(reversed(buckets)):
            self.log_warmup('Prompt' if is_prompt else 'Decode', i,
                            len(buckets), batch_size, seq_len)
            self.warmup_scenario(batch_size, seq_len, is_prompt, kv_caches)

    def warmup_graphs(self,
                      strategy,
                      buckets,
                      is_prompt,
                      kv_caches,
                      available_mem,
                      starting_mem=0,
                      total_batch_seq=0.001):
        total_mem = starting_mem
        idx = 0
        phase = f'Graph/{"Prompt" if is_prompt else "Decode"}'
        num_candidates = len(buckets)
        ordering : Union[Callable[[Any], Tuple[Any, Any]], \
            Callable[[Any], Tuple[Any, Any, Any]]]
        if strategy == 'min_tokens':
            ordering = lambda b: (b[0] * b[1], b[1], b[0])
        elif strategy == 'max_bs':
            ordering = lambda b: (-b[0], b[1])
        else:
            raise NotImplementedError(
                f'Unsupported graph allocation strategy: {strategy}')
        buckets = list(sorted(buckets, key=ordering))
        captured_all = True
        warmed_random_sampler_bs: Set[int] = set()
        for idx, (batch_size, seq_len) in enumerate(buckets):
            # Graph memory usage is proportional to seq dimension in a batch
            batch_seq = batch_size * seq_len if is_prompt else batch_size
            mem_estimate = batch_seq / total_batch_seq * total_mem
            if mem_estimate >= available_mem:
                captured_all = False
                continue
            graphed_bucket = (batch_size, seq_len, is_prompt)
            if graphed_bucket in self.graphed_buckets:
                continue
            self.graphed_buckets.add(graphed_bucket)
            self.log_warmup(phase, idx, num_candidates, batch_size, seq_len)
            with HabanaMemoryProfiler() as mem_prof:
                self.warmup_scenario(batch_size,
                                     seq_len,
                                     is_prompt,
                                     kv_caches,
                                     temperature=1.0 if batch_size
                                     not in warmed_random_sampler_bs else 0)
            warmed_random_sampler_bs.add(batch_size)
            used_mem = align_workers(mem_prof.consumed_device_memory,
                                     torch.distributed.ReduceOp.MAX)
            available_mem -= used_mem
            total_mem += used_mem
            total_batch_seq += batch_seq

        return total_mem, total_batch_seq, captured_all

    def log_graph_warmup_summary(self, buckets, is_prompt, total_mem):
        num_candidates = len(buckets)
        phase = f'Graph/{"Prompt" if is_prompt else "Decode"}'
        graphed = list(c[:2] for c in self.graphed_buckets
                       if c[2] == is_prompt)
        if num_candidates == 0:
            num_candidates = 1
        msg = (f'{phase} captured:{len(graphed)} '
               f'({100 * len(graphed) / num_candidates:.1f}%) '
               f'used_mem:{format_bytes(total_mem)} '
               f'buckets:{sorted(list(graphed))}')
        logger.info(msg)

    @torch.inference_mode()
    def warmup_model(self, kv_caches: List[torch.Tensor]) -> None:
        if profile := os.environ.get('VLLM_PT_PROFILE', None):
            phase, bs, seq_len, graph = profile.split('_')
            is_prompt = phase == 'prompt'
            graphs = graph == 't'
            if graphs:
                self.graphed_buckets.add((int(bs), int(seq_len), is_prompt))
            self.warmup_scenario(int(bs), int(seq_len), is_prompt, True)
            raise AssertionError("Finished profiling")
        if not self.is_pooler:
            max_blocks = kv_caches[0][0].size(0)
        self.bucketing_ctx.generate_prompt_buckets()
        if not self.is_pooler:
            self.bucketing_ctx.generate_decode_buckets(max_blocks)
        if not htorch.utils.internal.is_lazy() and not self.enforce_eager:
            multiplier = 3 if os.getenv('VLLM_REGIONAL_COMPILATION',
                                        'true').lower() == 'true' else 1
            cache_size_limit = 1 + multiplier * (
                len(self.bucketing_ctx.prompt_buckets) +
                len(self.bucketing_ctx.decode_buckets))
            torch._dynamo.config.cache_size_limit = max(
                cache_size_limit, torch._dynamo.config.cache_size_limit)
            # Multiply by 8 to follow the original default ratio between
            # the cache_size_limit and accumulated_cache_size_limit
            torch._dynamo.config.accumulated_cache_size_limit = max(
                cache_size_limit * 8,
                torch._dynamo.config.accumulated_cache_size_limit)
        if self.skip_warmup:
            logger.info("Skipping warmup...")
            return
        self.profiler.start('internal', 'warmup')
        start_mem = HabanaMemoryProfiler.current_device_memory_usage()
        start_time = time.perf_counter()

        compile_only_mode_context = functools.partial(bc.env_setting,
                                                      "PT_COMPILE_ONLY_MODE",
                                                      True)
        can_use_compile_only_mode = True
        try:
            with compile_only_mode_context():
                pass
            logger.debug("Using PT_COMPILE_ONLY_MODE.")
        except KeyError:
            can_use_compile_only_mode = False
            logger.warning('Cannot use PT_COMPILE_ONLY_MODE. '
                           'Warmup time will be negatively impacted. '
                           'Please update Gaudi Software Suite.')
        with compile_only_mode_context(
        ) if can_use_compile_only_mode else contextlib.nullcontext():
            self.warmup_all_buckets(self.bucketing_ctx.prompt_buckets, True,
                                    kv_caches)
            if not self.is_pooler:
                self.warmup_all_buckets(self.bucketing_ctx.decode_buckets,
                                        False, kv_caches)

            if not self.enforce_eager and htorch.utils.internal.is_lazy():
                if not self.is_pooler:
                    assert self.mem_margin is not None, \
                        ("HabanaWorker.determine_num_available_blocks needs "
                        "to be called before warming up the model.")

                free_mem = HabanaMemoryProfiler.current_free_device_memory()
                graph_free_mem = free_mem - self.mem_margin
                graph_free_mem = align_workers(graph_free_mem,
                                               torch.distributed.ReduceOp.MIN)
                prompt_strategy = os.environ.get('VLLM_GRAPH_PROMPT_STRATEGY',
                                                 'min_tokens')
                if not self.is_pooler:
                    prompt_graph_mem_ratio = float(
                        os.environ.get('VLLM_GRAPH_PROMPT_RATIO', '0.3'))
                    prompt_available_memory = (prompt_graph_mem_ratio *
                                               graph_free_mem)
                    decode_available_memory = (graph_free_mem -
                                               prompt_available_memory)
                    msg = (
                        f"Using {format_bytes(graph_free_mem)}"
                        f"/{format_bytes(free_mem)} "
                        "of free device memory for HPUGraphs, "
                        f"{format_bytes(prompt_available_memory)} \
                            for prompt and "
                        f"{format_bytes(decode_available_memory)} for decode "
                        f"(VLLM_GRAPH_PROMPT_RATIO={prompt_graph_mem_ratio})")
                    logger.info(msg)
                    mem_post_prompt, prompt_batch_seq, prompt_captured_all = \
                        self.warmup_graphs(
                        prompt_strategy, self.bucketing_ctx.prompt_buckets,
                        True, kv_caches, prompt_available_memory)

                    decode_strategy = os.environ.get(
                        'VLLM_GRAPH_DECODE_STRATEGY', 'max_bs')
                    mem_post_decode, decode_batch_seq, decode_captured_all = \
                        self.warmup_graphs(
                        decode_strategy, self.bucketing_ctx.decode_buckets,
                        False, kv_caches, decode_available_memory)

                    # Not all prompt buckets were captured, but all decode
                    # buckets were captured and we have some free
                    # graph-allocated space left. Let's try to use it for
                    # capturing more prompt buckets.
                    if (mem_post_decode + mem_post_prompt < graph_free_mem
                            and not prompt_captured_all
                            and decode_captured_all):
                        mem_post_prompt, _, prompt_captured_all = (
                            self.warmup_graphs(
                                prompt_strategy,
                                self.bucketing_ctx.prompt_buckets, True,
                                kv_caches, graph_free_mem - mem_post_prompt -
                                mem_post_decode, mem_post_prompt,
                                prompt_batch_seq))
                        # Not all decode buckets were captured, but all prompt
                        # buckets were captured and we have some free
                        # graph-allocated space left. Let's try to use it for
                        # capturing more decode buckets.
                        if mem_post_decode + mem_post_prompt < graph_free_mem \
                            and not decode_captured_all \
                                and prompt_captured_all:
                            mem_post_decode, _, _ = self.warmup_graphs(
                                decode_strategy,
                                self.bucketing_ctx.decode_buckets, False,
                                kv_caches, graph_free_mem - mem_post_prompt -
                                mem_post_decode, mem_post_decode,
                                decode_batch_seq)
                else:
                    prompt_available_memory = graph_free_mem
                    msg = (
                        f"Using {format_bytes(graph_free_mem)}"
                        f"/{format_bytes(free_mem)} "
                        "of free device memory for HPUGraphs, "
                        f"{format_bytes(prompt_available_memory)} for prompt")
                    logger.info(msg)
                    prompt_strategy = os.environ.get(
                        'VLLM_GRAPH_PROMPT_STRATEGY', 'min_tokens')

                    mem_post_prompt, prompt_batch_seq, prompt_captured_all = \
                        self.warmup_graphs(
                        prompt_strategy, self.bucketing_ctx.prompt_buckets,
                        True, kv_caches, prompt_available_memory)
                    if mem_post_prompt < graph_free_mem \
                        and not prompt_captured_all:
                        mem_post_prompt, _, prompt_captured_all = (
                            self.warmup_graphs(
                                prompt_strategy,
                                self.bucketing_ctx.prompt_buckets, True,
                                kv_caches, graph_free_mem - mem_post_prompt,
                                mem_post_prompt, prompt_batch_seq))

                self.log_graph_warmup_summary(
                    self.bucketing_ctx.prompt_buckets, True, mem_post_prompt)
                if not self.is_pooler:
                    self.log_graph_warmup_summary(
                        self.bucketing_ctx.decode_buckets, False,
                        mem_post_decode)

        end_time = time.perf_counter()
        end_mem = HabanaMemoryProfiler.current_device_memory_usage()
        elapsed_time = end_time - start_time
        msg = (
            f"Warmup finished in {elapsed_time:.0f} secs, "
            f"allocated {format_bytes(end_mem - start_mem)} of device memory")
        logger.info(msg)
        self.profiler.end()

    def finish_measurements(self):
        from neural_compressor.torch.quantization import finalize_calibration
        finalize_calibration(self.model.model)

    def shutdown_inc(self):
        can_finalize_inc = (self.model_config.quantization == 'inc') and \
            (self.model.model is not None) and \
            self.inc_initialized_successfully and \
            not getattr(self, "_is_inc_finalized", False)
        if can_finalize_inc:
            from neural_compressor.torch.quantization import (
                finalize_calibration)
            finalize_calibration(self.model.model)
            self._is_inc_finalized = True

    @property
    def vocab_size(self) -> int:
        return self.model_config.get_vocab_size()

    @property
    def mem_margin(self) -> Optional[int]:
        return self._mem_margin

    @mem_margin.setter
    def mem_margin(self, value):
        self._mem_margin = value


class HabanaProfilerCounterHelper:

    def __init__(self):
        self.niter = 0
        self.average_real_throughput = None
        self.logged_once = False
        self.real_seq_lens = []
        self.prompt_seq_lens = []

    def capture_seq_group_metadata_stats(self, seq_group_metadata_list):
        self.real_seq_lens = [
            len(seq_data.prompt_token_ids) + len(seq_data.output_token_ids)
            for seq_group_metadata in seq_group_metadata_list
            for seq_data in seq_group_metadata.seq_data.values()
        ]
        self.prompt_seq_lens = [
            len(seq_data.prompt_token_ids)
            for seq_group_metadata in seq_group_metadata_list
            for seq_data in seq_group_metadata.seq_data.values()
        ]

    def get_counter_dict(self, cache_config, duration, seq_len,
                         batch_size_padded, real_batch_size, is_prompt):
        throughput = batch_size_padded / (duration / 1e6)
        throughput_effective = real_batch_size / (duration / 1e6)

        real_max_seq_len = max(self.real_seq_lens)
        real_num_tokens = sum(self.real_seq_lens)
        padded_num_tokens = batch_size_padded * seq_len
        batch_token_utilization = real_num_tokens / padded_num_tokens
        if self.average_real_throughput is None:
            self.average_real_throughput = throughput_effective
        else:  # https://www.heikohoffmann.de/htmlthesis/node134.html
            self.average_real_throughput = self.average_real_throughput + 1 / (
                self.niter + 1) * (throughput_effective -
                                   self.average_real_throughput)
        phase = "prompt" if is_prompt else "decode"
        counters = {
            f'{phase}_bucket_batch_size': batch_size_padded,
            f'{phase}_batch_size': real_batch_size,
            f'{phase}_bucket_seq_len': seq_len,
            f'{phase}_seq_len': real_max_seq_len,
            f'{phase}_bucket_gen_throughput': throughput,
            f'{phase}_real_gen_throughput': throughput_effective,
            f'{phase}_batch_token_utilization': batch_token_utilization,
            'average_real_throughput': self.average_real_throughput,
            'engine_iteration': self.niter,
        }
        self.niter += 1
        if is_prompt:
            prompt_bucket_in_throughput = (seq_len * batch_size_padded) / (
                duration / 1e6)
            prompt_real_in_throughput = sum(
                self.prompt_seq_lens) / (duration / 1e6)
            counters[
                f'{phase}_bucket_in_throughput'] = prompt_bucket_in_throughput
            counters[f'{phase}_real_in_throughput'] = prompt_real_in_throughput

        # KV cache might not be created yet (e.g. for profiling run)
        if cache_config.num_gpu_blocks is not None and \
            cache_config.num_gpu_blocks != 0:
            cache_num_blocks_used = [
                math.ceil(sl / cache_config.block_size)
                for sl in self.real_seq_lens
            ]
            cache_total_num_blocks_used = sum(cache_num_blocks_used)
            num_cache_blocks = cache_config.num_gpu_blocks
            cache_total_num_free_blocks = \
                num_cache_blocks - cache_total_num_blocks_used
            cache_computed_utilization = \
                cache_total_num_blocks_used / num_cache_blocks
            max_blocks_per_seq = math.ceil(seq_len / cache_config.block_size)
            batch_block_utilization = cache_total_num_blocks_used / (
                batch_size_padded * max_blocks_per_seq)
            counters['cache_num_blocks_used'] = cache_total_num_blocks_used
            counters['cache_num_free_blocks'] = cache_total_num_free_blocks
            counters['cache_computed_utilization'] = cache_computed_utilization
            counters[
                f'{phase}_batch_block_utilization'] = batch_block_utilization
        if not self.logged_once:
            counters['const_cache_num_blocks'] = cache_config.num_gpu_blocks
            counters[
                'const_gpu_memory_utilization'] = \
                    cache_config.gpu_memory_utilization
            counters['const_block_size'] = cache_config.block_size
            self.logged_once = True
        return counters


class HPUModelRunner(HPUModelRunnerBase[ModelInputForHPUWithSamplingMetadata]):
    """
    GPU model runner with sampling step.
    """
    _model_input_cls: Type[ModelInputForHPUWithSamplingMetadata] = (
        ModelInputForHPUWithSamplingMetadata)

    def make_model_input_from_broadcasted_tensor_dict(
        self,
        tensor_dict: Dict[str, Any],
    ) -> ModelInputForHPUWithSamplingMetadata:
        return (
            ModelInputForHPUWithSamplingMetadata.from_broadcasted_tensor_dict(
                tensor_dict,
                attn_backend=self.attn_backend,
            ))

    @torch.inference_mode()
    def prepare_model_input(
        self,
        seq_group_metadata_list: List[SequenceGroupMetadata],
        virtual_engine: int = 0,
        finished_requests_ids: Optional[List[str]] = None
    ) -> ModelInputForHPUWithSamplingMetadata:
        """Prepare the model input based on a given sequence group, including
        metadata for the sampling step.
        The API assumes seq_group_metadata_list is sorted by prefill -> decode.
        The result tensors and data structure also batches input in prefill
        -> decode order. For example,
        - input_tokens[:num_prefill_tokens] contains prefill tokens.
        - input_tokens[num_prefill_tokens:] contains decode tokens.
        If cuda graph is required, this API automatically pads inputs.
        """
        with self.profiler.record_event('internal', 'prepare_input_tensors'):
            assert seq_group_metadata_list is not None
            if self.profiler.enabled:
                self.profiler_counter_helper.capture_seq_group_metadata_stats(
                    seq_group_metadata_list=seq_group_metadata_list)
            model_input, sampling_metadata = self.prepare_input_tensors(
                seq_group_metadata_list, finished_requests_ids)
            assert model_input.attn_metadata is not None
            is_prompt = model_input.attn_metadata.is_prompt

        return dataclasses.replace(model_input,
                                   sampling_metadata=sampling_metadata,
                                   is_prompt=is_prompt,
                                   virtual_engine=virtual_engine)

    def _get_seq_ids(self, model_input):
        return ([
            sg.seq_ids[0] for sg in model_input.sampling_metadata.seq_groups
        ])

    def _pad_to_max_num_seqs(self, tensor, value):
        padding_needed = self.max_num_seqs - tensor.size(0)
        if padding_needed:
            padding = torch.full((padding_needed, *tensor.shape[1:]),
                                 value,
                                 device=tensor.device,
                                 dtype=tensor.dtype)
            tensor = torch.cat([tensor, padding])
        return tensor

    @torch.inference_mode()
    def execute_model(
        self,
        model_input: ModelInputForHPUWithSamplingMetadata,
        kv_caches: List[torch.Tensor],
        intermediate_tensors: Optional[IntermediateTensors] = None,
        num_steps: int = 1,
        warmup_mode=False,
        previous_hidden_states: Optional[torch.Tensor] = None,
        seqs=None,
    ) -> Optional[Union[List[SamplerOutput], IntermediateTensors]]:
        use_delayed_sampling = VLLM_DELAYED_SAMPLING and not warmup_mode
        assert not (use_delayed_sampling and num_steps != 1), \
            'Delayed sampling is not compatible with MSS!'
        assert model_input.input_tokens is not None
        if use_delayed_sampling and not model_input.is_prompt and \
                self.is_driver_worker:
            num_cached = len(self.cached_step_outputs)
            assert num_cached > 0
            cur_seq_ids = self._get_seq_ids(model_input)
            cur_seq_id_pos = {
                sid: idx
                for idx, sid in enumerate(cur_seq_ids) if sid >= 0
            }
            htorch.core.mark_step()
            for i in range(num_cached):
                prev_seq_ids = self._get_seq_ids(self.cached_step_inputs[i])
                target_indices = [
                    cur_seq_id_pos.get(psi, -1) for psi in prev_seq_ids
                ]
                padding = self.cached_step_outputs[i].size(0) - len(
                    target_indices)
                target_indices.extend([-1] * padding)
                target_indices = torch.tensor(
                    target_indices,
                    device=model_input.input_tokens.device,
                    dtype=model_input.input_tokens.dtype)
                model_input.input_tokens.index_copy_(
                    0, target_indices, self.cached_step_outputs[i])
                htorch.core.mark_step()

        if not model_input.is_first_multi_step:
            if not model_input.is_last_step:
                # not first or last multi-step
                return []
            # last multi-step
            output = self._decode_sampler_outputs(
                model_input) if self.is_driver_worker else []
            torch.hpu.synchronize()
        if model_input.is_first_multi_step:
            # first multi-step
            if self.lora_config:
                assert model_input.lora_requests is not None
                assert model_input.lora_mapping is not None
                self.set_active_loras(model_input.lora_requests,
                                      model_input.lora_mapping)
            # Rank!=0 workers has is_prompt==None
            if use_delayed_sampling and not model_input.is_prompt and \
                    model_input.input_tokens.size(1) == 1:
                if self.is_driver_worker:
                    model_kwargs_broadcast_data = {
                        "input_tokens": model_input.input_tokens
                    }
                    broadcast_tensor_dict(model_kwargs_broadcast_data, src=0)
                    input_tokens = model_input.input_tokens

                else:
                    model_kwargs_broadcast_data = broadcast_tensor_dict(src=0)
                    input_tokens = model_kwargs_broadcast_data["input_tokens"]
            else:
                input_tokens = model_input.input_tokens
            input_positions = model_input.input_positions
            attn_metadata = model_input.attn_metadata
            sampling_metadata = model_input.sampling_metadata
            real_batch_size = model_input.real_batch_size
            batch_size_padded = model_input.batch_size_padded
            assert input_tokens is not None
            assert input_positions is not None
            assert sampling_metadata is not None
            assert attn_metadata is not None
            is_prompt = attn_metadata.is_prompt
            assert is_prompt is not None
            batch_size = input_tokens.size(0)
            seq_len = self._seq_len(attn_metadata)
            use_graphs = self._use_graphs(batch_size, seq_len, is_prompt)
            self._check_config(batch_size, seq_len, attn_metadata, warmup_mode)

            lora_mask: torch.Tensor = None
            lora_logits_mask: torch.Tensor = None
            if self.lora_config:
                assert model_input.lora_ids is not None
                lora_mask, lora_logits_mask = self.create_lora_mask(
                    input_tokens, model_input.lora_ids,
                    attn_metadata.is_prompt)
            execute_model_kwargs = {
                "input_ids": input_tokens,
                "positions": input_positions,
                "kv_caches": kv_caches,
                "attn_metadata": self.trim_attn_metadata(attn_metadata),
                "intermediate_tensors": intermediate_tensors,
                "lora_mask": lora_mask,
                "virtual_engine": model_input.virtual_engine,
                **(model_input.multi_modal_kwargs or {}),
            }
            if previous_hidden_states is not None:
                execute_model_kwargs.update(
                    {"previous_hidden_states": previous_hidden_states})
            if htorch.utils.internal.is_lazy():
                execute_model_kwargs.update(
                    {"bypass_hpu_graphs": not use_graphs})

            htorch.core.mark_step()
            if self.is_driver_worker:
                model_event_name = ("model_"
                                    f"{'prompt' if is_prompt else 'decode'}_"
                                    f"bs{batch_size}_"
                                    f"seq{seq_len}_"
                                    f"graphs{'T' if use_graphs else 'F'}")
            else:
                model_event_name = 'model_executable'
            if num_steps > 1 or use_delayed_sampling:
                # in case of multi-step scheduling
                # we only want to pythonize in the last step
                sampling_metadata.skip_sampler_cpu_output = True
                self.model.model.sampler.include_gpu_probs_tensor = True
            cache_orig_output_tokens_len: List[Dict] = []

            def try_revert_dummy_output_tokens():
                if len(cache_orig_output_tokens_len) > 0:
                    # Reuse the original output token ids length
                    for i in range(len(cache_orig_output_tokens_len)):
                        seq_group_metadata = seq_group_metadata_list[i]
                        for j, data in seq_group_metadata.seq_data.items():
                            orig_output_tokens_len = \
                                cache_orig_output_tokens_len[i][j]
                            data.output_token_ids = \
                                data.output_token_ids[:orig_output_tokens_len]

            for i in range(num_steps):
                if i != 0 and not self.is_driver_worker:
                    broadcast_data = broadcast_tensor_dict(src=0)
                    if 'early_exit' in broadcast_data and broadcast_data[
                            'early_exit']:
                        return [output] if num_steps == 1 else []
                    execute_model_kwargs.update({
                        "input_ids":
                        broadcast_data["input_ids"],
                        "positions":
                        broadcast_data["positions"],
                        "attn_metadata":
                        self.trim_attn_metadata(
                            broadcast_data["attn_metadata"])
                    })
                profiler_args = {
                    'real_seq_len': model_input.seq_lens,
                    'real_batch_size': real_batch_size
                }

                with self.profiler.record_event('internal',
                                                model_event_name,
                                                args=profiler_args):
                    hidden_states = self.model.forward(
                        **execute_model_kwargs,
                        selected_token_indices=sampling_metadata.
                        selected_token_indices)

                if self.lora_config:
                    LoraMask.setLoraMask(
                        lora_logits_mask.index_select(
                            0, sampling_metadata.selected_token_indices))

                # Compute the logits.
                with self.profiler.record_event(
                        'internal',
                    ('compute_logits_'
                     f'{"prompt" if is_prompt else "decode"}_bs'
                     f'{batch_size}_'
                     f'seq{seq_len}'),
                        args=profiler_args):
                    if num_steps == 1:
                        sampling_metadata.selected_token_indices = None
                    logits = self.model.compute_logits(hidden_states,
                                                       sampling_metadata)
                htorch.core.mark_step()
                # Only perform sampling in the driver worker.
                if not self.is_driver_worker:
                    continue

                if use_delayed_sampling:
                    fake_output = self._delayed_sampler_outputs(model_input)
                elif model_input.async_callback is not None:
                    model_input.async_callback()

                with self.profiler.record_event(
                        'internal', ('sample_'
                                     f'{"prompt" if is_prompt else "decode"}_'
                                     f'bs{batch_size}_'
                                     f'seq{seq_len}'),
                        args=profiler_args):
                    output = self.model.sample(
                        logits=logits,
                        sampling_metadata=sampling_metadata,
                    )
                    if num_steps > 1:
                        output = output.sampled_token_ids
                        self.cached_step_outputs.append(output)
                    if use_delayed_sampling and self.is_driver_worker:
                        self._patch_prev_output()
                        output = self._pad_to_max_num_seqs(
                            output.sampled_token_ids, DUMMY_TOKEN_ID)
                        self.cached_step_outputs.append(output)
                        self.cached_step_inputs.append(model_input)
                htorch.core.mark_step()
                if use_delayed_sampling \
                   and model_input.async_callback is not None:
                    model_input.async_callback()
                if i < num_steps - 1:
                    if i == 0:
                        if model_input.async_callback is not None:
                            ctx = model_input.async_callback.keywords[  # type: ignore
                                "ctx"]
                            seq_group_metadata_list = \
                                ctx.seq_group_metadata_list
                        elif seqs is not None:
                            seq_group_metadata_list = seqs
                        else:
                            raise RuntimeError(
                                "seq_group_metadata_list is uninitialized")
                        for seq_idx, seq_group_metadata in enumerate(
                                seq_group_metadata_list):
                            # Skip empty steps
                            seq_group_metadata.state.current_step += (
                                num_steps - 2)
                            # Cache the original output token ids
                            cache_orig_output_tokens_len.append({})
                            for j, data in seq_group_metadata.seq_data.items():
                                cache_orig_output_tokens_len[seq_idx][j] = \
                                    len(data.output_token_ids)
                    seq_group_metadata_list, _, _ = self._add_dummy_seq(
                        seq_group_metadata_list, is_prompt=False)
                    for seq_group_metadata in seq_group_metadata_list:
                        for data in seq_group_metadata.seq_data.values():
                            max_output_len = sampling_metadata.seq_groups[
                                0].sampling_params.max_tokens
                            if len(data.output_token_ids) < max_output_len - 1:
                                # add a place holder for prepare_decode
                                # arbitrary value, this could be any token
                                dummy_token = (540, )
                                data.output_token_ids += (dummy_token)
                            else:
                                broadcast_tensor_dict({'early_exit': True},
                                                      src=0)
                                if num_steps == 1:
                                    return [output]
                                else:
                                    try_revert_dummy_output_tokens()
                                    return []

                    result = self._prepare_decode(seq_group_metadata_list,
                                                  output=output)
                    if self.lora_config:
                        lora_mapping = LoRAMapping(
                            **dict(index_mapping=result.lora_index_mapping,
                                   prompt_mapping=result.lora_prompt_mapping,
                                   is_prefill=False))
                        self.set_active_loras(result.lora_requests,
                                              lora_mapping)
                        lora_mask, lora_logits_mask = self.create_lora_mask(
                            result.input_tokens, result.lora_ids, False)

                    execute_model_kwargs.update({
                        "input_ids":
                        result.input_tokens,
                        "positions":
                        result.input_positions,
                        "attn_metadata":
                        self.trim_attn_metadata(result.attn_metadata),
                        "lora_mask":
                        lora_mask,
                    })
                    model_kwargs_broadcast_data = {
                        "input_ids": result.input_tokens,
                        "positions": result.input_positions,
                        "attn_metadata": vars(result.attn_metadata),
                        "lora_mask": lora_mask,
                    }
                    broadcast_tensor_dict(model_kwargs_broadcast_data, src=0)
                else:
                    try_revert_dummy_output_tokens()

            if self.is_driver_worker and self.profiler.enabled:
                # Stop recording 'execute_model' event
                self.profiler.end()
                event_end = self.profiler.get_timestamp_us()
                counters = self.profiler_counter_helper.get_counter_dict(
                    cache_config=self.cache_config,
                    duration=event_end - self.event_start,
                    seq_len=seq_len,
                    batch_size_padded=batch_size_padded,
                    real_batch_size=real_batch_size,
                    is_prompt=is_prompt)
                self.profiler.record_counter(self.event_start, counters)
            if num_steps == 1:
                if self.return_hidden_states:
                    # we only need to pass hidden states of most recent token
                    assert model_input.sampling_metadata is not None
                    if model_input.is_prompt:
                        output.prefill_hidden_states = hidden_states
                    output.hidden_states = hidden_states
                if use_delayed_sampling:
                    if self.is_driver_worker:
                        return [fake_output]
                    else:
                        return []

                return [output] if self.is_driver_worker else []
            else:
                return []

        return output if type(output) is list else [output]

    def _delayed_sampler_outputs(self, model_input):
        next_token_ids = [[DUMMY_TOKEN_ID]] * len(
            model_input.sampling_metadata.seq_groups)
        sampler_output = self._make_decode_output(
            next_token_ids, model_input.sampling_metadata.seq_groups)
        return sampler_output

    def _decode_sampler_outputs(self, model_input):
        use_async_out_proc = model_input.async_callback is not None
        sampler_outputs = []
        num_outputs = len(self.cached_step_outputs)
        for i in range(num_outputs):
            next_token_ids = self.cached_step_outputs.pop(0)
            next_token_ids = next_token_ids.cpu().tolist()
            sampler_output = self._make_decode_output(
                next_token_ids, model_input.sampling_metadata.seq_groups)
            sampler_outputs.append(sampler_output)

            if i < num_outputs - 1 and use_async_out_proc:
                assert model_input.async_callback is not None
                ctx = model_input.async_callback.keywords[  # type: ignore
                    "ctx"]
                ctx.append_output(
                    outputs=[sampler_output],
                    seq_group_metadata_list=ctx.seq_group_metadata_list,
                    scheduler_outputs=ctx.scheduler_outputs,
                    is_async=False,
                    is_last_step=False,
                    is_first_step_output=False)
                model_input.async_callback()

        if use_async_out_proc:
            return [sampler_outputs[-1]]
        else:
            return sampler_outputs

    def _make_decode_output(
        self,
        next_token_ids: List[List[int]],
        seq_groups: List[SequenceGroupToSample],
    ) -> SamplerOutput:
        zero_logprob = Logprob(0.0)
        sampler_outputs = []
        batch_idx = 0
        for seq_group in seq_groups:
            seq_ids = seq_group.seq_ids
            seq_outputs = []
            for seq_id in seq_ids:
                next_token_id = next_token_ids[batch_idx][0]
                seq_outputs.append(
                    SequenceOutput(seq_id, next_token_id,
                                   {next_token_id: zero_logprob}))
                batch_idx += 1
            sampler_outputs.append(
                CompletionSequenceGroupOutput(seq_outputs, None))
        return SamplerOutput(sampler_outputs)

    def _patch_prev_output(self):
        assert len(self.cached_step_inputs) == len(self.cached_step_outputs), \
            f'''Inputs and outputs are out of sync!
            {len(self.cached_step_inputs)} vs {len(self.cached_step_outputs)}'''
        if len(self.cached_step_inputs) == 0:
            return
        model_input = self.cached_step_inputs.pop(0)
        delayed_output = self.cached_step_outputs.pop(0).cpu().squeeze(
            -1).tolist()
        ctx = model_input.async_callback.keywords["ctx"]  # type: ignore
        # If there's no output to patch with, which is usually the case when
        # we're starting a new request after all requests are completed.
        if len(ctx.output_queue) == 0:
            return
        assert len(
            ctx.output_queue) == 1, 'There should be exactly 1 output waiting!'
        output_data = ctx.output_queue[0]
        assert len(output_data.outputs) == 1
        for fake_out, real_out in zip(output_data.outputs[0], delayed_output):
            fake_out.samples[0].output_token = real_out
        for sg, real_out in zip(output_data.seq_group_metadata_list,
                                delayed_output):
            assert len(sg.seq_data) == 1
            seq_data = list(sg.seq_data.values())[0]
            # This is a hack. Assigning output_token_ids triggers
            # a cache recomputation and we only need to update the last token
            seq_data.output_token_ids_array[-1] = real_out
            seq_data._cached_all_token_ids[-1] = real_out<|MERGE_RESOLUTION|>--- conflicted
+++ resolved
@@ -243,7 +243,6 @@
 
 class HpuModelAdapter(torch.nn.Module):
 
-    __initialized = False
     def __init__(self, model, vllm_config, layer_names):
         super().__init__()
         self.model = model
@@ -257,28 +256,8 @@
         self.is_pooler = hasattr(model, "_pooler")
         self.is_causal = True
         if self.is_pooler:
-<<<<<<< HEAD
-            self.set_causal_option(model)
-
-        self.__initialized = True
-
-
-    
-    def __getattr__(self, attr):
-        if self.__initialized:
-            print(self)
-            return getattr(self.model, attr)
-        try:
-            print(self)
-            return self.__dict__[attr]
-        except KeyError:
-            print(self)
-            raise AttributeError(attr)
-
-=======
             self.set_causal_option(self.model)
         self.use_merged_prefill = VLLM_MERGED_PREFILL
->>>>>>> 5fadca94
 
     def _set_attn_bias(self, attn_metadata, batch_size, seq_len, device,
                        dtype):
