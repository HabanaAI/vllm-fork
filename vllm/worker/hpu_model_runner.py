--- conflicted
+++ resolved
@@ -450,40 +450,6 @@
                                                     device, dtype)
         return attn_metadata
 
-<<<<<<< HEAD
-=======
-    def _prepare_cos_sin(self, positions):
-        """Navigate through the model using the provided path and call
-        the prepare_cos_sin method on the 'RotaryEmbedding' layer."""
-
-        current_module = self.model  # Start from the top level of the model
-
-        for layer in self.layer_names:
-            if layer.isdigit():  # Check if the layer is an index
-                layer = int(layer)
-
-            # Check if the current layer is a name in a module
-            if isinstance(
-                    layer,
-                    str) and not isinstance(layer, int):  # Name-based access
-                current_module = getattr(current_module, layer)
-            elif isinstance(layer,
-                            int):  # Indexed-based access (like ModuleList)
-                module_list = list(current_module._modules.values())
-                if layer >= len(module_list):
-                    # for MTP models, last layer is MTP layer
-                    layer = -1
-                current_module = module_list[layer]
-
-        # At the end, we should be at the RotaryEmbedding layer.
-        if hasattr(current_module, 'prepare_cos_sin'):
-            current_module.prepare_cos_sin(
-                positions, recompute_cos_sin=self.recompute_cos_sin)
-        else:
-            raise AttributeError(
-                "The module at the end of the path does not have \
-               a 'prepare_cos_sin' method.")
-
     def compute_input_embeddings_for_mrope(self, **kwargs):
         if not self.model_is_mrope:
             return None
@@ -511,7 +477,6 @@
 
         return inputs_embeds
 
->>>>>>> 0f3e60e3
     def forward(self, *args, **kwargs):
         kwargs = kwargs.copy()
         selected_token_indices = kwargs.pop('selected_token_indices')
@@ -526,15 +491,9 @@
             input_ids.device, self.dtype)
         if 'lora_mask' in kwargs:
             LoraMask.setLoraMask(kwargs.pop('lora_mask'))
-<<<<<<< HEAD
-        model_config = getattr(self.model, "config", None)
-        model_is_mrope = uses_mrope(model_config)
-        if self._rotary_prepare_cos_sin is not None and not model_is_mrope:
+        if self._rotary_prepare_cos_sin is not None and not self.model_is_mrope:
             self._rotary_prepare_cos_sin(
                 kwargs['positions'], recompute_cos_sin=self.recompute_cos_sin)
-=======
-        if self.layer_names is not None and not self.model_is_mrope:
-            self._prepare_cos_sin(kwargs['positions'])
         if self.model_is_mrope:
             # inputs_embeds was computed on execute_model
             # now we always want to use the inputs_embeds
@@ -543,13 +502,12 @@
             kwargs.update({
                 'input_ids': None,
             })
->>>>>>> 0f3e60e3
         attn_meta = kwargs.pop('attn_metadata')
         if 'kv_caches' in kwargs:
             kwargs.pop('kv_caches')
         with set_forward_context(attn_meta, self.vllm_config, virtual_engine):
             hidden_states = self.model(*args, **kwargs)
-            if self._rotary_prepare_cos_sin is not None and not model_is_mrope:
+            if self._rotary_prepare_cos_sin is not None and not self.model_is_mrope:
                 self._reset_rotary_cos_sin()
             if not get_pp_group().is_last_rank:
                 return hidden_states
