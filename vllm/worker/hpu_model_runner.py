--- conflicted
+++ resolved
@@ -1086,8 +1086,6 @@
                                        device=self.device)
 
         num_decode_tokens = sum(seq_lens)
-
-<<<<<<< HEAD
         block_list = list(itertools.chain(*block_tables))
 
         if os.environ.get('VLLM_CONTIGUOUS_PA', 'false').lower() == 'true':
@@ -1120,29 +1118,12 @@
                 if bt:
                     block_usage[bt[-1]] = sl[-1] % self.block_size + 1
             block_usage = [u if u is not None else 1 for u in block_usage]
-=======
-        blocks_used = [len(bt) for bt in block_tables if bt]
-        block_list = []
-        block_scales = []
-        for bt in block_tables:
-            block_list.extend(bt)
-            blocks_in_group = len(bt)
-            if blocks_in_group > 0:
-                scale = 1.0 / blocks_in_group
-                block_scales.extend([scale] * blocks_in_group)
-
-        block_mapping_nested: List[List[int]] = [
-            [i] * b_u for i, b_u in enumerate(blocks_used)
-        ]
-        block_mapping: List[int] = list(
-            itertools.chain.from_iterable(block_mapping_nested))
->>>>>>> 78e947a9
 
         else:
             blocks_used = [len(bt) for bt in block_tables if bt]
             block_list = []
             block_scales = []
-            for i, bt in enumerate(block_tables):
+            for bt in block_tables:
                 block_list.extend(bt)
                 blocks_in_group = len(bt)
                 if blocks_in_group > 0:
