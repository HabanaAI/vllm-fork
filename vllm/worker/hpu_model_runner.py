# SPDX-License-Identifier: Apache-2.0

###############################################################################
# Copyright (C) 2024 Habana Labs, Ltd. an Intel Company
###############################################################################

import collections
import contextlib
import dataclasses
import functools
import gc
import itertools
import math
import os
import time
from array import array
from enum import IntEnum
from typing import (TYPE_CHECKING, Any, Callable, Dict, List, NamedTuple,
                    Optional, Set, Tuple, Type, TypeVar, Union)

import habana_frameworks.torch as htorch
import habana_frameworks.torch.internal.bridge_config as bc
import torch
import vllm_hpu_extension.environment as environment
from attr import dataclass
from vllm_hpu_extension.bucketing.common import HPUBucketingManager
from vllm_hpu_extension.ops import LoraMask as LoraMask
from vllm_hpu_extension.profiler import (HabanaHighLevelProfiler,
                                         HabanaMemoryProfiler, format_bytes)
from vllm_hpu_extension.runtime import get_config

import vllm.envs as envs
from vllm.attention import AttentionMetadata, get_attn_backend
from vllm.attention.backends.abstract import AttentionType
from vllm.attention.backends.hpu_attn import HPUAttentionImpl
from vllm.config import DeviceConfig, VllmConfig
from vllm.distributed import broadcast_tensor_dict, get_pp_group
from vllm.distributed.kv_transfer import get_kv_transfer_group
from vllm.distributed.parallel_state import (get_dp_group, get_tp_group,
                                             get_world_group)
from vllm.forward_context import set_forward_context
from vllm.inputs import INPUT_REGISTRY, InputRegistry
from vllm.logger import init_logger
from vllm.lora.layers import LoRAMapping
from vllm.lora.request import LoRARequest
from vllm.lora.worker_manager import LRUCacheWorkerLoRAManager
from vllm.model_executor import SamplingMetadata
from vllm.model_executor.layers.layernorm import RMSNorm
from vllm.model_executor.layers.rotary_embedding import MRotaryEmbedding
from vllm.model_executor.layers.sampler import (SampleResultArgsType,
                                                SamplerOutput, get_logprobs,
                                                get_pythonized_sample_results,
                                                get_sampler)
from vllm.model_executor.layers.vocab_parallel_embedding import (
    VocabParallelEmbedding)
from vllm.model_executor.model_loader import get_model
from vllm.model_executor.models import supports_multimodal
from vllm.model_executor.sampling_metadata import SequenceGroupToSample
from vllm.multimodal import (MULTIMODAL_REGISTRY, BatchedTensorInputs,
                             MultiModalKwargs, MultiModalPlaceholderMap,
                             MultiModalRegistry)
from vllm.multimodal.inputs import PlaceholderRange
from vllm.sampling_params import SamplingParams
from vllm.sequence import (CompletionSequenceGroupOutput, IntermediateTensors,
                           Logprob, SequenceData, SequenceGroupMetadata,
                           SequenceOutput)
from vllm.transformers_utils.config import uses_mrope
from vllm.utils import (bind_kv_cache, is_fake_hpu, is_pin_memory_available,
                        make_mrope_positions_tensor_with_pad,
                        make_tensor_with_pad)
from vllm.worker.model_runner_base import (
    ModelRunnerBase, ModelRunnerInputBase,
    _add_attn_metadata_broadcastable_dict,
    _add_sampling_metadata_broadcastable_dict,
    _init_attn_metadata_from_tensor_dict,
    _init_sampling_metadata_from_tensor_dict)

if TYPE_CHECKING:
    from vllm.attention.backends.abstract import AttentionBackend

logger = init_logger(__name__)

_TYPE_CACHE = {}
# These values are assumed to be zero in several places.
# Use caution when updating them!
_PAD_SLOT_ID = 0
_PAD_BLOCK_ID = 0
LORA_WARMUP_RANK = 8

DUMMY_TOKEN_ID = -1
UNSET_NUM_PATCHES = 9999999


class VisionBuckets:
    '''
    This class is used to bucket image tokens
    '''

    def __init__(self):
        envvar = os.environ.get('VLLM_MULTIMODAL_BUCKETS', "")
        if envvar == "":
            multimodal_buckets = [1600, 3136, 4096, 6400, 7744, 9216, 12544]
        else:
            multimodal_buckets = [int(i) for i in envvar.split(',')]
        self.multimodal_buckets = self._process_buckets(multimodal_buckets)

    def _process_buckets(self, buckets):
        for bucket in buckets:
            assert bucket % 8 == 0, (
                'Buckets needs to be multiples 8 (slices of 64)')
        return sorted(buckets)

    def get_multimodal_bucket(self, curr_num_image_patches):
        for mm_bucket in self.multimodal_buckets:
            if curr_num_image_patches <= mm_bucket:
                return mm_bucket
        return curr_num_image_patches

    def __repr__(self):
        return str(self.multimodal_buckets)


class Singleton(type):
    _instances: Dict[type, object] = {}

    def __call__(cls, *args, **kwargs):
        if cls not in cls._instances:
            cls._instances[cls] = super().__call__(*args, **kwargs)
        return cls._instances[cls]


def pad_flat_tensor(tensor, desired_size):
    assert tensor.dim() == 1, 'Only flat tensors are supported'
    padding_needed = desired_size - tensor.size(0)
    if padding_needed > 0 and tensor.size(0) > 0:
        padding = torch.zeros((padding_needed, ),
                              dtype=tensor.dtype,
                              device=tensor.device)
        tensor = torch.cat([tensor, padding])
    return tensor


def subtuple(obj: object,
             typename: str,
             to_copy: List[str],
             to_override: Optional[Dict[str, object]] = None):
    if obj is None:
        return None
    if to_override is None:
        to_override = {}
    fields = set(to_copy) | set(to_override.keys())
    if type(obj) is dict:
        values = {key: obj[key] for key in fields if key in obj}
    else:
        values = {f: to_override.get(f, getattr(obj, f)) for f in fields}
    if typename not in _TYPE_CACHE:
        _TYPE_CACHE[typename] = {
            'type': collections.namedtuple(typename, ' '.join(fields)),
            'fields': fields
        }
    return _TYPE_CACHE[typename]['type'](**values)  # type: ignore


def custom_tuple_replace(obj: object, typename: str, **to_override):
    # Torch compile dynamo doesn't support calling any named tuple
    # dynamic methods other than len and get_attr. This function is
    # a torch.compile friendly version of tuple._replace

    cached_type = _TYPE_CACHE[typename]['type']
    fields = _TYPE_CACHE[typename]['fields']
    values = {
        field: getattr(obj, field)
        for field in fields  # type: ignore
    }
    values.update(to_override)
    return cached_type(**values)  # type: ignore


def align_dp_groups(value, op):
    group = get_dp_group().cpu_group
    value_t = torch.tensor(value, device="cpu", dtype=torch.int32)
    torch.distributed.all_reduce(value_t, op=op, group=group)
    return value_t.item()


def align_tp_groups(value, op):
    group = get_tp_group().cpu_group
    world_size = get_tp_group().world_size
    if world_size <= 1:
        return value
    value_t = torch.tensor(value, device='cpu')
    torch.distributed.all_reduce(value_t, op=op, group=group)
    return value_t.item()


def align_workers(value, op):
    group = get_world_group().cpu_group
    world_size = torch.distributed.get_world_size()
    if world_size <= 1:
        return value
    value_t = torch.tensor(value, device='cpu')
    torch.distributed.all_reduce(value_t, op=op, group=group)
    return value_t.item()


def setup_profiler():
    schedule = torch.profiler.schedule(wait=0, warmup=2, active=1, repeat=1)
    activities = [
        torch.profiler.ProfilerActivity.CPU,
        torch.profiler.ProfilerActivity.HPU
    ]
    profiler = torch.profiler.profile(
        schedule=schedule,
        activities=activities,
        on_trace_ready=torch.profiler.tensorboard_trace_handler('.',
                                                                use_gzip=True),
        record_shapes=False,
        with_stack=True)
    return profiler


def round_up(value: int, k: int) -> int:
    return (value + k - 1) // k * k


def pad_list(input, k, v):
    input_len = len(input)
    target_len = round_up(input_len, k)
    padding = target_len - input_len
    return input + [v] * padding


def gather_list(input, indices, v):
    return [input[i] if i is not None else v for i in indices]


def flatten(in_list):
    return list(itertools.chain(*in_list))


def make_cpu_tensor(data, max_len, pad, dtype, flat) -> torch.Tensor:
    if flat:
        data = [flatten(data)]
    return make_tensor_with_pad(data,
                                max_len=max_len,
                                pad=pad,
                                dtype=dtype,
                                device='cpu')


def get_target_layer_suffix_list(model_type) -> list[str]:
    # This sets the suffix for the hidden layer name, which is controlled by
    # VLLM_CONFIG_HIDDEN_LAYERS. The default suffix is "DecoderLayer," which is
    # applicable for most language models such as LLaMA, Qwen, and BART. If the
    # model's decoder layer name differs from the default, it will need to
    # be specified here.
    decoder_layer_table = {
        "gpt_bigcode": "BigCodeBlock",
    }

    return [
        decoder_layer_table.get(model_type, "DecoderLayer"), "EncoderLayer"
    ]


def modify_model_layers(module: torch.nn.Module,
                        suffix_list: list[str],
                        n=1,
                        counter=None):
    """Currently add mark_step at the end of specified layers.
    """

    def forward_hook(module, args, output):
        htorch.core.mark_step()
        return output

    if counter is None:
        counter = [0]

    for child_name, child_module in module.named_children():
        if any(
                child_module.__class__.__name__.endswith(layer)
                for layer in suffix_list):
            counter[0] += 1
            if counter[0] % n == 0:
                child_module.register_forward_hook(forward_hook)
        else:
            modify_model_layers(child_module, suffix_list, n, counter)


def get_path_to_rope(model: torch.nn.Module):
    """Dynamically get the path to the RotaryEmbedding layer in the model.
    This function will recursively search through the module hierarchy to find
    a RotaryEmbedding layer and return the full path to that layer as a list
    of names.
    If no such layer is found, it returns None.
    """

    def find_rope_layer(parent, path):
        # Base case: check if this parent is None
        if parent is None:
            return None

        # Check if the current layer is a RotaryEmbedding
        if hasattr(parent, 'named_children'):
            for child_name, child_module in parent.named_children():
                # If the current child is of type RotaryEmbedding,
                # return the full path
                if child_module.__class__.__name__.endswith("RotaryEmbedding"):
                    return path + [child_name]
                # Otherwise, recurse into this child to check its children
                result = find_rope_layer(child_module, path + [child_name])
                if result is not None:
                    return result
        return None

    # Start the search from the top level model
    path_to_rope = find_rope_layer(model, [])

    # Return the result if found, otherwise None
    return path_to_rope


class HpuModelAdapter(torch.nn.Module):

    def __init__(self, model, vllm_config, layer_names, is_causal, sampler):
        super().__init__()
        self.model = model
        self.prefill_use_fusedsdpa = get_config(
        ).prompt_attn_impl == 'fsdpa_impl'
        self.recompute_cos_sin = os.getenv('VLLM_COS_SIN_RECOMPUTE',
                                           'false').lower() in ['1', 'true']
        self.sampler = sampler
        self.vllm_config = vllm_config
        self.block_size = vllm_config.cache_config.block_size
        self.dtype = vllm_config.model_config.dtype
        self.layer_names = layer_names
        self.is_pooler = hasattr(self.model, "_pooler")
        self.is_causal = is_causal
        self.use_merged_prefill = get_config().merged_prefill
        self.dp_awared_padding = \
            self.vllm_config.parallel_config.data_parallel_size > 1

        model_config = getattr(self.model, "config", None)
        self.model_is_mrope = uses_mrope(model_config)

        # This applies exclusively to Qwen2/2.5-VL models
        # both use mrope. We wrap the visual and language
        # models separately with HPU graph.
        # This is to ensure that we keeps
        # the static and dynamic parts distinct.
        if htorch.utils.internal.is_lazy() and self.model_is_mrope:
            logger.info("[Multimodal] Wrapping Visual Model")
            self.model.visual = htorch.hpu.wrap_in_hpu_graph(
                self.model.visual, disable_tensor_cache=True)

    def _set_attn_bias(self, attn_metadata, batch_size, seq_len, device,
                       dtype):
        if (attn_metadata is None
                or (self.prefill_use_fusedsdpa and self.is_causal
                    and attn_metadata.block_list is None)
                or not attn_metadata.is_prompt):
            return attn_metadata

        if attn_metadata.attn_bias is not None:
            return attn_metadata

        prefill_metadata = attn_metadata

        seq_lens_t = prefill_metadata.seq_lens_tensor
        context_lens_t = prefill_metadata.context_lens_tensor
        query_lens_t = seq_lens_t - context_lens_t

        block_list = attn_metadata.block_list
        max_context_len = (block_list.size(-1) //
                           batch_size if block_list is not None else 0)
        max_context_len = max_context_len * self.block_size
        past_mask = torch.arange(0,
                                 max_context_len,
                                 dtype=torch.int32,
                                 device=device)
        past_mask = (past_mask.view(1, -1).expand(batch_size, -1).ge(
            context_lens_t.view(-1, 1)).view(batch_size, 1, -1).expand(
                batch_size, seq_len, -1).view(batch_size, 1, seq_len, -1))

        len_mask = (torch.arange(0, seq_len, device=device,
                                 dtype=torch.int32).view(1, seq_len).ge(
                                     query_lens_t.unsqueeze(-1)).view(
                                         batch_size, 1, 1, seq_len))
        if self.is_causal:
            attn_mask = torch.triu(torch.ones(
                (batch_size, 1, seq_len, seq_len),
                device=device,
                dtype=torch.bool),
                                   diagonal=1)
        else:
            attn_mask = torch.zeros((batch_size, 1, seq_len, seq_len),
                                    device=device,
                                    dtype=torch.bool)
        if self.is_pooler:
            len_mask_v = len_mask.view(batch_size, 1, seq_len, 1)
            mask = attn_mask.logical_or(len_mask).logical_or(len_mask_v)
            off_value = -3E38  #small number, avoid nan and overflow
        else:
            mask = attn_mask.logical_or(
                len_mask)  #no need for len_mask_v as decode overwrites it
            off_value = -math.inf

        mask = torch.concat((past_mask, mask), dim=-1)
        attn_bias = (torch.zeros_like(mask, dtype=dtype).masked_fill_(
            mask, off_value))
        attn_metadata = custom_tuple_replace(prefill_metadata,
                                             "TrimmedAttentionMetadata",
                                             attn_bias=attn_bias)
        return attn_metadata

    def _set_block_mapping(self, metadata, batch_size, device, dtype):
        mask = torch.arange(0,
                            self.block_size,
                            device=device,
                            dtype=torch.int32).unsqueeze(0)
        mask = mask >= metadata.block_usage.unsqueeze(-1)
        attn_bias = (torch.zeros_like(mask, dtype=dtype).masked_fill_(
            mask, -math.inf))

        if not is_fake_hpu():
            block_mapping = torch.nn.functional.one_hot(metadata.block_groups,
                                                        num_classes=batch_size)
        else:
            # Unfortunately one_hot on CPU
            # doesn't handle out of bounds classes so we need to convert
            # all negative values to 0 (block_mapping) or bs (block_groups)
            block_groups = metadata.block_groups.to(torch.long)
            block_mapping = torch.nn.functional.relu(block_groups)
            block_mapping = torch.nn.functional.one_hot(block_mapping,
                                                        num_classes=batch_size)
            oob_values = block_groups.lt(0)
            block_mapping.masked_fill_(oob_values.unsqueeze(-1), 0)
            block_groups.masked_fill_(oob_values, batch_size)
            metadata = custom_tuple_replace(metadata,
                                            "TrimmedAttentionMetadata",
                                            block_groups=block_groups)
        block_mapping = block_mapping.to(dtype)
        metadata = custom_tuple_replace(metadata,
                                        "TrimmedAttentionMetadata",
                                        block_mapping=block_mapping,
                                        attn_bias=attn_bias)
        return metadata

    def forward_update_meta_only(self, *args, **kwargs):
        kwargs = kwargs.copy()
        if 'warmup_mode' in kwargs:
            kwargs.pop('warmup_mode')
        input_ids = kwargs['input_ids']
        attn_metadata = self._update_metadata(kwargs['attn_metadata'],
                                              input_ids.size(0),
                                              input_ids.size(1),
                                              input_ids.device, self.dtype)
        kwargs['attn_metadata'] = attn_metadata
        return attn_metadata

    def _update_metadata(self, attn_metadata, batch_size, seq_len, device,
                         dtype):

        if attn_metadata.is_prompt:
            attn_metadata = self._set_attn_bias(attn_metadata, batch_size,
                                                seq_len, device, dtype)
        else:
            attn_metadata = self._set_block_mapping(attn_metadata, batch_size,
                                                    device, dtype)
        return attn_metadata

    def _prepare_cos_sin(self, positions):
        """Navigate through the model using the provided path and call
        the prepare_cos_sin method on the 'RotaryEmbedding' layer."""

        current_module = self.model  # Start from the top level of the model

        for layer in self.layer_names:
            if layer.isdigit():  # Check if the layer is an index
                layer = int(layer)

            # Check if the current layer is a name in a module
            if isinstance(
                    layer,
                    str) and not isinstance(layer, int):  # Name-based access
                current_module = getattr(current_module, layer)
            elif isinstance(layer,
                            int):  # Indexed-based access (like ModuleList)
                module_list = list(current_module._modules.values())
                if layer >= len(module_list):
                    # for MTP models, last layer is MTP layer
                    layer = -1
                current_module = module_list[layer]

        # At the end, we should be at the RotaryEmbedding layer.
        if hasattr(current_module, 'prepare_cos_sin'):
            current_module.prepare_cos_sin(
                positions, recompute_cos_sin=self.recompute_cos_sin)
        else:
            raise AttributeError(
                "The module at the end of the path does not have \
               a 'prepare_cos_sin' method.")

    def compute_input_embeddings_for_mrope(self, **kwargs):
        if not self.model_is_mrope:
            return None

        # For Qwen2.5-VL multimodal embedding,
        # this embedding part should be executed
        # with PT_COMPILE_ONLY_MODE off at all times
        # due to it's dynamicity.
        # During warmup, this is ON by default, so we
        # are turning it off here.
        # Also, we moved this code block from
        # model.forward() since we want to get
        # embedding before pass it to model which is also
        # aligned with VLLM V1.
        compile_only_mode_context_false = functools.partial(
            bc.env_setting, "PT_COMPILE_ONLY_MODE", False)

        input_ids = kwargs['input_ids']
        with compile_only_mode_context_false():
            image_input = self.model._parse_and_validate_image_input(**kwargs)
            video_input = self.model._parse_and_validate_video_input(**kwargs)
            inputs_embeds = self.model.get_input_embeddings_v0(
                input_ids, image_input=image_input, video_input=video_input)
            input_ids = None

        return inputs_embeds

    def forward(self, *args, **kwargs):
        kwargs = kwargs.copy()
        selected_token_indices = kwargs.pop('selected_token_indices')
        if 'warmup_mode' in kwargs:
            kwargs.pop('warmup_mode')
        virtual_engine = 0
        if 'virtual_engine' in kwargs:
            virtual_engine = kwargs.pop('virtual_engine')
        input_ids = kwargs['input_ids']
        kwargs['attn_metadata'] = self._update_metadata(
            kwargs['attn_metadata'], input_ids.size(0), input_ids.size(1),
            input_ids.device, self.dtype)
        if 'lora_mask' in kwargs:
            LoraMask.setLoraMask(kwargs.pop('lora_mask'))
        if self.layer_names is not None and not self.model_is_mrope:
            self._prepare_cos_sin(kwargs['positions'])
        if self.model_is_mrope:
            # inputs_embeds was computed on execute_model
            # now we always want to use the inputs_embeds
            # even if the prompt is text only
            # that keeps all the shapes consistent with warmup
            kwargs.update({
                'input_ids': None,
            })
        attn_meta = kwargs.pop('attn_metadata')
        if 'kv_caches' in kwargs:
            kwargs.pop('kv_caches')
        with set_forward_context(attn_meta,
                                 self.vllm_config,
                                 virtual_engine,
                                 dp_awared_padding=self.dp_awared_padding):
            hidden_states = self.model(*args, **kwargs)
            if not get_pp_group().is_last_rank:
                return hidden_states
            hidden_states = hidden_states.view(-1, hidden_states.shape[-1])
            if selected_token_indices is not None:
                hidden_states = hidden_states.index_select(
                    0, selected_token_indices)

        return hidden_states

    def compute_logits(self, *args, **kwargs):
        return self.model.compute_logits(*args, **kwargs)

    # def sample(self, *args, **kwargs):
    #    return self.sampler(*args, **kwargs)

    def make_empty_intermediate_tensors(self, *args, **kwargs):
        return self.model.make_empty_intermediate_tensors(*args, **kwargs)

    def generate_proposals(self, *args, **kwargs):
        if hasattr(self.model, "sampler"):
            # Speculative decoding
            self.model.sampler = self.sampler
        return self.model.generate_proposals(*args, **kwargs)

    # sampler property will be used by spec_decode_worker
    # don't rename
    # @property
    # def sampler(self):
    #    return self.model.sampler

    # lm_head property will be used by spec_decode_worker
    # don't rename
    @property
    def lm_head(self):
        return self.model.lm_head


class PreparePromptMetadata(NamedTuple):
    input_tokens: torch.Tensor
    input_positions: List[List[int]]
    attn_metadata: Optional[AttentionMetadata]
    seq_lens: List[int]
    query_lens: List[int]
    lora_index_mapping: List[List[int]]
    lora_prompt_mapping: List[List[int]]
    lora_requests: Set[LoRARequest]
    multi_modal_kwargs: Optional[Dict[str, BatchedTensorInputs]]
    slot_mapping: List[List[int]]
    lora_ids: List[int]

    @classmethod
    def empty(cls):
        return PreparePromptMetadata(input_tokens=[],
                                     input_positions=[],
                                     attn_metadata=None,
                                     seq_lens=[],
                                     query_lens=[],
                                     lora_index_mapping=[],
                                     lora_prompt_mapping=[],
                                     lora_requests=set(),
                                     multi_modal_kwargs=None,
                                     slot_mapping=[],
                                     lora_ids=[])


class PrepareDecodeMetadata(NamedTuple):
    input_tokens: torch.Tensor
    input_positions: List[List[int]]
    attn_metadata: Optional[AttentionMetadata]
    lora_index_mapping: List[List[int]]
    lora_prompt_mapping: List[List[int]]
    lora_requests: Set[LoRARequest]
    slot_mapping: List[List[int]]
    lora_ids: List[int]

    @classmethod
    def empty(cls):
        return PrepareDecodeMetadata(input_tokens=[],
                                     input_positions=[],
                                     attn_metadata=None,
                                     lora_index_mapping=[],
                                     lora_prompt_mapping=[],
                                     lora_requests=set(),
                                     slot_mapping=[],
                                     lora_ids=[])


# How batches are constructed.
class BatchType(IntEnum):
    # Every batch is prefill.
    PREFILL = 0
    # Every batch is decode.
    DECODE = 1
    # Batch is a mixture of prefill and decode.
    MIXED = 2


TModelInputForHPU = TypeVar('TModelInputForHPU', bound="ModelInputForHPU")


@dataclasses.dataclass(frozen=True)
class ModelInputForHPU(ModelRunnerInputBase):
    """
    This base class contains metadata needed for the base model forward pass
    but not metadata for possible additional steps, e.g., sampling. Model
    runners that run additional steps should subclass this method to add
    additional fields.
    """
    input_tokens: Optional[torch.Tensor] = None
    input_positions: Optional[torch.Tensor] = None
    seq_lens: Optional[List[int]] = None
    query_lens: Optional[List[int]] = None
    lora_mapping: Optional["LoRAMapping"] = None
    lora_requests: Optional[Set[LoRARequest]] = None
    attn_metadata: Optional["AttentionMetadata"] = None
    multi_modal_kwargs: Optional[Dict[str, torch.Tensor]] = None
    real_batch_size: Optional[int] = None
    batch_size_padded: Optional[int] = None
    virtual_engine: int = 0
    lora_ids: Optional[List[int]] = None
    async_callback: Optional[Callable] = None
    is_first_multi_step: bool = True
    is_last_step: bool = True
    previous_hidden_states: Optional[torch.Tensor] = None

    def as_broadcastable_tensor_dict(self) -> Dict[str, Any]:
        tensor_dict = {
            "input_tokens": self.input_tokens,
            "input_positions": self.input_positions,
            "lora_requests": self.lora_requests,
            "lora_mapping": self.lora_mapping,
            "multi_modal_kwargs": self.multi_modal_kwargs,
            "real_batch_size": self.real_batch_size,
            "batch_size_padded": self.batch_size_padded,
            "virtual_engine": self.virtual_engine,
            "lora_ids": self.lora_ids,
            "is_first_multi_step": self.is_first_multi_step,
            "is_last_step": self.is_last_step,
        }
        _add_attn_metadata_broadcastable_dict(tensor_dict, self.attn_metadata)
        return tensor_dict

    @classmethod
    def from_broadcasted_tensor_dict(
        cls: Type[TModelInputForHPU],
        tensor_dict: Dict[str, Any],
        attn_backend: Optional["AttentionBackend"] = None,
    ) -> TModelInputForHPU:
        if attn_backend is not None:
            tensor_dict = _init_attn_metadata_from_tensor_dict(
                attn_backend, tensor_dict)
        return cls(**tensor_dict)


@dataclasses.dataclass(frozen=True)
class ModelInputForHPUWithSamplingMetadata(ModelInputForHPU):
    """
    Used by the ModelRunner.
    """
    sampling_metadata: Optional["SamplingMetadata"] = None
    # Used for speculative decoding. We do not broadcast it because it is only
    # used by the driver worker.
    is_prompt: Optional[bool] = None

    def as_broadcastable_tensor_dict(self) -> Dict[str, Any]:
        tensor_dict = {
            "input_tokens": self.input_tokens,
            "input_positions": self.input_positions,
            "lora_requests": self.lora_requests,
            "lora_mapping": self.lora_mapping,
            "multi_modal_kwargs": self.multi_modal_kwargs,
            "lora_ids": self.lora_ids,
        }
        _add_attn_metadata_broadcastable_dict(tensor_dict, self.attn_metadata)
        _add_sampling_metadata_broadcastable_dict(tensor_dict,
                                                  self.sampling_metadata)
        return tensor_dict

    @classmethod
    def from_broadcasted_tensor_dict(
        cls,
        tensor_dict: Dict[str, Any],
        attn_backend: Optional["AttentionBackend"] = None,
    ) -> "ModelInputForHPUWithSamplingMetadata":
        tensor_dict = _init_sampling_metadata_from_tensor_dict(tensor_dict)
        # FIXME(kzawora): this fails for whatever reason - why?
        if attn_backend is not None:
            tensor_dict = _init_attn_metadata_from_tensor_dict(
                attn_backend, tensor_dict)
        return cls(**tensor_dict)


@dataclass
class CachedStepOutput:
    token_ids: torch.Tensor
    logprobs: Optional[torch.Tensor] = None
    deffered_sample_results: Optional[SampleResultArgsType] = None
    sampling_metadata: Optional[SamplingMetadata] = None
    is_prompt: Optional[bool] = False

    def __init__(
            self,
            token_ids: torch.Tensor,
            logprobs: Optional[torch.Tensor] = None,
            deffered_sample_results: Optional[SampleResultArgsType] = None,
            sampling_metadata: Optional[SamplingMetadata] = None,
            is_prompt: Optional[bool] = False):
        self.token_ids = token_ids
        self.logprobs = logprobs
        self.deffered_sample_results = deffered_sample_results
        self.sampling_metadata = sampling_metadata
        self.is_prompt = is_prompt


class HPUModelRunnerBase(ModelRunnerBase[TModelInputForHPU]):
    """
    Helper class for shared methods between GPU model runners.
    """
    _model_input_cls: Type[TModelInputForHPU]

    def __init__(
        self,
        vllm_config: VllmConfig,
        kv_cache_dtype: Optional[str] = "auto",
        is_driver_worker: bool = False,
        return_hidden_states: bool = False,
        input_registry: InputRegistry = INPUT_REGISTRY,
        mm_registry: MultiModalRegistry = MULTIMODAL_REGISTRY,
        is_causal: bool = True,
    ):
        ModelRunnerBase.__init__(self, vllm_config=vllm_config)
        environment.set_vllm_config(vllm_config)
        self.is_driver_worker = is_driver_worker
        self.return_hidden_states = return_hidden_states

        self.sliding_window = (self.model_config.get_sliding_window()
                               if self.model_config is not None else None)
        self.device_config = (self.device_config if self.device_config
                              is not None else DeviceConfig())
        if is_fake_hpu():
            self.device_config.device = torch.device('cpu')
            self.device_config.device_type = 'cpu'
            self.load_config.device = None
        self.device = self.device_config.device
        self.enforce_eager = self.model_config.enforce_eager
        self.max_num_seqs = self.scheduler_config.max_num_seqs
        self.max_num_prefill_seqs = \
            self.scheduler_config.max_num_prefill_seqs \
            if self.scheduler_config.max_num_prefill_seqs is not None \
                else self.max_num_seqs
        self.max_model_len = self.scheduler_config.max_model_len
        self.max_num_batched_tokens = \
            self.scheduler_config.max_num_batched_tokens
        self.block_size = self.cache_config.block_size
        self.use_merged_prefill = get_config().merged_prefill
        assert not (self.scheduler_config.use_padding_aware_scheduling
                    and self.use_merged_prefill), \
            'Merged prefill is not compatible with padding aware scheduling!'

        self.pin_memory = is_pin_memory_available()
        self.kv_cache_dtype = self.cache_config.cache_dtype

        num_attn_heads = self.model_config.get_num_attention_heads(
            self.parallel_config)
        needs_attn_backend = (num_attn_heads != 0
                              or self.model_config.is_attention_free)
        self.attn_backend = get_attn_backend(
            self.model_config.get_head_size(),
            self.model_config.dtype,
            self.kv_cache_dtype,
            self.block_size,
            self.model_config.is_attention_free,
            use_mla=self.model_config.use_mla,
        ) if needs_attn_backend else None

        # Multi-modal data support
        self.input_registry = input_registry
        self.mm_registry = mm_registry
        self.mm_registry = MULTIMODAL_REGISTRY
        self.multi_modal_input_mapper = self.mm_registry \
            .create_input_mapper(self.model_config)
        self.mm_registry.init_mm_limits_per_prompt(self.model_config)

        # Lazy initialization
        self.lora_manager: LRUCacheWorkerLoRAManager = None
        self.model: torch.nn.Module = None
        self.inc_initialized_successfully = False

        # Profiler stats
        self.profiler = HabanaHighLevelProfiler()
        self.profiler_counter_helper = HabanaProfilerCounterHelper()
        self.seen_configs: set = set()
        self._mem_margin: Optional[int] = None
        self.use_prefix_caching = (
            self.vllm_config.cache_config.enable_prefix_caching)
        self.bucketing_manager = HPUBucketingManager(
            self.max_num_seqs, self.max_num_prefill_seqs, self.block_size,
            self.max_num_batched_tokens, self.use_merged_prefill,
            self.use_prefix_caching, self.max_model_len)
        self.bucketing_manager.generate_prompt_buckets()
        self.graphed_buckets: Set[Any] = set()
        self.multimodal_buckets: List[int] = [
        ]  #TODO: Move to HPUBucketingContext
        self.graphed_multimodal_buckets: Set[Any] = set()
        self.use_contiguous_pa = envs.VLLM_USE_HPU_CONTIGUOUS_CACHE_FETCH

        # Data Parallel
        self.dp_size = vllm_config.parallel_config.data_parallel_size
        self.dp_awared_padding = self.dp_size > 1

        self._set_gc_threshold()
        self.use_contiguous_pa = get_config().use_contiguous_pa
        if vllm_config.speculative_config is not None \
           and self.use_contiguous_pa:
            raise ValueError(
                "Speculative decoding is not supported with "
                "contiguous PA, please set VLLM_CONTIGUOUS_PA=false")
        # For both multi-step scheduling and delayed sampling
        self.is_single_step = \
            self.vllm_config.scheduler_config.num_scheduler_steps == 1
        self.cached_step_outputs: List[CachedStepOutput] = []
        self.is_pooler = False
        self.is_causal = is_causal
        # For delayed sampling
        self.cached_step_inputs: List[
            ModelInputForHPUWithSamplingMetadata] = []
        self.spec_decode_enabled = \
            self.vllm_config.speculative_config is not None
        self.sampler = get_sampler()
        can_use_delayed_sampling = (not self.spec_decode_enabled
                                    and not is_fake_hpu()
                                    and self.is_single_step
                                    and not self.lora_config)
        self.use_delayed_sampling = get_config(
        ).use_delayed_sampling and can_use_delayed_sampling

    def _set_gc_threshold(self) -> None:
        """
        Read https://docs.python.org/3/library/gc.html#gc.set_threshold
        for comprehensive description of gc generations.
        We can either use VLLM_GC_THR_GEN[0-2] (this has higher priority)
        to set particular generation threshold or use simpler
        VLLM_GC_THR_MULTIPLIER to multiply default values.
        """

        # gc.get_threshold default, avoiding potential overflow due to
        # multiplier and set later (get->mult->set->repeat->...->overflow)
        default_gc_thrs = [700, 10, 10]

        requested_gc_thrs = [0] * len(default_gc_thrs)
        for i in range(len(default_gc_thrs)):
            requested_gc_thrs[i] = int(
                os.environ.get(f'VLLM_GC_THR_GEN{i}', default_gc_thrs[i]))
        if requested_gc_thrs == default_gc_thrs:
            # 16*threshold is rare enough for gc to not cause perf issues
            gc_thr_multiplier = int(
                os.environ.get('VLLM_GC_THR_MULTIPLIER', 16))
            requested_gc_thrs = [
                t * gc_thr_multiplier for t in default_gc_thrs
            ]
        gc.set_threshold(*requested_gc_thrs)

        self.skip_warmup = get_config().skip_warmup

    @property
    def model_is_mrope(self) -> bool:
        config = self.model_config.hf_config
        return uses_mrope(config)

    def _is_quant_with_inc(self):
        quant_config = os.getenv("QUANT_CONFIG", None) is not None
        return (self.model_config.quantization == "inc" or quant_config)

    def _maybe_init_alibi_biases(self) -> None:
        layers = None
        layer_alibi_config = None
        if (not hasattr(self.model, "config")
                or not hasattr(self.model.config, "architectures")):
            pass
        elif "BaichuanForCausalLM" in self.model.config.architectures:
            if self.model.config.hidden_size != 4096:
                layers = self.model.model.layers
                layer_alibi_config = lambda layer: \
                    layer.self_attn.attn \
                        if hasattr(layer, 'self_attn') else None
        elif "JAISLMHeadModel" in self.model.config.architectures:
            if self.model.config.position_embedding_type == "alibi":
                layers = self.model.transformer.h
                layer_alibi_config = lambda layer: \
                    layer.attn.attn \
                        if hasattr(layer, 'attn') else None
        elif "FalconForCausalLM" in self.model.config.architectures:
            if self.model.config.alibi:
                layers = self.model.transformer.h
                layer_alibi_config = lambda layer: \
                    layer.self_attention.attn \
                        if hasattr(layer, 'self_attention') else None
        elif "MPTForCausalLM" in self.model.config.architectures:
            if self.model.config.attn_config['alibi']:
                layers = self.model.transformer.blocks
                layer_alibi_config = lambda layer: \
                    layer.attn.attn \
                        if hasattr(layer, 'attn') else None
        elif "BloomForCausalLM" in self.model.config.architectures:
            layers = self.model.transformer.h
            layer_alibi_config = lambda layer: \
                layer.self_attention.attn \
                    if hasattr(layer, 'self_attention') else None

        if (layers is not None and layer_alibi_config is not None):
            _, max_seq_len = self.bucketing_ctx.get_max_prompt_shape()
            self.use_alibi = True
            prev_attn = None
            for layer in layers:
                attn = layer_alibi_config(layer)
                if attn is None or not hasattr(attn, "impl"):
                    continue
                if (hasattr(attn.impl, "_maybe_init_alibi_biases")):
                    attn.impl._maybe_init_alibi_biases(
                        max_seq_len=max_seq_len,
                        prev_attn=prev_attn,
                    )
                prev_attn = attn
        else:
            self.use_alibi = False

    def load_model(self) -> None:
        import habana_frameworks.torch.core as htcore
        if self.model_config.quantization == 'inc' or \
           self.model_config.quantization == 'fp8':
            htcore.hpu_set_env()
        with HabanaMemoryProfiler() as m:
            with HabanaMemoryProfiler() as m_getmodel:
                self.model = get_model(vllm_config=self.vllm_config)
            msg = ("Pre-loading model weights on "
                   f"{next(self.model.parameters()).device} "
                   f"took {m_getmodel.get_summary_string()}")
            logger.info(msg)
            self.is_pooler = hasattr(self.model, "_pooler")
            if self.lora_config:
                assert hasattr(self.model, "embedding_modules"
                               ), "Model does not have embedding_modules"
                assert hasattr(
                    self.model, "embedding_padding_modules"
                ), "Model does not have embedding_padding_modules"
                assert not self.lora_config.bias_enabled, \
                    "Bias support in LoRA is not enabled in HPU yet."
                assert not self.lora_config.fully_sharded_loras, \
                    "Fully sharded LoRAs is not enabled in HPU yet."
                if supports_multimodal(self.model):
                    logger.warning(
                        "Regarding multimodal models, vLLM currently "
                        "only supports adding LoRA to language model.")

                # Use get_text_config() in case of multimodal models
                text_config = self.model_config.hf_config.get_text_config()

                self.lora_manager = LRUCacheWorkerLoRAManager(
                    self.scheduler_config.max_num_seqs,
                    self.scheduler_config.max_num_batched_tokens,
                    self.vocab_size,
                    self.lora_config,
                    self.device,
                    self.model.embedding_modules,
                    self.model.embedding_padding_modules,
                    max_position_embeddings=text_config.
                    max_position_embeddings,
                )
                self.model = self.lora_manager.create_lora_manager(self.model)

            if self._is_quant_with_inc():
                logger.info("Preparing model with INC..")
                with HabanaMemoryProfiler() as m_inc:
                    from neural_compressor.torch.quantization import (
                        FP8Config, convert, prepare)

                    disable_mark_scales_as_const = os.getenv(
                        "VLLM_DISABLE_MARK_SCALES_AS_CONST",
                        "false") in ("1", "true")
                    config = FP8Config.from_json_file(
                        os.getenv("QUANT_CONFIG", ""))
                    self._inc_preprocess()
                    if config.measure:
                        self.model = prepare(self.model, config)
                    elif config.quantize:
                        self.model = convert(self.model, config)
                    if not disable_mark_scales_as_const:
                        htcore.hpu_initialize(self.model,
                                              mark_only_scales_as_const=True)
                    if torch.distributed.is_initialized():
                        torch.distributed.barrier()
                self.inc_initialized_successfully = True
                logger.info("Preparing model with INC took %s",
                            m_inc.get_summary_string())
            elif not is_fake_hpu():
                self.model = self.model.to("hpu")
                htcore.mark_step()

            self._maybe_init_alibi_biases()
            hidden_layer_markstep_interval = int(
                os.getenv('VLLM_CONFIG_HIDDEN_LAYERS', '1'))
            model_config = getattr(self.model, "config", None)
            modify_model_layers(
                self.model,
                get_target_layer_suffix_list(
                    model_config.
                    model_type if model_config is not None else None),
                hidden_layer_markstep_interval)
            path_to_rope = get_path_to_rope(self.model)
            torch.hpu.synchronize()

            if self.is_pooler:
                self.set_causal_option(self.model)
            with HabanaMemoryProfiler() as m_wrap:
                self.model = self._maybe_wrap_in_hpu_graph(
                    self.model,
                    vllm_config=self.vllm_config,
                    layer_names=path_to_rope,
                    is_causal=self.is_causal,
                    sampler=self.sampler)
            msg = f"Wrapping in HPU Graph took {m_wrap.get_summary_string()}"
            logger.info(msg)
            with HabanaMemoryProfiler() as m_wrap:
                self._maybe_compile(self.model,
                                    vllm_config=self.vllm_config,
                                    layer_names=path_to_rope)
            msg = f"Compiling took {m_wrap.get_summary_string()}"
            logger.info(msg)

        self.model_memory_usage = m.consumed_device_memory
        msg = f"Loading model weights took in total {m.get_summary_string()}"
        logger.info(msg)

        # Models that process images at different resolutions
        # need to be warmed up. Current tested for MRoPE models only.
        self.add_vision_buckets_to_mrope_models()

    def _add_dummy_seq(self,
                       seq_group_metadata_list,
                       is_prompt,
                       align_worker=False):
        real_batch_size = len(seq_group_metadata_list)
<<<<<<< HEAD
        ctx = seq_group_metadata_list[0].computed_block_nums
        ctx = 0 if ctx == None else sum(ctx)
        if is_prompt:
            first_key = next(iter(seq_group_metadata_list[0].seq_data))
            seq_len = len(seq_group_metadata_list[0].seq_data[first_key].prompt_token_ids)
            query_len = seq_len - ctx * self.block_size
        else:
            query_len = 1
            ctx = 1 # TODO ctx is not importnat here?
        closest_bucket = self.bucketing_manager.find_bucket(real_batch_size, query_len, ctx, is_prompt)
        batch_size_padded = closest_bucket[0]
=======
        batch_size_padded = self.bucketing_ctx.get_padded_batch_size(
            real_batch_size, is_prompt)
        if self.dp_awared_padding:
            if self.is_driver_worker:
                batch_size_padded = align_dp_groups(
                    batch_size_padded, torch.distributed.ReduceOp.MAX)
            if align_worker:
                batch_size_padded = align_tp_groups(
                    batch_size_padded, torch.distributed.ReduceOp.MAX)
>>>>>>> 2b8dde98
        batch_size_padding = batch_size_padded - real_batch_size

        seq_group_metadata_list = seq_group_metadata_list.copy()

        if batch_size_padding > 0:
            if self.is_pooler:
                temperature = None
            else:
                has_greedy_samples = any(
                    seq_group_metadata.sampling_params.temperature == 0.0
                    for seq_group_metadata in seq_group_metadata_list)
                temperature = 0.0 if has_greedy_samples else 1.0
            dummy_seq_group_metadata = self.create_dummy_seq_group_metadata(
                -1, 0, is_prompt, temperature=temperature)
            seq_group_metadata_list.extend(dummy_seq_group_metadata
                                           for _ in range(batch_size_padding))
        return seq_group_metadata_list, real_batch_size, batch_size_padded

    def _maybe_wrap_in_hpu_graph(self, *args, **kwargs):
        if htorch.utils.internal.is_lazy():
            return htorch.hpu.wrap_in_hpu_graph(HpuModelAdapter(
                *args, **kwargs),
                                                disable_tensor_cache=True)
        else:
            return HpuModelAdapter(*args, **kwargs)

    def _maybe_compile(self, *args, **kwargs):
        if not is_fake_hpu() and not htorch.utils.internal.is_lazy(
        ) and not self.vllm_config.model_config.enforce_eager:
            if os.getenv('VLLM_REGIONAL_COMPILATION',
                         'true').strip().lower() in ("1", "true"):
                compiled_methods = ['_update_metadata']
                for method_name in compiled_methods:
                    method = getattr(self.model, method_name)
                    self._compile_region(self.model, method_name, method)

                self.regional_compilation_layers_list = [
                    RMSNorm, VocabParallelEmbedding
                ]
                self._regional_compilation(self.model)
            else:
                self.model = self._compile(self.model)

    def _regional_compilation(self,
                              module,
                              parent_module=None,
                              module_name=None):
        if isinstance(module, torch.nn.ModuleList):
            for children_name, children_module in module.named_children():
                self._compile_region(module, children_name, children_module)
        elif any(
                isinstance(module, layer)
                for layer in self.regional_compilation_layers_list):
            self._compile_region(
                parent_module,
                module_name,
                module,
            )
        else:
            for children_name, children_module in module.named_children():
                self._regional_compilation(children_module, module,
                                           children_name)

    def _compile_region(self, model, name, module):
        module = self._compile(module)
        setattr(model, name, module)

    def _compile(self, module):
        if not hasattr(self, '_compile_config'):
            fullgraph = os.getenv('VLLM_T_COMPILE_FULLGRAPH',
                                  'false').strip().lower() in ("1", "true")
            dynamic = os.getenv('VLLM_T_COMPILE_DYNAMIC_SHAPES',
                                'false').strip().lower() in ("1", "true")
            self._compile_config = {'fullgraph': fullgraph, 'dynamic': dynamic}
        fullgraph = self._compile_config['fullgraph']
        dynamic = self._compile_config['dynamic']
        if dynamic:
            return torch.compile(module,
                                 backend='hpu_backend',
                                 fullgraph=fullgraph,
                                 options={"force_static_compile": True})
        else:
            return torch.compile(module,
                                 backend='hpu_backend',
                                 fullgraph=fullgraph,
                                 dynamic=False)

    def get_model(self) -> torch.nn.Module:
        if isinstance(self.model, HpuModelAdapter):
            return self.model.model
        return self.model

    def _use_graphs(self, num_patches=None):
        if not num_patches:
            return not self.enforce_eager
        #TODO: We might need to check both language bucket and multimodal bucket
        # and return True only it's avialble, or return separately.
        return (num_patches) in self.graphed_multimodal_buckets

    def _is_valid_bucket(self, bucket):
        return bucket[0] * bucket[1] <= self.max_num_batched_tokens

    def _num_blocks(self, attn_metadata):
        if attn_metadata.block_list is None:
            return 0
        return attn_metadata.block_list.numel()

    def _check_config(self, batch_size, seq_len, ctx, attn_metadata,
                      warmup_mode):
        phase = 'prompt' if attn_metadata.is_prompt else 'decode'
        num_blocks = ctx if warmup_mode else self._num_blocks(attn_metadata)
        cfg: Optional[tuple] = (batch_size, seq_len, num_blocks, phase)
        seen = cfg in self.seen_configs
        self.seen_configs.add(cfg)
        if not seen and not warmup_mode:
            logger.warning("Configuration: %s was not warmed-up!",
                           (phase, batch_size, seq_len, num_blocks))

    def _get_mrope_positions_and_delta(self, seq_data, mm_kwargs, context_len):
        image_grid_thw = mm_kwargs.get("image_grid_thw", None)
        video_grid_thw = mm_kwargs.get("video_grid_thw", None)
        second_per_grid_ts = mm_kwargs.get("second_per_grid_ts", None)
        assert image_grid_thw is not None or video_grid_thw is not None, (
            "mrope embedding type requires multi-modal input mapper "
            "returns 'image_grid_thw' or 'video_grid_thw'.")
        hf_config = self.model_config.hf_config
        token_ids = seq_data.get_token_ids()
        mrope_positions, mrope_position_delta = \
            MRotaryEmbedding.get_input_positions(
                token_ids,
                hf_config=hf_config,
                image_grid_thw=image_grid_thw,
                video_grid_thw=video_grid_thw,
                second_per_grid_ts=second_per_grid_ts,
                context_len=context_len,
            )
        assert mrope_positions is not None
        return mrope_positions, mrope_position_delta

    def make_attn_bias(self, seq_lens, max_prompt_len, dtype):
        seq_pos = [list(range(sl)) for sl in seq_lens]
        seq_idx = [[i] * sl for i, sl in enumerate(seq_lens)]

        seq_pos_t = make_cpu_tensor(seq_pos,
                                    max_len=max_prompt_len,
                                    pad=-1,
                                    dtype=torch.long,
                                    flat=self.use_merged_prefill)
        seq_idx_t = make_cpu_tensor(seq_idx,
                                    max_len=max_prompt_len,
                                    pad=-1,
                                    dtype=torch.long,
                                    flat=self.use_merged_prefill)

        q_seq_idx_t = seq_idx_t.unsqueeze(-1)
        kv_seq_idx_t = seq_idx_t.unsqueeze(-2)
        q_seq_pos_t = seq_pos_t.unsqueeze(-1)
        kv_seq_pos_t = seq_pos_t.unsqueeze(-2)
        seq_idx_t = q_seq_idx_t != kv_seq_idx_t
        seq_pos_t = kv_seq_pos_t > q_seq_pos_t
        attn_mask = (seq_idx_t | seq_pos_t) if self.is_causal else seq_idx_t
        if self.is_pooler:
            mask_v = torch.where(q_seq_pos_t < 0, True, False)
            attn_mask = attn_mask | mask_v
            off_value = -3E38  #small number, avoid nan and overflow
        else:
            off_value = -math.inf
        attn_bias = torch.zeros_like(attn_mask, dtype=dtype)
        attn_bias.masked_fill_(attn_mask, off_value)
        return attn_bias.unsqueeze(1)

    def set_causal_option(self, module):
        if isinstance(module, HPUAttentionImpl) and hasattr(
                module, 'attn_type'):
            self.is_causal = not (
                module.attn_type == AttentionType.ENCODER
                or module.attn_type == AttentionType.ENCODER_ONLY
                or module.attn_type == AttentionType.ENCODER_DECODER)
            return
        else:
            for child_name, child_module in module.named_children():
                self.set_causal_option(child_module)

    def move_to_device(self, tensor):
        return tensor if tensor is None else tensor.to(self.device,
                                                       non_blocking=True)

    def add_vision_buckets_to_mrope_models(self):
        if self.model_is_mrope:
            model = self.get_model()
            model.vision_buckets = VisionBuckets()

    def _prepare_prompt(
        self,
        seq_group_metadata_list: List[SequenceGroupMetadata],
        align_worker=False,
    ) -> PreparePromptMetadata:
        input_tokens: List[List[int]] = []
        input_positions: List[List[int]] = []
        input_mrope_positions: List[List[List[int]]] = []
        slot_mapping: List[List[int]] = []
        lora_index_mapping: List[List[int]] = []
        lora_prompt_mapping: List[List[int]] = []
        lora_requests: Set[LoRARequest] = set()

        seq_lens: List[int] = []
        context_lens: List[int] = []
        query_lens: List[int] = []
        prefix_block_tables: List[List[int]] = []
        multi_modal_kwargs_list: List[MultiModalKwargs] = []
        multi_modal_placeholder_maps: Dict[
            str, MultiModalPlaceholderMap] = collections.defaultdict(
                MultiModalPlaceholderMap)
        encoder_seq_lens: List[int] = []
        cross_slot_mapping: List[int] = []

        if len(seq_group_metadata_list) == 0:
            return PreparePromptMetadata.empty()

        is_enc_dec_model = self.model_config.is_encoder_decoder
        for seq_group_metadata in seq_group_metadata_list:
            assert seq_group_metadata.is_prompt
            seq_ids = list(seq_group_metadata.seq_data.keys())
            assert len(seq_ids) == 1
            seq_id = seq_ids[0]

            computed_block_nums = seq_group_metadata.computed_block_nums
            if (self.scheduler_config is not None
                    and self.scheduler_config.chunked_prefill_enabled
                    and not (computed_block_nums is None
                             or computed_block_nums == [])):
                raise RuntimeError(
                    "chunked prefill cannot be used with prefix caching "
                    "now.")

            token_chunk_size = seq_group_metadata.token_chunk_size
            seq_data = seq_group_metadata.seq_data[seq_id]
            context_len = seq_data.get_num_computed_tokens()
            # We should use get_len here because in case of preemption
            # it contains output tokens.
            seq_len = min(seq_data.get_len(), context_len + token_chunk_size)
            prompt_tokens = seq_data.get_token_ids()[context_len:seq_len]
            seq_lens.append(seq_len)

            # NOTE: This only works for oooooooxxx style attention.
            if computed_block_nums is not None and len(
                    computed_block_nums) > 0 and self.sliding_window is None:
                # Prefix is not supported with sliding_window
                context_len = len(computed_block_nums) * self.block_size
                if context_len == seq_len \
                and self.use_prefix_caching:
                    # Fully cached prompt - compute only last token
                    context_len = context_len - 1
                prompt_tokens = prompt_tokens[context_len:]
                prefix_block_tables.append(computed_block_nums)
            elif self.scheduler_config.chunked_prefill_enabled:
                if seq_group_metadata.block_tables is not None:
                    # Prefill has chunked before.
                    block_table = seq_group_metadata.block_tables[seq_id]
                    prefix_block_tables.append(block_table)
                else:
                    # The first prefill.
                    prefix_block_tables.append([])
            else:
                prefix_block_tables.append([])
                # Right now, prefill start is always 0. However, this
                # assumption can be changed once chunked prefill is introduced.
                assert context_len == 0

            # actual prompt lens
            context_lens.append(context_len)
            query_lens.append(seq_len - context_len)
            input_tokens.append(prompt_tokens)
            # NOTE(woosuk): Here we assume that the first token in the prompt
            # is always the first token in the sequence.
            input_positions.append(list(range(context_len, seq_len)))

            seq_data_mrope_positions: Optional[List[List[int]]] = None

            if is_enc_dec_model:
                encoder_seq_len = seq_group_metadata.encoder_seq_data.get_len(
                ) if seq_group_metadata.encoder_seq_data else 0
                encoder_seq_lens.append(encoder_seq_len)
                # Build slot mapping
                if seq_group_metadata.cross_block_table is None:
                    cross_slot_mapping.extend([_PAD_SLOT_ID] * encoder_seq_len)
                else:
                    for i in range(0, encoder_seq_len):
                        block_number = seq_group_metadata.cross_block_table[
                            i // self.block_size]
                        block_offset = i % self.block_size
                        slot = block_number * self.block_size + block_offset
                        cross_slot_mapping.append(slot)

            if seq_group_metadata.multi_modal_data:
                positions = input_positions[0]
                mm_data, placeholder_maps = MultiModalPlaceholderMap \
                    .from_seq_group(seq_group_metadata,
                      range(positions[0], positions[0] + len(positions)))

                if self.mm_registry.has_processor(self.model_config):
                    mm_kwargs = mm_data
                else:
                    mm_kwargs = self.multi_modal_input_mapper(
                        mm_data,
                        seq_group_metadata.mm_processor_kwargs,
                    )

                # special processing for mrope position deltas.
                if self.model_is_mrope:
                    mrope_positions, mrope_position_delta = \
                        self._get_mrope_positions_and_delta(
                            seq_data=seq_data,
                            mm_kwargs=mm_kwargs,
                            context_len=context_len)
                    assert mrope_positions is not None
                    seq_data.mrope_position_delta = mrope_position_delta
                    seq_data_mrope_positions = [[] for _ in range(3)]
                    for idx in range(3):
                        seq_data_mrope_positions[idx] \
                            .extend(mrope_positions[idx])

                multi_modal_kwargs_list.append(mm_kwargs)

                for modality, placeholder_map in placeholder_maps.items():
                    multi_modal_placeholder_maps[modality].extend(
                        placeholder_map)

            input_mrope_positions.append(
                seq_data_mrope_positions)  # type: ignore

            if seq_group_metadata.block_tables is None:
                # During memory profiling, the block tables are not initialized
                # yet. In this case, we just use a dummy slot mapping.
                slot_mapping.append([_PAD_SLOT_ID] * seq_len)
                continue

            # Compute the slot mapping.
            slot_mapping.append([])
            block_table = seq_group_metadata.block_tables[seq_id]

            # Mask the [0, start_idx) tokens of the prompt with _PAD_SLOT_ID,
            # where start_idx is max(0, seq_len - sliding_window).
            # For example, if the prompt len is 10, sliding window is 8, and
            # block size is 4, the first two tokens are masked and the slot
            # mapping will be [-1, -1, 2, 3, 4, 5, 6, 7, 0, 1].
            start_idx = 0
            if self.sliding_window is not None:
                assert context_len == 0, (
                    "Prefix caching is currently not supported with "
                    "sliding window attention")
                start_idx = max(0, seq_len - self.sliding_window)
            for i in range(context_len, seq_len):
                if i < start_idx:
                    slot_mapping[-1].append(_PAD_SLOT_ID)
                    continue
                # For encoder-only models, the block_table is None,
                # and there is no need to initialize the slot_mapping.
                if block_table is not None:
                    block_number = block_table[i // self.block_size]
                    block_offset = i % self.block_size
                    slot = block_number * self.block_size + block_offset
                    slot_mapping[-1].append(slot)

        if is_enc_dec_model:
            real_batch_size = len(seq_group_metadata_list)
            batch_size_padded = self.bucketing_ctx.get_padded_batch_size(
                real_batch_size, True)
            batch_size_padding = batch_size_padded - real_batch_size
            if batch_size_padding > 0:
                encoder_seq_lens.extend(encoder_seq_lens[0]
                                        for _ in range(batch_size_padding))

        if self.use_merged_prefill:
            target_query_len = sum(query_lens)
        else:
            target_query_len = max(query_lens)
        real_num_seqs = len(query_lens)
        ctx = len(computed_block_nums) if computed_block_nums else 0
        max_prompt_len = max(
            self.bucketing_manager.find_bucket(len(seq_group_metadata_list),
                                               target_query_len,
                                               ctx,
                                               True)[1],
            self.block_size)

        if self.dp_awared_padding:
            if self.is_driver_worker:
                max_prompt_len = align_dp_groups(
                    max_prompt_len, torch.distributed.ReduceOp.MAX)
            if align_worker:
                max_prompt_len = align_tp_groups(
                    max_prompt_len, torch.distributed.ReduceOp.MAX)

        lora_ids: List[int] = []
        for seq_group_metadata, context_len in zip(seq_group_metadata_list,
                                                   context_lens):
            lora_id = seq_group_metadata.lora_int_id
            lora_ids.append(lora_id)

            if lora_id > 0:
                lora_requests.add(seq_group_metadata.lora_request)

            lora_index_mapping += [lora_id] * max_prompt_len
            lora_prompt_mapping.extend(
                [lora_id] *
                (max_prompt_len if seq_group_metadata.sampling_params and
                 seq_group_metadata.sampling_params.prompt_logprobs else 1))

        if any(context_lens):
            assert not self.scheduler_config.chunked_prefill_enabled
            # prefix caching

            max_num_block = max(len(bt) for bt in prefix_block_tables)
            prefix_block_list = list(
                itertools.chain.from_iterable(
                    bt if len(bt) == max_num_block else bt +
                    ([_PAD_BLOCK_ID] * (max_num_block - len(bt)))
                    for bt in prefix_block_tables))

            # TODO: pad to proper len
            pad_len = len(prefix_block_list)
            prefix_block_list = pad_list(prefix_block_list, pad_len,
                                         _PAD_BLOCK_ID)

            prefix_block_list_tensor = torch.tensor(prefix_block_list,
                                                    dtype=torch.long,
                                                    device='cpu')
        else:
            prefix_block_list_tensor = None

        input_tokens_tensor = make_cpu_tensor(input_tokens,
                                              max_len=max_prompt_len,
                                              pad=0,
                                              dtype=torch.long,
                                              flat=self.use_merged_prefill)
        if self.model_is_mrope:
            input_positions = \
                make_mrope_positions_tensor_with_pad(input_positions=input_positions,
                                                     input_mrope_positions=input_mrope_positions,
                                                     max_prompt_len=max_prompt_len,
                                                     pad=0)
        else:
            input_positions = make_cpu_tensor(input_positions,
                                              max_len=max_prompt_len,
                                              pad=0,
                                              dtype=torch.long,
                                              flat=self.use_merged_prefill)

        slot_mapping = make_cpu_tensor(slot_mapping,
                                       max_len=max_prompt_len,
                                       pad=_PAD_SLOT_ID,
                                       dtype=torch.long,
                                       flat=self.use_merged_prefill)

        if is_enc_dec_model:
            encoder_seq_lens_tensor = torch.tensor(encoder_seq_lens,
                                                   dtype=torch.int32,
                                                   device='cpu')
            cross_slot_mapping = torch.tensor(cross_slot_mapping,
                                              dtype=torch.long,
                                              device='cpu')
        else:
            encoder_seq_lens = []
            encoder_seq_lens_tensor = None
            cross_slot_mapping = []

        attn_bias = None
        seq_lens_tensor = None
        context_lens_tensor = None

        if self.use_merged_prefill:
            attn_bias = self.make_attn_bias(seq_lens, max_prompt_len,
                                            self.model_config.dtype)

        num_seqs = self.max_num_prefill_seqs \
            if self.use_merged_prefill else real_num_seqs
        seq_lens_tensor = make_cpu_tensor([seq_lens],
                                          max_len=num_seqs,
                                          pad=0,
                                          dtype=torch.long,
                                          flat=True).flatten()
        context_lens_tensor = make_cpu_tensor([context_lens],
                                              max_len=num_seqs,
                                              pad=0,
                                              dtype=torch.long,
                                              flat=True).flatten()

        placeholder_index_maps = {
            modality: placeholder_map.index_map()
            for modality, placeholder_map in
            multi_modal_placeholder_maps.items()
        }

        # Note: num_prefill_tokens is calculated using the length of
        # input_tokens after padding.
        num_prefill_tokens = input_tokens_tensor.numel()

        prefix_block_list_tensor = self.move_to_device(
            prefix_block_list_tensor)
        input_tokens_tensor = self.move_to_device(input_tokens_tensor)
        input_positions = self.move_to_device(input_positions)
        seq_lens_tensor = self.move_to_device(seq_lens_tensor)
        slot_mapping = self.move_to_device(slot_mapping)
        context_lens_tensor = self.move_to_device(context_lens_tensor)
        attn_bias = self.move_to_device(attn_bias)
        if is_enc_dec_model:
            cross_slot_mapping = self.move_to_device(cross_slot_mapping)
            encoder_seq_lens_tensor = self.move_to_device(
                encoder_seq_lens_tensor)

        attn_metadata = self.attn_backend.make_metadata(
            is_prompt=True,
            block_size=self.block_size,
            block_list=prefix_block_list_tensor,
            block_mapping=None,
            block_usage=None,
            block_groups=None,
            attn_bias=attn_bias,
            seq_lens=seq_lens,
            seq_lens_tensor=seq_lens_tensor,
            encoder_seq_lens=encoder_seq_lens,
            encoder_seq_lens_tensor=encoder_seq_lens_tensor,
            cross_slot_mapping=cross_slot_mapping,
            context_lens_tensor=context_lens_tensor,
            num_prefills=real_num_seqs,
            num_prefill_tokens=num_prefill_tokens,
            num_decode_tokens=0,
            slot_mapping=slot_mapping,
            alibi_blocks=None,
            multi_modal_placeholder_index_maps=placeholder_index_maps,
            enable_kv_scales_calculation=False,
            input_positions=input_positions,
        )
        multi_modal_kwargs = MultiModalKwargs.batch(multi_modal_kwargs_list)
        multi_modal_kwargs = MultiModalKwargs.as_kwargs(multi_modal_kwargs,
                                                        device=self.device)

        return PreparePromptMetadata(input_tokens=input_tokens_tensor,
                                     input_positions=input_positions,
                                     attn_metadata=attn_metadata,
                                     seq_lens=seq_lens,
                                     query_lens=query_lens,
                                     lora_index_mapping=lora_index_mapping,
                                     lora_prompt_mapping=lora_prompt_mapping,
                                     lora_requests=lora_requests,
                                     multi_modal_kwargs=multi_modal_kwargs,
                                     slot_mapping=slot_mapping,
                                     lora_ids=lora_ids)

    def _prepare_decode(
        self,
        seq_group_metadata_list: List[SequenceGroupMetadata],
        output=None,
        align_worker=False,
    ) -> PrepareDecodeMetadata:
        input_tokens: List[List[int]] = []
        input_positions: List[List[int]] = []
        input_mrope_positions: List[List[int]] = [[] for _ in range(3)]
        slot_mapping: List[List[int]] = []
        seq_lens: List[int] = []
        encoder_seq_lens: List[int] = []
        cross_block_tables: List[List[int]] = []
        block_tables: List[List[int]] = []
        lora_index_mapping: List[List[int]] = []
        lora_prompt_mapping: List[List[int]] = []
        lora_requests: Set[LoRARequest] = set()

        is_enc_dec_model = self.model_config.is_encoder_decoder
        if len(seq_group_metadata_list) == 0:
            return PrepareDecodeMetadata.empty()
        lora_ids: List[int] = []

        dummy_slots = itertools.cycle(
            range(_PAD_SLOT_ID, _PAD_SLOT_ID + self.block_size))

        for seq_group_metadata in seq_group_metadata_list:
            assert not seq_group_metadata.is_prompt
            assert seq_group_metadata.token_chunk_size == 1

            seq_ids = list(seq_group_metadata.seq_data.keys())
            lora_id = seq_group_metadata.lora_int_id
            lora_ids.append(lora_id)
            if is_enc_dec_model:
                for _ in range(len(seq_group_metadata.seq_data)):
                    encoder_seq_len = (
                        seq_group_metadata.encoder_seq_data.get_len()
                        if seq_group_metadata.encoder_seq_data else 0)
                    encoder_seq_lens.append(encoder_seq_len)
                    cross_block_table = seq_group_metadata.cross_block_table
                    cross_block_tables.append([] if (
                        cross_block_table is None) else cross_block_table)

            if lora_id > 0:
                lora_requests.add(seq_group_metadata.lora_request)

            for seq_id in seq_ids:
                seq_data = seq_group_metadata.seq_data[seq_id]
                if output is None:
                    generation_token = seq_data.get_last_token_id()
                    input_tokens.append([generation_token])

                seq_len = seq_data.get_len()
                position = seq_len - 1
                input_positions.append([position])

                if self.model_is_mrope:
                    if seq_data.mrope_position_delta is not None:
                        pos_for_mrope = MRotaryEmbedding \
                            .get_next_input_positions(
                                seq_data.mrope_position_delta,
                                seq_data.get_num_computed_tokens(),
                                seq_len)
                    else:
                        pos_for_mrope = [[position]] * 3
                    for idx in range(3):
                        input_mrope_positions[idx].extend(pos_for_mrope[idx])

                seq_len = seq_len if self.sliding_window is None else min(
                    seq_len, self.sliding_window)
                seq_lens.append(seq_len)

                block_table = seq_group_metadata.block_tables[seq_id]
                num_fully_occupied_blocks = position // self.block_size
                block_table = block_table[:num_fully_occupied_blocks + 1]

                if len(block_table) == 0:
                    block_number = _PAD_BLOCK_ID
                else:
                    block_number = block_table[position // self.block_size]
                if block_number == _PAD_BLOCK_ID:
                    slot = next(dummy_slots)
                else:
                    block_offset = position % self.block_size
                    slot = block_number * self.block_size + block_offset
                slot_mapping.append([slot])
                lora_index_mapping.append(lora_id)
                lora_prompt_mapping.append(lora_id)

                if self.sliding_window is not None:
                    sliding_window_blocks = (self.sliding_window //
                                             self.block_size)
                    block_table = block_table[-sliding_window_blocks:]
                block_tables.append(block_table)

        if output is None:
            input_tokens = torch.tensor(input_tokens,
                                        dtype=torch.long,
                                        device='cpu')
        else:
            real_batch_size = len(seq_group_metadata_list)
            input_tokens = output[:real_batch_size].clone()

        input_positions = torch.tensor(
            input_mrope_positions if self.model_is_mrope else input_positions,
            dtype=torch.long,
            device='cpu')

        num_decode_tokens = len(seq_lens)

        last_block_usage = [
            slot[0] % self.block_size + 1 for slot in slot_mapping
        ]
        block_groups = [[i] * len(bt) for i, bt in enumerate(block_tables)]
        block_usage = [[self.block_size] * (len(bt) - 1) + [lbu]
                       for bt, lbu in zip(block_tables, last_block_usage)
                       if bt]

        block_list = flatten(block_tables)
        block_groups = flatten(block_groups)
        block_usage = flatten(block_usage)

        assert len(block_list) == len(block_groups)
        assert len(block_list) == len(block_usage)

        if is_enc_dec_model:
            last_cross_block_usage = [
                (encoder_seq_len - 1) % self.block_size + 1
                for encoder_seq_len in encoder_seq_lens
            ]
            cross_block_groups = [[i] * len(bt)
                                  for i, bt in enumerate(cross_block_tables)]
            cross_block_usage = [
                [self.block_size] * (len(bt) - 1) + [lbu]
                for bt, lbu in zip(cross_block_tables, last_cross_block_usage)
                if bt
            ]
            cross_block_list = flatten(cross_block_tables)
            cross_block_groups = flatten(cross_block_groups)
            cross_block_usage = flatten(cross_block_usage)
            assert len(cross_block_list) == len(cross_block_groups)
            assert len(cross_block_list) == len(cross_block_usage)

        else:
            cross_block_list = None
            cross_block_groups = None
            cross_block_usage = None
            encoder_seq_lens_tensor = None

        padding_fn = None
        if self.use_contiguous_pa:
            block_bucket_size = max(max(block_list) + 1, len(block_list))
<<<<<<< HEAD
            block_bucket_size = self.bucketing_manager.find_bucket(
                                    len(seq_group_metadata_list),
                                    1, 
                                    block_bucket_size, 
                                    False)[2]
=======
            block_bucket_size = self.bucketing_ctx.get_padded_decode_num_blocks(
                block_bucket_size)
            if self.dp_awared_padding:
                if self.is_driver_worker:
                    block_bucket_size = align_dp_groups(
                        block_bucket_size, torch.distributed.ReduceOp.MAX)
                if align_worker:
                    block_bucket_size = align_tp_groups(
                        block_bucket_size, torch.distributed.ReduceOp.MAX)
>>>>>>> 2b8dde98
            indices: List[Any]
            indices = [None] * block_bucket_size
            for i, bid in enumerate(block_list):
                indices[bid] = i
            padding_fn = lambda tensor, pad_value: gather_list(
                tensor, indices, pad_value)
        else:
<<<<<<< HEAD
            block_bucket_size = self.bucketing_manager.find_bucket(
                                    len(seq_group_metadata_list),
                                    1,
                                    len(block_list),
                                    False)[2]
=======
            block_bucket_size = self.bucketing_ctx.get_padded_decode_num_blocks(
                len(block_list))
            if self.dp_awared_padding:
                if self.is_driver_worker:
                    block_bucket_size = align_dp_groups(
                        block_bucket_size, torch.distributed.ReduceOp.MAX)
                if align_worker:
                    block_bucket_size = align_tp_groups(
                        block_bucket_size, torch.distributed.ReduceOp.MAX)
>>>>>>> 2b8dde98
            padding_fn = lambda tensor, pad_value: pad_list(
                tensor, block_bucket_size, pad_value)

        block_list = padding_fn(block_list, _PAD_BLOCK_ID)
        block_groups = padding_fn(block_groups, -1)
        block_usage = padding_fn(block_usage, 1)

        if is_enc_dec_model:
            if self.use_contiguous_pa:
                cross_block_bucket_size = max(
                    max(cross_block_list) +
                    1, len(cross_block_list)) if cross_block_list else 0
                cross_block_bucket_size = \
                    self.bucketing_ctx.get_padded_decode_num_blocks(
                    cross_block_bucket_size)
                indices = [None] * cross_block_bucket_size
                for i, bid in enumerate(cross_block_list):
                    indices[bid] = i
                padding_fn = lambda tensor, pad_value: gather_list(
                    tensor, indices, pad_value)
            else:
                cross_block_bucket_size = \
                    self.bucketing_ctx.get_padded_decode_num_blocks(
                    len(cross_block_list))
                padding_fn = lambda tensor, pad_value: pad_list(
                    tensor, cross_block_bucket_size, pad_value)

            real_batch_size = len(seq_group_metadata_list)
            batch_size_padded = self.bucketing_ctx.get_padded_batch_size(
                real_batch_size, False)
            if self.dp_awared_padding:
                if self.is_driver_worker:
                    batch_size_padded = align_dp_groups(
                        batch_size_padded, torch.distributed.ReduceOp.MAX)
                if align_worker:
                    batch_size_padded = align_tp_groups(
                        batch_size_padded, torch.distributed.ReduceOp.MAX)
            batch_size_padding = batch_size_padded - real_batch_size
            if batch_size_padding > 0:
                encoder_seq_lens.extend(encoder_seq_lens[0]
                                        for _ in range(batch_size_padding))
            cross_block_list = padding_fn(cross_block_list, _PAD_BLOCK_ID)
            cross_block_groups = padding_fn(cross_block_groups, -1)
            cross_block_usage = padding_fn(cross_block_usage, 1)

            cross_block_list = torch.tensor(cross_block_list,
                                            dtype=torch.int,
                                            device='cpu')
            cross_block_groups = torch.tensor(cross_block_groups,
                                              dtype=torch.int,
                                              device='cpu')
            cross_block_usage = torch.tensor(cross_block_usage,
                                             dtype=self.model_config.dtype,
                                             device='cpu')
            encoder_seq_lens_tensor = torch.tensor(encoder_seq_lens,
                                                   dtype=torch.long,
                                                   device='cpu')

        alibi_blocks = None
        if self.use_alibi:
            alibi_blocks = self._compute_alibi_block(block_tables, seq_lens,
                                                     len(block_groups))
            alibi_blocks = alibi_blocks.to(  # type: ignore
                self.device, non_blocking=True)

        block_list = torch.tensor(block_list, dtype=torch.int, device='cpu')
        block_groups = torch.tensor(block_groups,
                                    dtype=torch.int,
                                    device='cpu')
        block_usage = torch.tensor(block_usage,
                                   dtype=self.model_config.dtype,
                                   device='cpu')
        slot_mapping = torch.tensor(slot_mapping,
                                    dtype=torch.long,
                                    device='cpu')

        input_tokens = input_tokens.to(  # type: ignore
            self.device, non_blocking=True)
        input_positions = input_positions.to(  # type: ignore
            self.device, non_blocking=True)
        block_list = block_list.to(  # type: ignore
            self.device, non_blocking=True)
        block_groups = block_groups.to(  # type: ignore
            self.device, non_blocking=True)
        block_usage = block_usage.to(  # type: ignore
            self.device, non_blocking=True)
        slot_mapping = slot_mapping.to(  # type: ignore
            self.device, non_blocking=True)
        if is_enc_dec_model:
            cross_block_list = cross_block_list.to(  # type: ignore
                self.device, non_blocking=True)
            cross_block_groups = cross_block_groups.to(  # type: ignore
                self.device, non_blocking=True)
            cross_block_usage = cross_block_usage.to(  # type: ignore
                self.device, non_blocking=True)
            encoder_seq_lens_tensor = encoder_seq_lens_tensor.to(  # type: ignore
                self.device, non_blocking=True)

        attn_metadata = self.attn_backend.make_metadata(
            is_prompt=False,
            block_size=self.block_size,
            block_list=block_list,
            block_mapping=None,
            block_usage=block_usage,
            block_groups=block_groups,
            attn_bias=None,
            seq_lens_tensor=None,
            encoder_seq_lens=encoder_seq_lens,
            encoder_seq_lens_tensor=encoder_seq_lens_tensor,
            max_encoder_seq_len=max(encoder_seq_lens, default=0),
            cross_block_list=cross_block_list,
            cross_block_groups=cross_block_groups,
            cross_block_usage=cross_block_usage,
            context_lens_tensor=None,
            num_prefills=0,
            num_prefill_tokens=0,
            num_decode_tokens=num_decode_tokens,
            slot_mapping=slot_mapping,
            alibi_blocks=alibi_blocks,
            multi_modal_placeholder_index_maps=None,
            enable_kv_scales_calculation=False,
            input_positions=input_positions)
        return PrepareDecodeMetadata(input_tokens=input_tokens,
                                     input_positions=input_positions,
                                     attn_metadata=attn_metadata,
                                     lora_index_mapping=lora_index_mapping,
                                     lora_prompt_mapping=lora_prompt_mapping,
                                     lora_requests=lora_requests,
                                     slot_mapping=slot_mapping,
                                     lora_ids=lora_ids)

    def _compute_alibi_block(self, block_tables, seq_lens, num_blocks):
        """
        Compute the ALiBi offsets for each block during decoding.

        For each block in each sequence, this function assigns position-based
        offsets according to ALiBi logic. It returns a tensor that captures
        these offsets for all sequences and blocks, which is then used for
        decode-time ALiBi bias creation.

        Args:
            block_tables:
                A list of lists, where each inner list contains block indices
                assigned to a particular sequence.
            seq_lens:
                A list of sequence lengths corresponding to each sequence.
            num_blocks:
                The total number of blocks across all sequences for which
                ALiBi offsets need to be computed.

        Returns:
            A torch.Tensor of shape [num_blocks, block_size], containing ALiBi
            offsets for each block.
        """
        # Create intermediary and output structures on the CPU
        max_block_table_len = max(
            len(block_table) for block_table in block_tables)
        alibi_offsets = torch.arange(
            -max_block_table_len * self.block_size + 1,
            1,
            dtype=torch.long,
            device='cpu',
        )
        alibi_blocks = torch.zeros(
            (num_blocks, self.block_size),
            dtype=torch.long,
            device='cpu',
        )

        # Use lists to accumulate data for each block
        block_data: List[List[int]] = [[] for _ in range(num_blocks)]

        # Assign biases per token
        for batch_idx, block_table in enumerate(block_tables):
            seq_len = seq_lens[batch_idx]
            for seq_idx, block_idx in enumerate(block_table):
                # Calculate the number of valid positions in the current block
                valid_length = seq_len - seq_idx * self.block_size
                if valid_length > 0:
                    current_block_length = min(valid_length, self.block_size)
                    offset_end = current_block_length - valid_length
                    if offset_end == 0:
                        block_data[block_idx] = alibi_offsets[
                            -valid_length:].tolist()
                    else:
                        block_data[block_idx] = alibi_offsets[
                            -valid_length:offset_end].tolist()

        # Populate the alibi_blocks tensor from the accumulated data
        for block_idx, data in enumerate(block_data):
            alibi_blocks[block_idx, :len(data)] = torch.tensor(
                data, dtype=torch.long)

        return alibi_blocks

    def prepare_input_tensors(
        self,
        seq_group_metadata_list: List[SequenceGroupMetadata],
        finished_requests_ids: Optional[List[str]] = None,
        align_worker=False,
    ) -> Tuple[TModelInputForHPU, SamplingMetadata]:
        if len(seq_group_metadata_list) == 0:
            return self._model_input_cls(), None

        input_tokens = None
        input_positions = None
        lora_mapping = None
        lora_requests = None
        multi_modal_kwargs = None
        batch_type = None
        seq_lens = None
        query_lens = None
        real_batch_size = None
        batch_size_padded = None

        self.event_start = self.profiler.get_timestamp_us()
        is_prompt = seq_group_metadata_list[0].is_prompt
        base_event_name = 'prompt' if is_prompt else 'decode'
        self.profiler.start('internal', base_event_name)

        seq_group_metadata_list, real_batch_size, batch_size_padded = (
            self._add_dummy_seq(seq_group_metadata_list, is_prompt,
                                align_worker))

        prefill_reqs = []
        decode_reqs = []
        for seq_group_meta in seq_group_metadata_list:
            if seq_group_meta.is_prompt:
                prefill_reqs.append(seq_group_meta)
            else:
                decode_reqs.append(seq_group_meta)

        # Prepare input tensors.
        (
            input_tokens,
            input_positions,
            prefill_attn_metadata,
            seq_lens,
            query_lens,
            lora_index_mapping,
            lora_prompt_mapping,
            lora_requests,
            multi_modal_kwargs,
            slot_mapping,
            lora_ids,
        ) = self._prepare_prompt(prefill_reqs, align_worker=align_worker)
        (
            decode_input_tokens,
            decode_input_positions,
            decode_attn_metadata,
            decode_lora_index_mapping,
            decode_lora_prompt_mapping,
            decode_lora_requests,
            decode_slot_mapping,
            decode_lora_ids,
        ) = self._prepare_decode(decode_reqs, align_worker=align_worker)

        selected_token_indices = None
        if not self.is_pooler:
            generators = self.get_generators(finished_requests_ids)
            sampling_metadata = SamplingMetadata.prepare(
                seq_group_metadata_list,
                seq_lens,
                query_lens,
                'cpu',
                self.pin_memory,
                generators=generators)
            selected_token_indices = \
                sampling_metadata.selected_token_indices
            categorized_sample_indices = \
                sampling_metadata.categorized_sample_indices
            if self.use_merged_prefill and len(seq_lens) > 0:
                selected_token_indices = pad_flat_tensor(
                    selected_token_indices, self.max_num_prefill_seqs)
                categorized_sample_indices = {
                    k: pad_flat_tensor(v, self.max_num_prefill_seqs)
                    for k, v in categorized_sample_indices.items()
                }
                padding_groups = self.max_num_prefill_seqs - len(
                    sampling_metadata.seq_groups)
                import copy
                dummy_seq_group = copy.deepcopy(
                    sampling_metadata.seq_groups[0])
                sampling_metadata.seq_groups.extend(
                    dummy_seq_group for _ in range(padding_groups))
            sampling_metadata.selected_token_indices = \
                self.move_to_device(selected_token_indices)
            sampling_metadata.categorized_sample_indices = \
                {k: self.move_to_device(v)
                 for k, v in categorized_sample_indices.items()}

        if not self.scheduler_config.chunked_prefill_enabled:
            assert (len(prefill_reqs) and len(decode_reqs)) == 0

        num_prefills = len(seq_lens)
        num_prefill_tokens = len(input_tokens)
        num_decode_tokens = len(decode_input_tokens)

        # NOTE(kzawora): Here we diverge from GPU code - we don't
        # support mixed batches, so we either use decode or prefill
        # inputs, without coalescing.
        assert (num_prefills == 0 and num_decode_tokens > 0) or (
            num_prefills > 0
            and num_decode_tokens == 0), "HPU does not support mixed batches!"
        if num_decode_tokens > 0:
            input_tokens = decode_input_tokens
            input_positions = decode_input_positions
            slot_mapping = decode_slot_mapping
            lora_index_mapping = decode_lora_index_mapping
            lora_prompt_mapping = decode_lora_prompt_mapping
            lora_requests = decode_lora_requests
            lora_ids = decode_lora_ids

        if self.is_pooler:
            sampling_metadata = None
        elif not self.use_merged_prefill:
            # FIXME: We need to adjust selected_token_indices to accommodate
            # for padding
            max_len = input_tokens.size(1)
            paddings = [max_len - q for q in query_lens]
            paddings = [0] + paddings[:-1]
            paddings = list(itertools.accumulate(paddings))
            paddings_prompt_logprobs = []

            for i, seq_group_metadata in enumerate(seq_group_metadata_list):
                if seq_group_metadata.sampling_params \
                    and seq_group_metadata.sampling_params.prompt_logprobs \
                        is not None and seq_group_metadata.is_prompt:
                    paddings_prompt_logprobs += ([paddings[i]] * seq_lens[i])

            paddings = torch.tensor(
                paddings_prompt_logprobs
                if paddings_prompt_logprobs else paddings,
                dtype=sampling_metadata.selected_token_indices.dtype,
                device=sampling_metadata.selected_token_indices.device)
            sampling_metadata.selected_token_indices.add_(paddings)

        if self.lora_config:
            lora_mapping = LoRAMapping(
                **dict(index_mapping=lora_index_mapping,
                       prompt_mapping=lora_prompt_mapping,
                       is_prefill=(num_prefills > 0)))
        else:
            lora_mapping = None

        if (prefill_attn_metadata is not None
                and decode_attn_metadata is not None):
            batch_type = BatchType.MIXED
            raise NotImplementedError("Mixed batch is not supported on HPU")
        elif prefill_attn_metadata is not None:
            batch_type = BatchType.PREFILL
        else:
            batch_type = BatchType.DECODE

        metadata_dict = {
            "input_tokens": input_tokens,
            "input_positions": input_positions,
            "selected_token_indices": selected_token_indices,
            "lora_requests": lora_requests,
            "lora_mapping": lora_mapping,
            "multi_modal_kwargs": multi_modal_kwargs,
            "num_prefill_tokens": num_prefill_tokens,
            "num_decode_tokens": num_decode_tokens,
            "slot_mapping": slot_mapping,
            "num_prefills": num_prefills,
            "batch_type": batch_type,
            "seq_lens": seq_lens,
            "query_lens": query_lens
        }
        if prefill_attn_metadata is not None:
            metadata_dict.update(prefill_attn_metadata.asdict_zerocopy())
        else:
            assert decode_attn_metadata is not None
            metadata_dict.update(decode_attn_metadata.asdict_zerocopy())

        attn_metadata = prefill_attn_metadata if \
            prefill_attn_metadata is not None else decode_attn_metadata

        return self._model_input_cls(input_tokens=input_tokens,
                                     seq_lens=seq_lens,
                                     query_lens=query_lens,
                                     input_positions=input_positions,
                                     attn_metadata=attn_metadata,
                                     lora_requests=lora_requests,
                                     lora_mapping=lora_mapping,
                                     multi_modal_kwargs=multi_modal_kwargs,
                                     real_batch_size=real_batch_size,
                                     batch_size_padded=batch_size_padded,
                                     lora_ids=lora_ids), \
                                     sampling_metadata

    def create_lora_mask(self, input_tokens: torch.Tensor, lora_ids: List[int],
                         is_prompt: bool):
        '''
        This is a helper function to create the mask for lora computations.
        Lora Mask is needed to ensure we match the correct lora weights for the
        for the request.
        For Prompt phase we have
        lora_mask with shape (batch_size * seq_len, max_loras * max_rank)
        lora_logits_mask with shape (batch_size, max_loras * max_rank)
        For Decode phase we have both
        lora_mask and lora_logits_mask with shape
        (batch_size, max_loras * max_rank)
        '''
        lora_mask: torch.Tensor = None
        lora_logits_mask: torch.Tensor = None
        lora_index = 0

        if self.lora_config:
            if is_prompt:
                lora_mask = torch.zeros(
                    input_tokens.shape[0] * input_tokens.shape[1],
                    (self.lora_config.max_loras) *\
                        self.lora_config.max_lora_rank,
                    dtype=self.lora_config.lora_dtype)
                lora_logits_mask = torch.zeros(
                    input_tokens.shape[0], (self.lora_config.max_loras) *
                    self.lora_config.max_lora_rank,
                    dtype=self.lora_config.lora_dtype)

                ones = torch.ones(input_tokens.shape[1],
                                  self.lora_config.max_lora_rank,
                                  dtype=self.lora_config.lora_dtype)
                logit_ones = torch.ones(1,
                                        self.lora_config.max_lora_rank,
                                        dtype=self.lora_config.lora_dtype)

                for i in range(len(lora_ids)):
                    if lora_ids[i] == 0:
                        continue
                    lora_index = self.lora_manager._adapter_manager.\
                        lora_index_to_id.index(lora_ids[i])
                    start_row = i * input_tokens.shape[1]
                    end_row = start_row + input_tokens.shape[1]
                    start_col = lora_index * self.lora_config.max_lora_rank
                    end_col = start_col + self.lora_config.max_lora_rank
                    lora_mask[start_row:end_row, start_col:end_col] = ones
                    lora_logits_mask[i, start_col:end_col] = logit_ones
                lora_mask = lora_mask.to('hpu')
                lora_logits_mask = lora_logits_mask.to('hpu')
            else:
                lora_mask = torch.zeros(input_tokens.shape[0],
                                        (self.lora_config.max_loras) *
                                        self.lora_config.max_lora_rank,
                                        dtype=self.lora_config.lora_dtype)
                ones = torch.ones(1,
                                  self.lora_config.max_lora_rank,
                                  dtype=self.lora_config.lora_dtype)
                for i in range(len(lora_ids)):
                    if lora_ids[i] == 0:
                        continue
                    lora_index = self.lora_manager._adapter_manager.\
                        lora_index_to_id.index(lora_ids[i])
                    start_pos = lora_index * self.lora_config.max_lora_rank
                    end_pos = start_pos + self.lora_config.max_lora_rank
                    lora_mask[i, start_pos:end_pos] = ones
                lora_mask = lora_mask.to('hpu')
                lora_logits_mask = lora_mask

        return lora_mask, lora_logits_mask

    def _seq_len(self, attn_metadata):
        if attn_metadata.num_prefills != 0:
            return attn_metadata.slot_mapping.size(1)
        else:
            return attn_metadata.block_list.numel()

    def trim_attn_metadata(self, metadata: AttentionMetadata) -> object:
        # NOTE(kzawora): To anyone working on this in the future:
        # Trimming metadata is required when using HPUGraphs.
        # Attention metadata is going to be hashed by PT bridge, and
        # appropriate HPUGraphs will be matched based on all inputs' hash.

        # Before you put more keys in here, make sure you know their
        # value type and make sure you know how it's going to be hashed.
        # You can find that information in input_hash function
        # in habana_frameworks/torch/hpu/graphs.py. You can also hash
        # it manually with torch.hpu.graphs.input_hash(attention_metadata)

        # If you use primitive types here - they will get hashed based
        # on their value. You *will* get lots of excessive graph captures
        # (and an OOM eventually) if you decide to put something like
        # seq_len int here.
        # If you absolutely need a scalar, put it in a tensor. Tensors
        # get hashed using their metadata, not their values:
        # input_hash(torch.tensor(123)) == input_hash(torch.tensor(321))
        # input_hash(123) != input_hash(321)
        # input_hash("abc") != input_hash("cba")
        attention_metadata = subtuple(metadata, 'TrimmedAttentionMetadata', [
            'attn_bias',
            'seq_lens_tensor',
            'context_lens_tensor',
            'block_list',
            'block_mapping',
            'block_usage',
            'slot_mapping',
            'is_prompt',
            'block_size',
            'block_groups',
            'input_positions',
            'alibi_blocks',
        ])
        return attention_metadata

    def create_dummy_multi_modal_seq_group_metadata(self, group_id,
                                                    num_patches,
                                                    sampling_params,
                                                    lora_request):
        assert self.model_is_mrope, ("Warmup compatible with Qwen2vl models")
        if not hasattr(self.get_model().config, "vision_config"):
            raise ValueError("Expect mrope model to have vision_config")
        vision_config = self.get_model().config.vision_config
        if not hasattr(vision_config, "spatial_merge_size"):
            raise ValueError("Expect mrope model to have spatial_merge_size")

        if num_patches == UNSET_NUM_PATCHES:
            # Using the largest bucket
            num_patches = self.get_model(
            ).vision_buckets.multimodal_buckets[-1]

        spatial_merge_unit = vision_config.spatial_merge_size**2
        num_image_tokens = num_patches // spatial_merge_unit

        image_token_id = self.get_model().config.image_token_id
        prompt_token_ids = [image_token_id] * num_image_tokens
        prompt_token_ids_array = array('l', prompt_token_ids)  # noqa: F821
        placeholders_by_modality = {
            'image':
            [PlaceholderRange(offset=0, length=len(prompt_token_ids))]
        }
        seq_data = SequenceData.from_seqs(prompt_token_ids)
        seq_data = SequenceData(prompt_token_ids_array)

        assert num_patches % 8 == 0, (
            f"Expects num_patches to be multiples of 8, got: {num_patches}")
        image_h = num_patches // 8
        image_grid_thw = torch.tensor(
            [[1, image_h, int(num_patches / image_h)]])
        pixel_values = torch.randn(image_grid_thw[0].prod(),
                                   1176)  # TODO: figure out the variable name

        assert pixel_values.shape[0] % 64 == 0, (
            f"pixel_values must be sliced in 64 chunks, "
            f"got: {pixel_values.shape}")

        multi_modal_data = {
            "pixel_values": pixel_values,
            "image_grid_thw": image_grid_thw,
        }
        multi_modal_data = MultiModalKwargs(multi_modal_data)

        seq_group = SequenceGroupMetadata(
            request_id=str(group_id),
            is_prompt=True,
            seq_data={group_id: seq_data},
            sampling_params=sampling_params,
            block_tables=None,
            lora_request=lora_request[group_id] if lora_request else None,
            multi_modal_data=multi_modal_data,
            multi_modal_placeholders=placeholders_by_modality,
        )
        return seq_group

    def create_dummy_seq_group_metadata(self,
                                        group_id,
                                        seq_len,
                                        is_prompt,
                                        lora_request=None,
                                        num_patches=None,
                                        temperature=0,
                                        ctx=0):
        if self.is_pooler:
            sampling_params = None
        else:
            sampling_params = SamplingParams(temperature=temperature)
            num_blocks = math.ceil(seq_len / self.block_size)
        seq_len = max(seq_len, 1)
        computed_block_nums = None
        if is_prompt and self.model_is_mrope and num_patches:
            return self.create_dummy_multi_modal_seq_group_metadata(
                group_id=group_id,
                num_patches=num_patches,
                sampling_params=sampling_params,
                lora_request=lora_request,
            )
        elif is_prompt:
            input_len = seq_len
            output_len = 0
            block_tables = None
            if ctx:
                block_tables = {
                    group_id: [_PAD_BLOCK_ID] * ctx * self.block_size
                }
                computed_block_nums = ([1] * ctx)
        else:
            input_len = seq_len - 1
            output_len = 1
            block_tables = {group_id: [_PAD_BLOCK_ID] * num_blocks}
        prompt_token_ids = [0] * input_len
        output_token_ids = [1] * output_len
        prompt_token_ids_array = array('l', prompt_token_ids)  # noqa: F821
        seq_data = SequenceData(prompt_token_ids_array)
        seq_data.output_token_ids = output_token_ids
        return SequenceGroupMetadata(request_id=str(group_id),
                                     is_prompt=(output_len == 0),
                                     seq_data={group_id: seq_data},
                                     sampling_params=sampling_params,
                                     computed_block_nums=computed_block_nums,
                                     block_tables=block_tables,
                                     lora_request=lora_request)

    def profile_run(self) -> None:
        num_layers = self.model_config.get_num_layers(self.parallel_config)
        kv_caches = [None] * num_layers
        bind_kv_cache(
            self.vllm_config.compilation_config.static_forward_context,
            [kv_caches] * self.parallel_config.pipeline_parallel_size)
        max_seq_len = self.bucketing_manager.get_max_prompt_shape()
        max_batch_size = min(self.max_num_seqs,
                             self.max_num_batched_tokens // max_seq_len)
        # Using batch_size 1 is profile multimodal models
        max_batch_size = max_batch_size if not self.model_is_mrope else 1
        self.warmup_scenario(
            batch_size=max_batch_size,
            seq_len=max_seq_len,
            ctx=0,
            is_prompt=True,
            kv_caches=kv_caches,
            is_pt_profiler_run=False,
            num_patches=UNSET_NUM_PATCHES,
            is_lora_profile_run=True,
        )
        return

    def _dummy_run(self, max_num_batched_tokens: int) -> None:
        assert max_num_batched_tokens == 1
        self.warmup_scenario(batch_size=max_num_batched_tokens,
                             seq_len=1,
                             ctx=1,
                             is_prompt=False,
                             kv_caches=None,
                             is_pt_profiler_run=False,
                             num_patches=UNSET_NUM_PATCHES,
                             is_lora_profile_run=True,
                             num_iters=1,
                             align_worker=True)
        return

    def _remove_duplicate_submodules(self):
        model = self.get_model()
        if hasattr(model, "model"):
            for layer in self.get_model().model.layers:
                self_attn = layer.self_attn
                # delete attr kv_b_proj in self_attn,
                # as they have been transferred to the MLAImpl.
                if hasattr(self_attn, "mla_attn") and hasattr(
                        self_attn, "kv_b_proj"):
                    delattr(self_attn, "kv_b_proj")

    def _inc_preprocess(self):
        self._remove_duplicate_submodules()

    def warmup_scenario(self,
                        batch_size,
                        seq_len,
                        ctx,
                        is_prompt,
                        kv_caches,
                        is_pt_profiler_run=False,
                        is_lora_profile_run=False,
                        temperature=0,
                        num_patches=None,
                        num_iters=3,
                        align_worker=False) -> None:
        phase = 'prompt' if is_prompt else 'decode'
        use_graphs = self._use_graphs(num_patches)
        scenario_name = ("warmup_"
                         f"{phase}_"
                         f"bs{batch_size}_"
                         f"seq{seq_len}_"
                         f"ctx{ctx}_"
                         f"multimodal{num_patches if num_patches else 'F'}_"
                         f"graphs{'T' if use_graphs else 'F'}")
        # This represents the maximum number of different requests
        # that will have unique loras, an therefore the max amount of memory
        # consumption create dummy lora request copies from the lora request
        # passed in, which contains a lora from the lora warmup path.
        dummy_lora_requests: List[LoRARequest] = []
        dummy_lora_requests_per_seq: List[LoRARequest] = []
        if self.lora_config and is_lora_profile_run:
            assert self.lora_manager is not None
            with self.lora_manager.dummy_lora_cache():
                for idx in range(self.lora_config.max_loras):
                    lora_id = idx + 1
                    dummy_lora_request = LoRARequest(
                        lora_name=f"warmup_{lora_id}",
                        lora_int_id=lora_id,
                        lora_local_path="/not/a/real/path",
                    )
                    self.lora_manager.add_dummy_lora(dummy_lora_request,
                                                     rank=LORA_WARMUP_RANK)
                    dummy_lora_requests.append(dummy_lora_request)
                dummy_lora_requests_per_seq = [
                    dummy_lora_requests[idx % len(dummy_lora_requests)]
                    for idx in range(batch_size)
                ]
        self.profiler.start('internal', scenario_name)
        times = num_iters if use_graphs or is_pt_profiler_run else 1
        if is_prompt:
            seqs = [
                self.create_dummy_seq_group_metadata(
                    i,
                    seq_len + ctx * self.block_size,
                    is_prompt,
                    lora_request=dummy_lora_requests_per_seq[i]
                    if dummy_lora_requests_per_seq else None,
                    num_patches=num_patches,
                    temperature=temperature,
                    ctx=ctx) for i in range(batch_size)
            ]
        else:
            blocks = [ctx // batch_size for _ in range(batch_size)]
            blocks[0] += ctx % batch_size
            seqs = [
                self.create_dummy_seq_group_metadata(
                    i,
                    b * self.block_size - 1,
                    is_prompt,
                    lora_request=dummy_lora_requests_per_seq[i]
                    if dummy_lora_requests_per_seq else None,
                    temperature=temperature,
                    ctx=ctx) for i, b in enumerate(blocks)
            ]
        torch.hpu.synchronize()
        profiler = None
        if is_pt_profiler_run and self.is_driver_worker:
            profiler = setup_profiler()
            profiler.start()
        for time_index in range(times):
            inputs = self.prepare_model_input_align_worker(
                seqs, align_worker=align_worker)
            # Chendi: Necessary fix for warmup with TP>1
            if time_index == 0:
                if self.is_driver_worker:
                    broadcast_tensor_dict(
                        {"input_tokens": inputs.input_tokens}, src=0)
                else:
                    broadcast_tensor_dict(src=0)
            if is_prompt or self.is_single_step:
                intermediate_tensors = None
                if not get_pp_group().is_first_rank:
                    intermediate_tensors = \
                        self.model.make_empty_intermediate_tensors(
                            batch_size=batch_size,
                            context_size=seq_len if is_prompt else 1,
                            dtype=self.model_config.dtype,
                            device=self.device)
                self.execute_model(inputs,
                                   kv_caches,
                                   intermediate_tensors=intermediate_tensors,
                                   warmup_mode=True,
                                   ctx_blocks=ctx)
            else:  # decode with multi-step
                inputs = dataclasses.replace(inputs,
                                             is_first_multi_step=True,
                                             is_last_step=False)
                self.execute_model(inputs,
                                   kv_caches,
                                   warmup_mode=True,
                                   num_steps=2,
                                   seqs=seqs,
                                   ctx_blocks=ctx)
                inputs = dataclasses.replace(inputs,
                                             is_first_multi_step=False,
                                             is_last_step=True)
                self.execute_model(inputs,
                                   kv_caches,
                                   warmup_mode=True,
                                   num_steps=2,
                                   seqs=seqs,
                                   ctx_blocks=ctx)
            torch.hpu.synchronize()
            if profiler:
                profiler.step()
        if profiler:
            profiler.stop()
        self.profiler.end()
        gc.collect()

    def remove_all_loras(self):
        if not self.lora_manager:
            raise RuntimeError("LoRA is not enabled.")
        self.lora_manager.remove_all_adapters()

    def set_active_loras(self, lora_requests: Set[LoRARequest],
                         lora_mapping: LoRAMapping) -> None:
        if not self.lora_manager:
            raise RuntimeError("LoRA is not enabled.")
        self.lora_manager.set_active_adapters(lora_requests, lora_mapping)

    def add_lora(self, lora_request: LoRARequest) -> bool:
        if not self.lora_manager:
            raise RuntimeError("LoRA is not enabled.")
        return self.lora_manager.add_adapter(lora_request)

    def remove_lora(self, lora_id: int) -> bool:
        if not self.lora_manager:
            raise RuntimeError("LoRA is not enabled.")
        return self.lora_manager.remove_adapter(lora_id)

    def pin_lora(self, lora_id: int) -> bool:
        if not self.lora_manager:
            raise RuntimeError("LoRA is not enabled.")
        return self.lora_manager.pin_adapter(lora_id)

    def list_loras(self) -> Set[int]:
        if not self.lora_manager:
            raise RuntimeError("LoRA is not enabled.")
        return self.lora_manager.list_adapters()

    def log_warmup(self, phase, i, max_i, batch_size, seq_len, ctx):
        free_mem = format_bytes(
            HabanaMemoryProfiler.current_free_device_memory())
        msg = (f"[Warmup][{phase}][{i+1}/{max_i}] "
               f"batch_size:{batch_size} "
               f"query_len:{seq_len} "
               f"num_blocks:{ctx} "
               f"free_mem:{free_mem}")
        logger.info(msg)

    def log_warmup_multimodal(self, phase, i, max_i, batch_size, seq_len,
                              num_patches):
        free_mem = format_bytes(
            HabanaMemoryProfiler.current_free_device_memory())
        dim = "seq_len"
        msg = (f"[Warmup][{phase}][{i+1}/{max_i}] "
               f"batch_size:{batch_size} "
               f"{dim}:{seq_len} "
               f"num_patches:{num_patches} "
               f"free_mem:{free_mem}")
        logger.info(msg)

    def _warmup_multimodal(self, kv_caches):
        if not self.model_is_mrope:
            return
        _, max_seq_len = self.bucketing_ctx.get_max_prompt_shape()
        seq_len = max_seq_len
        batch_size = 1
        phase = 'Multimodal'
        num_candidates = len(self.multimodal_buckets)

        for i, num_patches in enumerate(self.multimodal_buckets):
            self.log_warmup_multimodal(phase, i, num_candidates, batch_size,
                                       seq_len, num_patches)
            self.warmup_scenario(batch_size=batch_size,
                                 seq_len=seq_len,
                                 ctx=0,
                                 is_prompt=True,
                                 kv_caches=kv_caches,
                                 is_pt_profiler_run=False,
                                 is_lora_profile_run=True,
                                 num_patches=num_patches)

    def warmup_graphs(self,
                      buckets,
                      is_prompt,
                      kv_caches,
                      starting_mem=0,
                      total_batch_seq=0.001):
        total_mem = starting_mem
        idx = 0
        num_candidates = len(buckets)
        captured_all = True
        warmed_random_sampler_bs: Set[int] = set()
        for idx, (batch_size, query_len, ctx) in enumerate(reversed(buckets)):
            # Graph memory usage is proportional to seq dimension in a batch
            phase = f"Graph/{'prompt' if is_prompt else 'decode'}"
            if is_prompt:
                seq_len = query_len + ctx * self.block_size
                batch_seq = batch_size * seq_len
            else:
                batch_seq = batch_size
            graphed_bucket = (batch_size, query_len, ctx, is_prompt)
            if graphed_bucket in self.graphed_buckets:
                continue
            self.graphed_buckets.add(graphed_bucket)
            self.log_warmup(phase, idx, num_candidates, batch_size, query_len,
                            ctx)
            with HabanaMemoryProfiler() as mem_prof:
                self.warmup_scenario(batch_size,
                                     query_len,
                                     ctx,
                                     is_prompt,
                                     kv_caches,
                                     temperature=1.0 if batch_size
                                     not in warmed_random_sampler_bs else 0)
            warmed_random_sampler_bs.add(batch_size)
            used_mem = align_workers(mem_prof.consumed_device_memory,
                                     torch.distributed.ReduceOp.MAX)
            total_mem += used_mem
            total_batch_seq += batch_seq

        if is_prompt and self.model_is_mrope:
            #For multimodal total_batch_seq and total_mem, we store it in the
            #attribute for now.
            mm_outputs = self._warmup_multimodal_graph(
                kv_caches=kv_caches,
                starting_mem=0
                if not hasattr(self, "mm_total_mem") \
                    else self.mm_total_mem, # type: ignore
                total_batch_seq=0.001
                if not hasattr(self, "mm_total_batch_seq") else
                self.mm_total_batch_seq) # type: ignore

            if mm_outputs is not None:
                mm_total_mem, total_mm_batch_seq, mm_captured_all = mm_outputs
                total_mem = total_mem + mm_total_mem
                captured_all = captured_all and mm_captured_all
                self.mm_total_mem = mm_total_mem
                self.mm_total_batch_seq = total_mm_batch_seq

        return total_mem, total_batch_seq, captured_all

    def _warmup_multimodal_graph(self,
                                 kv_caches,
                                 starting_mem=0,
                                 total_batch_seq=0.001):

        total_mem = starting_mem
        idx = 0
        phase = 'Graph/Multimodal'
        num_candidates = len(self.multimodal_buckets)
        captured_all = True
        for idx, num_patches in enumerate(self.multimodal_buckets):
            batch_size = 1  # Note: Multimodal buckets do not change with bs
            _, max_seq_len = self.bucketing_ctx.get_max_prompt_shape()
            seq_len = max_seq_len
            batch_seq = 1 * num_patches
            graphed_multimodal_bucket = num_patches
            if graphed_multimodal_bucket in self.graphed_multimodal_buckets:
                continue
            self.graphed_multimodal_buckets.add(graphed_multimodal_bucket)
            self.log_warmup_multimodal(phase, idx, num_candidates, batch_size,
                                       seq_len, num_patches)

            with HabanaMemoryProfiler() as mem_prof:
                self.warmup_scenario(batch_size=batch_size,
                                     seq_len=seq_len,
                                     ctx=0,
                                     is_prompt=True,
                                     kv_caches=kv_caches,
                                     num_patches=num_patches)

            used_mem = align_workers(mem_prof.consumed_device_memory,
                                     torch.distributed.ReduceOp.MAX)
            total_mem += used_mem
            total_batch_seq += batch_seq

        return total_mem, total_batch_seq, captured_all

    def log_graph_warmup_summary(self, buckets, is_prompt, total_mem):
        num_candidates = len(buckets)
        phase = 'Prompt' if is_prompt else 'Decode'
        graphed = buckets
        if num_candidates == 0:
            num_candidates = 1
        msg = (f'{phase} captured:{len(graphed)} '
               f'({100 * len(graphed) / num_candidates:.1f}%) '
               f'used_mem:{format_bytes(total_mem)} '
               f'buckets:{sorted(list(graphed))}')
        logger.info(msg)
        if "Prompt" in phase and len(self.multimodal_buckets) > 0:
            phase = "Graph/Multimodal"
            num_candidates = len(self.multimodal_buckets)
            mm_graphed = self.graphed_multimodal_buckets
            msg = (f'{phase} captured:{len(mm_graphed)} '
                   f'({100 * len(mm_graphed) / num_candidates:.1f}%) '
                   f'buckets:{sorted(list(mm_graphed))}')
            logger.info(msg)

    @torch.inference_mode()
    def warmup_model(self, kv_caches: List[torch.Tensor]) -> None:
        if not self.is_pooler:
            max_blocks = int(kv_caches[0][0].size(0) // self.block_size)
        self.bucketing_manager.generate_prompt_buckets()
        prompt_buckets = len(self.bucketing_manager.prompt_buckets)
        if not self.is_pooler:
            self.bucketing_manager.generate_decode_buckets(max_blocks)
            decode_buckets = len(self.bucketing_manager.decode_buckets)
        else:
            # When pooling we're not using decode phase
            decode_buckets = 0

        if self.model_is_mrope:
            model = self.get_model()
            self.multimodal_buckets = model.vision_buckets.multimodal_buckets
            logger_msg = "Multimodal bucket : " + str(self.multimodal_buckets)
            logger.info(logger_msg)

        if profile := os.environ.get('VLLM_PT_PROFILE', None):
            phase, bs, seq_len, graph = profile.split('_')
            is_prompt = phase == 'prompt'
            ctx = 0
            if not is_prompt:
                ctx = int(seq_len)
                seq_len = '1'
            cfg = (int(bs), int(seq_len), ctx, is_prompt)
            graphs = graph == 't'
            if graphs:
                self.graphed_buckets.add(cfg)
            self.warmup_scenario(int(bs),
                                 int(seq_len),
                                 ctx,
                                 is_prompt,
                                 kv_caches,
                                 is_pt_profiler_run=True)
            raise AssertionError("Finished profiling")
        if not htorch.utils.internal.is_lazy() and not self.enforce_eager:
            multiplier = 3 if os.getenv('VLLM_REGIONAL_COMPILATION',
                                        'true').lower() == 'true' else 1
            cache_size_limit = 1 + multiplier * (prompt_buckets +
                                                 decode_buckets)
            torch._dynamo.config.cache_size_limit = max(
                cache_size_limit, torch._dynamo.config.cache_size_limit)
            # Multiply by 8 to follow the original default ratio between
            # the cache_size_limit and accumulated_cache_size_limit
            torch._dynamo.config.accumulated_cache_size_limit = max(
                cache_size_limit * 8,
                torch._dynamo.config.accumulated_cache_size_limit)
        if self.skip_warmup:
            logger.info("Skipping warmup...")
            return
        self.profiler.start('internal', 'warmup')
        start_mem = HabanaMemoryProfiler.current_device_memory_usage()
        start_time = time.perf_counter()

        compile_only_mode_context = functools.partial(bc.env_setting,
                                                      "PT_COMPILE_ONLY_MODE",
                                                      True)
        can_use_compile_only_mode = True
        try:
            with compile_only_mode_context():
                pass
            logger.debug("Using PT_COMPILE_ONLY_MODE.")
        except KeyError:
            can_use_compile_only_mode = False
            logger.warning('Cannot use PT_COMPILE_ONLY_MODE. '
                           'Warmup time will be negatively impacted. '
                           'Please update Gaudi Software Suite.')
        with compile_only_mode_context(
        ) if can_use_compile_only_mode else contextlib.nullcontext():
            if not self.enforce_eager:
                if not self.is_pooler:
                    assert self.mem_margin is not None, \
                        ("HabanaWorker.determine_num_available_blocks needs "
                        "to be called before warming up the model.")

                free_mem = HabanaMemoryProfiler.current_free_device_memory()
                graph_free_mem = free_mem - self.mem_margin
                graph_free_mem = align_workers(graph_free_mem,
                                               torch.distributed.ReduceOp.MIN)

                if not self.is_pooler:
                    mem_post_prompt, prompt_batch_seq, prompt_captured_all = \
                        self.warmup_graphs(
                        self.bucketing_manager.prompt_buckets,
                        True, kv_caches)

                    mem_post_decode, decode_batch_seq, decode_captured_all = \
                        self.warmup_graphs(
                        self.bucketing_manager.decode_buckets,
                        False, kv_caches)
                else:
                    msg = (f"Using {format_bytes(graph_free_mem)}"
                           f"/{format_bytes(free_mem)} "
                           "of free device memory for HPUGraphs")
                    logger.info(msg)

                    mem_post_prompt, prompt_batch_seq, prompt_captured_all = \
                        self.warmup_graphs(
                        self.bucketing_manager.prompt_buckets,
                        True, kv_caches)
                    if mem_post_prompt < graph_free_mem \
                        and not prompt_captured_all:
                        mem_post_prompt, _, prompt_captured_all = (
                            self.warmup_graphs(
                                self.bucketing_manager.prompt_buckets, True,
                                kv_caches))

                self.log_graph_warmup_summary(
                    self.bucketing_manager.prompt_buckets, True, mem_post_prompt)
                if not self.is_pooler:
                    self.log_graph_warmup_summary(
                        self.bucketing_manager.decode_buckets, False,
                        mem_post_decode)

        end_time = time.perf_counter()
        end_mem = HabanaMemoryProfiler.current_device_memory_usage()
        if os.getenv('VLLM_FULL_WARMUP',
                     'false').strip().lower() in ("1", "true"):
            # Since the model is warmed up for all possible tensor sizes,
            # Dynamo can skip checking the guards
            torch.compiler.set_stance(skip_guard_eval_unsafe=True)
        elapsed_time = end_time - start_time
        msg = (
            f"Warmup finished in {elapsed_time:.0f} secs, "
            f"allocated {format_bytes(end_mem - start_mem)} of device memory")
        logger.info(msg)
        self.profiler.end()

    def finish_measurements(self):
        from neural_compressor.torch.quantization import finalize_calibration
        finalize_calibration(self.model.model)

    def shutdown_inc(self):
        can_finalize_inc = self._is_quant_with_inc() and \
            (self.model.model is not None) and \
            self.inc_initialized_successfully and \
            not getattr(self, "_is_inc_finalized", False)
        if can_finalize_inc:
            from neural_compressor.torch.quantization import (
                finalize_calibration)
            finalize_calibration(self.model.model)
            self._is_inc_finalized = True

    @property
    def vocab_size(self) -> int:
        return self.model_config.get_vocab_size()

    @property
    def mem_margin(self) -> Optional[int]:
        return self._mem_margin

    @mem_margin.setter
    def mem_margin(self, value):
        self._mem_margin = value


class HabanaProfilerCounterHelper:

    def __init__(self):
        self.niter = 0
        self.average_real_throughput = None
        self.logged_once = False
        self.real_seq_lens = []
        self.prompt_seq_lens = []

    def capture_seq_group_metadata_stats(self, seq_group_metadata_list):
        self.real_seq_lens = [
            len(seq_data.prompt_token_ids) + len(seq_data.output_token_ids)
            for seq_group_metadata in seq_group_metadata_list
            for seq_data in seq_group_metadata.seq_data.values()
        ]
        self.prompt_seq_lens = [
            len(seq_data.prompt_token_ids)
            for seq_group_metadata in seq_group_metadata_list
            for seq_data in seq_group_metadata.seq_data.values()
        ]

    def get_counter_dict(self, cache_config, duration, seq_len,
                         batch_size_padded, real_batch_size, is_prompt):
        throughput = batch_size_padded / (duration / 1e6)
        throughput_effective = real_batch_size / (duration / 1e6)

        real_max_seq_len = max(self.real_seq_lens)
        real_num_tokens = sum(self.real_seq_lens)
        padded_num_tokens = batch_size_padded * seq_len
        batch_token_utilization = real_num_tokens / padded_num_tokens
        if self.average_real_throughput is None:
            self.average_real_throughput = throughput_effective
        else:  # https://www.heikohoffmann.de/htmlthesis/node134.html
            self.average_real_throughput = self.average_real_throughput + 1 / (
                self.niter + 1) * (throughput_effective -
                                   self.average_real_throughput)
        phase = "prompt" if is_prompt else "decode"
        counters = {
            f'{phase}_bucket_batch_size': batch_size_padded,
            f'{phase}_batch_size': real_batch_size,
            f'{phase}_bucket_seq_len': seq_len,
            f'{phase}_seq_len': real_max_seq_len,
            f'{phase}_bucket_gen_throughput': throughput,
            f'{phase}_real_gen_throughput': throughput_effective,
            f'{phase}_batch_token_utilization': batch_token_utilization,
            'average_real_throughput': self.average_real_throughput,
            'engine_iteration': self.niter,
        }
        self.niter += 1
        if is_prompt:
            prompt_bucket_in_throughput = (seq_len * batch_size_padded) / (
                duration / 1e6)
            prompt_real_in_throughput = sum(
                self.prompt_seq_lens) / (duration / 1e6)
            counters[
                f'{phase}_bucket_in_throughput'] = prompt_bucket_in_throughput
            counters[f'{phase}_real_in_throughput'] = prompt_real_in_throughput

        # KV cache might not be created yet (e.g. for profiling run)
        if cache_config.num_gpu_blocks is not None and \
            cache_config.num_gpu_blocks != 0:
            cache_num_blocks_used = [
                math.ceil(sl / cache_config.block_size)
                for sl in self.real_seq_lens
            ]
            cache_total_num_blocks_used = sum(cache_num_blocks_used)
            num_cache_blocks = cache_config.num_gpu_blocks
            cache_total_num_free_blocks = \
                num_cache_blocks - cache_total_num_blocks_used
            cache_computed_utilization = \
                cache_total_num_blocks_used / num_cache_blocks
            max_blocks_per_seq = math.ceil(seq_len / cache_config.block_size)
            batch_block_utilization = cache_total_num_blocks_used / (
                batch_size_padded * max_blocks_per_seq)
            counters['cache_num_blocks_used'] = cache_total_num_blocks_used
            counters['cache_num_free_blocks'] = cache_total_num_free_blocks
            counters['cache_computed_utilization'] = cache_computed_utilization
            counters[
                f'{phase}_batch_block_utilization'] = batch_block_utilization
        if not self.logged_once:
            counters['const_cache_num_blocks'] = cache_config.num_gpu_blocks
            counters[
                'const_gpu_memory_utilization'] = \
                    cache_config.gpu_memory_utilization
            counters['const_block_size'] = cache_config.block_size
            self.logged_once = True
        return counters


class HPUModelRunner(HPUModelRunnerBase[ModelInputForHPUWithSamplingMetadata]):
    """
    GPU model runner with sampling step.
    """
    _model_input_cls: Type[ModelInputForHPUWithSamplingMetadata] = (
        ModelInputForHPUWithSamplingMetadata)

    def make_model_input_from_broadcasted_tensor_dict(
        self,
        tensor_dict: Dict[str, Any],
    ) -> ModelInputForHPUWithSamplingMetadata:
        return (
            ModelInputForHPUWithSamplingMetadata.from_broadcasted_tensor_dict(
                tensor_dict,
                attn_backend=self.attn_backend,
            ))

    def need_recv_kv(self, model_input, kv_caches, warmup_mode) -> bool:
        """Check if we need to receive kv-cache from the other worker.
        We need to receive KV when
            1. current vLLM instance is KV cache consumer/decode vLLM instance
            2. this batch is not a profiling run
            3. this batch is a prefill run
        Args:
            model_input: input to the model executable
            kv_caches: vLLM's paged memory
        """
        if warmup_mode:
            return False

        if self.vllm_config.kv_transfer_config is None:
            return False

        is_prefill_run = model_input.attn_metadata.is_prompt

        # check if the current run is profiling
        is_profile_run = kv_caches is None or kv_caches[0] is None or (
            kv_caches[0][0].numel() == 0)
        # check if the current run is prefill
        return self.vllm_config.kv_transfer_config.is_kv_consumer and (
            not is_profile_run) and is_prefill_run

    def need_send_kv(self, model_input, kv_caches, warmup_mode) -> bool:
        """Check if we need to send kv-cache to the other worker.
        We need to send KV when
            1. current vLLM instance is KV cache producer/prefill vLLM instance
            2. this batch is not a profiling run or a warmup run.
            3. this batch is a prefill run
        Args:
            model_input: input to the model executable
            kv_caches: vLLM's paged memory
        """
        if warmup_mode:
            return False

        if self.vllm_config.kv_transfer_config is None:
            return False

        is_prefill_run = model_input.attn_metadata.is_prompt

        # check if the current run is profiling
        is_profile_run = kv_caches is None or kv_caches[0] is None or (
            kv_caches[0][0].numel() == 0)
        # check if the current run is prefill

        return self.vllm_config.kv_transfer_config.is_kv_producer and (
            not is_profile_run) and is_prefill_run

    @torch.inference_mode()
    def prepare_model_input(
        self,
        seq_group_metadata_list: List[SequenceGroupMetadata],
        virtual_engine: int = 0,
        finished_requests_ids: Optional[List[str]] = None
    ) -> ModelInputForHPUWithSamplingMetadata:
        """Prepare the model input based on a given sequence group, including
        metadata for the sampling step.
        The API assumes seq_group_metadata_list is sorted by prefill -> decode.
        The result tensors and data structure also batches input in prefill
        -> decode order. For example,
        - input_tokens[:num_prefill_tokens] contains prefill tokens.
        - input_tokens[num_prefill_tokens:] contains decode tokens.
        If cuda graph is required, this API automatically pads inputs.
        """
        return self.prepare_model_input_align_worker(seq_group_metadata_list,
                                                     virtual_engine,
                                                     finished_requests_ids,
                                                     False)

    @torch.inference_mode()
    def prepare_model_input_align_worker(
        self,
        seq_group_metadata_list: List[SequenceGroupMetadata],
        virtual_engine: int = 0,
        finished_requests_ids: Optional[List[str]] = None,
        align_worker: bool = False,
    ) -> ModelInputForHPUWithSamplingMetadata:
        """Prepare the model input based on a given sequence group, including
        metadata for the sampling step.
        The API assumes seq_group_metadata_list is sorted by prefill -> decode.
        The result tensors and data structure also batches input in prefill
        -> decode order. For example,
        - input_tokens[:num_prefill_tokens] contains prefill tokens.
        - input_tokens[num_prefill_tokens:] contains decode tokens.
        If cuda graph is required, this API automatically pads inputs.
        """
        with self.profiler.record_event('internal', 'prepare_input_tensors'):
            assert seq_group_metadata_list is not None
            if self.profiler.enabled:
                self.profiler_counter_helper.capture_seq_group_metadata_stats(
                    seq_group_metadata_list=seq_group_metadata_list)
            model_input, sampling_metadata = self.prepare_input_tensors(
                seq_group_metadata_list, finished_requests_ids, align_worker)
            assert model_input.attn_metadata is not None
            is_prompt = model_input.attn_metadata.is_prompt

        return dataclasses.replace(model_input,
                                   sampling_metadata=sampling_metadata,
                                   is_prompt=is_prompt,
                                   virtual_engine=virtual_engine)

    def _get_seq_ids(self, model_input):
        return ([
            sg.seq_ids[0] for sg in model_input.sampling_metadata.seq_groups
        ])

    def _get_num_patches_from_model_input(self, model_input):
        if not self.model_is_mrope or \
            not model_input.multi_modal_kwargs or \
            'pixel_values' not in model_input.multi_modal_kwargs:
            return None
        pixel_values_list = model_input.multi_modal_kwargs['pixel_values']
        if isinstance(pixel_values_list, torch.Tensor):
            pixel_values_list = [pixel_values_list]
        assert isinstance(pixel_values_list, list)
        model = self.get_model()
        max_bucket_size = 0
        for pixel_values in pixel_values_list:
            assert isinstance(pixel_values, torch.Tensor)
            curr_num_pixels = pixel_values.shape[-2]
            bucket_size = model.vision_buckets.get_multimodal_bucket(
                curr_num_pixels)
            max_bucket_size = max(max_bucket_size, bucket_size)
        return max_bucket_size

    def _pad_to_max_num_seqs(self, tensor, value):
        padding_needed = self.max_num_seqs - tensor.size(0)
        if padding_needed > 0:
            padding = torch.full((padding_needed, *tensor.shape[1:]),
                                 value,
                                 device=tensor.device,
                                 dtype=tensor.dtype)
            tensor = torch.cat([tensor, padding])
        return tensor

    @torch.inference_mode()
    def execute_model(
        self,
        model_input: ModelInputForHPUWithSamplingMetadata,
        kv_caches: List[torch.Tensor],
        intermediate_tensors: Optional[IntermediateTensors] = None,
        num_steps: int = 1,
        warmup_mode=False,
        previous_hidden_states: Optional[torch.Tensor] = None,
        seqs=None,
        ctx_blocks: int = 1
    ) -> Optional[Union[List[SamplerOutput], IntermediateTensors]]:
        use_delayed_sampling = self.use_delayed_sampling and not warmup_mode
        assert not (use_delayed_sampling and num_steps != 1), \
            'Delayed sampling is not compatible with MSS!'
        assert not (use_delayed_sampling and
            self.parallel_config.pipeline_parallel_size != 1), \
            'Delayed sampling is not compatible with Pipeline Parallelism!'
        assert not (use_delayed_sampling and self.spec_decode_enabled), \
            'Delayed sampling is not compatible with speculative decoding!'
        assert model_input.input_tokens is not None
        output = None
        if use_delayed_sampling and not model_input.is_prompt and \
                self.is_driver_worker:
            num_cached = len(self.cached_step_outputs)
            assert num_cached > 0
            cur_seq_ids = self._get_seq_ids(model_input)
            cur_seq_id_pos = {
                sid: idx
                for idx, sid in enumerate(cur_seq_ids) if sid >= 0
            }
            htorch.core.mark_step()
            for i in range(num_cached):
                prev_seq_ids = self._get_seq_ids(self.cached_step_inputs[i])
                target_indices = [
                    cur_seq_id_pos.get(psi, -1) for psi in prev_seq_ids
                ]
                padding = self.cached_step_outputs[i].token_ids.size(0) - len(
                    target_indices)
                target_indices.extend([-1] * padding)
                target_indices = torch.tensor(
                    target_indices,
                    device=model_input.input_tokens.device,
                    dtype=model_input.input_tokens.dtype)
                model_input.input_tokens.index_copy_(
                    0, target_indices, self.cached_step_outputs[i].token_ids)
                htorch.core.mark_step()

        if not model_input.is_first_multi_step:
            if not model_input.is_last_step:
                # not first or last multi-step
                return []
            # last multi-step
            output = self._decode_sampler_outputs(
                model_input) if self.is_driver_worker else []
            torch.hpu.synchronize()
        if model_input.is_first_multi_step:
            # first multi-step
            if self.lora_config:
                assert model_input.lora_requests is not None
                assert model_input.lora_mapping is not None
                self.set_active_loras(model_input.lora_requests,
                                      model_input.lora_mapping)
            # Rank!=0 workers has is_prompt==None
            if use_delayed_sampling and not model_input.is_prompt and \
                    model_input.input_tokens.size(1) == 1:
                if self.is_driver_worker:
                    model_kwargs_broadcast_data = {
                        "input_tokens": model_input.input_tokens
                    }
                    broadcast_tensor_dict(model_kwargs_broadcast_data, src=0)
                    input_tokens = model_input.input_tokens

                else:
                    model_kwargs_broadcast_data = broadcast_tensor_dict(src=0)
                    input_tokens = model_kwargs_broadcast_data["input_tokens"]
            else:
                input_tokens = model_input.input_tokens
            input_positions = model_input.input_positions
            attn_metadata = model_input.attn_metadata
            sampling_metadata = model_input.sampling_metadata
            real_batch_size = model_input.real_batch_size
            batch_size_padded = model_input.batch_size_padded
            assert input_tokens is not None
            assert input_positions is not None
            assert sampling_metadata is not None
            assert attn_metadata is not None
            is_prompt = attn_metadata.is_prompt
            assert is_prompt is not None
            batch_size = input_tokens.size(0)
            seq_len = self._seq_len(attn_metadata)
            phase = 'prompt' if is_prompt else 'decode'
            if phase == 'decode':
                if not warmup_mode:
                    ctx_blocks = seq_len
                seq_len = 1
            num_patches = self._get_num_patches_from_model_input(model_input)
            use_graphs = self._use_graphs(num_patches=num_patches)
            self._check_config(batch_size, seq_len, ctx_blocks, attn_metadata,
                               warmup_mode)
            lora_mask: torch.Tensor = None
            lora_logits_mask: torch.Tensor = None
            if self.lora_config:
                assert model_input.lora_ids is not None
                lora_mask, lora_logits_mask = self.create_lora_mask(
                    input_tokens, model_input.lora_ids,
                    attn_metadata.is_prompt)
            if model_input.multi_modal_kwargs is not None \
                and 'embed_is_patch' in model_input.multi_modal_kwargs:

                def fix_embed_is_patch(embed_is_patch):
                    if isinstance(embed_is_patch, torch.Tensor):
                        if embed_is_patch.dim() == 3:
                            result = []
                            if embed_is_patch.size(1) > 1:
                                embed_is_patch = embed_is_patch.transpose(0, 1)
                            for i in range(embed_is_patch.size(0)):
                                result.append(embed_is_patch[i])
                            return result
                        elif embed_is_patch.dim() == 2:
                            result = []
                            result.append(embed_is_patch)
                            return result
                    elif isinstance(embed_is_patch, (list, tuple)):
                        # Apply only once per item, avoid repeated recursion
                        result = []
                        for item in embed_is_patch:
                            fixed = fix_embed_is_patch(item)
                            if isinstance(fixed, list):
                                result.extend(fixed)
                            else:
                                result.append(fixed)
                        return result
                    else:
                        return None

                model_input.multi_modal_kwargs[
                    'embed_is_patch'] = fix_embed_is_patch(
                        model_input.multi_modal_kwargs['embed_is_patch'])

            execute_model_kwargs = {
                "input_ids": input_tokens,
                "positions": input_positions,
                "kv_caches": kv_caches,
                "attn_metadata": self.trim_attn_metadata(attn_metadata),
                "intermediate_tensors": intermediate_tensors,
                "lora_mask": lora_mask,
                "virtual_engine": model_input.virtual_engine,
                **(model_input.multi_modal_kwargs or {}),
            }
            if previous_hidden_states is not None:
                # HPU will pad up to block_size,
                # pad previous_hidden_states as well
                previous_hidden_states = previous_hidden_states.unsqueeze(
                    1).expand(-1, input_tokens.shape[-1], -1)
                batch_size_padding = batch_size - previous_hidden_states.shape[
                    0]
                if batch_size_padding > 0:
                    dummy_previous_hidden_states = torch.zeros(
                        batch_size_padding,
                        *previous_hidden_states.shape[1:],
                        dtype=previous_hidden_states.dtype,
                        device=previous_hidden_states.device)
                    previous_hidden_states = torch.cat(
                        [previous_hidden_states, dummy_previous_hidden_states],
                        dim=0)
                execute_model_kwargs.update(
                    {"previous_hidden_states": previous_hidden_states})
            if htorch.utils.internal.is_lazy():
                execute_model_kwargs.update(
                    {"bypass_hpu_graphs": not use_graphs})

            htorch.core.mark_step()
            if self.is_driver_worker:
                model_event_name = ("model_"
                                    f"{phase}_"
                                    f"bs{batch_size}_"
                                    f"seq{seq_len}_"
                                    f"ctx{ctx_blocks}_"
                                    f"graphs{'T' if use_graphs else 'F'}")
            else:
                model_event_name = 'model_executable'
            if num_steps > 1 or use_delayed_sampling:
                # in case of multi-step scheduling
                # we only want to pythonize in the last step
                sampling_metadata.skip_sampler_cpu_output = True
                self.sampler.include_gpu_probs_tensor = True
            cache_orig_output_tokens_len: List[Dict] = []

            def try_revert_dummy_output_tokens():
                if len(cache_orig_output_tokens_len) > 0:
                    # Reuse the original output token ids length
                    for i in range(len(cache_orig_output_tokens_len)):
                        seq_group_metadata = seq_group_metadata_list[i]
                        for j, data in seq_group_metadata.seq_data.items():
                            orig_output_tokens_len = \
                                cache_orig_output_tokens_len[i][j]
                            data.output_token_ids = \
                                data.output_token_ids[:orig_output_tokens_len]

            for i in range(num_steps):
                if i != 0 and not self.is_driver_worker:
                    broadcast_data = broadcast_tensor_dict(src=0)
                    if 'early_exit' in broadcast_data and broadcast_data[
                            'early_exit']:
                        return [output] if num_steps == 1 else []
                    execute_model_kwargs.update({
                        "input_ids":
                        broadcast_data["input_ids"],
                        "positions":
                        broadcast_data["positions"],
                        "attn_metadata":
                        self.trim_attn_metadata(
                            broadcast_data["attn_metadata"])
                    })
                # Receive KV cache in distributed KV cache transfer setting
                # In disagg prefill setting, it will also recv hidden states
                # and bypass model forwarding. In KV cache database setting,
                # it will change the model input so that we can skip prefilling
                # on tokens that successfully received KV caches
                # NOTE: The receive operation is blocking
                bypass_model_exec = False
                if self.need_recv_kv(model_input, kv_caches, warmup_mode):
                    attn_metadata = self.model.forward_update_meta_only(
                        **execute_model_kwargs,
                        selected_token_indices=sampling_metadata.
                        selected_token_indices)
                    hidden_states, bypass_model_exec, model_input = \
                    get_kv_transfer_group().recv_kv_caches_and_hidden_states_hpu(
                        # model is used to know which layer the current worker
                        # is working on, so that we can receive KV for
                        # only those layers.
                        self.get_model(),
                        model_input,
                        attn_metadata,
                        kv_caches=kv_caches
                    )

                if self.model_is_mrope:
                    # run multimodal encoder for mrope before forward
                    inputs_embeds = \
                        self.model.compute_input_embeddings_for_mrope(
                            **execute_model_kwargs
                        )
                    execute_model_kwargs.update({
                        'inputs_embeds': inputs_embeds,
                    })
                    # done compute the visual tokens
                    execute_model_kwargs.pop('pixel_values', None)
                    execute_model_kwargs.pop('image_grid_thw', None)

                profiler_args = {
                    'real_seq_len': model_input.seq_lens,
                    'real_batch_size': real_batch_size
                }

                if not bypass_model_exec:
                    with self.profiler.record_event('internal',
                                                    model_event_name,
                                                    args=profiler_args):
                        hidden_states = self.model.forward(
                            **execute_model_kwargs,
                            selected_token_indices=sampling_metadata.
                            selected_token_indices)
                        if warmup_mode:
                            torch.hpu.synchronize()
                            import torch.distributed as dist
                            if dist.is_initialized():
                                get_tp_group().barrier()
                else:
                    logger.debug("Bypassing model execution")

                # Sending KV cache in distributed KV cache transfer setting
                # TODO: update send operation to blocking one.
                if self.need_send_kv(model_input, kv_caches, warmup_mode):
                    get_kv_transfer_group(
                    ).send_kv_caches_and_hidden_states_hpu(
                        # model_executable is used to know which layer the
                        # current worker is working on, so that we can send KV
                        # for only those layers.
                        self.get_model(),
                        model_input,
                        kv_caches,
                        hidden_states,
                    )

                if self.lora_config:
                    LoraMask.setLoraMask(
                        lora_logits_mask.index_select(
                            0, sampling_metadata.selected_token_indices))
                if not get_pp_group().is_last_rank:
                    return hidden_states

                # In case there are any logits processors pending
                # we need to sync with host earlier
                if use_delayed_sampling \
                   and self.is_driver_worker:
                    self._patch_prev_output()

                # Compute the logits.
                with self.profiler.record_event('internal',
                                                ('compute_logits_'
                                                 f'{phase}_bs'
                                                 f'{batch_size}_'
                                                 f'seq{seq_len}_ctx'
                                                 f'{ctx_blocks}'),
                                                args=profiler_args):
                    if num_steps == 1:
                        sampling_metadata.selected_token_indices = None
                    logits = self.model.compute_logits(hidden_states,
                                                       sampling_metadata)
                htorch.core.mark_step()
                # Only perform sampling in the driver worker.
                if not self.is_driver_worker:
                    continue

                if use_delayed_sampling:
                    fake_output = self._delayed_sampler_outputs(model_input)
                elif model_input.async_callback is not None:
                    model_input.async_callback()

                with self.profiler.record_event('internal',
                                                ('sample_'
                                                 f'{phase}_'
                                                 f'bs{batch_size}_'
                                                 f'seq{seq_len}_'
                                                 f'ctx{ctx_blocks}'),
                                                args=profiler_args):
                    output = self.sampler(
                        logits=logits,
                        sampling_metadata=sampling_metadata,
                    )
                    if num_steps > 1:
                        output = output.sampled_token_ids
                        self.cached_step_outputs.append(
                            CachedStepOutput(output))
                    if use_delayed_sampling and self.is_driver_worker:
                        token_ids = self._pad_to_max_num_seqs(
                            output.sampled_token_ids, DUMMY_TOKEN_ID)
                        self.cached_step_outputs.append(
                            CachedStepOutput(
                                token_ids, output.logprobs,
                                output.deferred_sample_results_args,
                                sampling_metadata, is_prompt))
                        self.cached_step_inputs.append(model_input)
                htorch.core.mark_step()
                if use_delayed_sampling \
                   and model_input.async_callback is not None:
                    model_input.async_callback()
                if i < num_steps - 1:
                    if i == 0:
                        if model_input.async_callback is not None:
                            ctx = model_input.async_callback.keywords[  # type: ignore
                                "ctx"]
                            seq_group_metadata_list = \
                                ctx.seq_group_metadata_list
                        elif seqs is not None:
                            seq_group_metadata_list = seqs
                        else:
                            raise RuntimeError(
                                "seq_group_metadata_list is uninitialized")
                        for seq_idx, seq_group_metadata in enumerate(
                                seq_group_metadata_list):
                            # Skip empty steps
                            seq_group_metadata.state.current_step += (
                                num_steps - 2)
                            # Cache the original output token ids
                            cache_orig_output_tokens_len.append({})
                            for j, data in seq_group_metadata.seq_data.items():
                                cache_orig_output_tokens_len[seq_idx][j] = \
                                    len(data.output_token_ids)
                    seq_group_metadata_list, _, _ = self._add_dummy_seq(
                        seq_group_metadata_list, is_prompt=False)
                    for seq_group_metadata in seq_group_metadata_list:
                        for data in seq_group_metadata.seq_data.values():
                            max_output_len = sampling_metadata.seq_groups[
                                0].sampling_params.max_tokens
                            if len(data.output_token_ids) < max_output_len - 1:
                                # add a place holder for prepare_decode
                                # arbitrary value, this could be any token
                                dummy_token = (540, )
                                data.output_token_ids += (dummy_token)
                            else:
                                broadcast_tensor_dict({'early_exit': True},
                                                      src=0)
                                if num_steps == 1:
                                    return [output]
                                else:
                                    try_revert_dummy_output_tokens()
                                    return []

                    result = self._prepare_decode(seq_group_metadata_list,
                                                  output=output)
                    if self.lora_config:
                        lora_mapping = LoRAMapping(
                            **dict(index_mapping=result.lora_index_mapping,
                                   prompt_mapping=result.lora_prompt_mapping,
                                   is_prefill=False))
                        self.set_active_loras(result.lora_requests,
                                              lora_mapping)
                        lora_mask, lora_logits_mask = self.create_lora_mask(
                            result.input_tokens, result.lora_ids, False)

                    execute_model_kwargs.update({
                        "input_ids":
                        result.input_tokens,
                        "positions":
                        result.input_positions,
                        "attn_metadata":
                        self.trim_attn_metadata(result.attn_metadata),
                        "lora_mask":
                        lora_mask,
                    })
                    model_kwargs_broadcast_data = {
                        "input_ids": result.input_tokens,
                        "positions": result.input_positions,
                        "attn_metadata": vars(result.attn_metadata),
                        "lora_mask": lora_mask,
                    }
                    broadcast_tensor_dict(model_kwargs_broadcast_data, src=0)
                else:
                    try_revert_dummy_output_tokens()

            if self.is_driver_worker and self.profiler.enabled:
                # Stop recording 'execute_model' event
                self.profiler.end()
                event_end = self.profiler.get_timestamp_us()
                counters = self.profiler_counter_helper.get_counter_dict(
                    cache_config=self.cache_config,
                    duration=event_end - self.event_start,
                    seq_len=seq_len,
                    batch_size_padded=batch_size_padded,
                    real_batch_size=real_batch_size,
                    is_prompt=is_prompt)
                self.profiler.record_counter(self.event_start, counters)
            if num_steps == 1:
                if self.spec_decode_enabled and isinstance(
                        output, SamplerOutput):
                    output.sampled_token_ids = output.sampled_token_ids[:
                                                                        real_batch_size]
                    output.sampled_token_probs = output.sampled_token_probs[:
                                                                            real_batch_size]
                    output.logprobs = output.logprobs[:real_batch_size]
                if self.return_hidden_states and isinstance(
                        output, SamplerOutput):
                    # we only need to pass hidden states of most recent token
                    assert model_input.sampling_metadata is not None
                    hidden_states = hidden_states[:real_batch_size]
                    if model_input.is_prompt:
                        output.prefill_hidden_states = hidden_states
                    output.hidden_states = hidden_states

                if use_delayed_sampling:
                    if self.is_driver_worker:
                        return [fake_output]
                    else:
                        return []

                return [output] if self.is_driver_worker else []
            else:
                return []
        return output if type(output) is list else [output]

    def _delayed_sampler_outputs(self, model_input):
        next_token_ids = [[DUMMY_TOKEN_ID]] * len(
            model_input.sampling_metadata.seq_groups)
        sampler_output = self._make_decode_output(
            next_token_ids, model_input.sampling_metadata.seq_groups)
        return sampler_output

    def _decode_sampler_outputs(self, model_input):
        use_async_out_proc = model_input.async_callback is not None
        sampler_outputs = []
        num_outputs = len(self.cached_step_outputs)
        for i in range(num_outputs):
            next_token_ids = self.cached_step_outputs.pop(0).token_ids
            next_token_ids = next_token_ids.cpu().tolist()
            sampler_output = self._make_decode_output(
                next_token_ids, model_input.sampling_metadata.seq_groups)
            sampler_outputs.append(sampler_output)

            if i < num_outputs - 1 and use_async_out_proc:
                assert model_input.async_callback is not None
                ctx = model_input.async_callback.keywords[  # type: ignore
                    "ctx"]
                ctx.append_output(
                    outputs=[sampler_output],
                    seq_group_metadata_list=ctx.seq_group_metadata_list,
                    scheduler_outputs=ctx.scheduler_outputs,
                    is_async=False,
                    is_last_step=False,
                    is_first_step_output=False)
                model_input.async_callback()

        if use_async_out_proc:
            return [sampler_outputs[-1]]
        else:
            return sampler_outputs

    def _make_decode_output(
        self,
        next_token_ids: List[List[int]],
        seq_groups: List[SequenceGroupToSample],
    ) -> SamplerOutput:
        zero_logprob = Logprob(0.0)
        sampler_outputs = []
        batch_idx = 0
        for seq_group in seq_groups:
            seq_ids = seq_group.seq_ids
            seq_outputs = []
            for seq_id in seq_ids:
                next_token_id = next_token_ids[batch_idx][0]
                seq_outputs.append(
                    SequenceOutput(seq_id, next_token_id,
                                   {next_token_id: zero_logprob}))
                batch_idx += 1
            sampler_outputs.append(
                CompletionSequenceGroupOutput(seq_outputs, None))
        return SamplerOutput(sampler_outputs)

    def shutdown_inc(self):
        can_finalize_inc = False
        from contextlib import suppress
        with suppress(AttributeError):
            can_finalize_inc = (self._is_quant_with_inc()
                                and (self.model.model is not None)
                                and self.inc_initialized_successfully and
                                not getattr(self, "_is_inc_finalized", False))
        if can_finalize_inc:
            from neural_compressor.torch.quantization import (
                finalize_calibration)
            finalize_calibration(self.model.model)
            self._is_inc_finalized = True

    def __del__(self):
        self.shutdown_inc()

    def _patch_prev_output(self):
        assert len(self.cached_step_inputs) == len(self.cached_step_outputs), \
            f'''Inputs and outputs are out of sync!
            {len(self.cached_step_inputs)} vs {len(self.cached_step_outputs)}'''
        if len(self.cached_step_inputs) == 0:
            return
        model_input = self.cached_step_inputs.pop(0)
        model_output = self.cached_step_outputs.pop(0)
        delayed_tokens = model_output.token_ids.cpu().squeeze(-1).tolist()

        ctx = model_input.async_callback.keywords["ctx"]  # type: ignore
        # If there's no output to patch with, which is usually the case when
        # we're starting a new request after all requests are completed.
        if len(ctx.output_queue) == 0:
            return
        assert len(
            ctx.output_queue) == 1, 'There should be exactly 1 output waiting!'
        output_data = ctx.output_queue[0]
        assert len(output_data.outputs) == 1
        for fake_out, real_out in zip(output_data.outputs[0], delayed_tokens):
            fake_out.samples[0].output_token = real_out
        for sg, real_out in zip(output_data.seq_group_metadata_list,
                                delayed_tokens):
            assert len(sg.seq_data) == 1
            seq_data = list(sg.seq_data.values())[0]
            # This is a hack. Assigning output_token_ids triggers
            # a cache recomputation and we only need to update the last token
            seq_data.output_token_ids_array[-1] = real_out
            seq_data._cached_all_token_ids[-1] = real_out

        delayed_logprobs = None
        delayed_prompt_logprobs = None
        assert model_output.sampling_metadata is not None, \
            'Sampling metadata is required to patch the output!'
        logprobs_required = any(
            seq_group.sampling_params.logprobs is not None
            for seq_group in model_output.sampling_metadata.seq_groups)
        prompt_logprobs_required = any(
            seq_group.sampling_params.prompt_logprobs is not None
            for seq_group in model_output.sampling_metadata.seq_groups)
        if logprobs_required or prompt_logprobs_required:
            # We are one step ahead, so prompt is already marked as a computed.
            # We need to reset the computed tokens count to 0,
            # so that we can recompute the prompt logprobs.
            computed_tokens = []
            if model_output.is_prompt:
                for seq_group in model_output.sampling_metadata.seq_groups:
                    seq_ids = seq_group.seq_ids
                    assert len(seq_ids) == 1  # prompt has only 1 seq id.
                    seq_data = seq_group.seq_data[seq_ids[0]]
                    computed_tokens.append(seq_data.get_num_computed_tokens())
                    seq_data._num_computed_tokens = 0
            sampling_results = get_pythonized_sample_results(
                model_output.deffered_sample_results)
            delayed_prompt_logprobs, delayed_logprobs = get_logprobs(
                model_output.logprobs, model_output.sampling_metadata,
                sampling_results)

            # Reset the computed tokens count to the original value.
            if model_output.is_prompt:
                for seq_group in model_output.sampling_metadata.seq_groups:
                    seq_ids = seq_group.seq_ids
                    seq_data = seq_group.seq_data[seq_ids[0]]
                    seq_data.update_num_computed_tokens(computed_tokens.pop(0))

        # Another hack. We need to pass the logprobs to the output data,
        # which are part of scheduler output.
        if logprobs_required and delayed_logprobs is not None:
            for sg, real_logprobs in zip(
                    output_data.scheduler_outputs.scheduled_seq_groups,
                    delayed_logprobs):
                assert len(sg.seq_group.seqs) == 1
                assert len(real_logprobs) == 1
                sg.seq_group.first_seq.output_logprobs[-1] = real_logprobs[0]

        # If prompt logprobs are available, we need to patch them
        # as well.
        if prompt_logprobs_required and delayed_prompt_logprobs is not None:
            seq_groups = output_data.scheduler_outputs.scheduled_seq_groups
            assert len(seq_groups) == len(delayed_prompt_logprobs), \
                f'''Output data has {len(seq_groups)} seq groups, but prompt
                logprobs has {len(delayed_prompt_logprobs)} entries!'''
            for sg, real_logprobs in zip(seq_groups, delayed_prompt_logprobs):
                if real_logprobs is not None:
                    # Prepending None just like in vllm.engine.output_processor\
                    # .single_step.single_step_process_prompt_logprob, but
                    # hence we are not going through async output processor
                    # with data from prompt in delayed sampling scenario we
                    # need to do that manually.
                    sg.seq_group.prompt_logprobs = [None] + real_logprobs<|MERGE_RESOLUTION|>--- conflicted
+++ resolved
@@ -1103,7 +1103,6 @@
                        is_prompt,
                        align_worker=False):
         real_batch_size = len(seq_group_metadata_list)
-<<<<<<< HEAD
         ctx = seq_group_metadata_list[0].computed_block_nums
         ctx = 0 if ctx == None else sum(ctx)
         if is_prompt:
@@ -1115,9 +1114,6 @@
             ctx = 1 # TODO ctx is not importnat here?
         closest_bucket = self.bucketing_manager.find_bucket(real_batch_size, query_len, ctx, is_prompt)
         batch_size_padded = closest_bucket[0]
-=======
-        batch_size_padded = self.bucketing_ctx.get_padded_batch_size(
-            real_batch_size, is_prompt)
         if self.dp_awared_padding:
             if self.is_driver_worker:
                 batch_size_padded = align_dp_groups(
@@ -1125,7 +1121,6 @@
             if align_worker:
                 batch_size_padded = align_tp_groups(
                     batch_size_padded, torch.distributed.ReduceOp.MAX)
->>>>>>> 2b8dde98
         batch_size_padding = batch_size_padded - real_batch_size
 
         seq_group_metadata_list = seq_group_metadata_list.copy()
@@ -1828,15 +1823,11 @@
         padding_fn = None
         if self.use_contiguous_pa:
             block_bucket_size = max(max(block_list) + 1, len(block_list))
-<<<<<<< HEAD
             block_bucket_size = self.bucketing_manager.find_bucket(
                                     len(seq_group_metadata_list),
                                     1, 
                                     block_bucket_size, 
                                     False)[2]
-=======
-            block_bucket_size = self.bucketing_ctx.get_padded_decode_num_blocks(
-                block_bucket_size)
             if self.dp_awared_padding:
                 if self.is_driver_worker:
                     block_bucket_size = align_dp_groups(
@@ -1844,7 +1835,6 @@
                 if align_worker:
                     block_bucket_size = align_tp_groups(
                         block_bucket_size, torch.distributed.ReduceOp.MAX)
->>>>>>> 2b8dde98
             indices: List[Any]
             indices = [None] * block_bucket_size
             for i, bid in enumerate(block_list):
@@ -1852,15 +1842,11 @@
             padding_fn = lambda tensor, pad_value: gather_list(
                 tensor, indices, pad_value)
         else:
-<<<<<<< HEAD
             block_bucket_size = self.bucketing_manager.find_bucket(
                                     len(seq_group_metadata_list),
                                     1,
                                     len(block_list),
                                     False)[2]
-=======
-            block_bucket_size = self.bucketing_ctx.get_padded_decode_num_blocks(
-                len(block_list))
             if self.dp_awared_padding:
                 if self.is_driver_worker:
                     block_bucket_size = align_dp_groups(
@@ -1868,7 +1854,6 @@
                 if align_worker:
                     block_bucket_size = align_tp_groups(
                         block_bucket_size, torch.distributed.ReduceOp.MAX)
->>>>>>> 2b8dde98
             padding_fn = lambda tensor, pad_value: pad_list(
                 tensor, block_bucket_size, pad_value)
 
