--- conflicted
+++ resolved
@@ -2761,21 +2761,13 @@
 
     @torch.inference_mode()
     def warmup_model(self, kv_caches: List[torch.Tensor]) -> None:
-<<<<<<< HEAD
-        prompt_buckets = len(self.bucketing_manager.prompt_buckets)
         if not self.is_pooler:
             max_blocks = int(kv_caches[0][0].size(0) // self.block_size)
-            self.bucketing_manager.generate_decode_buckets(max_blocks)
-            decode_buckets = len(self.bucketing_manager.decode_buckets)
-=======
-        if not self.is_pooler:
-            max_blocks = int(kv_caches[0][0].size(0) // self.block_size)
-        self.bucketing_ctx.generate_prompt_buckets()
-        prompt_buckets = len(self.bucketing_ctx.prompt_buckets)
+        self.bucketing_manager.generate_prompt_buckets()
+        prompt_buckets = len(self.bucketing_manager.prompt_buckets)
         if not self.is_pooler:
             self.bucketing_ctx.generate_decode_buckets(max_blocks)
             decode_buckets = len(self.bucketing_ctx.decode_buckets)
->>>>>>> 7751cb54
         else:
             # When pooling we're not using decode phase
             decode_buckets = 0
