# SPDX-License-Identifier: Apache-2.0
# SPDX-FileCopyrightText: Copyright contributors to the vLLM project

###############################################################################
# Copyright (C) 2024 Habana Labs, Ltd. an Intel Company
###############################################################################

import collections
import contextlib
import dataclasses
import functools
import gc
import itertools
import math
import os
import time
from array import array
from enum import Enum, IntEnum
from typing import (TYPE_CHECKING, Any, Callable, Dict, List, NamedTuple,
                    Optional, Set, Tuple, Type, TypeVar, Union)

import habana_frameworks.torch as htorch
import habana_frameworks.torch.internal.bridge_config as bc
import torch
import vllm_hpu_extension.environment as environment
from attr import dataclass
from vllm_hpu_extension.bucketing.common import get_bucketing_context
from vllm_hpu_extension.ops import LoraMask as LoraMask
from vllm_hpu_extension.profiler import (HabanaHighLevelProfiler,
                                         HabanaMemoryProfiler, format_bytes)
from vllm_hpu_extension.runtime import get_config

import vllm.envs as envs
from vllm.attention import AttentionMetadata, get_attn_backend
from vllm.attention.backends.abstract import AttentionType
from vllm.attention.backends.hpu_attn import HPUAttentionImpl
from vllm.config import DeviceConfig, VllmConfig
from vllm.distributed import broadcast_tensor_dict, get_pp_group
from vllm.distributed.kv_transfer import get_kv_transfer_group
from vllm.distributed.parallel_state import get_world_group
from vllm.forward_context import set_forward_context
from vllm.inputs import INPUT_REGISTRY, InputRegistry
from vllm.logger import init_logger
from vllm.lora.layers import LoRAMapping
from vllm.lora.request import LoRARequest
from vllm.lora.worker_manager import LRUCacheWorkerLoRAManager
from vllm.model_executor import SamplingMetadata
from vllm.model_executor.layers.layernorm import RMSNorm
from vllm.model_executor.layers.rotary_embedding import MRotaryEmbedding
from vllm.model_executor.layers.sampler import (SampleResultArgsType,
                                                SamplerOutput, get_logprobs,
                                                get_pythonized_sample_results,
                                                get_sampler)
from vllm.model_executor.layers.vocab_parallel_embedding import (
    VocabParallelEmbedding)
from vllm.model_executor.model_loader import get_model
from vllm.model_executor.models import supports_multimodal
from vllm.model_executor.sampling_metadata import SequenceGroupToSample
from vllm.multimodal import (MULTIMODAL_REGISTRY, BatchedTensorInputs,
                             MultiModalKwargs, MultiModalPlaceholderMap,
                             MultiModalRegistry)
from vllm.sampling_params import SamplingParams
from vllm.sequence import (CompletionSequenceGroupOutput, IntermediateTensors,
                           Logprob, SequenceData, SequenceGroupMetadata,
                           SequenceOutput)
from vllm.transformers_utils.config import uses_mrope
from vllm.utils import (bind_kv_cache, is_fake_hpu, is_pin_memory_available,
                        make_mrope_positions_tensor_with_pad,
                        make_tensor_with_pad)
from vllm.worker.model_runner_base import (
    ModelRunnerBase, ModelRunnerInputBase,
    _add_attn_metadata_broadcastable_dict,
    _add_sampling_metadata_broadcastable_dict,
    _init_attn_metadata_from_tensor_dict,
    _init_sampling_metadata_from_tensor_dict)

if TYPE_CHECKING:
    from vllm.attention.backends.abstract import AttentionBackend

logger = init_logger(__name__)

_TYPE_CACHE = {}
# These values are assumed to be zero in several places.
# Use caution when updating them!
_PAD_SLOT_ID = 0
_PAD_BLOCK_ID = 0

LORA_WARMUP_RANK = 8

VLLM_MERGED_PREFILL = os.environ.get('VLLM_MERGED_PREFILL',
                                     'false').lower() == 'true'
DUMMY_TOKEN_ID = -1


<<<<<<< HEAD
class Singleton(type):
    _instances: Dict[type, object] = {}

    def __call__(cls, *args, **kwargs):
        if cls not in cls._instances:
            cls._instances[cls] = super().__call__(*args, **kwargs)
        return cls._instances[cls]


=======
>>>>>>> 7661e92e
class PhaseType(Enum):
    PREFILL = 'prefill'
    PREFIX_PREFILL = 'prefix_prefill'
    DECODE = 'decode'


<<<<<<< HEAD
def pad_flat_tensor(tensor, desired_size):
    assert tensor.dim() == 1, 'Only flat tensors are supported'
    padding_needed = desired_size - tensor.size(0)
    if padding_needed > 0 and tensor.size(0) > 0:
        padding = torch.zeros((padding_needed, ),
                              dtype=tensor.dtype,
                              device=tensor.device)
        tensor = torch.cat([tensor, padding])
    return tensor


=======
>>>>>>> 7661e92e
def subtuple(obj: object,
             typename: str,
             to_copy: List[str],
             to_override: Optional[Dict[str, object]] = None):
    if obj is None:
        return None
    if to_override is None:
        to_override = {}
    fields = set(to_copy) | set(to_override.keys())
    if type(obj) is dict:
        values = {key: obj[key] for key in fields if key in obj}
    else:
        values = {f: to_override.get(f, getattr(obj, f)) for f in fields}
    if typename not in _TYPE_CACHE:
        _TYPE_CACHE[typename] = {
            'type': collections.namedtuple(typename, ' '.join(fields)),
            'fields': fields
        }
    return _TYPE_CACHE[typename]['type'](**values)  # type: ignore


def custom_tuple_replace(obj: object, typename: str, **to_override):
    # Torch compile dynamo doesn't support calling any named tuple
    # dynamic methods other than len and get_attr. This function is
    # a torch.compile friendly version of tuple._replace

    cached_type = _TYPE_CACHE[typename]['type']
    fields = _TYPE_CACHE[typename]['fields']
    values = {
        field: getattr(obj, field)
        for field in fields  # type: ignore
    }
    values.update(to_override)
    return cached_type(**values)  # type: ignore


def align_workers(value, op):
    group = get_world_group().cpu_group
    world_size = torch.distributed.get_world_size()
    if world_size <= 1:
        return value
    value_t = torch.tensor(value, device='cpu')
    torch.distributed.all_reduce(value_t, op=op, group=group)
    return value_t.item()


def setup_profiler():
    schedule = torch.profiler.schedule(wait=0, warmup=2, active=1, repeat=1)
    activities = [
        torch.profiler.ProfilerActivity.CPU,
        torch.profiler.ProfilerActivity.HPU
    ]
    profiler = torch.profiler.profile(
        schedule=schedule,
        activities=activities,
        on_trace_ready=torch.profiler.tensorboard_trace_handler('.',
                                                                use_gzip=True),
        record_shapes=False,
        with_stack=True)
    return profiler


def round_up(value: int, k: int) -> int:
    return (value + k - 1) // k * k


def pad_list(input, k, v):
    input_len = len(input)
    target_len = round_up(input_len, k)
    padding = target_len - input_len
    return input + [v] * padding


def gather_list(input, indices, v):
    return [input[i] if i is not None else v for i in indices]


def flatten(in_list):
    return list(itertools.chain(*in_list))


def make_cpu_tensor(data, max_len, pad, dtype, flat) -> torch.Tensor:
    if flat:
        data = [flatten(data)]
    return make_tensor_with_pad(data,
                                max_len=max_len,
                                pad=pad,
                                dtype=dtype,
                                device='cpu')


def get_target_layer_suffix_list(model_type) -> list[str]:
    # This sets the suffix for the hidden layer name, which is controlled by
    # VLLM_CONFIG_HIDDEN_LAYERS. The default suffix is "DecoderLayer," which is
    # applicable for most language models such as LLaMA, Qwen, and BART. If the
    # model's decoder layer name differs from the default, it will need to
    # be specified here.
    decoder_layer_table = {
        "gpt_bigcode": "BigCodeBlock",
    }

    return [
        decoder_layer_table.get(model_type, "DecoderLayer"), "EncoderLayer"
    ]


def modify_model_layers(module: torch.nn.Module,
                        suffix_list: list[str],
                        n=1,
                        counter=None):
    """Currently add mark_step at the end of specified layers.
    """

    def forward_hook(module, args, output):
        htorch.core.mark_step()
        return output

    if counter is None:
        counter = [0]

    for child_name, child_module in module.named_children():
        if any(
                child_module.__class__.__name__.endswith(layer)
                for layer in suffix_list):
            counter[0] += 1
            if counter[0] % n == 0:
                child_module.register_forward_hook(forward_hook)
        else:
            modify_model_layers(child_module, suffix_list, n, counter)


def get_path_to_rope(model: torch.nn.Module):
    """Dynamically get the path to the RotaryEmbedding layer in the model.
    This function will recursively search through the module hierarchy to find
    a RotaryEmbedding layer and return the full path to that layer as a list
    of names.
    If no such layer is found, it returns None.
    """

    def find_rope_layer(parent, path):
        # Base case: check if this parent is None
        if parent is None:
            return None

        # Check if the current layer is a RotaryEmbedding
        if hasattr(parent, 'named_children'):
            for child_name, child_module in parent.named_children():
                # If the current child is of type RotaryEmbedding,
                # return the full path
                if child_module.__class__.__name__.endswith("RotaryEmbedding"):
                    return path + [child_name]
                # Otherwise, recurse into this child to check its children
                result = find_rope_layer(child_module, path + [child_name])
                if result is not None:
                    return result
        return None

    # Start the search from the top level model
    path_to_rope = find_rope_layer(model, [])

    # Return the result if found, otherwise None
    return path_to_rope


class HpuModelAdapter(torch.nn.Module):

    def __init__(self, model, vllm_config, layer_names, is_causal, sampler):
        super().__init__()
        self.model = model
        self.prefill_use_fusedsdpa = get_config(
        ).prompt_attn_impl == 'fsdpa_impl'
        self.recompute_cos_sin = os.getenv('VLLM_COS_SIN_RECOMPUTE',
                                           'false').lower() in ['1', 'true']
        self.sampler = sampler
        self.vllm_config = vllm_config
        self.block_size = vllm_config.cache_config.block_size
        self.dtype = vllm_config.model_config.dtype
        self.layer_names = layer_names
        self.is_pooler = hasattr(self.model, "_pooler")
        self.is_causal = is_causal
        self.use_merged_prefill = VLLM_MERGED_PREFILL

    def _set_attn_bias(self, attn_metadata, batch_size, seq_len, device,
                       dtype):
        if (attn_metadata is None
<<<<<<< HEAD
                or (self.prefill_use_fusedsdpa and self.is_causal
                    and attn_metadata.block_list is None)
                or not attn_metadata.is_prompt):
            return attn_metadata

        if attn_metadata.attn_bias is not None:
=======
                or (self.prefill_use_fusedsdpa \
                    and attn_metadata.block_list is None)
                or not attn_metadata.is_prompt):
>>>>>>> 7661e92e
            return attn_metadata

        prefill_metadata = attn_metadata

        seq_lens_t = prefill_metadata.seq_lens_tensor
        context_lens_t = prefill_metadata.context_lens_tensor
        query_lens_t = seq_lens_t - context_lens_t

        block_list = attn_metadata.block_list
        max_context_len = (block_list.size(-1) //
                           batch_size if block_list is not None else 0)
        max_context_len = max_context_len * self.block_size
        past_mask = torch.arange(0,
                                 max_context_len,
                                 dtype=torch.int32,
                                 device=device)
        past_mask = (past_mask.view(1, -1).expand(batch_size, -1).ge(
            context_lens_t.view(-1, 1)).view(batch_size, 1, -1).expand(
                batch_size, seq_len, -1).view(batch_size, 1, seq_len, -1))

        len_mask = (torch.arange(0, seq_len, device=device,
                                 dtype=torch.int32).view(1, seq_len).ge(
                                     query_lens_t.unsqueeze(-1)).view(
                                         batch_size, 1, 1, seq_len))
<<<<<<< HEAD
        if self.is_causal:
            attn_mask = torch.triu(torch.ones(
                (batch_size, 1, seq_len, seq_len),
                device=device,
                dtype=torch.bool),
                                   diagonal=1)
        else:
            attn_mask = torch.zeros((batch_size, 1, seq_len, seq_len),
                                    device=device,
                                    dtype=torch.bool)
        if self.is_pooler:
            len_mask_v = len_mask.view(batch_size, 1, seq_len, 1)
            mask = attn_mask.logical_or(len_mask).logical_or(len_mask_v)
            off_value = -3E38  #small number, avoid nan and overflow
        else:
            mask = attn_mask.logical_or(
                len_mask)  #no need for len_mask_v as decode overwrites it
            off_value = -math.inf

=======
        causal_mask = torch.triu(torch.ones((batch_size, 1, seq_len, seq_len),
                                            device=device,
                                            dtype=torch.bool),
                                 diagonal=1)
        mask = causal_mask.logical_or(len_mask)
>>>>>>> 7661e92e
        mask = torch.concat((past_mask, mask), dim=-1)
        attn_bias = (torch.zeros_like(mask, dtype=dtype).masked_fill_(
            mask, off_value))
        attn_metadata = custom_tuple_replace(prefill_metadata,
                                             "TrimmedAttentionMetadata",
                                             attn_bias=attn_bias)
        return attn_metadata

    def _set_block_mapping(self, metadata, batch_size, device, dtype):
        mask = torch.arange(0,
                            self.block_size,
                            device=device,
                            dtype=torch.int32).unsqueeze(0)
        mask = mask >= metadata.block_usage.unsqueeze(-1)
        attn_bias = (torch.zeros_like(mask, dtype=dtype).masked_fill_(
            mask, -math.inf))

        if not is_fake_hpu():
            block_mapping = torch.nn.functional.one_hot(metadata.block_groups,
                                                        num_classes=batch_size)
        else:
            # Unfortunately one_hot on CPU
            # doesn't handle out of bounds classes so we need to convert
            # all negative values to 0 (block_mapping) or bs (block_groups)
            block_groups = metadata.block_groups.to(torch.long)
            block_mapping = torch.nn.functional.relu(block_groups)
            block_mapping = torch.nn.functional.one_hot(block_mapping,
                                                        num_classes=batch_size)
            oob_values = block_groups.lt(0)
            block_mapping.masked_fill_(oob_values.unsqueeze(-1), 0)
            block_groups.masked_fill_(oob_values, batch_size)
            metadata = custom_tuple_replace(metadata,
                                            "TrimmedAttentionMetadata",
                                            block_groups=block_groups)
        block_mapping = block_mapping.to(dtype)
        metadata = custom_tuple_replace(metadata,
                                        "TrimmedAttentionMetadata",
                                        block_mapping=block_mapping,
                                        attn_bias=attn_bias)
        return metadata

    def forward_update_meta_only(self, *args, **kwargs):
        kwargs = kwargs.copy()
        if 'warmup_mode' in kwargs:
            kwargs.pop('warmup_mode')
        input_ids = kwargs['input_ids']
        attn_metadata = self._update_metadata(kwargs['attn_metadata'],
                                              input_ids.size(0),
                                              input_ids.size(1),
                                              input_ids.device, self.dtype)
        kwargs['attn_metadata'] = attn_metadata
        return attn_metadata

    def _update_metadata(self, attn_metadata, batch_size, seq_len, device,
                         dtype):

        if attn_metadata.is_prompt:
            attn_metadata = self._set_attn_bias(attn_metadata, batch_size,
                                                seq_len, device, dtype)
        else:
            attn_metadata = self._set_block_mapping(attn_metadata, batch_size,
                                                    device, dtype)
        return attn_metadata

    def _prepare_cos_sin(self, positions):
        """Navigate through the model using the provided path and call
        the prepare_cos_sin method on the 'RotaryEmbedding' layer."""

        current_module = self.model  # Start from the top level of the model

        for layer in self.layer_names:
            if layer.isdigit():  # Check if the layer is an index
                layer = int(layer)

            # Check if the current layer is a name in a module
            if isinstance(
                    layer,
                    str) and not isinstance(layer, int):  # Name-based access
                current_module = getattr(current_module, layer)
            elif isinstance(layer,
                            int):  # Indexed-based access (like ModuleList)
                module_list = list(current_module._modules.values())
                if layer >= len(module_list):
                    # for MTP models, last layer is MTP layer
                    layer = -1
                current_module = module_list[layer]

        # At the end, we should be at the RotaryEmbedding layer.
        if hasattr(current_module, 'prepare_cos_sin'):
            current_module.prepare_cos_sin(
                positions, recompute_cos_sin=self.recompute_cos_sin)
        else:
            raise AttributeError(
                "The module at the end of the path does not have \
               a 'prepare_cos_sin' method.")

    def forward(self, *args, **kwargs):
        kwargs = kwargs.copy()
        selected_token_indices = kwargs.pop('selected_token_indices')
        if 'warmup_mode' in kwargs:
            kwargs.pop('warmup_mode')

        virtual_engine = 0
        if 'virtual_engine' in kwargs:
            virtual_engine = kwargs.pop('virtual_engine')
        input_ids = kwargs['input_ids']
        kwargs['attn_metadata'] = self._update_metadata(
            kwargs['attn_metadata'], input_ids.size(0), input_ids.size(1),
            input_ids.device, self.dtype)
        if 'lora_mask' in kwargs:
            LoraMask.setLoraMask(kwargs.pop('lora_mask'))
        model_config = getattr(self.model, "config", None)
        model_is_mrope = uses_mrope(model_config)
        if self.layer_names is not None and not model_is_mrope:
            self._prepare_cos_sin(kwargs['positions'])
        attn_meta = kwargs.pop('attn_metadata')
        if 'kv_caches' in kwargs:
            kwargs.pop('kv_caches')
        with set_forward_context(attn_meta, self.vllm_config, virtual_engine):
            hidden_states = self.model(*args, **kwargs)
            if not get_pp_group().is_last_rank:
                return hidden_states
            hidden_states = hidden_states.view(-1, hidden_states.shape[-1])
            if selected_token_indices is not None:
                hidden_states = hidden_states.index_select(
                    0, selected_token_indices)
        return hidden_states

    def compute_logits(self, *args, **kwargs):
        return self.model.compute_logits(*args, **kwargs)

    # def sample(self, *args, **kwargs):
    #    return self.sampler(*args, **kwargs)

    def make_empty_intermediate_tensors(self, *args, **kwargs):
        return self.model.make_empty_intermediate_tensors(*args, **kwargs)

    def generate_proposals(self, *args, **kwargs):
        if hasattr(self.model, "sampler"):
            # Speculative decoding
            self.model.sampler = self.sampler
        return self.model.generate_proposals(*args, **kwargs)

    # sampler property will be used by spec_decode_worker
    # don't rename
    # @property
    # def sampler(self):
    #    return self.model.sampler

    # lm_head property will be used by spec_decode_worker
    # don't rename
    @property
    def lm_head(self):
        return self.model.lm_head


class PreparePromptMetadata(NamedTuple):
    input_tokens: torch.Tensor
    input_positions: List[List[int]]
    attn_metadata: Optional[AttentionMetadata]
    seq_lens: List[int]
    query_lens: List[int]
    lora_index_mapping: List[List[int]]
    lora_prompt_mapping: List[List[int]]
    lora_requests: Set[LoRARequest]
    multi_modal_kwargs: Optional[Dict[str, BatchedTensorInputs]]
    slot_mapping: List[List[int]]
    lora_ids: List[int]

    @classmethod
    def empty(cls):
        return PreparePromptMetadata(input_tokens=[],
                                     input_positions=[],
                                     attn_metadata=None,
                                     seq_lens=[],
                                     query_lens=[],
                                     lora_index_mapping=[],
                                     lora_prompt_mapping=[],
                                     lora_requests=set(),
                                     multi_modal_kwargs=None,
                                     slot_mapping=[],
                                     lora_ids=[])


class PrepareDecodeMetadata(NamedTuple):
    input_tokens: torch.Tensor
    input_positions: List[List[int]]
    attn_metadata: Optional[AttentionMetadata]
    lora_index_mapping: List[List[int]]
    lora_prompt_mapping: List[List[int]]
    lora_requests: Set[LoRARequest]
    slot_mapping: List[List[int]]
    lora_ids: List[int]

    @classmethod
    def empty(cls):
        return PrepareDecodeMetadata(input_tokens=[],
                                     input_positions=[],
                                     attn_metadata=None,
                                     lora_index_mapping=[],
                                     lora_prompt_mapping=[],
                                     lora_requests=set(),
                                     slot_mapping=[],
                                     lora_ids=[])


# How batches are constructed.
class BatchType(IntEnum):
    # Every batch is prefill.
    PREFILL = 0
    # Every batch is decode.
    DECODE = 1
    # Batch is a mixture of prefill and decode.
    MIXED = 2


TModelInputForHPU = TypeVar('TModelInputForHPU', bound="ModelInputForHPU")


@dataclasses.dataclass(frozen=True)
class ModelInputForHPU(ModelRunnerInputBase):
    """
    This base class contains metadata needed for the base model forward pass
    but not metadata for possible additional steps, e.g., sampling. Model
    runners that run additional steps should subclass this method to add
    additional fields.
    """
    input_tokens: Optional[torch.Tensor] = None
    input_positions: Optional[torch.Tensor] = None
    seq_lens: Optional[List[int]] = None
    query_lens: Optional[List[int]] = None
    lora_mapping: Optional["LoRAMapping"] = None
    lora_requests: Optional[Set[LoRARequest]] = None
    attn_metadata: Optional["AttentionMetadata"] = None
    multi_modal_kwargs: Optional[Dict[str, torch.Tensor]] = None
    real_batch_size: Optional[int] = None
    batch_size_padded: Optional[int] = None
    virtual_engine: int = 0
    lora_ids: Optional[List[int]] = None
    async_callback: Optional[Callable] = None
    is_first_multi_step: bool = True
    is_last_step: bool = True
    previous_hidden_states: Optional[torch.Tensor] = None

    def as_broadcastable_tensor_dict(self) -> Dict[str, Any]:
        tensor_dict = {
            "input_tokens": self.input_tokens,
            "input_positions": self.input_positions,
            "lora_requests": self.lora_requests,
            "lora_mapping": self.lora_mapping,
            "multi_modal_kwargs": self.multi_modal_kwargs,
            "real_batch_size": self.real_batch_size,
            "batch_size_padded": self.batch_size_padded,
            "virtual_engine": self.virtual_engine,
            "lora_ids": self.lora_ids,
            "is_first_multi_step": self.is_first_multi_step,
            "is_last_step": self.is_last_step,
        }
        _add_attn_metadata_broadcastable_dict(tensor_dict, self.attn_metadata)
        return tensor_dict

    @classmethod
    def from_broadcasted_tensor_dict(
        cls: Type[TModelInputForHPU],
        tensor_dict: Dict[str, Any],
        attn_backend: Optional["AttentionBackend"] = None,
    ) -> TModelInputForHPU:
        if attn_backend is not None:
            tensor_dict = _init_attn_metadata_from_tensor_dict(
                attn_backend, tensor_dict)
        return cls(**tensor_dict)


@dataclasses.dataclass(frozen=True)
class ModelInputForHPUWithSamplingMetadata(ModelInputForHPU):
    """
    Used by the ModelRunner.
    """
    sampling_metadata: Optional["SamplingMetadata"] = None
    # Used for speculative decoding. We do not broadcast it because it is only
    # used by the driver worker.
    is_prompt: Optional[bool] = None

    def as_broadcastable_tensor_dict(self) -> Dict[str, Any]:
        tensor_dict = {
            "input_tokens": self.input_tokens,
            "input_positions": self.input_positions,
            "lora_requests": self.lora_requests,
            "lora_mapping": self.lora_mapping,
            "multi_modal_kwargs": self.multi_modal_kwargs,
            "lora_ids": self.lora_ids,
        }
        _add_attn_metadata_broadcastable_dict(tensor_dict, self.attn_metadata)
        _add_sampling_metadata_broadcastable_dict(tensor_dict,
                                                  self.sampling_metadata)
        return tensor_dict

    @classmethod
    def from_broadcasted_tensor_dict(
        cls,
        tensor_dict: Dict[str, Any],
        attn_backend: Optional["AttentionBackend"] = None,
    ) -> "ModelInputForHPUWithSamplingMetadata":
        tensor_dict = _init_sampling_metadata_from_tensor_dict(tensor_dict)
        # FIXME(kzawora): this fails for whatever reason - why?
        if attn_backend is not None:
            tensor_dict = _init_attn_metadata_from_tensor_dict(
                attn_backend, tensor_dict)
        return cls(**tensor_dict)


@dataclass
class CachedStepOutput:
    token_ids: torch.Tensor
    logprobs: Optional[torch.Tensor] = None
    deffered_sample_results: Optional[SampleResultArgsType] = None
    sampling_metadata: Optional[SamplingMetadata] = None
    is_prompt: Optional[bool] = False

    def __init__(
            self,
            token_ids: torch.Tensor,
            logprobs: Optional[torch.Tensor] = None,
            deffered_sample_results: Optional[SampleResultArgsType] = None,
            sampling_metadata: Optional[SamplingMetadata] = None,
            is_prompt: Optional[bool] = False):
        self.token_ids = token_ids
        self.logprobs = logprobs
        self.deffered_sample_results = deffered_sample_results
        self.sampling_metadata = sampling_metadata
        self.is_prompt = is_prompt


class HPUModelRunnerBase(ModelRunnerBase[TModelInputForHPU]):
    """
    Helper class for shared methods between GPU model runners.
    """
    _model_input_cls: Type[TModelInputForHPU]

    def __init__(
        self,
        vllm_config: VllmConfig,
        kv_cache_dtype: Optional[str] = "auto",
        is_driver_worker: bool = False,
        return_hidden_states: bool = False,
        input_registry: InputRegistry = INPUT_REGISTRY,
        mm_registry: MultiModalRegistry = MULTIMODAL_REGISTRY,
        is_causal: bool = True,
    ):
        ModelRunnerBase.__init__(self, vllm_config=vllm_config)
        environment.set_vllm_config(vllm_config)
        self.is_driver_worker = is_driver_worker
        self.return_hidden_states = return_hidden_states

        self.sliding_window = (self.model_config.get_sliding_window()
                               if self.model_config is not None else None)
        self.device_config = (self.device_config if self.device_config
                              is not None else DeviceConfig())
        if is_fake_hpu():
            self.device_config.device = torch.device('cpu')
            self.device_config.device_type = 'cpu'
            self.load_config.device = None
        self.device = self.device_config.device
        self.enforce_eager = self.model_config.enforce_eager
        self.max_num_seqs = self.scheduler_config.max_num_seqs
        self.max_num_prefill_seqs = self.scheduler_config.max_num_prefill_seqs \
            if self.scheduler_config.max_num_prefill_seqs is not None \
                else self.max_num_seqs
        self.max_model_len = self.scheduler_config.max_model_len
        self.max_num_batched_tokens = \
            self.scheduler_config.max_num_batched_tokens
        self.block_size = self.cache_config.block_size
        self.use_merged_prefill = VLLM_MERGED_PREFILL
        assert not (self.scheduler_config.use_padding_aware_scheduling
                    and self.use_merged_prefill), \
            'Merged prefill is not compatible with padding aware scheduling!'

        self.pin_memory = is_pin_memory_available()
        self.kv_cache_dtype = self.cache_config.cache_dtype

        num_attn_heads = self.model_config.get_num_attention_heads(
            self.parallel_config)
        needs_attn_backend = (num_attn_heads != 0
                              or self.model_config.is_attention_free)
        self.attn_backend = get_attn_backend(
            self.model_config.get_head_size(),
            self.model_config.dtype,
            self.kv_cache_dtype,
            self.block_size,
            self.model_config.is_attention_free,
            use_mla=self.model_config.use_mla,
        ) if needs_attn_backend else None

        # Multi-modal data support
        self.input_registry = input_registry
        self.mm_registry = mm_registry
        self.mm_registry = MULTIMODAL_REGISTRY
        self.multi_modal_input_mapper = self.mm_registry \
            .create_input_mapper(self.model_config)
        self.mm_registry.init_mm_limits_per_prompt(self.model_config)

        # Lazy initialization
        self.lora_manager: LRUCacheWorkerLoRAManager = None
        self.model: torch.nn.Module = None
        self.inc_initialized_successfully = False

        # Profiler stats
        self.profiler = HabanaHighLevelProfiler()
        self.profiler_counter_helper = HabanaProfilerCounterHelper()
        self.seen_configs: set = set()
        self._mem_margin: Optional[int] = None
        HPUBucketingContext = get_bucketing_context()
        self.bucketing_ctx = HPUBucketingContext(self.max_num_seqs,
                                                 self.max_num_prefill_seqs,
                                                 self.block_size,
                                                 self.max_num_batched_tokens,
                                                 self.use_merged_prefill,
                                                 self.max_model_len)
        self.graphed_buckets: Set[Any] = set()
<<<<<<< HEAD
=======
        self._set_gc_threshold()
        if self.vllm_config.cache_config.enable_prefix_caching:
            os.environ.setdefault("VLLM_CONTIGUOUS_PA", "False")
            assert os.environ.get(
                "VLLM_CONTIGUOUS_PA",
                "").lower() != "true", "Contiguous PA doesn't support APC"
>>>>>>> 7661e92e
        self.use_contiguous_pa = envs.VLLM_USE_HPU_CONTIGUOUS_CACHE_FETCH

        self._set_gc_threshold()
        self.use_contiguous_pa = get_config().use_contiguous_pa
        if vllm_config.speculative_config is not None \
           and self.use_contiguous_pa:
            raise ValueError(
                "Speculative decoding is not supported with "
                "contiguous PA, please set VLLM_CONTIGUOUS_PA=false")
        # For both multi-step scheduling and delayed sampling
        self.is_single_step = \
            self.vllm_config.scheduler_config.num_scheduler_steps == 1
        self.cached_step_outputs: List[CachedStepOutput] = []
        self.is_pooler = False
        self.is_causal = is_causal
        # For delayed sampling
        self.cached_step_inputs: List[
            ModelInputForHPUWithSamplingMetadata] = []
        self.spec_decode_enabled = \
            self.vllm_config.speculative_config is not None
        self.sampler = get_sampler()
        can_use_delayed_sampling = (not self.spec_decode_enabled
                                    and not is_fake_hpu()
                                    and self.is_single_step
                                    and not self.lora_config)
        self.use_delayed_sampling = get_config(
        ).use_delayed_sampling and can_use_delayed_sampling

    def _set_gc_threshold(self) -> None:
        """
        Read https://docs.python.org/3/library/gc.html#gc.set_threshold
        for comprehensive description of gc generations.
        We can either use VLLM_GC_THR_GEN[0-2] (this has higher priority)
        to set particular generation threshold or use simpler
        VLLM_GC_THR_MULTIPLIER to multiply default values.
        """

        # gc.get_threshold default, avoiding potential overflow due to
        # multiplier and set later (get->mult->set->repeat->...->overflow)
        default_gc_thrs = [700, 10, 10]

        requested_gc_thrs = [0] * len(default_gc_thrs)
        for i in range(len(default_gc_thrs)):
            requested_gc_thrs[i] = int(
                os.environ.get(f'VLLM_GC_THR_GEN{i}', default_gc_thrs[i]))
        if requested_gc_thrs == default_gc_thrs:
            # 16*threshold is rare enough for gc to not cause perf issues
            gc_thr_multiplier = int(
                os.environ.get('VLLM_GC_THR_MULTIPLIER', 16))
            requested_gc_thrs = [
                t * gc_thr_multiplier for t in default_gc_thrs
            ]
        gc.set_threshold(*requested_gc_thrs)

        self.skip_warmup = get_config().skip_warmup

    @property
    def model_is_mrope(self) -> bool:
        config = self.model_config.hf_config
        return uses_mrope(config)

    def _is_quant_with_inc(self):
        quant_config = os.getenv("QUANT_CONFIG", None) is not None
        return (self.model_config.quantization == "inc" or quant_config)

    def load_model(self) -> None:
        import habana_frameworks.torch.core as htcore
        if self.model_config.quantization == 'inc' or \
           self.model_config.quantization == 'fp8':
            htcore.hpu_set_env()
        with HabanaMemoryProfiler() as m:
            with HabanaMemoryProfiler() as m_getmodel:
                self.model = get_model(vllm_config=self.vllm_config)
            msg = ("Pre-loading model weights on "
                   f"{next(self.model.parameters()).device} "
                   f"took {m_getmodel.get_summary_string()}")
            logger.info(msg)
            self.is_pooler = hasattr(self.model, "_pooler")
            if self.lora_config:
                assert hasattr(self.model, "embedding_modules"
                               ), "Model does not have embedding_modules"
                assert hasattr(
                    self.model, "embedding_padding_modules"
                ), "Model does not have embedding_padding_modules"
                assert not self.lora_config.bias_enabled, \
                    "Bias support in LoRA is not enabled in HPU yet."
                assert not self.lora_config.fully_sharded_loras, \
                    "Fully sharded LoRAs is not enabled in HPU yet."
                if supports_multimodal(self.model):
                    logger.warning(
                        "Regarding multimodal models, vLLM currently "
                        "only supports adding LoRA to language model.")

                # Use get_text_config() in case of multimodal models
                text_config = self.model_config.hf_config.get_text_config()

                self.lora_manager = LRUCacheWorkerLoRAManager(
                    self.scheduler_config.max_num_seqs,
                    self.scheduler_config.max_num_batched_tokens,
                    self.vocab_size,
                    self.lora_config,
                    self.device,
                    self.model.embedding_modules,
                    self.model.embedding_padding_modules,
                    max_position_embeddings=text_config.
                    max_position_embeddings,
                )
                self.model = self.lora_manager.create_lora_manager(self.model)

            if self._is_quant_with_inc():
                logger.info("Preparing model with INC..")
                with HabanaMemoryProfiler() as m_inc:
                    from neural_compressor.torch.quantization import (
                        FP8Config, convert, prepare)

                    disable_mark_scales_as_const = os.getenv(
                        "VLLM_DISABLE_MARK_SCALES_AS_CONST",
                        "false") in ("1", "true")
                    config = FP8Config.from_json_file(
                        os.getenv("QUANT_CONFIG", ""))
                    self._inc_preprocess()
                    if config.measure:
                        self.model = prepare(self.model, config)
                    elif config.quantize:
                        self.model = convert(self.model, config)
                    if not disable_mark_scales_as_const:
                        htcore.hpu_initialize(self.model,
                                              mark_only_scales_as_const=True)
                    if torch.distributed.is_initialized():
                        torch.distributed.barrier()
                self.inc_initialized_successfully = True
                logger.info("Preparing model with INC took %s",
                            m_inc.get_summary_string())
            elif not is_fake_hpu():
                self.model = self.model.to("hpu")
                htcore.mark_step()

            hidden_layer_markstep_interval = int(
                os.getenv('VLLM_CONFIG_HIDDEN_LAYERS', '1'))
            model_config = getattr(self.model, "config", None)
            modify_model_layers(
                self.model,
                get_target_layer_suffix_list(
                    model_config.
                    model_type if model_config is not None else None),
                hidden_layer_markstep_interval)
            path_to_rope = get_path_to_rope(self.model)
            torch.hpu.synchronize()

            if self.is_pooler:
                self.set_causal_option(self.model)
            with HabanaMemoryProfiler() as m_wrap:
                self.model = self._maybe_wrap_in_hpu_graph(
                    self.model,
                    vllm_config=self.vllm_config,
                    layer_names=path_to_rope,
                    is_causal=self.is_causal,
                    sampler=self.sampler)
            msg = f"Wrapping in HPU Graph took {m_wrap.get_summary_string()}"
            logger.info(msg)
            with HabanaMemoryProfiler() as m_wrap:
                self._maybe_compile(self.model,
                                    vllm_config=self.vllm_config,
                                    layer_names=path_to_rope)
            msg = f"Compiling took {m_wrap.get_summary_string()}"
            logger.info(msg)

        self.model_memory_usage = m.consumed_device_memory
        msg = f"Loading model weights took in total {m.get_summary_string()}"
        logger.info(msg)

    def _add_dummy_seq(self, seq_group_metadata_list, is_prompt):
        real_batch_size = len(seq_group_metadata_list)
        batch_size_padded = self.bucketing_ctx.get_padded_batch_size(
            real_batch_size, is_prompt)
        batch_size_padding = batch_size_padded - real_batch_size

        seq_group_metadata_list = seq_group_metadata_list.copy()

        if batch_size_padding > 0:
            if self.is_pooler:
                temperature = None
            else:
                has_greedy_samples = any(
                    seq_group_metadata.sampling_params.temperature == 0.0
                    for seq_group_metadata in seq_group_metadata_list)
                temperature = 0.0 if has_greedy_samples else 1.0
            dummy_seq_group_metadata = self.create_dummy_seq_group_metadata(
                -1, 0, is_prompt, temperature=temperature)
            seq_group_metadata_list.extend(dummy_seq_group_metadata
                                           for _ in range(batch_size_padding))
        return seq_group_metadata_list, real_batch_size, batch_size_padded

    def _maybe_wrap_in_hpu_graph(self, *args, **kwargs):
        return htorch.hpu.wrap_in_hpu_graph(
            HpuModelAdapter(*args, **kwargs),
            disable_tensor_cache=True,
        ) if htorch.utils.internal.is_lazy() else HpuModelAdapter(
            *args, **kwargs)

    def _maybe_compile(self, *args, **kwargs):
        if not is_fake_hpu() and not htorch.utils.internal.is_lazy(
        ) and not self.vllm_config.model_config.enforce_eager:
            if os.getenv('VLLM_REGIONAL_COMPILATION',
                         'true').strip().lower() in ("1", "true"):
                compiled_methods = ['_update_metadata']
                for method_name in compiled_methods:
                    method = getattr(self.model, method_name)
                    self._compile_region(self.model, method_name, method)

                self.regional_compilation_layers_list = [
                    RMSNorm, VocabParallelEmbedding
                ]
                self._regional_compilation(self.model)
            else:
                self.model = self._compile(self.model)

    def _regional_compilation(self,
                              module,
                              parent_module=None,
                              module_name=None):
        if isinstance(module, torch.nn.ModuleList):
            for children_name, children_module in module.named_children():
                self._compile_region(module, children_name, children_module)
        elif any(
                isinstance(module, layer)
                for layer in self.regional_compilation_layers_list):
            self._compile_region(
                parent_module,
                module_name,
                module,
            )
        else:
            for children_name, children_module in module.named_children():
                self._regional_compilation(children_module, module,
                                           children_name)

    def _compile_region(self, model, name, module):
        module = self._compile(module)
        setattr(model, name, module)

    def _compile(self, module):
        if not hasattr(self, '_compile_config'):
            fullgraph = os.getenv('VLLM_T_COMPILE_FULLGRAPH',
                                  'false').strip().lower() in ("1", "true")
            dynamic = os.getenv('VLLM_T_COMPILE_DYNAMIC_SHAPES',
                                'false').strip().lower() in ("1", "true")
            self._compile_config = {'fullgraph': fullgraph, 'dynamic': dynamic}
        fullgraph = self._compile_config['fullgraph']
        dynamic = self._compile_config['dynamic']
        if dynamic:
            return torch.compile(module,
                                 backend='hpu_backend',
                                 fullgraph=fullgraph,
                                 options={"force_static_compile": True})
        else:
            return torch.compile(module,
                                 backend='hpu_backend',
                                 fullgraph=fullgraph,
                                 dynamic=False)

    def get_model(self) -> torch.nn.Module:
        if isinstance(self.model, HpuModelAdapter):
            return self.model.model
        return self.model

    def _use_graphs(self, batch_size, seq_len, is_prompt):
        if self.enforce_eager:
            return False
        if self.skip_warmup:
            return True
        return (batch_size, seq_len, is_prompt) in self.graphed_buckets

    def _is_valid_bucket(self, bucket):
        return bucket[0] * bucket[1] <= self.max_num_batched_tokens

    def _num_blocks(self, attn_metadata):
        if attn_metadata.block_list is None:
            return 0
        return attn_metadata.block_list.numel()

    def _phase(self, attn_metadata):
        phase_type: PhaseType
        is_prompt = attn_metadata.is_prompt
        is_prefix_prefill = is_prompt and attn_metadata.block_list is not None
        if is_prompt and is_prefix_prefill:
            phase_type = PhaseType.PREFIX_PREFILL
        elif is_prompt and not is_prefix_prefill:
            phase_type = PhaseType.PREFILL
        elif not is_prompt:
            phase_type = PhaseType.DECODE
        else:
            raise ValueError("Unrecognized pass type, likely due to malformed "
                             "attention metadata")
        return phase_type

    def _check_config(self, batch_size, seq_len, attn_metadata, warmup_mode):
        is_prefix_caching = self.vllm_config.cache_config.enable_prefix_caching
        cfg: Optional[tuple] = None
        assert cfg is None, "Configs changed between 2D and 3D"
        if is_prefix_caching:
            phase = self._phase(attn_metadata)
            num_blocks = self._num_blocks(attn_metadata)
            cfg = (batch_size, seq_len, num_blocks, phase)
        else:
            phase = 'prompt' if attn_metadata.is_prompt else 'decode'
            cfg = (batch_size, seq_len, phase)
        seen = cfg in self.seen_configs
        self.seen_configs.add(cfg)
        if not seen and not warmup_mode:
            logger.warning("Configuration: %s was not warmed-up!",
                           (phase.value, batch_size, seq_len,
                            num_blocks) if is_prefix_caching else
                           (phase, batch_size, seq_len))

    def _get_mrope_positions_and_delta(self, seq_data, mm_kwargs, context_len):
        image_grid_thw = mm_kwargs.get("image_grid_thw", None)
        video_grid_thw = mm_kwargs.get("video_grid_thw", None)
        second_per_grid_ts = mm_kwargs.get("second_per_grid_ts", None)
        assert image_grid_thw is not None or video_grid_thw is not None, (
            "mrope embedding type requires multi-modal input mapper "
            "returns 'image_grid_thw' or 'video_grid_thw'.")
        hf_config = self.model_config.hf_config
        token_ids = seq_data.get_token_ids()
        mrope_positions, mrope_position_delta = \
            MRotaryEmbedding.get_input_positions(
                token_ids,
                hf_config=hf_config,
                image_grid_thw=image_grid_thw,
                video_grid_thw=video_grid_thw,
                second_per_grid_ts=second_per_grid_ts,
                context_len=context_len,
            )
        assert mrope_positions is not None
        return mrope_positions, mrope_position_delta

    def make_attn_bias(self, seq_lens, max_prompt_len, dtype):
        seq_pos = [list(range(sl)) for sl in seq_lens]
        seq_idx = [[i] * sl for i, sl in enumerate(seq_lens)]

        seq_pos_t = make_cpu_tensor(seq_pos,
                                    max_len=max_prompt_len,
                                    pad=-1,
                                    dtype=torch.long,
                                    flat=self.use_merged_prefill)
        seq_idx_t = make_cpu_tensor(seq_idx,
                                    max_len=max_prompt_len,
                                    pad=-1,
                                    dtype=torch.long,
                                    flat=self.use_merged_prefill)

        q_seq_idx_t = seq_idx_t.unsqueeze(-1)
        kv_seq_idx_t = seq_idx_t.unsqueeze(-2)
        q_seq_pos_t = seq_pos_t.unsqueeze(-1)
        kv_seq_pos_t = seq_pos_t.unsqueeze(-2)
        seq_idx_t = q_seq_idx_t != kv_seq_idx_t
        seq_pos_t = kv_seq_pos_t > q_seq_pos_t
        attn_mask = (seq_idx_t | seq_pos_t) if self.is_causal else seq_idx_t
        if self.is_pooler:
            mask_v = torch.where(q_seq_pos_t < 0, True, False)
            attn_mask = attn_mask | mask_v
            off_value = -3E38  #small number, avoid nan and overflow
        else:
            off_value = -math.inf
        attn_bias = torch.zeros_like(attn_mask, dtype=dtype)
        attn_bias.masked_fill_(attn_mask, off_value)
        return attn_bias.unsqueeze(1)

    def set_causal_option(self, module):
        if isinstance(module, HPUAttentionImpl) and hasattr(
                module, 'attn_type'):
            self.is_causal = not (
                module.attn_type == AttentionType.ENCODER
                or module.attn_type == AttentionType.ENCODER_ONLY
                or module.attn_type == AttentionType.ENCODER_DECODER)
            return
        else:
            for child_name, child_module in module.named_children():
                self.set_causal_option(child_module)

    def move_to_device(self, tensor):
        return tensor if tensor is None else tensor.to(self.device,
                                                       non_blocking=True)

    def _prepare_prompt(
        self,
        seq_group_metadata_list: List[SequenceGroupMetadata],
    ) -> PreparePromptMetadata:
        input_tokens: List[List[int]] = []
        input_positions: List[List[int]] = []
        input_mrope_positions: List[List[List[int]]] = []
        slot_mapping: List[List[int]] = []
        lora_index_mapping: List[List[int]] = []
        lora_prompt_mapping: List[List[int]] = []
        lora_requests: Set[LoRARequest] = set()

        seq_lens: List[int] = []
        context_lens: List[int] = []
        query_lens: List[int] = []
        prefix_block_tables: List[List[int]] = []
        multi_modal_kwargs_list: List[MultiModalKwargs] = []
        multi_modal_placeholder_maps: Dict[
            str, MultiModalPlaceholderMap] = collections.defaultdict(
                MultiModalPlaceholderMap)

        if len(seq_group_metadata_list) == 0:
            return PreparePromptMetadata.empty()

        for seq_group_metadata in seq_group_metadata_list:
            assert seq_group_metadata.is_prompt
            seq_ids = list(seq_group_metadata.seq_data.keys())
            assert len(seq_ids) == 1
            seq_id = seq_ids[0]

            computed_block_nums = seq_group_metadata.computed_block_nums
            if (self.scheduler_config is not None
                    and self.scheduler_config.chunked_prefill_enabled
                    and not (computed_block_nums is None
                             or computed_block_nums == [])):
                raise RuntimeError(
                    "chunked prefill cannot be used with prefix caching "
                    "now.")

            token_chunk_size = seq_group_metadata.token_chunk_size
            seq_data = seq_group_metadata.seq_data[seq_id]
            context_len = seq_data.get_num_computed_tokens()
            # We should use get_len here because in case of preemption
            # it contains output tokens.
            seq_len = min(seq_data.get_len(), context_len + token_chunk_size)
            prompt_tokens = seq_data.get_token_ids()[context_len:seq_len]
            seq_lens.append(seq_len)

            # NOTE: This only works for oooooooxxx style attention.
            if computed_block_nums is not None and len(
                    computed_block_nums) > 0 and self.sliding_window is None:
                # Prefix is not supported with sliding_window
                context_len = len(computed_block_nums) * self.block_size
                if context_len == seq_len \
                and self.vllm_config.cache_config.enable_prefix_caching:
                    # Fully cached prompt - compute only last token
                    context_len = context_len - 1
                prompt_tokens = prompt_tokens[context_len:]
                prefix_block_tables.append(computed_block_nums)
            elif self.scheduler_config.chunked_prefill_enabled:
                if seq_group_metadata.block_tables is not None:
                    # Prefill has chunked before.
                    block_table = seq_group_metadata.block_tables[seq_id]
                    prefix_block_tables.append(block_table)
                else:
                    # The first prefill.
                    prefix_block_tables.append([])
            else:
                prefix_block_tables.append([])
                # Right now, prefill start is always 0. However, this
                # assumption can be changed once chunked prefill is introduced.
                assert context_len == 0

            # actual prompt lens
            context_lens.append(context_len)
            query_lens.append(seq_len - context_len)
            input_tokens.append(prompt_tokens)
            # NOTE(woosuk): Here we assume that the first token in the prompt
            # is always the first token in the sequence.
            input_positions.append(list(range(context_len, seq_len)))

            seq_data_mrope_positions: Optional[List[List[int]]] = None
            if seq_group_metadata.multi_modal_data:
                positions = input_positions[0]
                mm_data, placeholder_maps = MultiModalPlaceholderMap \
                    .from_seq_group(seq_group_metadata,
                      range(positions[0], positions[0] + len(positions)))

                if self.mm_registry.has_processor(self.model_config):
                    mm_kwargs = mm_data
                else:
                    mm_kwargs = self.multi_modal_input_mapper(
                        mm_data,
                        seq_group_metadata.mm_processor_kwargs,
                    )

                # special processing for mrope position deltas.
                if self.model_is_mrope:
                    mrope_positions, mrope_position_delta = \
                        self._get_mrope_positions_and_delta(
                            seq_data=seq_data,
                            mm_kwargs=mm_kwargs,
                            context_len=context_len)
                    assert mrope_positions is not None
                    seq_data.mrope_position_delta = mrope_position_delta
                    seq_data_mrope_positions = [[] for _ in range(3)]
                    for idx in range(3):
                        seq_data_mrope_positions[idx] \
                            .extend(mrope_positions[idx])

                multi_modal_kwargs_list.append(mm_kwargs)

                for modality, placeholder_map in placeholder_maps.items():
                    multi_modal_placeholder_maps[modality].extend(
                        placeholder_map)

            input_mrope_positions.append(
                seq_data_mrope_positions)  # type: ignore

            if seq_group_metadata.block_tables is None:
                # During memory profiling, the block tables are not initialized
                # yet. In this case, we just use a dummy slot mapping.
                slot_mapping.append([_PAD_SLOT_ID] * seq_len)
                continue

            # Compute the slot mapping.
            slot_mapping.append([])
            block_table = seq_group_metadata.block_tables[seq_id]

            # Mask the [0, start_idx) tokens of the prompt with _PAD_SLOT_ID,
            # where start_idx is max(0, seq_len - sliding_window).
            # For example, if the prompt len is 10, sliding window is 8, and
            # block size is 4, the first two tokens are masked and the slot
            # mapping will be [-1, -1, 2, 3, 4, 5, 6, 7, 0, 1].
            start_idx = 0
            if self.sliding_window is not None:
                assert context_len == 0, (
                    "Prefix caching is currently not supported with "
                    "sliding window attention")
                start_idx = max(0, seq_len - self.sliding_window)
            for i in range(context_len, seq_len):
                if i < start_idx:
                    slot_mapping[-1].append(_PAD_SLOT_ID)
                    continue
                # For encoder-only models, the block_table is None,
                # and there is no need to initialize the slot_mapping.
                if block_table is not None:
                    block_number = block_table[i // self.block_size]
                    block_offset = i % self.block_size
                    slot = block_number * self.block_size + block_offset
                    slot_mapping[-1].append(slot)

        if self.use_merged_prefill:
            target_query_len = sum(query_lens)
        else:
            target_query_len = max(query_lens)
        real_num_seqs = len(query_lens)

        max_prompt_len = max(
            self.bucketing_ctx.get_padded_prompt_seq_len(target_query_len),
            self.block_size)

        lora_ids: List[int] = []
        for seq_group_metadata, context_len in zip(seq_group_metadata_list,
                                                   context_lens):
            lora_id = seq_group_metadata.lora_int_id
            lora_ids.append(lora_id)

            if lora_id > 0:
                lora_requests.add(seq_group_metadata.lora_request)

            lora_index_mapping += [lora_id] * max_prompt_len
            lora_prompt_mapping.extend(
                [lora_id] *
<<<<<<< HEAD
                (max_prompt_len if seq_group_metadata.sampling_params and
                 seq_group_metadata.sampling_params.prompt_logprobs else 1))
=======
                (max_prompt_len
                 if seq_group_metadata.sampling_params.prompt_logprobs else 1))
>>>>>>> 7661e92e

        if any(context_lens):
            assert not self.scheduler_config.chunked_prefill_enabled
            # prefix caching

            max_num_block = max(len(bt) for bt in prefix_block_tables)
            prefix_block_list = list(
                itertools.chain.from_iterable(
                    bt if len(bt) == max_num_block else bt +
                    ([_PAD_BLOCK_ID] * (max_num_block - len(bt)))
                    for bt in prefix_block_tables))

<<<<<<< HEAD
            # TODO: pad to proper len
=======
>>>>>>> 7661e92e
            pad_len = len(prefix_block_list)
            prefix_block_list = pad_list(prefix_block_list, pad_len,
                                         _PAD_BLOCK_ID)

            prefix_block_list_tensor = torch.tensor(prefix_block_list,
                                                    dtype=torch.long,
<<<<<<< HEAD
                                                    device='cpu')
        else:
            prefix_block_list_tensor = None

        input_tokens_tensor = make_cpu_tensor(input_tokens,
                                              max_len=max_prompt_len,
                                              pad=0,
                                              dtype=torch.long,
                                              flat=self.use_merged_prefill)
        if self.model_is_mrope:
            input_positions = \
                make_mrope_positions_tensor_with_pad(input_positions=input_positions,
                                                     input_mrope_positions=input_mrope_positions,
                                                     max_prompt_len=max_prompt_len,
                                                     pad=0)
        else:
            input_positions = make_cpu_tensor(input_positions,
                                              max_len=max_prompt_len,
                                              pad=0,
                                              dtype=torch.long,
                                              flat=self.use_merged_prefill)

        slot_mapping = make_cpu_tensor(slot_mapping,
                                       max_len=max_prompt_len,
                                       pad=_PAD_SLOT_ID,
=======
                                                    device=self.device)
        else:
            prefix_block_list_tensor = None

        input_tokens = make_tensor_with_pad(input_tokens,
                                            max_len=max_prompt_len,
                                            pad=0,
                                            dtype=torch.long,
                                            device=self.device)

        input_positions = make_tensor_with_pad(input_positions,
                                               max_len=max_prompt_len,
                                               pad=0,
                                               dtype=torch.long,
                                               device=self.device)

        slot_mapping = make_tensor_with_pad(slot_mapping,
                                            max_len=max_prompt_len,
                                            pad=_PAD_SLOT_ID,
                                            dtype=torch.long,
                                            device=self.device)

        seq_lens_tensor = torch.tensor(seq_lens,
>>>>>>> 7661e92e
                                       dtype=torch.long,
                                       flat=self.use_merged_prefill)

        attn_bias = None
        seq_lens_tensor = None
        context_lens_tensor = None

        if self.use_merged_prefill:
            attn_bias = self.make_attn_bias(seq_lens, max_prompt_len,
                                            self.model_config.dtype)

        num_seqs = self.max_num_prefill_seqs \
            if self.use_merged_prefill else real_num_seqs
        seq_lens_tensor = make_cpu_tensor([seq_lens],
                                          max_len=num_seqs,
                                          pad=0,
                                          dtype=torch.long,
                                          flat=True).flatten()
        context_lens_tensor = make_cpu_tensor([context_lens],
                                              max_len=num_seqs,
                                              pad=0,
                                              dtype=torch.long,
                                              flat=True).flatten()

        placeholder_index_maps = {
            modality: placeholder_map.index_map()
            for modality, placeholder_map in
            multi_modal_placeholder_maps.items()
        }

        # Note: num_prefill_tokens is calculated using the length of
        # input_tokens after padding.
        num_prefill_tokens = input_tokens_tensor.numel()

        prefix_block_list_tensor = self.move_to_device(
            prefix_block_list_tensor)
        input_tokens_tensor = self.move_to_device(input_tokens_tensor)
        input_positions = self.move_to_device(input_positions)
        seq_lens_tensor = self.move_to_device(seq_lens_tensor)
        slot_mapping = self.move_to_device(slot_mapping)
        context_lens_tensor = self.move_to_device(context_lens_tensor)
        attn_bias = self.move_to_device(attn_bias)

<<<<<<< HEAD
        attn_metadata = self.attn_backend.make_metadata(
            is_prompt=True,
            block_size=self.block_size,
=======
        context_lens_tensor = torch.tensor(context_lens,
                                           dtype=torch.long,
                                           device=self.device)

        block_indices, block_offsets = precompute_indices_and_offsets(
            self.block_size, slot_mapping, True)
        attn_metadata = self.attn_backend.make_metadata(
            is_prompt=True,
>>>>>>> 7661e92e
            block_list=prefix_block_list_tensor,
            block_mapping=None,
            block_usage=None,
            block_groups=None,
            attn_bias=attn_bias,
            seq_lens=seq_lens,
            seq_lens_tensor=seq_lens_tensor,
            context_lens_tensor=context_lens_tensor,
            num_prefills=real_num_seqs,
            num_prefill_tokens=num_prefill_tokens,
            num_decode_tokens=0,
            slot_mapping=slot_mapping,
            multi_modal_placeholder_index_maps=placeholder_index_maps,
            enable_kv_scales_calculation=False,
            input_positions=input_positions,
        )
        multi_modal_kwargs = MultiModalKwargs.batch(multi_modal_kwargs_list)
        multi_modal_kwargs = MultiModalKwargs.as_kwargs(multi_modal_kwargs,
                                                        device=self.device)

        return PreparePromptMetadata(input_tokens=input_tokens_tensor,
                                     input_positions=input_positions,
                                     attn_metadata=attn_metadata,
                                     seq_lens=seq_lens,
                                     query_lens=query_lens,
                                     lora_index_mapping=lora_index_mapping,
                                     lora_prompt_mapping=lora_prompt_mapping,
                                     lora_requests=lora_requests,
                                     multi_modal_kwargs=multi_modal_kwargs,
                                     slot_mapping=slot_mapping,
                                     lora_ids=lora_ids)

    def _prepare_decode(
        self,
        seq_group_metadata_list: List[SequenceGroupMetadata],
        output=None,
    ) -> PrepareDecodeMetadata:
        input_tokens: List[List[int]] = []
        input_positions: List[List[int]] = []
        input_mrope_positions: List[List[int]] = [[] for _ in range(3)]
        slot_mapping: List[List[int]] = []
        seq_lens: List[int] = []
        encoder_seq_lens: List[int] = []
        cross_block_tables: List[List[int]] = []
        block_tables: List[List[int]] = []
        lora_index_mapping: List[List[int]] = []
        lora_prompt_mapping: List[List[int]] = []
        lora_requests: Set[LoRARequest] = set()

        is_enc_dec_model = self.model_config.is_encoder_decoder
        if len(seq_group_metadata_list) == 0:
            return PrepareDecodeMetadata.empty()
        lora_ids: List[int] = []

        dummy_slots = itertools.cycle(
            range(_PAD_SLOT_ID, _PAD_SLOT_ID + self.block_size))

        for seq_group_metadata in seq_group_metadata_list:
            assert not seq_group_metadata.is_prompt
            assert seq_group_metadata.token_chunk_size == 1

            seq_ids = list(seq_group_metadata.seq_data.keys())
            lora_id = seq_group_metadata.lora_int_id
            lora_ids.append(lora_id)
            if is_enc_dec_model:
                for _ in range(len(seq_group_metadata.seq_data)):
                    encoder_seq_len = (
                        seq_group_metadata.encoder_seq_data.get_len()
                        if seq_group_metadata.encoder_seq_data else 0)
                    encoder_seq_lens.append(encoder_seq_len)
                    cross_block_table = seq_group_metadata.cross_block_table
                    cross_block_tables.append([] if (
                        cross_block_table is None) else cross_block_table)

            if lora_id > 0:
                lora_requests.add(seq_group_metadata.lora_request)

            for seq_id in seq_ids:
                seq_data = seq_group_metadata.seq_data[seq_id]
                if output is None:
                    generation_token = seq_data.get_last_token_id()
                    input_tokens.append([generation_token])

                seq_len = seq_data.get_len()
                position = seq_len - 1
                input_positions.append([position])

                if self.model_is_mrope:
                    if seq_data.mrope_position_delta is not None:
                        pos_for_mrope = MRotaryEmbedding \
                            .get_next_input_positions(
                                seq_data.mrope_position_delta,
                                seq_data.get_num_computed_tokens(),
                                seq_len)
                    else:
                        pos_for_mrope = [[position]] * 3
                    for idx in range(3):
                        input_mrope_positions[idx].extend(pos_for_mrope[idx])

                seq_len = seq_len if self.sliding_window is None else min(
                    seq_len, self.sliding_window)
                seq_lens.append(seq_len)

                block_table = seq_group_metadata.block_tables[seq_id]
                num_fully_occupied_blocks = position // self.block_size
                block_table = block_table[:num_fully_occupied_blocks + 1]

                if len(block_table) == 0:
                    block_number = _PAD_BLOCK_ID
                else:
                    block_number = block_table[position // self.block_size]
                if block_number == _PAD_BLOCK_ID:
                    slot = next(dummy_slots)
                else:
                    block_offset = position % self.block_size
                    slot = block_number * self.block_size + block_offset
                slot_mapping.append([slot])
                lora_index_mapping.append(lora_id)
                lora_prompt_mapping.append(lora_id)

                if self.sliding_window is not None:
                    sliding_window_blocks = (self.sliding_window //
                                             self.block_size)
                    block_table = block_table[-sliding_window_blocks:]
                block_tables.append(block_table)

        if output is None:
            input_tokens = torch.tensor(input_tokens,
                                        dtype=torch.long,
                                        device='cpu')
        else:
            real_batch_size = len(seq_group_metadata_list)
            input_tokens = output[:real_batch_size].clone()

        input_positions = torch.tensor(
            input_mrope_positions if self.model_is_mrope else input_positions,
            dtype=torch.long,
            device='cpu')

        num_decode_tokens = len(seq_lens)

        last_block_usage = [
            slot[0] % self.block_size + 1 for slot in slot_mapping
        ]
        block_groups = [[i] * len(bt) for i, bt in enumerate(block_tables)]
        block_usage = [[self.block_size] * (len(bt) - 1) + [lbu]
                       for bt, lbu in zip(block_tables, last_block_usage)
                       if bt]

        block_list = flatten(block_tables)
        block_groups = flatten(block_groups)
        block_usage = flatten(block_usage)

        assert len(block_list) == len(block_groups)
        assert len(block_list) == len(block_usage)

        if is_enc_dec_model:
            last_cross_block_usage = [
                (encoder_seq_len - 1) % self.block_size + 1
                for encoder_seq_len in encoder_seq_lens
            ]
            cross_block_groups = [[i] * len(bt)
                                  for i, bt in enumerate(cross_block_tables)]
            cross_block_usage = [
                [self.block_size] * (len(bt) - 1) + [lbu]
                for bt, lbu in zip(cross_block_tables, last_cross_block_usage)
                if bt
            ]
            cross_block_list = flatten(cross_block_tables)
            cross_block_groups = flatten(cross_block_groups)
            cross_block_usage = flatten(cross_block_usage)
            assert len(cross_block_list) == len(cross_block_groups)
            assert len(cross_block_list) == len(cross_block_usage)

        else:
            cross_block_list = None
            cross_block_groups = None
            cross_block_usage = None
            encoder_seq_lens_tensor = None

        padding_fn = None
        if self.use_contiguous_pa:
            block_bucket_size = max(max(block_list) + 1, len(block_list))
            block_bucket_size = self.bucketing_ctx.get_padded_decode_num_blocks(
                block_bucket_size)
            indices: List[Any]
            indices = [None] * block_bucket_size
            for i, bid in enumerate(block_list):
                indices[bid] = i
            padding_fn = lambda tensor, pad_value: gather_list(
                tensor, indices, pad_value)
        else:
            block_bucket_size = self.bucketing_ctx.get_padded_decode_num_blocks(
                len(block_list))
            padding_fn = lambda tensor, pad_value: pad_list(
                tensor, block_bucket_size, pad_value)

        block_list = padding_fn(block_list, _PAD_BLOCK_ID)
        block_groups = padding_fn(block_groups, -1)
        block_usage = padding_fn(block_usage, 1)

        if is_enc_dec_model:
            if self.use_contiguous_pa:
                cross_block_bucket_size = max(
                    max(cross_block_list) +
                    1, len(cross_block_list)) if cross_block_list else 0
                cross_block_bucket_size = \
                    self.bucketing_ctx.get_padded_decode_num_blocks(
                    cross_block_bucket_size)
                indices = [None] * cross_block_bucket_size
                for i, bid in enumerate(cross_block_list):
                    indices[bid] = i
                padding_fn = lambda tensor, pad_value: gather_list(
                    tensor, indices, pad_value)
            else:
                cross_block_bucket_size = \
                    self.bucketing_ctx.get_padded_decode_num_blocks(
                    len(cross_block_list))
                padding_fn = lambda tensor, pad_value: pad_list(
                    tensor, cross_block_bucket_size, pad_value)

            real_batch_size = len(seq_group_metadata_list)
            batch_size_padded = self.bucketing_ctx.get_padded_batch_size(
                real_batch_size, False)
            batch_size_padding = batch_size_padded - real_batch_size
            if batch_size_padding > 0:
                encoder_seq_lens.extend(encoder_seq_lens[0]
                                        for _ in range(batch_size_padding))
            cross_block_list = padding_fn(cross_block_list, _PAD_BLOCK_ID)
            cross_block_groups = padding_fn(cross_block_groups, -1)
            cross_block_usage = padding_fn(cross_block_usage, 1)

            cross_block_list = torch.tensor(cross_block_list,
                                            dtype=torch.int,
                                            device='cpu')
            cross_block_groups = torch.tensor(cross_block_groups,
                                              dtype=torch.int,
                                              device='cpu')
            cross_block_usage = torch.tensor(cross_block_usage,
                                             dtype=self.model_config.dtype,
                                             device='cpu')
            encoder_seq_lens_tensor = torch.tensor(encoder_seq_lens,
                                                   dtype=torch.long,
                                                   device='cpu')

        block_list = torch.tensor(block_list, dtype=torch.int, device='cpu')
        block_groups = torch.tensor(block_groups,
                                    dtype=torch.int,
                                    device='cpu')
        block_usage = torch.tensor(block_usage,
                                   dtype=self.model_config.dtype,
                                   device='cpu')
        slot_mapping = torch.tensor(slot_mapping,
                                    dtype=torch.long,
                                    device='cpu')

        input_tokens = input_tokens.to(  # type: ignore
            self.device, non_blocking=True)
        input_positions = input_positions.to(  # type: ignore
            self.device, non_blocking=True)
        block_list = block_list.to(  # type: ignore
            self.device, non_blocking=True)
        block_groups = block_groups.to(  # type: ignore
            self.device, non_blocking=True)
        block_usage = block_usage.to(  # type: ignore
            self.device, non_blocking=True)
        slot_mapping = slot_mapping.to(  # type: ignore
            self.device, non_blocking=True)
        if is_enc_dec_model:
            cross_block_list = cross_block_list.to(  # type: ignore
                self.device, non_blocking=True)
            cross_block_groups = cross_block_groups.to(  # type: ignore
                self.device, non_blocking=True)
            cross_block_usage = cross_block_usage.to(  # type: ignore
                self.device, non_blocking=True)
            encoder_seq_lens_tensor = encoder_seq_lens_tensor.to(  # type: ignore
                self.device, non_blocking=True)

        attn_metadata = self.attn_backend.make_metadata(
            is_prompt=False,
            block_size=self.block_size,
            block_list=block_list,
            block_mapping=None,
            block_usage=block_usage,
            block_groups=block_groups,
            attn_bias=None,
            seq_lens_tensor=None,
<<<<<<< HEAD
            encoder_seq_lens=encoder_seq_lens,
            encoder_seq_lens_tensor=encoder_seq_lens_tensor,
            max_encoder_seq_len=max(encoder_seq_lens, default=0),
            cross_block_list=cross_block_list,
            cross_block_groups=cross_block_groups,
            cross_block_usage=cross_block_usage,
=======
>>>>>>> 7661e92e
            context_lens_tensor=None,
            num_prefills=0,
            num_prefill_tokens=0,
            num_decode_tokens=num_decode_tokens,
            slot_mapping=slot_mapping,
            multi_modal_placeholder_index_maps=None,
            enable_kv_scales_calculation=False,
            input_positions=input_positions)
        return PrepareDecodeMetadata(input_tokens=input_tokens,
                                     input_positions=input_positions,
                                     attn_metadata=attn_metadata,
                                     lora_index_mapping=lora_index_mapping,
                                     lora_prompt_mapping=lora_prompt_mapping,
                                     lora_requests=lora_requests,
                                     slot_mapping=slot_mapping,
                                     lora_ids=lora_ids)

    def prepare_input_tensors(
        self,
        seq_group_metadata_list: List[SequenceGroupMetadata],
        finished_requests_ids: Optional[List[str]] = None
    ) -> Tuple[TModelInputForHPU, SamplingMetadata]:
        if len(seq_group_metadata_list) == 0:
            return self._model_input_cls(), None

        input_tokens = None
        input_positions = None
        lora_mapping = None
        lora_requests = None
        multi_modal_kwargs = None
        batch_type = None
        seq_lens = None
        query_lens = None
        real_batch_size = None
        batch_size_padded = None

        self.event_start = self.profiler.get_timestamp_us()
        is_prompt = seq_group_metadata_list[0].is_prompt
        base_event_name = 'prompt' if is_prompt else 'decode'
        self.profiler.start('internal', base_event_name)

        seq_group_metadata_list, real_batch_size, batch_size_padded = (
            self._add_dummy_seq(seq_group_metadata_list, is_prompt))

        prefill_reqs = []
        decode_reqs = []
        for seq_group_meta in seq_group_metadata_list:
            if seq_group_meta.is_prompt:
                prefill_reqs.append(seq_group_meta)
            else:
                decode_reqs.append(seq_group_meta)

        # Prepare input tensors.
        (
            input_tokens,
            input_positions,
            prefill_attn_metadata,
            seq_lens,
            query_lens,
            lora_index_mapping,
            lora_prompt_mapping,
            lora_requests,
            multi_modal_kwargs,
            slot_mapping,
            lora_ids,
        ) = self._prepare_prompt(prefill_reqs)
        (
            decode_input_tokens,
            decode_input_positions,
            decode_attn_metadata,
            decode_lora_index_mapping,
            decode_lora_prompt_mapping,
            decode_lora_requests,
            decode_slot_mapping,
            decode_lora_ids,
        ) = self._prepare_decode(decode_reqs)

        selected_token_indices = None
        if not self.is_pooler:
            generators = self.get_generators(finished_requests_ids)
            sampling_metadata = SamplingMetadata.prepare(
                seq_group_metadata_list,
                seq_lens,
                query_lens,
                'cpu',
                self.pin_memory,
                generators=generators)
            selected_token_indices = \
                sampling_metadata.selected_token_indices
            categorized_sample_indices = \
                sampling_metadata.categorized_sample_indices
            if self.use_merged_prefill and len(seq_lens) > 0:
                selected_token_indices = pad_flat_tensor(
                    selected_token_indices, self.max_num_prefill_seqs)
                categorized_sample_indices = {
                    k: pad_flat_tensor(v, self.max_num_prefill_seqs)
                    for k, v in categorized_sample_indices.items()
                }
                padding_groups = self.max_num_prefill_seqs - len(
                    sampling_metadata.seq_groups)
                import copy
                dummy_seq_group = copy.deepcopy(
                    sampling_metadata.seq_groups[0])
                sampling_metadata.seq_groups.extend(
                    dummy_seq_group for _ in range(padding_groups))
            sampling_metadata.selected_token_indices = \
                self.move_to_device(selected_token_indices)
            sampling_metadata.categorized_sample_indices = \
                {k: self.move_to_device(v)
                 for k, v in categorized_sample_indices.items()}

        if not self.scheduler_config.chunked_prefill_enabled:
            assert (len(prefill_reqs) and len(decode_reqs)) == 0

        num_prefills = len(seq_lens)
        num_prefill_tokens = len(input_tokens)
        num_decode_tokens = len(decode_input_tokens)

        # NOTE(kzawora): Here we diverge from GPU code - we don't
        # support mixed batches, so we either use decode or prefill
        # inputs, without coalescing.
        assert (num_prefills == 0 and num_decode_tokens > 0) or (
            num_prefills > 0
            and num_decode_tokens == 0), "HPU does not support mixed batches!"
        if num_decode_tokens > 0:
            input_tokens = decode_input_tokens
            input_positions = decode_input_positions
            slot_mapping = decode_slot_mapping
            lora_index_mapping = decode_lora_index_mapping
            lora_prompt_mapping = decode_lora_prompt_mapping
            lora_requests = decode_lora_requests
            lora_ids = decode_lora_ids

<<<<<<< HEAD
        if self.is_pooler:
            sampling_metadata = None
        elif not self.use_merged_prefill:
            # FIXME: We need to adjust selected_token_indices to accommodate
            # for padding
            max_len = input_tokens.size(1)
            paddings = [max_len - q for q in query_lens]
            paddings = [0] + paddings[:-1]
            paddings = list(itertools.accumulate(paddings))
            paddings_prompt_logprobs = []

            for i, seq_group_metadata in enumerate(seq_group_metadata_list):
                if seq_group_metadata.sampling_params \
                    and seq_group_metadata.sampling_params.prompt_logprobs \
                        is not None and seq_group_metadata.is_prompt:
                    paddings_prompt_logprobs += ([paddings[i]] * seq_lens[i])

            paddings = torch.tensor(
                paddings_prompt_logprobs
                if paddings_prompt_logprobs else paddings,
                dtype=sampling_metadata.selected_token_indices.dtype,
                device=sampling_metadata.selected_token_indices.device)
            sampling_metadata.selected_token_indices.add_(paddings)
=======
        # FIXME: We need to adjust selected_token_indices to accommodate
        # for padding
        max_len = input_tokens.size(1)
        paddings = [max_len - q for q in query_lens]
        paddings = [0] + paddings[:-1]
        paddings = list(itertools.accumulate(paddings))
        paddings_prompt_logprobs = []
        for i, seq_group_metadata in enumerate(seq_group_metadata_list):
            if seq_group_metadata.sampling_params.prompt_logprobs is not None \
                              and seq_group_metadata.is_prompt:
                paddings_prompt_logprobs += ([paddings[i]] * seq_lens[i])
        paddings = torch.tensor(
            paddings_prompt_logprobs if paddings_prompt_logprobs else paddings,
            dtype=sampling_metadata.selected_token_indices.dtype,
            device=sampling_metadata.selected_token_indices.device)
        sampling_metadata.selected_token_indices.add_(paddings)
>>>>>>> 7661e92e

        if self.lora_config:
            lora_mapping = LoRAMapping(
                **dict(index_mapping=lora_index_mapping,
                       prompt_mapping=lora_prompt_mapping,
                       is_prefill=(num_prefills > 0)))
        else:
            lora_mapping = None

        if (prefill_attn_metadata is not None
                and decode_attn_metadata is not None):
            batch_type = BatchType.MIXED
            raise NotImplementedError("Mixed batch is not supported on HPU")
        elif prefill_attn_metadata is not None:
            batch_type = BatchType.PREFILL
        else:
            batch_type = BatchType.DECODE

        metadata_dict = {
            "input_tokens": input_tokens,
            "input_positions": input_positions,
            "selected_token_indices": selected_token_indices,
            "lora_requests": lora_requests,
            "lora_mapping": lora_mapping,
            "multi_modal_kwargs": multi_modal_kwargs,
            "num_prefill_tokens": num_prefill_tokens,
            "num_decode_tokens": num_decode_tokens,
            "slot_mapping": slot_mapping,
            "num_prefills": num_prefills,
            "batch_type": batch_type,
            "seq_lens": seq_lens,
            "query_lens": query_lens
        }
        if prefill_attn_metadata is not None:
            metadata_dict.update(prefill_attn_metadata.asdict_zerocopy())
        else:
            assert decode_attn_metadata is not None
            metadata_dict.update(decode_attn_metadata.asdict_zerocopy())

        attn_metadata = prefill_attn_metadata if \
            prefill_attn_metadata is not None else decode_attn_metadata

        return self._model_input_cls(input_tokens=input_tokens,
                                     seq_lens=seq_lens,
                                     query_lens=query_lens,
                                     input_positions=input_positions,
                                     attn_metadata=attn_metadata,
                                     lora_requests=lora_requests,
                                     lora_mapping=lora_mapping,
                                     multi_modal_kwargs=multi_modal_kwargs,
                                     real_batch_size=real_batch_size,
                                     batch_size_padded=batch_size_padded,
                                     lora_ids=lora_ids), \
                                     sampling_metadata

    def create_lora_mask(self, input_tokens: torch.Tensor, lora_ids: List[int],
                         is_prompt: bool):
        '''
        This is a helper function to create the mask for lora computations.
        Lora Mask is needed to ensure we match the correct lora weights for the
        for the request.
        For Prompt phase we have
        lora_mask with shape (batch_size * seq_len, max_loras * max_rank)
        lora_logits_mask with shape (batch_size, max_loras * max_rank)
        For Decode phase we have both
        lora_mask and lora_logits_mask with shape
        (batch_size, max_loras * max_rank)
        '''
        lora_mask: torch.Tensor = None
        lora_logits_mask: torch.Tensor = None
        lora_index = 0

        if self.lora_config:
            if is_prompt:
                lora_mask = torch.zeros(
                    input_tokens.shape[0] * input_tokens.shape[1],
                    (self.lora_config.max_loras) *\
                        self.lora_config.max_lora_rank,
                    dtype=self.lora_config.lora_dtype)
                lora_logits_mask = torch.zeros(
                    input_tokens.shape[0], (self.lora_config.max_loras) *
                    self.lora_config.max_lora_rank,
                    dtype=self.lora_config.lora_dtype)

                ones = torch.ones(input_tokens.shape[1],
                                  self.lora_config.max_lora_rank,
                                  dtype=self.lora_config.lora_dtype)
                logit_ones = torch.ones(1,
                                        self.lora_config.max_lora_rank,
                                        dtype=self.lora_config.lora_dtype)

                for i in range(len(lora_ids)):
                    if lora_ids[i] == 0:
                        continue
                    lora_index = self.lora_manager._adapter_manager.\
                        lora_index_to_id.index(lora_ids[i])
                    start_row = i * input_tokens.shape[1]
                    end_row = start_row + input_tokens.shape[1]
                    start_col = lora_index * self.lora_config.max_lora_rank
                    end_col = start_col + self.lora_config.max_lora_rank
                    lora_mask[start_row:end_row, start_col:end_col] = ones
                    lora_logits_mask[i, start_col:end_col] = logit_ones
                lora_mask = lora_mask.to('hpu')
                lora_logits_mask = lora_logits_mask.to('hpu')
            else:
                lora_mask = torch.zeros(input_tokens.shape[0],
                                        (self.lora_config.max_loras) *
                                        self.lora_config.max_lora_rank,
                                        dtype=self.lora_config.lora_dtype)
                ones = torch.ones(1,
                                  self.lora_config.max_lora_rank,
                                  dtype=self.lora_config.lora_dtype)
                for i in range(len(lora_ids)):
                    if lora_ids[i] == 0:
                        continue
                    lora_index = self.lora_manager._adapter_manager.\
                        lora_index_to_id.index(lora_ids[i])
                    start_pos = lora_index * self.lora_config.max_lora_rank
                    end_pos = start_pos + self.lora_config.max_lora_rank
                    lora_mask[i, start_pos:end_pos] = ones
                lora_mask = lora_mask.to('hpu')
                lora_logits_mask = lora_mask

        return lora_mask, lora_logits_mask

    def _seq_len(self, attn_metadata):
        if attn_metadata.num_prefills != 0:
            return attn_metadata.slot_mapping.size(1)
        else:
            return attn_metadata.block_list.numel()

    def trim_attn_metadata(self, metadata: AttentionMetadata) -> object:
        # NOTE(kzawora): To anyone working on this in the future:
        # Trimming metadata is required when using HPUGraphs.
        # Attention metadata is going to be hashed by PT bridge, and
        # appropriate HPUGraphs will be matched based on all inputs' hash.

        # Before you put more keys in here, make sure you know their
        # value type and make sure you know how it's going to be hashed.
        # You can find that information in input_hash function
        # in habana_frameworks/torch/hpu/graphs.py. You can also hash
        # it manually with torch.hpu.graphs.input_hash(attention_metadata)

        # If you use primitive types here - they will get hashed based
        # on their value. You *will* get lots of excessive graph captures
        # (and an OOM eventually) if you decide to put something like
        # seq_len int here.
        # If you absolutely need a scalar, put it in a tensor. Tensors
        # get hashed using their metadata, not their values:
        # input_hash(torch.tensor(123)) == input_hash(torch.tensor(321))
        # input_hash(123) != input_hash(321)
        # input_hash("abc") != input_hash("cba")
        attention_metadata = subtuple(metadata, 'TrimmedAttentionMetadata', [
            'attn_bias',
            'seq_lens_tensor',
            'context_lens_tensor',
            'block_list',
            'block_mapping',
            'block_usage',
            'slot_mapping',
            'is_prompt',
<<<<<<< HEAD
            'block_size',
            'block_groups',
            'input_positions',
=======
            'block_indices',
            'block_offsets',
            'block_groups',
>>>>>>> 7661e92e
        ])
        return attention_metadata

    def create_dummy_seq_group_metadata(self,
                                        group_id,
                                        seq_len,
                                        is_prompt,
                                        lora_request=None,
                                        temperature=0):
        if self.is_pooler:
            sampling_params = None
        else:
            sampling_params = SamplingParams(temperature=temperature)
            num_blocks = math.ceil(seq_len / self.block_size)
        seq_len = max(seq_len, 1)
        if is_prompt:
            input_len = seq_len
            output_len = 0
            block_tables = None
        else:
            input_len = seq_len - 1
            output_len = 1
            block_tables = {group_id: [_PAD_BLOCK_ID] * num_blocks}
        prompt_token_ids = [0] * input_len
        output_token_ids = [1] * output_len
        prompt_token_ids_array = array('l', prompt_token_ids)  # noqa: F821
        seq_data = SequenceData(prompt_token_ids_array)
        seq_data.output_token_ids = output_token_ids
        return SequenceGroupMetadata(request_id=str(group_id),
                                     is_prompt=(output_len == 0),
                                     seq_data={group_id: seq_data},
                                     sampling_params=sampling_params,
                                     block_tables=block_tables,
                                     lora_request=lora_request)

    def profile_run(self) -> None:
        num_layers = self.model_config.get_num_layers(self.parallel_config)
        kv_caches = [None] * num_layers
        bind_kv_cache(
            self.vllm_config.compilation_config.static_forward_context,
            [kv_caches] * self.parallel_config.pipeline_parallel_size)
        _, max_seq_len = self.bucketing_ctx.get_max_prompt_shape()
        max_batch_size = min(self.max_num_seqs,
                             self.max_num_batched_tokens // max_seq_len)
        self.warmup_scenario(max_batch_size, max_seq_len, True, kv_caches,
                             False, True)
        return

    def _remove_duplicate_submodules(self):
        model = self.get_model()
        if hasattr(model, "model"):
            for layer in self.get_model().model.layers:
                self_attn = layer.self_attn
                # delete attr kv_b_proj in self_attn,
                # as they have been transferred to the MLAImpl.
                if hasattr(self_attn, "mla_attn") and hasattr(
                        self_attn, "kv_b_proj"):
                    delattr(self_attn, "kv_b_proj")

    def _inc_preprocess(self):
        self._remove_duplicate_submodules()

    def warmup_scenario(self,
                        batch_size,
                        seq_len,
                        is_prompt,
                        kv_caches,
                        is_pt_profiler_run=False,
                        is_lora_profile_run=False,
                        temperature=0) -> None:
        use_graphs = self._use_graphs(batch_size, seq_len, is_prompt)
        scenario_name = ("warmup_"
                         f"{'prompt' if is_prompt else 'decode'}_"
                         f"bs{batch_size}_"
                         f"seq{seq_len}_"
                         f"graphs{'T' if use_graphs else 'F'}")
        # This represents the maximum number of different requests
        # that will have unique loras, an therefore the max amount of memory
        # consumption create dummy lora request copies from the lora request
        # passed in, which contains a lora from the lora warmup path.
        dummy_lora_requests: List[LoRARequest] = []
        dummy_lora_requests_per_seq: List[LoRARequest] = []
        if self.lora_config and is_lora_profile_run:
            assert self.lora_manager is not None
            with self.lora_manager.dummy_lora_cache():
                for idx in range(self.lora_config.max_loras):
                    lora_id = idx + 1
                    dummy_lora_request = LoRARequest(
                        lora_name=f"warmup_{lora_id}",
                        lora_int_id=lora_id,
                        lora_local_path="/not/a/real/path",
                    )
                    self.lora_manager.add_dummy_lora(dummy_lora_request,
                                                     rank=LORA_WARMUP_RANK)
                    dummy_lora_requests.append(dummy_lora_request)
                dummy_lora_requests_per_seq = [
                    dummy_lora_requests[idx % len(dummy_lora_requests)]
                    for idx in range(batch_size)
                ]
        self.profiler.start('internal', scenario_name)
        times = 3 if use_graphs or is_pt_profiler_run else 1
        if is_prompt:
            seqs = [
                self.create_dummy_seq_group_metadata(
                    i,
                    seq_len,
                    is_prompt,
                    lora_request=dummy_lora_requests_per_seq[i]
                    if dummy_lora_requests_per_seq else None,
                    temperature=temperature) for i in range(batch_size)
            ]
        else:
            # FIXME: seq_len is actually number of blocks
            blocks = [seq_len // batch_size for _ in range(batch_size)]
            blocks[0] += seq_len % batch_size
            seqs = [
                self.create_dummy_seq_group_metadata(
                    i,
                    b * self.block_size - 1,
                    is_prompt,
                    lora_request=dummy_lora_requests_per_seq[i]
                    if dummy_lora_requests_per_seq else None,
                    temperature=temperature) for i, b in enumerate(blocks)
            ]
        torch.hpu.synchronize()
        profiler = None
        if is_pt_profiler_run and self.is_driver_worker:
            profiler = setup_profiler()
            profiler.start()
        for time_index in range(times):
            inputs = self.prepare_model_input(seqs)
            # Chendi: Necessary fix for warmup with TP>1
            if time_index == 0:
                if self.is_driver_worker:
                    broadcast_tensor_dict(
                        {"input_tokens": inputs.input_tokens}, src=0)
                else:
                    broadcast_tensor_dict(src=0)
            if is_prompt or self.is_single_step:
                intermediate_tensors = None
                if not get_pp_group().is_first_rank:
                    intermediate_tensors = \
                        self.model.make_empty_intermediate_tensors(
                            batch_size=batch_size,
                            context_size=seq_len if is_prompt else 1,
                            dtype=self.model_config.dtype,
                            device=self.device)
                self.execute_model(inputs,
                                   kv_caches,
                                   intermediate_tensors=intermediate_tensors,
                                   warmup_mode=True)
            else:  # decode with multi-step
                inputs = dataclasses.replace(inputs,
                                             is_first_multi_step=True,
                                             is_last_step=False)
                self.execute_model(inputs,
                                   kv_caches,
                                   warmup_mode=True,
                                   num_steps=2,
                                   seqs=seqs)
                inputs = dataclasses.replace(inputs,
                                             is_first_multi_step=False,
                                             is_last_step=True)
                self.execute_model(inputs,
                                   kv_caches,
                                   warmup_mode=True,
                                   num_steps=2,
                                   seqs=seqs)
            torch.hpu.synchronize()
            if profiler:
                profiler.step()
        if profiler:
            profiler.stop()
        self.profiler.end()
        gc.collect()

    def remove_all_loras(self):
        if not self.lora_manager:
            raise RuntimeError("LoRA is not enabled.")
        self.lora_manager.remove_all_adapters()

    def set_active_loras(self, lora_requests: Set[LoRARequest],
                         lora_mapping: LoRAMapping) -> None:
        if not self.lora_manager:
            raise RuntimeError("LoRA is not enabled.")
        self.lora_manager.set_active_adapters(lora_requests, lora_mapping)

    def add_lora(self, lora_request: LoRARequest) -> bool:
        if not self.lora_manager:
            raise RuntimeError("LoRA is not enabled.")
        return self.lora_manager.add_adapter(lora_request)

    def remove_lora(self, lora_id: int) -> bool:
        if not self.lora_manager:
            raise RuntimeError("LoRA is not enabled.")
        return self.lora_manager.remove_adapter(lora_id)

    def pin_lora(self, lora_id: int) -> bool:
        if not self.lora_manager:
            raise RuntimeError("LoRA is not enabled.")
        return self.lora_manager.pin_adapter(lora_id)

    def list_loras(self) -> Set[int]:
        if not self.lora_manager:
            raise RuntimeError("LoRA is not enabled.")
        return self.lora_manager.list_adapters()

    def log_warmup(self, phase, i, max_i, batch_size, seq_len):
        free_mem = format_bytes(
            HabanaMemoryProfiler.current_free_device_memory())
        dim = "num_blocks"
        if "Prompt" in phase:
            dim = "seq_len"
        msg = (f"[Warmup][{phase}][{i+1}/{max_i}] "
               f"batch_size:{batch_size} "
               f"{dim}:{seq_len} "
               f"free_mem:{free_mem}")
        logger.info(msg)

    def warmup_all_buckets(self, buckets, is_prompt, kv_caches):
        for i, (batch_size, seq_len) in enumerate(reversed(buckets)):
            self.log_warmup('Prompt' if is_prompt else 'Decode', i,
                            len(buckets), batch_size, seq_len)
            self.warmup_scenario(batch_size, seq_len, is_prompt, kv_caches)

    def warmup_graphs(self,
                      strategy,
                      buckets,
                      is_prompt,
                      kv_caches,
                      available_mem,
                      starting_mem=0,
                      total_batch_seq=0.001):
        total_mem = starting_mem
        idx = 0
        phase = f'Graph/{"Prompt" if is_prompt else "Decode"}'
        num_candidates = len(buckets)
        ordering : Union[Callable[[Any], Tuple[Any, Any]], \
            Callable[[Any], Tuple[Any, Any, Any]]]
        if strategy == 'min_tokens':
            ordering = lambda b: (b[0] * b[1], b[1], b[0])
        elif strategy == 'max_bs':
            ordering = lambda b: (-b[0], b[1])
        else:
            raise NotImplementedError(
                f'Unsupported graph allocation strategy: {strategy}')
        buckets = list(sorted(buckets, key=ordering))
        captured_all = True
        warmed_random_sampler_bs: Set[int] = set()
        for idx, (batch_size, seq_len) in enumerate(buckets):
            # Graph memory usage is proportional to seq dimension in a batch
            batch_seq = batch_size * seq_len if is_prompt else batch_size
            mem_estimate = batch_seq / total_batch_seq * total_mem
            if mem_estimate >= available_mem:
                captured_all = False
                continue
            graphed_bucket = (batch_size, seq_len, is_prompt)
            if graphed_bucket in self.graphed_buckets:
                continue
            self.graphed_buckets.add(graphed_bucket)
            self.log_warmup(phase, idx, num_candidates, batch_size, seq_len)
            with HabanaMemoryProfiler() as mem_prof:
                self.warmup_scenario(batch_size,
                                     seq_len,
                                     is_prompt,
                                     kv_caches,
                                     temperature=1.0 if batch_size
                                     not in warmed_random_sampler_bs else 0)
            warmed_random_sampler_bs.add(batch_size)
            used_mem = align_workers(mem_prof.consumed_device_memory,
                                     torch.distributed.ReduceOp.MAX)
            available_mem -= used_mem
            total_mem += used_mem
            total_batch_seq += batch_seq

        return total_mem, total_batch_seq, captured_all

    def log_graph_warmup_summary(self, buckets, is_prompt, total_mem):
        num_candidates = len(buckets)
        phase = f'Graph/{"Prompt" if is_prompt else "Decode"}'
        graphed = list(c[:2] for c in self.graphed_buckets
                       if c[2] == is_prompt)
        if num_candidates == 0:
            num_candidates = 1
        msg = (f'{phase} captured:{len(graphed)} '
               f'({100 * len(graphed) / num_candidates:.1f}%) '
               f'used_mem:{format_bytes(total_mem)} '
               f'buckets:{sorted(list(graphed))}')
        logger.info(msg)

    @torch.inference_mode()
    def warmup_model(self, kv_caches: List[torch.Tensor]) -> None:
        prompt_buckets = len(self.bucketing_ctx.prompt_buckets)
        if not self.is_pooler:
            max_blocks = int(kv_caches[0][0].size(0) // self.block_size)
            self.bucketing_ctx.generate_decode_buckets(max_blocks)
            decode_buckets = len(self.bucketing_ctx.decode_buckets)
        else:
            # When pooling we're not using decode phase
            decode_buckets = 0

        if profile := os.environ.get('VLLM_PT_PROFILE', None):
            phase, bs, seq_len, graph = profile.split('_')
            is_prompt = phase == 'prompt'
            graphs = graph == 't'
            if graphs:
                self.graphed_buckets.add((int(bs), int(seq_len), is_prompt))
            self.warmup_scenario(int(bs),
                                 int(seq_len),
                                 is_prompt,
                                 kv_caches,
                                 is_pt_profiler_run=True)
            raise AssertionError("Finished profiling")
        if not htorch.utils.internal.is_lazy() and not self.enforce_eager:
            multiplier = 3 if os.getenv('VLLM_REGIONAL_COMPILATION',
                                        'true').lower() == 'true' else 1
            cache_size_limit = 1 + multiplier * (prompt_buckets +
                                                 decode_buckets)
            torch._dynamo.config.cache_size_limit = max(
                cache_size_limit, torch._dynamo.config.cache_size_limit)
            # Multiply by 8 to follow the original default ratio between
            # the cache_size_limit and accumulated_cache_size_limit
            torch._dynamo.config.accumulated_cache_size_limit = max(
                cache_size_limit * 8,
                torch._dynamo.config.accumulated_cache_size_limit)
        if self.skip_warmup:
            logger.info("Skipping warmup...")
            return
        self.profiler.start('internal', 'warmup')
        start_mem = HabanaMemoryProfiler.current_device_memory_usage()
        start_time = time.perf_counter()

        compile_only_mode_context = functools.partial(bc.env_setting,
                                                      "PT_COMPILE_ONLY_MODE",
                                                      True)
        can_use_compile_only_mode = True
        try:
            with compile_only_mode_context():
                pass
            logger.debug("Using PT_COMPILE_ONLY_MODE.")
        except KeyError:
            can_use_compile_only_mode = False
            logger.warning('Cannot use PT_COMPILE_ONLY_MODE. '
                           'Warmup time will be negatively impacted. '
                           'Please update Gaudi Software Suite.')
        with compile_only_mode_context(
        ) if can_use_compile_only_mode else contextlib.nullcontext():
            self.warmup_all_buckets(self.bucketing_ctx.prompt_buckets, True,
                                    kv_caches)
<<<<<<< HEAD
            if not self.is_pooler:
                self.warmup_all_buckets(self.bucketing_ctx.decode_buckets,
                                        False, kv_caches)
=======
            self.warmup_all_buckets(self.bucketing_ctx.decode_buckets, False,
                                    kv_caches)
>>>>>>> 7661e92e

            if not self.enforce_eager and htorch.utils.internal.is_lazy():
                if not self.is_pooler:
                    assert self.mem_margin is not None, \
                        ("HabanaWorker.determine_num_available_blocks needs "
                        "to be called before warming up the model.")

                free_mem = HabanaMemoryProfiler.current_free_device_memory()
                graph_free_mem = free_mem - self.mem_margin
                graph_free_mem = align_workers(graph_free_mem,
                                               torch.distributed.ReduceOp.MIN)
                prompt_strategy = os.environ.get('VLLM_GRAPH_PROMPT_STRATEGY',
                                                 'min_tokens')
                if not self.is_pooler:
                    prompt_graph_mem_ratio = float(
                        os.environ.get('VLLM_GRAPH_PROMPT_RATIO', '0.3'))
                    prompt_available_memory = (prompt_graph_mem_ratio *
                                               graph_free_mem)
                    decode_available_memory = (graph_free_mem -
                                               prompt_available_memory)
                    msg = (
                        f"Using {format_bytes(graph_free_mem)}"
                        f"/{format_bytes(free_mem)} "
                        "of free device memory for HPUGraphs, "
                        f"{format_bytes(prompt_available_memory)} \
                            for prompt and "
                        f"{format_bytes(decode_available_memory)} for decode "
                        f"(VLLM_GRAPH_PROMPT_RATIO={prompt_graph_mem_ratio})")
                    logger.info(msg)
                    mem_post_prompt, prompt_batch_seq, prompt_captured_all = \
                        self.warmup_graphs(
                        prompt_strategy, self.bucketing_ctx.prompt_buckets,
                        True, kv_caches, prompt_available_memory)

                    decode_strategy = os.environ.get(
                        'VLLM_GRAPH_DECODE_STRATEGY', 'max_bs')
                    mem_post_decode, decode_batch_seq, decode_captured_all = \
                        self.warmup_graphs(
                        decode_strategy, self.bucketing_ctx.decode_buckets,
                        False, kv_caches, decode_available_memory)

                    # Not all prompt buckets were captured, but all decode
                    # buckets were captured and we have some free
                    # graph-allocated space left. Let's try to use it for
                    # capturing more prompt buckets.
                    if (mem_post_decode + mem_post_prompt < graph_free_mem
                            and not prompt_captured_all
                            and decode_captured_all):
                        mem_post_prompt, _, prompt_captured_all = (
                            self.warmup_graphs(
                                prompt_strategy,
                                self.bucketing_ctx.prompt_buckets, True,
                                kv_caches, graph_free_mem - mem_post_prompt -
                                mem_post_decode, mem_post_prompt,
                                prompt_batch_seq))
                        # Not all decode buckets were captured, but all prompt
                        # buckets were captured and we have some free
                        # graph-allocated space left. Let's try to use it for
                        # capturing more decode buckets.
                        if mem_post_decode + mem_post_prompt < graph_free_mem \
                            and not decode_captured_all \
                                and prompt_captured_all:
                            mem_post_decode, _, _ = self.warmup_graphs(
                                decode_strategy,
                                self.bucketing_ctx.decode_buckets, False,
                                kv_caches, graph_free_mem - mem_post_prompt -
                                mem_post_decode, mem_post_decode,
                                decode_batch_seq)
                else:
                    prompt_available_memory = graph_free_mem
                    msg = (
                        f"Using {format_bytes(graph_free_mem)}"
                        f"/{format_bytes(free_mem)} "
                        "of free device memory for HPUGraphs, "
                        f"{format_bytes(prompt_available_memory)} for prompt")
                    logger.info(msg)
                    prompt_strategy = os.environ.get(
                        'VLLM_GRAPH_PROMPT_STRATEGY', 'min_tokens')

                    mem_post_prompt, prompt_batch_seq, prompt_captured_all = \
                        self.warmup_graphs(
                        prompt_strategy, self.bucketing_ctx.prompt_buckets,
                        True, kv_caches, prompt_available_memory)
                    if mem_post_prompt < graph_free_mem \
                        and not prompt_captured_all:
                        mem_post_prompt, _, prompt_captured_all = (
                            self.warmup_graphs(
                                prompt_strategy,
                                self.bucketing_ctx.prompt_buckets, True,
                                kv_caches, graph_free_mem - mem_post_prompt,
                                mem_post_prompt, prompt_batch_seq))

                self.log_graph_warmup_summary(
                    self.bucketing_ctx.prompt_buckets, True, mem_post_prompt)
                if not self.is_pooler:
                    self.log_graph_warmup_summary(
                        self.bucketing_ctx.decode_buckets, False,
                        mem_post_decode)

        end_time = time.perf_counter()
        end_mem = HabanaMemoryProfiler.current_device_memory_usage()
        if os.getenv('VLLM_FULL_WARMUP',
                     'false').strip().lower() in ("1", "true"):
            # Since the model is warmed up for all possible tensor sizes,
            # Dynamo can skip checking the guards
            torch.compiler.set_stance(skip_guard_eval_unsafe=True)
        elapsed_time = end_time - start_time
        msg = (
            f"Warmup finished in {elapsed_time:.0f} secs, "
            f"allocated {format_bytes(end_mem - start_mem)} of device memory")
        logger.info(msg)
        self.profiler.end()

    def finish_measurements(self):
        from neural_compressor.torch.quantization import finalize_calibration
        finalize_calibration(self.model.model)

    def shutdown_inc(self):
        can_finalize_inc = self._is_quant_with_inc() and \
            (self.model.model is not None) and \
            self.inc_initialized_successfully and \
            not getattr(self, "_is_inc_finalized", False)
        if can_finalize_inc:
            from neural_compressor.torch.quantization import (
                finalize_calibration)
            finalize_calibration(self.model.model)
            self._is_inc_finalized = True

    @property
    def vocab_size(self) -> int:
        return self.model_config.get_vocab_size()

    @property
    def mem_margin(self) -> Optional[int]:
        return self._mem_margin

    @mem_margin.setter
    def mem_margin(self, value):
        self._mem_margin = value


class HabanaProfilerCounterHelper:

    def __init__(self):
        self.niter = 0
        self.average_real_throughput = None
        self.logged_once = False
        self.real_seq_lens = []
        self.prompt_seq_lens = []

    def capture_seq_group_metadata_stats(self, seq_group_metadata_list):
        self.real_seq_lens = [
            len(seq_data.prompt_token_ids) + len(seq_data.output_token_ids)
            for seq_group_metadata in seq_group_metadata_list
            for seq_data in seq_group_metadata.seq_data.values()
        ]
        self.prompt_seq_lens = [
            len(seq_data.prompt_token_ids)
            for seq_group_metadata in seq_group_metadata_list
            for seq_data in seq_group_metadata.seq_data.values()
        ]

    def get_counter_dict(self, cache_config, duration, seq_len,
                         batch_size_padded, real_batch_size, is_prompt):
        throughput = batch_size_padded / (duration / 1e6)
        throughput_effective = real_batch_size / (duration / 1e6)

        real_max_seq_len = max(self.real_seq_lens)
        real_num_tokens = sum(self.real_seq_lens)
        padded_num_tokens = batch_size_padded * seq_len
        batch_token_utilization = real_num_tokens / padded_num_tokens
        if self.average_real_throughput is None:
            self.average_real_throughput = throughput_effective
        else:  # https://www.heikohoffmann.de/htmlthesis/node134.html
            self.average_real_throughput = self.average_real_throughput + 1 / (
                self.niter + 1) * (throughput_effective -
                                   self.average_real_throughput)
        phase = "prompt" if is_prompt else "decode"
        counters = {
            f'{phase}_bucket_batch_size': batch_size_padded,
            f'{phase}_batch_size': real_batch_size,
            f'{phase}_bucket_seq_len': seq_len,
            f'{phase}_seq_len': real_max_seq_len,
            f'{phase}_bucket_gen_throughput': throughput,
            f'{phase}_real_gen_throughput': throughput_effective,
            f'{phase}_batch_token_utilization': batch_token_utilization,
            'average_real_throughput': self.average_real_throughput,
            'engine_iteration': self.niter,
        }
        self.niter += 1
        if is_prompt:
            prompt_bucket_in_throughput = (seq_len * batch_size_padded) / (
                duration / 1e6)
            prompt_real_in_throughput = sum(
                self.prompt_seq_lens) / (duration / 1e6)
            counters[
                f'{phase}_bucket_in_throughput'] = prompt_bucket_in_throughput
            counters[f'{phase}_real_in_throughput'] = prompt_real_in_throughput

        # KV cache might not be created yet (e.g. for profiling run)
        if cache_config.num_gpu_blocks is not None and \
            cache_config.num_gpu_blocks != 0:
            cache_num_blocks_used = [
                math.ceil(sl / cache_config.block_size)
                for sl in self.real_seq_lens
            ]
            cache_total_num_blocks_used = sum(cache_num_blocks_used)
            num_cache_blocks = cache_config.num_gpu_blocks
            cache_total_num_free_blocks = \
                num_cache_blocks - cache_total_num_blocks_used
            cache_computed_utilization = \
                cache_total_num_blocks_used / num_cache_blocks
            max_blocks_per_seq = math.ceil(seq_len / cache_config.block_size)
            batch_block_utilization = cache_total_num_blocks_used / (
                batch_size_padded * max_blocks_per_seq)
            counters['cache_num_blocks_used'] = cache_total_num_blocks_used
            counters['cache_num_free_blocks'] = cache_total_num_free_blocks
            counters['cache_computed_utilization'] = cache_computed_utilization
            counters[
                f'{phase}_batch_block_utilization'] = batch_block_utilization
        if not self.logged_once:
            counters['const_cache_num_blocks'] = cache_config.num_gpu_blocks
            counters[
                'const_gpu_memory_utilization'] = \
                    cache_config.gpu_memory_utilization
            counters['const_block_size'] = cache_config.block_size
            self.logged_once = True
        return counters


class HPUModelRunner(HPUModelRunnerBase[ModelInputForHPUWithSamplingMetadata]):
    """
    GPU model runner with sampling step.
    """
    _model_input_cls: Type[ModelInputForHPUWithSamplingMetadata] = (
        ModelInputForHPUWithSamplingMetadata)

    def make_model_input_from_broadcasted_tensor_dict(
        self,
        tensor_dict: Dict[str, Any],
    ) -> ModelInputForHPUWithSamplingMetadata:
        return (
            ModelInputForHPUWithSamplingMetadata.from_broadcasted_tensor_dict(
                tensor_dict,
                attn_backend=self.attn_backend,
            ))

    def need_recv_kv(self, model_input, kv_caches, warmup_mode) -> bool:
        """Check if we need to receive kv-cache from the other worker.
        We need to receive KV when
            1. current vLLM instance is KV cache consumer/decode vLLM instance
            2. this batch is not a profiling run
            3. this batch is a prefill run
        Args:
            model_input: input to the model executable
            kv_caches: vLLM's paged memory
        """
        if warmup_mode:
            return False

        if self.vllm_config.kv_transfer_config is None:
            return False

        is_prefill_run = model_input.attn_metadata.is_prompt

        # check if the current run is profiling
        is_profile_run = kv_caches is None or kv_caches[0] is None or (
            kv_caches[0][0].numel() == 0)
        # check if the current run is prefill
        return self.vllm_config.kv_transfer_config.is_kv_consumer and (
            not is_profile_run) and is_prefill_run

    def need_send_kv(self, model_input, kv_caches, warmup_mode) -> bool:
        """Check if we need to send kv-cache to the other worker.
        We need to send KV when
            1. current vLLM instance is KV cache producer/prefill vLLM instance
            2. this batch is not a profiling run or a warmup run.
            3. this batch is a prefill run
        Args:
            model_input: input to the model executable
            kv_caches: vLLM's paged memory
        """
        if warmup_mode:
            return False

        if self.vllm_config.kv_transfer_config is None:
            return False

        is_prefill_run = model_input.attn_metadata.is_prompt

        # check if the current run is profiling
        is_profile_run = kv_caches is None or kv_caches[0] is None or (
            kv_caches[0][0].numel() == 0)
        # check if the current run is prefill

        return self.vllm_config.kv_transfer_config.is_kv_producer and (
            not is_profile_run) and is_prefill_run

    @torch.inference_mode()
    def prepare_model_input(
        self,
        seq_group_metadata_list: List[SequenceGroupMetadata],
        virtual_engine: int = 0,
        finished_requests_ids: Optional[List[str]] = None
    ) -> ModelInputForHPUWithSamplingMetadata:
        """Prepare the model input based on a given sequence group, including
        metadata for the sampling step.
        The API assumes seq_group_metadata_list is sorted by prefill -> decode.
        The result tensors and data structure also batches input in prefill
        -> decode order. For example,
        - input_tokens[:num_prefill_tokens] contains prefill tokens.
        - input_tokens[num_prefill_tokens:] contains decode tokens.
        If cuda graph is required, this API automatically pads inputs.
        """
        with self.profiler.record_event('internal', 'prepare_input_tensors'):
            assert seq_group_metadata_list is not None
            if self.profiler.enabled:
                self.profiler_counter_helper.capture_seq_group_metadata_stats(
                    seq_group_metadata_list=seq_group_metadata_list)
            model_input, sampling_metadata = self.prepare_input_tensors(
                seq_group_metadata_list, finished_requests_ids)
            assert model_input.attn_metadata is not None
            is_prompt = model_input.attn_metadata.is_prompt

        return dataclasses.replace(model_input,
                                   sampling_metadata=sampling_metadata,
                                   is_prompt=is_prompt,
                                   virtual_engine=virtual_engine)

<<<<<<< HEAD
=======
    def finish_measurements(self):
        from neural_compressor.torch.quantization import finalize_calibration
        finalize_calibration(self.model.model)

    def _num_blocks(self, attn_metadata):
        if attn_metadata.block_list is None:
            return 0
        return attn_metadata.block_list.numel()

    def _phase(self, attn_metadata):
        phase_type: PhaseType
        is_prompt = attn_metadata.is_prompt
        is_prefix_prefill = is_prompt and attn_metadata.block_list is not None
        if is_prompt and is_prefix_prefill:
            phase_type = PhaseType.PREFIX_PREFILL
        elif is_prompt and not is_prefix_prefill:
            phase_type = PhaseType.PREFILL
        elif not is_prompt:
            phase_type = PhaseType.DECODE
        else:
            raise ValueError("Unrecognized pass type, likely due to malformed "
                             "attention metadata")
        return phase_type

    def _check_config(self, batch_size, seq_len, attn_metadata, warmup_mode):
        is_prefix_caching = self.vllm_config.cache_config.enable_prefix_caching
        cfg: Optional[tuple] = None
        assert cfg is None, "Configs changed between 2D and 3D"
        if is_prefix_caching:
            phase = self._phase(attn_metadata)
            num_blocks = self._num_blocks(attn_metadata)
            cfg = (batch_size, seq_len, num_blocks, phase)
        else:
            phase = 'prompt' if attn_metadata.is_prompt else 'decode'
            cfg = (batch_size, seq_len, phase)
        seen = cfg in self.seen_configs
        self.seen_configs.add(cfg)
        if not seen and not warmup_mode:
            logger.warning("Configuration: %s was not warmed-up!",
                           (phase.value, batch_size, seq_len,
                            num_blocks) if is_prefix_caching else
                           (phase, batch_size, seq_len))

    def create_lora_mask(self, input_tokens: torch.Tensor, lora_ids: List[int],
                         is_prompt: bool):
        '''
        This is a helper function to create the mask for lora computations.
        Lora Mask is needed to ensure we match the correct lora weights for the
        for the request.
        For Prompt phase we have 
        lora_mask with shape (batch_size * seq_len, max_loras * max_rank)
        lora_logits_mask with shape (batch_size, max_loras * max_rank)
        For Decode phase we have both
        lora_mask and lora_logits_mask with shape
        (batch_size, max_loras * max_rank)
        '''
        lora_mask: torch.Tensor = None
        lora_logits_mask: torch.Tensor = None
        lora_index = 0

        if self.lora_config:
            if is_prompt:
                lora_mask = torch.zeros(
                    input_tokens.shape[0] * input_tokens.shape[1],
                    (self.lora_config.max_loras) *\
                        self.lora_config.max_lora_rank,
                    dtype=self.lora_config.lora_dtype)
                lora_logits_mask = torch.zeros(
                    input_tokens.shape[0], (self.lora_config.max_loras) *
                    self.lora_config.max_lora_rank,
                    dtype=self.lora_config.lora_dtype)

                ones = torch.ones(input_tokens.shape[1],
                                  self.lora_config.max_lora_rank,
                                  dtype=self.lora_config.lora_dtype)
                logit_ones = torch.ones(1,
                                        self.lora_config.max_lora_rank,
                                        dtype=self.lora_config.lora_dtype)

                for i in range(len(lora_ids)):
                    if lora_ids[i] == 0:
                        continue
                    lora_index = self.lora_manager._adapter_manager.\
                        lora_index_to_id.index(lora_ids[i])
                    start_row = i * input_tokens.shape[1]
                    end_row = start_row + input_tokens.shape[1]
                    start_col = lora_index * self.lora_config.max_lora_rank
                    end_col = start_col + self.lora_config.max_lora_rank
                    lora_mask[start_row:end_row, start_col:end_col] = ones
                    lora_logits_mask[i, start_col:end_col] = logit_ones
                lora_mask = lora_mask.to('hpu')
                lora_logits_mask = lora_logits_mask.to('hpu')
            else:
                lora_mask = torch.zeros(input_tokens.shape[0],
                                        (self.lora_config.max_loras) *
                                        self.lora_config.max_lora_rank,
                                        dtype=self.lora_config.lora_dtype)
                ones = torch.ones(1,
                                  self.lora_config.max_lora_rank,
                                  dtype=self.lora_config.lora_dtype)
                for i in range(len(lora_ids)):
                    if lora_ids[i] == 0:
                        continue
                    lora_index = self.lora_manager._adapter_manager.\
                        lora_index_to_id.index(lora_ids[i])
                    start_pos = lora_index * self.lora_config.max_lora_rank
                    end_pos = start_pos + self.lora_config.max_lora_rank
                    lora_mask[i, start_pos:end_pos] = ones
                lora_mask = lora_mask.to('hpu')
                lora_logits_mask = lora_mask

        return lora_mask, lora_logits_mask

>>>>>>> 7661e92e
    def _get_seq_ids(self, model_input):
        return ([
            sg.seq_ids[0] for sg in model_input.sampling_metadata.seq_groups
        ])

    def _pad_to_max_num_seqs(self, tensor, value):
        padding_needed = self.max_num_seqs - tensor.size(0)
        if padding_needed > 0:
            padding = torch.full((padding_needed, *tensor.shape[1:]),
                                 value,
                                 device=tensor.device,
                                 dtype=tensor.dtype)
            tensor = torch.cat([tensor, padding])
        return tensor

    @torch.inference_mode()
    def execute_model(
        self,
        model_input: ModelInputForHPUWithSamplingMetadata,
        kv_caches: List[torch.Tensor],
        intermediate_tensors: Optional[IntermediateTensors] = None,
        num_steps: int = 1,
        warmup_mode=False,
        previous_hidden_states: Optional[torch.Tensor] = None,
        seqs=None,
    ) -> Optional[Union[List[SamplerOutput], IntermediateTensors]]:
        use_delayed_sampling = self.use_delayed_sampling and not warmup_mode
        assert not (use_delayed_sampling and num_steps != 1), \
            'Delayed sampling is not compatible with MSS!'
        assert not (use_delayed_sampling and
            self.parallel_config.pipeline_parallel_size != 1), \
            'Delayed sampling is not compatible with Pipeline Parallelism!'
        assert not (use_delayed_sampling and self.spec_decode_enabled), \
            'Delayed sampling is not compatible with speculative decoding!'
        assert model_input.input_tokens is not None
        output = None
        if use_delayed_sampling and not model_input.is_prompt and \
                self.is_driver_worker:
            num_cached = len(self.cached_step_outputs)
            assert num_cached > 0
            cur_seq_ids = self._get_seq_ids(model_input)
            cur_seq_id_pos = {
                sid: idx
                for idx, sid in enumerate(cur_seq_ids) if sid >= 0
            }
            htorch.core.mark_step()
            for i in range(num_cached):
                prev_seq_ids = self._get_seq_ids(self.cached_step_inputs[i])
                target_indices = [
                    cur_seq_id_pos.get(psi, -1) for psi in prev_seq_ids
                ]
                padding = self.cached_step_outputs[i].token_ids.size(0) - len(
                    target_indices)
                target_indices.extend([-1] * padding)
                target_indices = torch.tensor(
                    target_indices,
                    device=model_input.input_tokens.device,
                    dtype=model_input.input_tokens.dtype)
                model_input.input_tokens.index_copy_(
                    0, target_indices, self.cached_step_outputs[i].token_ids)
                htorch.core.mark_step()

        if not model_input.is_first_multi_step:
            if not model_input.is_last_step:
                # not first or last multi-step
                return []
            # last multi-step
            output = self._decode_sampler_outputs(
                model_input) if self.is_driver_worker else []
            torch.hpu.synchronize()
        if model_input.is_first_multi_step:
            # first multi-step
            if self.lora_config:
                assert model_input.lora_requests is not None
                assert model_input.lora_mapping is not None
                self.set_active_loras(model_input.lora_requests,
                                      model_input.lora_mapping)
            # Rank!=0 workers has is_prompt==None
            if use_delayed_sampling and not model_input.is_prompt and \
                    model_input.input_tokens.size(1) == 1:
                if self.is_driver_worker:
                    model_kwargs_broadcast_data = {
                        "input_tokens": model_input.input_tokens
                    }
                    broadcast_tensor_dict(model_kwargs_broadcast_data, src=0)
                    input_tokens = model_input.input_tokens

                else:
                    model_kwargs_broadcast_data = broadcast_tensor_dict(src=0)
                    input_tokens = model_kwargs_broadcast_data["input_tokens"]
            else:
                input_tokens = model_input.input_tokens
            input_positions = model_input.input_positions
            attn_metadata = model_input.attn_metadata
            sampling_metadata = model_input.sampling_metadata
            real_batch_size = model_input.real_batch_size
            batch_size_padded = model_input.batch_size_padded
            assert input_tokens is not None
            assert input_positions is not None
            assert sampling_metadata is not None
            assert attn_metadata is not None
            is_prompt = attn_metadata.is_prompt
            assert is_prompt is not None
            batch_size = input_tokens.size(0)
            seq_len = self._seq_len(attn_metadata)
            use_graphs = self._use_graphs(batch_size, seq_len, is_prompt)
            self._check_config(batch_size, seq_len, attn_metadata, warmup_mode)

            lora_mask: torch.Tensor = None
            lora_logits_mask: torch.Tensor = None
            if self.lora_config:
                assert model_input.lora_ids is not None
                lora_mask, lora_logits_mask = self.create_lora_mask(
                    input_tokens, model_input.lora_ids,
                    attn_metadata.is_prompt)
            if model_input.multi_modal_kwargs is not None \
                and 'embed_is_patch' in model_input.multi_modal_kwargs:

                def fix_embed_is_patch(embed_is_patch):
                    if isinstance(embed_is_patch, torch.Tensor):
                        if embed_is_patch.dim() == 3:
                            result = []
                            if embed_is_patch.size(1) > 1:
                                embed_is_patch = embed_is_patch.transpose(0, 1)
                            for i in range(embed_is_patch.size(0)):
                                result.append(embed_is_patch[i])
                            return result
                        elif embed_is_patch.dim() == 2:
                            result = []
                            result.append(embed_is_patch)
                            return result
                    elif isinstance(embed_is_patch, (list, tuple)):
                        # Apply only once per item, avoid repeated recursion
                        result = []
                        for item in embed_is_patch:
                            fixed = fix_embed_is_patch(item)
                            if isinstance(fixed, list):
                                result.extend(fixed)
                            else:
                                result.append(fixed)
                        return result
                    else:
                        return None

                model_input.multi_modal_kwargs[
                    'embed_is_patch'] = fix_embed_is_patch(
                        model_input.multi_modal_kwargs['embed_is_patch'])
            execute_model_kwargs = {
                "input_ids": input_tokens,
                "positions": input_positions,
                "kv_caches": kv_caches,
                "attn_metadata": self.trim_attn_metadata(attn_metadata),
                "intermediate_tensors": intermediate_tensors,
                "lora_mask": lora_mask,
                "virtual_engine": model_input.virtual_engine,
                **(model_input.multi_modal_kwargs or {}),
            }
            if previous_hidden_states is not None:
                # HPU will pad up to block_size,
                # pad previous_hidden_states as well
                previous_hidden_states = previous_hidden_states.unsqueeze(
                    1).expand(-1, input_tokens.shape[-1], -1)
                batch_size_padding = batch_size - previous_hidden_states.shape[
                    0]
                if batch_size_padding > 0:
                    dummy_previous_hidden_states = torch.zeros(
                        batch_size_padding,
                        *previous_hidden_states.shape[1:],
                        dtype=previous_hidden_states.dtype,
                        device=previous_hidden_states.device)
                    previous_hidden_states = torch.cat(
                        [previous_hidden_states, dummy_previous_hidden_states],
                        dim=0)
                execute_model_kwargs.update(
                    {"previous_hidden_states": previous_hidden_states})
            if htorch.utils.internal.is_lazy():
                execute_model_kwargs.update(
                    {"bypass_hpu_graphs": not use_graphs})

            htorch.core.mark_step()
            if self.is_driver_worker:
                model_event_name = ("model_"
                                    f"{'prompt' if is_prompt else 'decode'}_"
                                    f"bs{batch_size}_"
                                    f"seq{seq_len}_"
                                    f"graphs{'T' if use_graphs else 'F'}")
            else:
                model_event_name = 'model_executable'
            if num_steps > 1 or use_delayed_sampling:
                # in case of multi-step scheduling
                # we only want to pythonize in the last step
                sampling_metadata.skip_sampler_cpu_output = True
                self.sampler.include_gpu_probs_tensor = True
            cache_orig_output_tokens_len: List[Dict] = []

            def try_revert_dummy_output_tokens():
                if len(cache_orig_output_tokens_len) > 0:
                    # Reuse the original output token ids length
                    for i in range(len(cache_orig_output_tokens_len)):
                        seq_group_metadata = seq_group_metadata_list[i]
                        for j, data in seq_group_metadata.seq_data.items():
                            orig_output_tokens_len = \
                                cache_orig_output_tokens_len[i][j]
                            data.output_token_ids = \
                                data.output_token_ids[:orig_output_tokens_len]

            for i in range(num_steps):
                if i != 0 and not self.is_driver_worker:
                    broadcast_data = broadcast_tensor_dict(src=0)
                    if 'early_exit' in broadcast_data and broadcast_data[
                            'early_exit']:
                        return [output] if num_steps == 1 else []
                    execute_model_kwargs.update({
                        "input_ids":
                        broadcast_data["input_ids"],
                        "positions":
                        broadcast_data["positions"],
                        "attn_metadata":
                        self.trim_attn_metadata(
                            broadcast_data["attn_metadata"])
                    })
                # Receive KV cache in distributed KV cache transfer setting
                # In disagg prefill setting, it will also recv hidden states
                # and bypass model forwarding. In KV cache database setting,
                # it will change the model input so that we can skip prefilling
                # on tokens that successfully received KV caches
                # NOTE: The receive operation is blocking
                bypass_model_exec = False
                if self.need_recv_kv(model_input, kv_caches, warmup_mode):
                    attn_metadata = self.model.forward_update_meta_only(
                        **execute_model_kwargs,
                        selected_token_indices=sampling_metadata.
                        selected_token_indices)
                    hidden_states, bypass_model_exec, model_input = \
                    get_kv_transfer_group().recv_kv_caches_and_hidden_states_hpu(
                        # model is used to know which layer the current worker
                        # is working on, so that we can receive KV for
                        # only those layers.
                        self.get_model(),
                        model_input,
                        attn_metadata,
                        kv_caches=kv_caches
                    )

                profiler_args = {
                    'real_seq_len': model_input.seq_lens,
                    'real_batch_size': real_batch_size
                }
                if not bypass_model_exec:
                    with self.profiler.record_event('internal',
                                                    model_event_name,
                                                    args=profiler_args):
                        hidden_states = self.model.forward(
                            **execute_model_kwargs,
                            selected_token_indices=sampling_metadata.
                            selected_token_indices)
                        if warmup_mode:
                            torch.hpu.synchronize()
                            import torch.distributed as dist
                            if dist.is_initialized():
                                dist.barrier()
                else:
                    logger.debug("Bypassing model execution")

                # Sending KV cache in distributed KV cache transfer setting
                # TODO: update send operation to blocking one.
                if self.need_send_kv(model_input, kv_caches, warmup_mode):
                    get_kv_transfer_group(
                    ).send_kv_caches_and_hidden_states_hpu(
                        # model_executable is used to know which layer the
                        # current worker is working on, so that we can send KV
                        # for only those layers.
                        self.get_model(),
                        model_input,
                        kv_caches,
                        hidden_states,
                    )

                if self.lora_config:
                    LoraMask.setLoraMask(
                        lora_logits_mask.index_select(
                            0, sampling_metadata.selected_token_indices))
                if not get_pp_group().is_last_rank:
                    return hidden_states

                # In case there are any logits processors pending
                # we need to sync with host earlier
                if use_delayed_sampling \
                   and self.is_driver_worker:
                    self._patch_prev_output()

                # Compute the logits.
                with self.profiler.record_event(
                        'internal',
                    ('compute_logits_'
                     f'{"prompt" if is_prompt else "decode"}_bs'
                     f'{batch_size}_'
                     f'seq{seq_len}'),
                        args=profiler_args):
                    if num_steps == 1:
                        sampling_metadata.selected_token_indices = None
                    logits = self.model.compute_logits(hidden_states,
                                                       sampling_metadata)
                htorch.core.mark_step()
                # Only perform sampling in the driver worker.
                if not self.is_driver_worker:
                    continue

                if use_delayed_sampling:
                    fake_output = self._delayed_sampler_outputs(model_input)
                elif model_input.async_callback is not None:
                    model_input.async_callback()

                with self.profiler.record_event(
                        'internal', ('sample_'
                                     f'{"prompt" if is_prompt else "decode"}_'
                                     f'bs{batch_size}_'
                                     f'seq{seq_len}'),
                        args=profiler_args):
                    output = self.sampler(
                        logits=logits,
                        sampling_metadata=sampling_metadata,
                    )
                    if num_steps > 1:
                        output = output.sampled_token_ids
                        self.cached_step_outputs.append(
                            CachedStepOutput(output))
                    if use_delayed_sampling and self.is_driver_worker:
                        token_ids = self._pad_to_max_num_seqs(
                            output.sampled_token_ids, DUMMY_TOKEN_ID)
                        self.cached_step_outputs.append(
                            CachedStepOutput(
                                token_ids, output.logprobs,
                                output.deferred_sample_results_args,
                                sampling_metadata, is_prompt))
                        self.cached_step_inputs.append(model_input)
                htorch.core.mark_step()
                if use_delayed_sampling \
                   and model_input.async_callback is not None:
                    model_input.async_callback()
                if i < num_steps - 1:
                    if i == 0:
                        if model_input.async_callback is not None:
                            ctx = model_input.async_callback.keywords[  # type: ignore
                                "ctx"]
                            seq_group_metadata_list = \
                                ctx.seq_group_metadata_list
                        elif seqs is not None:
                            seq_group_metadata_list = seqs
                        else:
                            raise RuntimeError(
                                "seq_group_metadata_list is uninitialized")
                        for seq_idx, seq_group_metadata in enumerate(
                                seq_group_metadata_list):
                            # Skip empty steps
                            seq_group_metadata.state.current_step += (
                                num_steps - 2)
                            # Cache the original output token ids
                            cache_orig_output_tokens_len.append({})
                            for j, data in seq_group_metadata.seq_data.items():
                                cache_orig_output_tokens_len[seq_idx][j] = \
                                    len(data.output_token_ids)
                    seq_group_metadata_list, _, _ = self._add_dummy_seq(
                        seq_group_metadata_list, is_prompt=False)
                    for seq_group_metadata in seq_group_metadata_list:
                        for data in seq_group_metadata.seq_data.values():
                            max_output_len = sampling_metadata.seq_groups[
                                0].sampling_params.max_tokens
                            if len(data.output_token_ids) < max_output_len - 1:
                                # add a place holder for prepare_decode
                                # arbitrary value, this could be any token
                                dummy_token = (540, )
                                data.output_token_ids += (dummy_token)
                            else:
                                broadcast_tensor_dict({'early_exit': True},
                                                      src=0)
                                if num_steps == 1:
                                    return [output]
                                else:
                                    try_revert_dummy_output_tokens()
                                    return []

                    result = self._prepare_decode(seq_group_metadata_list,
                                                  output=output)
                    if self.lora_config:
                        lora_mapping = LoRAMapping(
                            **dict(index_mapping=result.lora_index_mapping,
                                   prompt_mapping=result.lora_prompt_mapping,
                                   is_prefill=False))
                        self.set_active_loras(result.lora_requests,
                                              lora_mapping)
                        lora_mask, lora_logits_mask = self.create_lora_mask(
                            result.input_tokens, result.lora_ids, False)

                    execute_model_kwargs.update({
                        "input_ids":
                        result.input_tokens,
                        "positions":
                        result.input_positions,
                        "attn_metadata":
                        self.trim_attn_metadata(result.attn_metadata),
                        "lora_mask":
                        lora_mask,
                    })
                    model_kwargs_broadcast_data = {
                        "input_ids": result.input_tokens,
                        "positions": result.input_positions,
                        "attn_metadata": vars(result.attn_metadata),
                        "lora_mask": lora_mask,
                    }
                    broadcast_tensor_dict(model_kwargs_broadcast_data, src=0)
                else:
                    try_revert_dummy_output_tokens()

            if self.is_driver_worker and self.profiler.enabled:
                # Stop recording 'execute_model' event
                self.profiler.end()
                event_end = self.profiler.get_timestamp_us()
                counters = self.profiler_counter_helper.get_counter_dict(
                    cache_config=self.cache_config,
                    duration=event_end - self.event_start,
                    seq_len=seq_len,
                    batch_size_padded=batch_size_padded,
                    real_batch_size=real_batch_size,
                    is_prompt=is_prompt)
                self.profiler.record_counter(self.event_start, counters)
            if num_steps == 1:
                if self.spec_decode_enabled and isinstance(
                        output, SamplerOutput):
                    output.sampled_token_ids = output.sampled_token_ids[:
                                                                        real_batch_size]
                    output.sampled_token_probs = output.sampled_token_probs[:
                                                                            real_batch_size]
                    output.logprobs = output.logprobs[:real_batch_size]
                if self.return_hidden_states and isinstance(
                        output, SamplerOutput):
                    # we only need to pass hidden states of most recent token
                    assert model_input.sampling_metadata is not None
                    hidden_states = hidden_states[:real_batch_size]
                    if model_input.is_prompt:
                        output.prefill_hidden_states = hidden_states
                    output.hidden_states = hidden_states

                if use_delayed_sampling:
                    if self.is_driver_worker:
                        return [fake_output]
                    else:
                        return []

                return [output] if self.is_driver_worker else []
            else:
                return []
        return output if type(output) is list else [output]

    def _delayed_sampler_outputs(self, model_input):
        next_token_ids = [[DUMMY_TOKEN_ID]] * len(
            model_input.sampling_metadata.seq_groups)
        sampler_output = self._make_decode_output(
            next_token_ids, model_input.sampling_metadata.seq_groups)
        return sampler_output

    def _decode_sampler_outputs(self, model_input):
        use_async_out_proc = model_input.async_callback is not None
        sampler_outputs = []
        num_outputs = len(self.cached_step_outputs)
        for i in range(num_outputs):
            next_token_ids = self.cached_step_outputs.pop(0).token_ids
            next_token_ids = next_token_ids.cpu().tolist()
            sampler_output = self._make_decode_output(
                next_token_ids, model_input.sampling_metadata.seq_groups)
            sampler_outputs.append(sampler_output)

            if i < num_outputs - 1 and use_async_out_proc:
                assert model_input.async_callback is not None
                ctx = model_input.async_callback.keywords[  # type: ignore
                    "ctx"]
                ctx.append_output(
                    outputs=[sampler_output],
                    seq_group_metadata_list=ctx.seq_group_metadata_list,
                    scheduler_outputs=ctx.scheduler_outputs,
                    is_async=False,
                    is_last_step=False,
                    is_first_step_output=False)
                model_input.async_callback()

        if use_async_out_proc:
            return [sampler_outputs[-1]]
        else:
            return sampler_outputs

    def _make_decode_output(
        self,
        next_token_ids: List[List[int]],
        seq_groups: List[SequenceGroupToSample],
    ) -> SamplerOutput:
        zero_logprob = Logprob(0.0)
        sampler_outputs = []
        batch_idx = 0
        for seq_group in seq_groups:
            seq_ids = seq_group.seq_ids
            seq_outputs = []
            for seq_id in seq_ids:
                next_token_id = next_token_ids[batch_idx][0]
                seq_outputs.append(
                    SequenceOutput(seq_id, next_token_id,
                                   {next_token_id: zero_logprob}))
                batch_idx += 1
            sampler_outputs.append(
                CompletionSequenceGroupOutput(seq_outputs, None))
        return SamplerOutput(sampler_outputs)

    def shutdown_inc(self):
        can_finalize_inc = False
        from contextlib import suppress
        with suppress(AttributeError):
            can_finalize_inc = (self._is_quant_with_inc()
                                and (self.model.model is not None)
                                and self.inc_initialized_successfully and
                                not getattr(self, "_is_inc_finalized", False))
        if can_finalize_inc:
            from neural_compressor.torch.quantization import (
                finalize_calibration)
            finalize_calibration(self.model.model)
            self._is_inc_finalized = True

    def __del__(self):
        self.shutdown_inc()

    def _patch_prev_output(self):
        assert len(self.cached_step_inputs) == len(self.cached_step_outputs), \
            f'''Inputs and outputs are out of sync!
            {len(self.cached_step_inputs)} vs {len(self.cached_step_outputs)}'''
        if len(self.cached_step_inputs) == 0:
            return
        model_input = self.cached_step_inputs.pop(0)
        model_output = self.cached_step_outputs.pop(0)
        delayed_tokens = model_output.token_ids.cpu().squeeze(-1).tolist()

        ctx = model_input.async_callback.keywords["ctx"]  # type: ignore
        # If there's no output to patch with, which is usually the case when
        # we're starting a new request after all requests are completed.
        if len(ctx.output_queue) == 0:
            return
        assert len(
            ctx.output_queue) == 1, 'There should be exactly 1 output waiting!'
        output_data = ctx.output_queue[0]
        assert len(output_data.outputs) == 1
        for fake_out, real_out in zip(output_data.outputs[0], delayed_tokens):
            fake_out.samples[0].output_token = real_out
        for sg, real_out in zip(output_data.seq_group_metadata_list,
                                delayed_tokens):
            assert len(sg.seq_data) == 1
            seq_data = list(sg.seq_data.values())[0]
            # This is a hack. Assigning output_token_ids triggers
            # a cache recomputation and we only need to update the last token
            seq_data.output_token_ids_array[-1] = real_out
            seq_data._cached_all_token_ids[-1] = real_out

        delayed_logprobs = None
        delayed_prompt_logprobs = None
        assert model_output.sampling_metadata is not None, \
            'Sampling metadata is required to patch the output!'
        logprobs_required = any(
            seq_group.sampling_params.logprobs is not None
            for seq_group in model_output.sampling_metadata.seq_groups)
        prompt_logprobs_required = any(
            seq_group.sampling_params.prompt_logprobs is not None
            for seq_group in model_output.sampling_metadata.seq_groups)
        if logprobs_required or prompt_logprobs_required:
            # We are one step ahead, so prompt is already marked as a computed.
            # We need to reset the computed tokens count to 0,
            # so that we can recompute the prompt logprobs.
            computed_tokens = []
            if model_output.is_prompt:
                for seq_group in model_output.sampling_metadata.seq_groups:
                    seq_ids = seq_group.seq_ids
                    assert len(seq_ids) == 1  # prompt has only 1 seq id.
                    seq_data = seq_group.seq_data[seq_ids[0]]
                    computed_tokens.append(seq_data.get_num_computed_tokens())
                    seq_data._num_computed_tokens = 0
            sampling_results = get_pythonized_sample_results(
                model_output.deffered_sample_results)
            delayed_prompt_logprobs, delayed_logprobs = get_logprobs(
                model_output.logprobs, model_output.sampling_metadata,
                sampling_results)

            # Reset the computed tokens count to the original value.
            if model_output.is_prompt:
                for seq_group in model_output.sampling_metadata.seq_groups:
                    seq_ids = seq_group.seq_ids
                    seq_data = seq_group.seq_data[seq_ids[0]]
                    seq_data.update_num_computed_tokens(computed_tokens.pop(0))

        # Another hack. We need to pass the logprobs to the output data,
        # which are part of scheduler output.
        if logprobs_required and delayed_logprobs is not None:
            for sg, real_logprobs in zip(
                    output_data.scheduler_outputs.scheduled_seq_groups,
                    delayed_logprobs):
                assert len(sg.seq_group.seqs) == 1
                assert len(real_logprobs) == 1
                sg.seq_group.first_seq.output_logprobs[-1] = real_logprobs[0]

        # If prompt logprobs are available, we need to patch them
        # as well.
        if prompt_logprobs_required and delayed_prompt_logprobs is not None:
            seq_groups = output_data.scheduler_outputs.scheduled_seq_groups
            assert len(seq_groups) == len(delayed_prompt_logprobs), \
                f'''Output data has {len(seq_groups)} seq groups, but prompt
                logprobs has {len(delayed_prompt_logprobs)} entries!'''
            for sg, real_logprobs in zip(seq_groups, delayed_prompt_logprobs):
                if real_logprobs is not None:
                    sg.seq_group.prompt_logprobs = real_logprobs<|MERGE_RESOLUTION|>--- conflicted
+++ resolved
@@ -92,7 +92,6 @@
 DUMMY_TOKEN_ID = -1
 
 
-<<<<<<< HEAD
 class Singleton(type):
     _instances: Dict[type, object] = {}
 
@@ -102,15 +101,12 @@
         return cls._instances[cls]
 
 
-=======
->>>>>>> 7661e92e
 class PhaseType(Enum):
     PREFILL = 'prefill'
     PREFIX_PREFILL = 'prefix_prefill'
     DECODE = 'decode'
 
 
-<<<<<<< HEAD
 def pad_flat_tensor(tensor, desired_size):
     assert tensor.dim() == 1, 'Only flat tensors are supported'
     padding_needed = desired_size - tensor.size(0)
@@ -122,8 +118,6 @@
     return tensor
 
 
-=======
->>>>>>> 7661e92e
 def subtuple(obj: object,
              typename: str,
              to_copy: List[str],
@@ -309,18 +303,12 @@
     def _set_attn_bias(self, attn_metadata, batch_size, seq_len, device,
                        dtype):
         if (attn_metadata is None
-<<<<<<< HEAD
                 or (self.prefill_use_fusedsdpa and self.is_causal
                     and attn_metadata.block_list is None)
                 or not attn_metadata.is_prompt):
             return attn_metadata
 
         if attn_metadata.attn_bias is not None:
-=======
-                or (self.prefill_use_fusedsdpa \
-                    and attn_metadata.block_list is None)
-                or not attn_metadata.is_prompt):
->>>>>>> 7661e92e
             return attn_metadata
 
         prefill_metadata = attn_metadata
@@ -345,7 +333,6 @@
                                  dtype=torch.int32).view(1, seq_len).ge(
                                      query_lens_t.unsqueeze(-1)).view(
                                          batch_size, 1, 1, seq_len))
-<<<<<<< HEAD
         if self.is_causal:
             attn_mask = torch.triu(torch.ones(
                 (batch_size, 1, seq_len, seq_len),
@@ -365,13 +352,6 @@
                 len_mask)  #no need for len_mask_v as decode overwrites it
             off_value = -math.inf
 
-=======
-        causal_mask = torch.triu(torch.ones((batch_size, 1, seq_len, seq_len),
-                                            device=device,
-                                            dtype=torch.bool),
-                                 diagonal=1)
-        mask = causal_mask.logical_or(len_mask)
->>>>>>> 7661e92e
         mask = torch.concat((past_mask, mask), dim=-1)
         attn_bias = (torch.zeros_like(mask, dtype=dtype).masked_fill_(
             mask, off_value))
@@ -791,15 +771,6 @@
                                                  self.use_merged_prefill,
                                                  self.max_model_len)
         self.graphed_buckets: Set[Any] = set()
-<<<<<<< HEAD
-=======
-        self._set_gc_threshold()
-        if self.vllm_config.cache_config.enable_prefix_caching:
-            os.environ.setdefault("VLLM_CONTIGUOUS_PA", "False")
-            assert os.environ.get(
-                "VLLM_CONTIGUOUS_PA",
-                "").lower() != "true", "Contiguous PA doesn't support APC"
->>>>>>> 7661e92e
         self.use_contiguous_pa = envs.VLLM_USE_HPU_CONTIGUOUS_CACHE_FETCH
 
         self._set_gc_threshold()
@@ -1358,13 +1329,8 @@
             lora_index_mapping += [lora_id] * max_prompt_len
             lora_prompt_mapping.extend(
                 [lora_id] *
-<<<<<<< HEAD
                 (max_prompt_len if seq_group_metadata.sampling_params and
                  seq_group_metadata.sampling_params.prompt_logprobs else 1))
-=======
-                (max_prompt_len
-                 if seq_group_metadata.sampling_params.prompt_logprobs else 1))
->>>>>>> 7661e92e
 
         if any(context_lens):
             assert not self.scheduler_config.chunked_prefill_enabled
@@ -1377,17 +1343,36 @@
                     ([_PAD_BLOCK_ID] * (max_num_block - len(bt)))
                     for bt in prefix_block_tables))
 
-<<<<<<< HEAD
-            # TODO: pad to proper len
-=======
->>>>>>> 7661e92e
             pad_len = len(prefix_block_list)
             prefix_block_list = pad_list(prefix_block_list, pad_len,
                                          _PAD_BLOCK_ID)
 
             prefix_block_list_tensor = torch.tensor(prefix_block_list,
                                                     dtype=torch.long,
-<<<<<<< HEAD
+                                                    device=self.device)
+        else:
+            prefix_block_list_tensor = None
+
+        input_tokens = make_tensor_with_pad(input_tokens,
+                                            max_len=max_prompt_len,
+                                            pad=0,
+                                            dtype=torch.long,
+                                            device=self.device)
+
+            max_num_block = max(len(bt) for bt in prefix_block_tables)
+            prefix_block_list = list(
+                itertools.chain.from_iterable(
+                    bt if len(bt) == max_num_block else bt +
+                    ([_PAD_BLOCK_ID] * (max_num_block - len(bt)))
+                    for bt in prefix_block_tables))
+
+            # TODO: pad to proper len
+            pad_len = len(prefix_block_list)
+            prefix_block_list = pad_list(prefix_block_list, pad_len,
+                                         _PAD_BLOCK_ID)
+
+            prefix_block_list_tensor = torch.tensor(prefix_block_list,
+                                                    dtype=torch.long,
                                                     device='cpu')
         else:
             prefix_block_list_tensor = None
@@ -1413,31 +1398,6 @@
         slot_mapping = make_cpu_tensor(slot_mapping,
                                        max_len=max_prompt_len,
                                        pad=_PAD_SLOT_ID,
-=======
-                                                    device=self.device)
-        else:
-            prefix_block_list_tensor = None
-
-        input_tokens = make_tensor_with_pad(input_tokens,
-                                            max_len=max_prompt_len,
-                                            pad=0,
-                                            dtype=torch.long,
-                                            device=self.device)
-
-        input_positions = make_tensor_with_pad(input_positions,
-                                               max_len=max_prompt_len,
-                                               pad=0,
-                                               dtype=torch.long,
-                                               device=self.device)
-
-        slot_mapping = make_tensor_with_pad(slot_mapping,
-                                            max_len=max_prompt_len,
-                                            pad=_PAD_SLOT_ID,
-                                            dtype=torch.long,
-                                            device=self.device)
-
-        seq_lens_tensor = torch.tensor(seq_lens,
->>>>>>> 7661e92e
                                        dtype=torch.long,
                                        flat=self.use_merged_prefill)
 
@@ -1481,11 +1441,9 @@
         context_lens_tensor = self.move_to_device(context_lens_tensor)
         attn_bias = self.move_to_device(attn_bias)
 
-<<<<<<< HEAD
         attn_metadata = self.attn_backend.make_metadata(
             is_prompt=True,
             block_size=self.block_size,
-=======
         context_lens_tensor = torch.tensor(context_lens,
                                            dtype=torch.long,
                                            device=self.device)
@@ -1494,7 +1452,6 @@
             self.block_size, slot_mapping, True)
         attn_metadata = self.attn_backend.make_metadata(
             is_prompt=True,
->>>>>>> 7661e92e
             block_list=prefix_block_list_tensor,
             block_mapping=None,
             block_usage=None,
@@ -1782,15 +1739,12 @@
             block_groups=block_groups,
             attn_bias=None,
             seq_lens_tensor=None,
-<<<<<<< HEAD
             encoder_seq_lens=encoder_seq_lens,
             encoder_seq_lens_tensor=encoder_seq_lens_tensor,
             max_encoder_seq_len=max(encoder_seq_lens, default=0),
             cross_block_list=cross_block_list,
             cross_block_groups=cross_block_groups,
             cross_block_usage=cross_block_usage,
-=======
->>>>>>> 7661e92e
             context_lens_tensor=None,
             num_prefills=0,
             num_prefill_tokens=0,
@@ -1924,7 +1878,6 @@
             lora_requests = decode_lora_requests
             lora_ids = decode_lora_ids
 
-<<<<<<< HEAD
         if self.is_pooler:
             sampling_metadata = None
         elif not self.use_merged_prefill:
@@ -1948,24 +1901,6 @@
                 dtype=sampling_metadata.selected_token_indices.dtype,
                 device=sampling_metadata.selected_token_indices.device)
             sampling_metadata.selected_token_indices.add_(paddings)
-=======
-        # FIXME: We need to adjust selected_token_indices to accommodate
-        # for padding
-        max_len = input_tokens.size(1)
-        paddings = [max_len - q for q in query_lens]
-        paddings = [0] + paddings[:-1]
-        paddings = list(itertools.accumulate(paddings))
-        paddings_prompt_logprobs = []
-        for i, seq_group_metadata in enumerate(seq_group_metadata_list):
-            if seq_group_metadata.sampling_params.prompt_logprobs is not None \
-                              and seq_group_metadata.is_prompt:
-                paddings_prompt_logprobs += ([paddings[i]] * seq_lens[i])
-        paddings = torch.tensor(
-            paddings_prompt_logprobs if paddings_prompt_logprobs else paddings,
-            dtype=sampling_metadata.selected_token_indices.dtype,
-            device=sampling_metadata.selected_token_indices.device)
-        sampling_metadata.selected_token_indices.add_(paddings)
->>>>>>> 7661e92e
 
         if self.lora_config:
             lora_mapping = LoRAMapping(
@@ -2127,15 +2062,11 @@
             'block_usage',
             'slot_mapping',
             'is_prompt',
-<<<<<<< HEAD
             'block_size',
             'block_groups',
             'input_positions',
-=======
             'block_indices',
             'block_offsets',
-            'block_groups',
->>>>>>> 7661e92e
         ])
         return attention_metadata
 
@@ -2485,14 +2416,9 @@
         ) if can_use_compile_only_mode else contextlib.nullcontext():
             self.warmup_all_buckets(self.bucketing_ctx.prompt_buckets, True,
                                     kv_caches)
-<<<<<<< HEAD
             if not self.is_pooler:
                 self.warmup_all_buckets(self.bucketing_ctx.decode_buckets,
                                         False, kv_caches)
-=======
-            self.warmup_all_buckets(self.bucketing_ctx.decode_buckets, False,
-                                    kv_caches)
->>>>>>> 7661e92e
 
             if not self.enforce_eager and htorch.utils.internal.is_lazy():
                 if not self.is_pooler:
@@ -2822,8 +2748,6 @@
                                    is_prompt=is_prompt,
                                    virtual_engine=virtual_engine)
 
-<<<<<<< HEAD
-=======
     def finish_measurements(self):
         from neural_compressor.torch.quantization import finalize_calibration
         finalize_calibration(self.model.model)
@@ -2937,7 +2861,6 @@
 
         return lora_mask, lora_logits_mask
 
->>>>>>> 7661e92e
     def _get_seq_ids(self, model_input):
         return ([
             sg.seq_ids[0] for sg in model_input.sampling_metadata.seq_groups
