# SPDX-License-Identifier: Apache-2.0
# SPDX-FileCopyrightText: Copyright contributors to the vLLM project

###############################################################################
# Copyright (C) 2024 Habana Labs, Ltd. an Intel Company
###############################################################################

import collections
import contextlib
import dataclasses
import functools
import gc
import itertools
import math
import os
import time
from array import array
from enum import Enum, IntEnum
from typing import (TYPE_CHECKING, Any, Callable, Dict, List, NamedTuple,
                    Optional, Set, Tuple, Type, TypeVar, Union)

import habana_frameworks.torch as htorch
import habana_frameworks.torch.internal.bridge_config as bc
import torch
import vllm_hpu_extension.environment as environment
from attr import dataclass
from vllm_hpu_extension.bucketing.common import HPUBucketingManager
from vllm_hpu_extension.ops import LoraMask as LoraMask
from vllm_hpu_extension.profiler import (HabanaHighLevelProfiler,
                                         HabanaMemoryProfiler, format_bytes)
from vllm_hpu_extension.runtime import get_config

import vllm.envs as envs
from vllm.attention import AttentionMetadata, get_attn_backend
from vllm.attention.backends.abstract import AttentionType
from vllm.attention.backends.hpu_attn import HPUAttentionImpl
from vllm.config import DeviceConfig, VllmConfig
from vllm.distributed import broadcast_tensor_dict, get_pp_group
from vllm.distributed.kv_transfer import get_kv_transfer_group
from vllm.distributed.parallel_state import (get_dp_group, get_tp_group,
                                             get_world_group)
from vllm.forward_context import set_forward_context
from vllm.inputs import INPUT_REGISTRY, InputRegistry
from vllm.logger import init_logger
from vllm.lora.layers import LoRAMapping
from vllm.lora.request import LoRARequest
from vllm.lora.worker_manager import LRUCacheWorkerLoRAManager
from vllm.model_executor import SamplingMetadata
from vllm.model_executor.layers.layernorm import RMSNorm
from vllm.model_executor.layers.rotary_embedding import MRotaryEmbedding
from vllm.model_executor.layers.sampler import (SampleResultArgsType,
                                                SamplerOutput, get_logprobs,
                                                get_pythonized_sample_results,
                                                get_sampler)
from vllm.model_executor.layers.vocab_parallel_embedding import (
    VocabParallelEmbedding)
from vllm.model_executor.model_loader import get_model
from vllm.model_executor.models import supports_multimodal
from vllm.model_executor.sampling_metadata import SequenceGroupToSample
from vllm.multimodal import (MULTIMODAL_REGISTRY, BatchedTensorInputs,
                             MultiModalKwargs, MultiModalPlaceholderMap,
                             MultiModalRegistry)
from vllm.multimodal.inputs import PlaceholderRange
from vllm.sampling_params import SamplingParams
from vllm.sequence import (CompletionSequenceGroupOutput, IntermediateTensors,
                           Logprob, SequenceData, SequenceGroupMetadata,
                           SequenceOutput)
from vllm.transformers_utils.config import uses_mrope
from vllm.utils import (bind_kv_cache, is_fake_hpu, is_pin_memory_available,
                        make_mrope_positions_tensor_with_pad,
                        make_tensor_with_pad)
from vllm.worker.model_runner_base import (
    ModelRunnerBase, ModelRunnerInputBase,
    _add_attn_metadata_broadcastable_dict,
    _add_sampling_metadata_broadcastable_dict,
    _init_attn_metadata_from_tensor_dict,
    _init_sampling_metadata_from_tensor_dict)

if TYPE_CHECKING:
    from vllm.attention.backends.abstract import AttentionBackend

logger = init_logger(__name__)

_TYPE_CACHE = {}
# These values are assumed to be zero in several places.
# Use caution when updating them!
_PAD_SLOT_ID = 0
_PAD_BLOCK_ID = 0
LORA_WARMUP_RANK = 8

DUMMY_TOKEN_ID = -1
UNSET_IMG_ARGS = 9999999


class PhaseType(Enum):
    PREFILL = 'prefill'
    PREFIX_PREFILL = 'prefix_prefill'
    DECODE = 'decode'


class VisionBuckets:
    '''
    This class is used to bucket image tokens
    '''

    def __init__(self, is_batch_based):
        self.is_batch_based = is_batch_based
        envvar = os.environ.get('VLLM_MULTIMODAL_BUCKETS', "")
        if envvar == 'None':
            self.multimodal_buckets = None
        else:
            if envvar == "":
                if is_batch_based:
                    multimodal_buckets = [1, 2, 4, 8]  # batch sizes for gemma3
                else:
                    multimodal_buckets = [
                        1600, 3136, 4096, 6400, 7744, 9216, 12544
                    ]
            else:
                multimodal_buckets = [int(i) for i in envvar.split(',')]
            self.multimodal_buckets = self._process_buckets(multimodal_buckets)

    def _process_buckets(self, buckets):
        if not self.is_batch_based:
            for bucket in buckets:
                assert bucket % 8 == 0, (
                    'Buckets needs to be multiples 8 (slices of 64)')
        return sorted(buckets)

    def get_multimodal_bucket(self, curr_num_image_patches):
        if self.multimodal_buckets is not None:
            for mm_bucket in self.multimodal_buckets:
                if curr_num_image_patches <= mm_bucket:
                    return mm_bucket
            return curr_num_image_patches
        else:
            return 0

    def __repr__(self):
        return str(self.multimodal_buckets)


class Singleton(type):
    _instances: Dict[type, object] = {}

    def __call__(cls, *args, **kwargs):
        if cls not in cls._instances:
            cls._instances[cls] = super().__call__(*args, **kwargs)
        return cls._instances[cls]


<<<<<<< HEAD
def is_mm_optimized(model):
    return 'Gemma3ForConditionalGeneration' in str(type(model.model)) \
        if hasattr(model, 'model') else \
        'Gemma3ForConditionalGeneration' in str(type(model))
=======
def is_gemma3(model):
    return 'Gemma3ForConditionalGeneration' in str(type(model))
>>>>>>> ec6b7060


def pad_flat_tensor(tensor, desired_size):
    assert tensor.dim() == 1, 'Only flat tensors are supported'
    padding_needed = desired_size - tensor.size(0)
    if padding_needed > 0 and tensor.size(0) > 0:
        padding = torch.zeros((padding_needed, ),
                              dtype=tensor.dtype,
                              device=tensor.device)
        tensor = torch.cat([tensor, padding])
    return tensor


def subtuple(obj: object,
             typename: str,
             to_copy: List[str],
             to_override: Optional[Dict[str, object]] = None):
    if obj is None:
        return None
    if to_override is None:
        to_override = {}
    fields = set(to_copy) | set(to_override.keys())
    if type(obj) is dict:
        values = {key: obj[key] for key in fields if key in obj}
    else:
        values = {f: to_override.get(f, getattr(obj, f)) for f in fields}
    if typename not in _TYPE_CACHE:
        _TYPE_CACHE[typename] = {
            'type': collections.namedtuple(typename, ' '.join(fields)),
            'fields': fields
        }
    return _TYPE_CACHE[typename]['type'](**values)  # type: ignore


def custom_tuple_replace(obj: object, typename: str, **to_override):
    # Torch compile dynamo doesn't support calling any named tuple
    # dynamic methods other than len and get_attr. This function is
    # a torch.compile friendly version of tuple._replace

    cached_type = _TYPE_CACHE[typename]['type']
    fields = _TYPE_CACHE[typename]['fields']
    values = {
        field: getattr(obj, field)
        for field in fields  # type: ignore
    }
    values.update(to_override)
    return cached_type(**values)  # type: ignore


def align_dp_groups(value, op):
    group = get_dp_group().cpu_group
    value_t = torch.tensor(value, device="cpu", dtype=torch.int32)
    torch.distributed.all_reduce(value_t, op=op, group=group)
    return value_t.item()


def align_tp_groups(value, op):
    group = get_tp_group().cpu_group
    world_size = get_tp_group().world_size
    if world_size <= 1:
        return value
    value_t = torch.tensor(value, device='cpu')
    torch.distributed.all_reduce(value_t, op=op, group=group)
    return value_t.item()


def align_workers(value, op):
    group = get_world_group().cpu_group
    world_size = torch.distributed.get_world_size()
    if world_size <= 1:
        return value
    value_t = torch.tensor(value, device='cpu')
    torch.distributed.all_reduce(value_t, op=op, group=group)
    return value_t.item()


def setup_profiler():
    schedule = torch.profiler.schedule(wait=0, warmup=2, active=1, repeat=1)
    activities = [
        torch.profiler.ProfilerActivity.CPU,
        torch.profiler.ProfilerActivity.HPU
    ]
    profiler = torch.profiler.profile(
        schedule=schedule,
        activities=activities,
        on_trace_ready=torch.profiler.tensorboard_trace_handler('.',
                                                                use_gzip=True),
        record_shapes=False,
        with_stack=True)
    return profiler


def round_up(value: int, k: int) -> int:
    return (value + k - 1) // k * k


def pad_list(input, k, v):
    input_len = len(input)
    target_len = round_up(input_len, k)
    padding = target_len - input_len
    return input + [v] * padding


def gather_list(input, indices, v):
    return [input[i] if i is not None else v for i in indices]


def flatten(in_list):
    return list(itertools.chain(*in_list))


def make_cpu_tensor(data, max_len, pad, dtype, flat) -> torch.Tensor:
    if flat:
        data = [flatten(data)]
    return make_tensor_with_pad(data,
                                max_len=max_len,
                                pad=pad,
                                dtype=dtype,
                                device='cpu')


def get_target_layer_suffix_list(model_type) -> list[str]:
    # This sets the suffix for the hidden layer name, which is controlled by
    # VLLM_CONFIG_HIDDEN_LAYERS. The default suffix is "DecoderLayer," which is
    # applicable for most language models such as LLaMA, Qwen, and BART. If the
    # model's decoder layer name differs from the default, it will need to
    # be specified here.
    decoder_layer_table = {
        "gpt_bigcode": "BigCodeBlock",
    }

    return [
        decoder_layer_table.get(model_type, "DecoderLayer"), "EncoderLayer"
    ]


def modify_model_layers(module: torch.nn.Module,
                        suffix_list: list[str],
                        n=1,
                        counter=None):
    """Currently add mark_step at the end of specified layers.
    """

    def forward_hook(module, args, output):
        htorch.core.mark_step()
        return output

    if counter is None:
        counter = [0]

    for child_name, child_module in module.named_children():
        if any(
                child_module.__class__.__name__.endswith(layer)
                for layer in suffix_list):
            counter[0] += 1
            if counter[0] % n == 0:
                child_module.register_forward_hook(forward_hook)
        else:
            modify_model_layers(child_module, suffix_list, n, counter)


class HpuModelAdapter(torch.nn.Module):

    def __init__(self, model, vllm_config, is_causal, sampler):
        super().__init__()
        self.model = model
        self.prefill_use_fusedsdpa = get_config(
        ).prompt_attn_impl == 'fsdpa_impl'
        self.recompute_cos_sin = os.getenv('VLLM_COS_SIN_RECOMPUTE',
                                           'false').lower() in ['1', 'true']
        self.sampler = sampler
        self.vllm_config = vllm_config
        self.block_size = vllm_config.cache_config.block_size
        self.dtype = vllm_config.model_config.dtype
        self.is_pooler = hasattr(self.model, "_pooler")
        self.is_causal = is_causal
        self.use_merged_prefill = get_config().merged_prefill
        self.dp_awared_padding = \
            self.vllm_config.parallel_config.data_parallel_size > 1

        model_config = getattr(self.model, "config", None)

        self.model_is_mrope = uses_mrope(model_config)
        self.is_mm_optimized = is_mm_optimized(self.model)
        text_config = vllm_config.model_config.hf_config.get_text_config()
        self.interleaved_sliding_window = getattr(
            text_config, "interleaved_sliding_window",
            None) if text_config else None

        text_config = vllm_config.model_config.hf_config.get_text_config()
        self.interleaved_sliding_window = getattr(
            text_config, "interleaved_sliding_window",
            None) if text_config else None

        # This applies exclusively to Qwen2/2.5-VL models
        # both use mrope. We wrap the visual and language
        # models separately with HPU graph.
        # This is to ensure that we keeps
        # the static and dynamic parts distinct.
        if htorch.utils.internal.is_lazy():
<<<<<<< HEAD
            if self.model_is_mrope and hasattr(self.model, 'visual'):
                logger.info("[Multimodal] Wrapping Visual Model")
                self.model.visual = htorch.hpu.wrap_in_hpu_graph(
                    self.model.visual, disable_tensor_cache=True)

            if self.is_mm_optimized:
                if hasattr(self.model, 'vision_tower'):
                    self.model.vision_tower = htorch.hpu.wrap_in_hpu_graph(
                        self.model.vision_tower, disable_tensor_cache=True)
                if hasattr(self.model, 'multi_modal_projector'):
                    self.model.multi_modal_projector = \
                            htorch.hpu.wrap_in_hpu_graph( \
                            self.model.multi_modal_projector, \
                            disable_tensor_cache=True)
=======
            if self.model_is_mrope:
                logger.info("[Multimodal] Wrapping Visual Model")
                self.model.visual = htorch.hpu.wrap_in_hpu_graph(
                    self.model.visual, disable_tensor_cache=True)
            elif is_gemma3(self.model):
                self.model.vision_tower = htorch.hpu.wrap_in_hpu_graph(
                    self.model.vision_tower, disable_tensor_cache=True)
                self.model.multi_modal_projector = htorch.hpu.wrap_in_hpu_graph(
                    self.model.multi_modal_projector,
                    disable_tensor_cache=True)
>>>>>>> ec6b7060

        self._rotary_embed_module = self._get_rotary_embedding_module(
            self.model)
        self._rotary_prepare_cos_sin = self._get_prepare_cos_sin()

    def _get_rotary_embedding_module(self, model: torch.nn.Module):
        """
        Dynamically get the RotaryEmbedding layer in the model.
        This function will recursively search through the module 
        hierarchy to find and return a RotaryEmbedding layer.
        If no such layer is found, it returns None.
        """
        if model is None:
            return None

        if model.__class__.__name__.endswith("RotaryEmbedding"):
            return model

        if hasattr(model, 'children'):
            for child in model.children():
                result = self._get_rotary_embedding_module(child)
                if result is not None:
                    return result
        return None

    def _get_prepare_cos_sin(self):
        if self._rotary_embed_module is not None and hasattr(
                self._rotary_embed_module, 'prepare_cos_sin'):
            return self._rotary_embed_module.prepare_cos_sin
        return None

    def _reset_rotary_cos_sin(self):
        if hasattr(self._rotary_embed_module, "cos"):
            delattr(self._rotary_embed_module, "cos")
        if hasattr(self._rotary_embed_module, "sin"):
            delattr(self._rotary_embed_module, "sin")

    # copying from PR 1163
    # needs cleanup/unified approach later
    def compute_input_embeddings_for_gemma(self, **kwargs):

        if 'inputs_embeds' in kwargs:
            print('do nothing')
            return kwargs

        input_ids = kwargs['input_ids']

        vision_embeddings = self.model.get_multimodal_embeddings(**kwargs)
        inputs_embeds = self.model.get_input_embeddings(
            input_ids, vision_embeddings)

        if vision_embeddings is not None:
            input_ids = kwargs['input_ids']
            positions = kwargs['positions']
            kwargs = self.model.prepare_attn_masks(
                mask_dtype=self.dtype,
                **kwargs,
            )
            kwargs['input_ids'] = input_ids
            kwargs['positions'] = positions

        kwargs.update({'inputs_embeds': inputs_embeds})
        kwargs.pop('pixel_values', None)
        return kwargs

    def _set_attn_bias(self, attn_metadata, batch_size, seq_len, device,
                       dtype):
        if (attn_metadata is None
                or (self.prefill_use_fusedsdpa and self.is_causal
                    and attn_metadata.block_list is None)
                or not attn_metadata.is_prompt):
            return attn_metadata

        if attn_metadata.attn_bias is not None:
            return attn_metadata

        prefill_metadata = attn_metadata

        seq_lens_t = prefill_metadata.seq_lens_tensor
        context_lens_t = prefill_metadata.context_lens_tensor
        query_lens_t = seq_lens_t - context_lens_t

        block_list = attn_metadata.block_list
        max_context_len = (block_list.size(-1) //
                           batch_size if block_list is not None else 0)
        max_context_len = max_context_len * self.block_size
        past_mask = torch.arange(0,
                                 max_context_len,
                                 dtype=torch.int32,
                                 device=device)
        past_mask = (past_mask.view(1, -1).expand(batch_size, -1).ge(
            context_lens_t.view(-1, 1)).view(batch_size, 1, -1).expand(
                batch_size, seq_len, -1).view(batch_size, 1, seq_len, -1))

        len_mask = (torch.arange(0, seq_len, device=device,
                                 dtype=torch.int32).view(1, seq_len).ge(
                                     query_lens_t.unsqueeze(-1)).view(
                                         batch_size, 1, 1, seq_len))
        if self.is_causal:
            attn_mask = torch.triu(torch.ones(
                (batch_size, 1, seq_len, seq_len),
                device=device,
                dtype=torch.bool),
                                   diagonal=1)
        else:
            attn_mask = torch.zeros((batch_size, 1, seq_len, seq_len),
                                    device=device,
                                    dtype=torch.bool)
        if self.is_pooler:
            len_mask_v = len_mask.view(batch_size, 1, seq_len, 1)
            mask = attn_mask.logical_or(len_mask).logical_or(len_mask_v)
            off_value = -3E38  #small number, avoid nan and overflow
        else:
            mask = attn_mask.logical_or(
                len_mask)  #no need for len_mask_v as decode overwrites it
            off_value = -math.inf

        mask = torch.concat((past_mask, mask), dim=-1)
        attn_bias = (torch.zeros_like(mask, dtype=dtype).masked_fill_(
            mask, off_value))
        attn_metadata = custom_tuple_replace(prefill_metadata,
                                             "TrimmedAttentionMetadata",
                                             attn_bias=attn_bias)
        return attn_metadata

    def _set_attn_bias_for_sliding_window(self, attn_metadata, batch_size,
                                          seq_len, window_size, device, dtype):

        if seq_len <= window_size:
            #no need to set sliding window mask, just use causal mask
            return attn_metadata

        prefill_metadata = attn_metadata
        shift = 0

        #causal + window size : accuracy good
        tensor = torch.full((batch_size, 1, seq_len, seq_len),
                            device=device,
                            dtype=dtype,
                            fill_value=1)
        mask = torch.tril(tensor, diagonal=shift)
        mask = torch.triu(mask, diagonal=shift - window_size + 1)
        attn_bias = torch.log(mask)
<<<<<<< HEAD
=======

>>>>>>> ec6b7060
        attn_metadata = prefill_metadata._replace(window_attn_bias=attn_bias)

        return attn_metadata

    def _set_block_mapping(self, metadata, batch_size, device, dtype,
                           is_window_block):

<<<<<<< HEAD
        if not is_window_block:
            block_usage = metadata.block_usage
            block_groups = metadata.block_groups
        else:
            block_usage = metadata.window_block_usage
            block_groups = metadata.window_block_groups
=======
        if is_window_block:
            block_usage = metadata.window_block_usage
            block_groups = metadata.window_block_groups
        else:
            block_usage = metadata.block_usage
            block_groups = metadata.block_groups
>>>>>>> ec6b7060

        mask = torch.arange(0,
                            self.block_size,
                            device=device,
                            dtype=torch.int32).unsqueeze(0)
        mask = mask >= block_usage.unsqueeze(-1)
        attn_bias = (torch.zeros_like(mask, dtype=dtype).masked_fill_(
            mask, -math.inf))

        if not is_fake_hpu():
            block_mapping = torch.nn.functional.one_hot(block_groups,
                                                        num_classes=batch_size)
        else:
            # Unfortunately one_hot on CPU
            # doesn't handle out of bounds classes so we need to convert
            # all negative values to 0 (block_mapping) or bs (block_groups)
            block_groups = block_groups.to(torch.long)
            block_mapping = torch.nn.functional.relu(block_groups)
            block_mapping = torch.nn.functional.one_hot(block_mapping,
                                                        num_classes=batch_size)
            oob_values = block_groups.lt(0)
            block_mapping.masked_fill_(oob_values.unsqueeze(-1), 0)
            block_groups.masked_fill_(oob_values, batch_size)
<<<<<<< HEAD

            if not is_window_block:
                metadata = custom_tuple_replace(metadata,
                                                "TrimmedAttentionMetadata",
                                                block_groups=block_groups)
            else:
=======
            if is_window_block:
>>>>>>> ec6b7060
                metadata = custom_tuple_replace(
                    metadata,
                    "TrimmedAttentionMetadata",
                    window_block_groups=block_groups)
<<<<<<< HEAD

        block_mapping = block_mapping.to(dtype)
        if not is_window_block:
            metadata = custom_tuple_replace(metadata,
                                            "TrimmedAttentionMetadata",
                                            block_mapping=block_mapping,
                                            attn_bias=attn_bias)
        else:
            metadata = custom_tuple_replace(metadata,
                                            "TrimmedAttentionMetadata",
                                            window_block_mapping=block_mapping,
                                            window_attn_bias=attn_bias)
=======
            else:
                metadata = custom_tuple_replace(metadata,
                                                "TrimmedAttentionMetadata",
                                                block_groups=block_groups)
        block_mapping = block_mapping.to(dtype)
        if is_window_block:
            metadata = custom_tuple_replace(metadata,
                                            "TrimmedAttentionMetadata",
                                            window_block_mapping=block_mapping,
                                            window_attn_bias=attn_bias)
        else:
            metadata = custom_tuple_replace(metadata,
                                            "TrimmedAttentionMetadata",
                                            block_mapping=block_mapping,
                                            attn_bias=attn_bias)
>>>>>>> ec6b7060
        return metadata

    def forward_update_meta_only(self, *args, **kwargs):
        kwargs = kwargs.copy()
        if 'warmup_mode' in kwargs:
            kwargs.pop('warmup_mode')
        input_ids = kwargs['input_ids']
        attn_metadata = self._update_metadata(kwargs['attn_metadata'],
                                              input_ids.size(0),
                                              input_ids.size(1),
                                              input_ids.device, self.dtype)
        kwargs['attn_metadata'] = attn_metadata
        return attn_metadata

    def _update_metadata(self,
                         attn_metadata,
                         batch_size,
                         seq_len,
                         device,
                         dtype,
                         global_attn_masks=None,
                         local_attn_masks=None):

        if attn_metadata.is_prompt:
            attn_metadata = self._set_attn_bias(attn_metadata, batch_size,
                                                seq_len, device, dtype)
<<<<<<< HEAD
=======

>>>>>>> ec6b7060
            #For Gemma3, we need to override attn_mask with these sliding_window
            #mask which are updated during prepare_attn_mask()
            if global_attn_masks is not None:
                attn_metadata = attn_metadata._replace(
<<<<<<< HEAD
                    attn_bias=global_attn_masks)
=======
                    attn_bias=global_attn_masks[0])
>>>>>>> ec6b7060

            if self.interleaved_sliding_window:
                if local_attn_masks is not None:
                    attn_metadata = attn_metadata._replace(
<<<<<<< HEAD
                        window_attn_bias=local_attn_masks)
                elif global_attn_masks is None:
=======
                        window_attn_bias=local_attn_masks[0])
                else:
>>>>>>> ec6b7060
                    attn_metadata = self._set_attn_bias_for_sliding_window(
                        attn_metadata, batch_size, seq_len,
                        self.interleaved_sliding_window, device, dtype)
        else:
            attn_metadata = self._set_block_mapping(attn_metadata, batch_size,
                                                    device, dtype, False)
<<<<<<< HEAD

        if attn_metadata.window_block_list is not None:
=======
        if hasattr(attn_metadata, 'window_block_list'
                   ) and attn_metadata.window_block_list is not None:
>>>>>>> ec6b7060
            attn_metadata = self._set_block_mapping(attn_metadata, batch_size,
                                                    device, dtype, True)
        return attn_metadata

    def compute_input_embeddings_for_mm_optimized(self, **kwargs):
        input_ids = kwargs['input_ids']
        vision_embeddings = self.model.get_multimodal_embeddings(**kwargs)
        inputs_embeds = self.model.get_input_embeddings(
            input_ids, vision_embeddings)

        if vision_embeddings is not None:
            input_ids = kwargs['input_ids']
            positions = kwargs['positions']
            kwargs = self.model.prepare_attn_masks(
                mask_dtype=self.dtype,
                **kwargs,
            )
            kwargs['input_ids'] = input_ids
            kwargs['positions'] = positions
            #input_ids = None

        kwargs.update({'inputs_embeds': inputs_embeds})
        # done compute the visual tokens
        kwargs.pop('pixel_values', None)
        return kwargs

    def compute_input_embeddings_for_mrope_mm_optimized(self, **kwargs):

        if 'inputs_embeds' in kwargs:
            return kwargs
        if not self.model_is_mrope and not self.is_mm_optimized:
            return None
        # For Qwen2.5-VL/Gemma3 VL multimodal embedding,
        # this embedding part should be executed
        # with PT_COMPILE_ONLY_MODE off at all times
        # due to it's dynamicity.
        # During warmup, this is ON by default, so we
        # are turning it off here.
        # Also, we moved this code block from
        # model.forward() since we want to get
        # embedding before pass it to model which is also
        # aligned with VLLM V1.
        compile_only_mode_context_false = functools.partial(
            bc.env_setting, "PT_COMPILE_ONLY_MODE", False)

        input_ids = kwargs['input_ids']
        with compile_only_mode_context_false():
            if self.model_is_mrope:
                image_input = self.model._parse_and_validate_image_input(
                    **kwargs)
                video_input = self.model._parse_and_validate_video_input(
                    **kwargs)
                inputs_embeds = self.model.get_input_embeddings_v0(
                    input_ids,
                    image_input=image_input,
                    video_input=video_input)
                input_ids = None
                kwargs.update({
                    'inputs_embeds': inputs_embeds,
                })
                # done compute the visual tokens
                kwargs.pop('pixel_values', None)
                kwargs.pop('image_grid_thw', None)
                return kwargs
            else:
                return self.compute_input_embeddings_for_mm_optimized(**kwargs)

    def forward(self, *args, **kwargs):
        kwargs = kwargs.copy()
        selected_token_indices = kwargs.pop('selected_token_indices')
        if 'warmup_mode' in kwargs:
            kwargs.pop('warmup_mode')
        virtual_engine = 0
        if 'virtual_engine' in kwargs:
            virtual_engine = kwargs.pop('virtual_engine')

        input_ids = kwargs['input_ids']
<<<<<<< HEAD
        global_attn_masks_list: Optional[List[torch.Tensor]] = \
                kwargs.get("global_attn_masks")
        global_attn_masks = global_attn_masks_list[0] \
            if global_attn_masks_list else None
        local_attn_masks_list: Optional[List[torch.Tensor]] = \
                kwargs.get("local_attn_masks")
        local_attn_masks = local_attn_masks_list[0] \
            if local_attn_masks_list else None
=======

        global_attn_masks = kwargs.get("global_attn_masks") \
                if kwargs.get("global_attn_masks") else None
        local_attn_masks = kwargs.get("local_attn_masks") \
                if kwargs.get("local_attn_masks") else None

>>>>>>> ec6b7060
        kwargs['attn_metadata'] = self._update_metadata(
            kwargs['attn_metadata'], input_ids.size(0), input_ids.size(1),
            input_ids.device, self.dtype, global_attn_masks, local_attn_masks)

        if 'lora_mask' in kwargs:
            LoraMask.setLoraMask(kwargs.pop('lora_mask'))
        if self._rotary_prepare_cos_sin is not None and not self.model_is_mrope:
            self._rotary_prepare_cos_sin(
                kwargs['positions'], recompute_cos_sin=self.recompute_cos_sin)
        if self.model_is_mrope or self.is_mm_optimized:
            # inputs_embeds was computed on execute_model
            # now we always want to use the inputs_embeds
            # even if the prompt is text only
            # that keeps all the shapes consistent with warmup
            kwargs.update({
                'input_ids': None,
            })
        attn_meta = kwargs.pop('attn_metadata')
        if 'kv_caches' in kwargs:
            kwargs.pop('kv_caches')
        with set_forward_context(attn_meta,
                                 self.vllm_config,
                                 virtual_engine,
                                 dp_awared_padding=self.dp_awared_padding):
            hidden_states = self.model(*args, **kwargs)
            if self._rotary_prepare_cos_sin is not None and \
                not self.model_is_mrope:
                self._reset_rotary_cos_sin()
            if not get_pp_group().is_last_rank:
                return hidden_states
            hidden_states = hidden_states.view(-1, hidden_states.shape[-1])
            if selected_token_indices is not None:
                hidden_states = hidden_states.index_select(
                    0, selected_token_indices)

        return hidden_states

    def compute_logits(self, *args, **kwargs):
        return self.model.compute_logits(*args, **kwargs)

    # def sample(self, *args, **kwargs):
    #    return self.sampler(*args, **kwargs)

    def make_empty_intermediate_tensors(self, *args, **kwargs):
        return self.model.make_empty_intermediate_tensors(*args, **kwargs)

    def generate_proposals(self, *args, **kwargs):
        if hasattr(self.model, "sampler"):
            # Speculative decoding
            self.model.sampler = self.sampler
        return self.model.generate_proposals(*args, **kwargs)

    # sampler property will be used by spec_decode_worker
    # don't rename
    # @property
    # def sampler(self):
    #    return self.model.sampler

    # lm_head property will be used by spec_decode_worker
    # don't rename
    @property
    def lm_head(self):
        return self.model.lm_head


class PreparePromptMetadata(NamedTuple):
    input_tokens: torch.Tensor
    input_positions: List[List[int]]
    attn_metadata: Optional[AttentionMetadata]
    seq_lens: List[int]
    query_lens: List[int]
    lora_index_mapping: List[List[int]]
    lora_prompt_mapping: List[List[int]]
    lora_requests: Set[LoRARequest]
    multi_modal_kwargs: Optional[Dict[str, BatchedTensorInputs]]
    slot_mapping: List[List[int]]
    lora_ids: List[int]

    @classmethod
    def empty(cls):
        return PreparePromptMetadata(input_tokens=[],
                                     input_positions=[],
                                     attn_metadata=None,
                                     seq_lens=[],
                                     query_lens=[],
                                     lora_index_mapping=[],
                                     lora_prompt_mapping=[],
                                     lora_requests=set(),
                                     multi_modal_kwargs=None,
                                     slot_mapping=[],
                                     lora_ids=[])


class PrepareDecodeMetadata(NamedTuple):
    input_tokens: torch.Tensor
    input_positions: List[List[int]]
    attn_metadata: Optional[AttentionMetadata]
    lora_index_mapping: List[List[int]]
    lora_prompt_mapping: List[List[int]]
    lora_requests: Set[LoRARequest]
    slot_mapping: List[List[int]]
    lora_ids: List[int]

    @classmethod
    def empty(cls):
        return PrepareDecodeMetadata(input_tokens=[],
                                     input_positions=[],
                                     attn_metadata=None,
                                     lora_index_mapping=[],
                                     lora_prompt_mapping=[],
                                     lora_requests=set(),
                                     slot_mapping=[],
                                     lora_ids=[])


# How batches are constructed.
class BatchType(IntEnum):
    # Every batch is prefill.
    PREFILL = 0
    # Every batch is decode.
    DECODE = 1
    # Batch is a mixture of prefill and decode.
    MIXED = 2


TModelInputForHPU = TypeVar('TModelInputForHPU', bound="ModelInputForHPU")


@dataclasses.dataclass(frozen=True)
class ModelInputForHPU(ModelRunnerInputBase):
    """
    This base class contains metadata needed for the base model forward pass
    but not metadata for possible additional steps, e.g., sampling. Model
    runners that run additional steps should subclass this method to add
    additional fields.
    """
    input_tokens: Optional[torch.Tensor] = None
    input_positions: Optional[torch.Tensor] = None
    seq_lens: Optional[List[int]] = None
    query_lens: Optional[List[int]] = None
    lora_mapping: Optional["LoRAMapping"] = None
    lora_requests: Optional[Set[LoRARequest]] = None
    attn_metadata: Optional["AttentionMetadata"] = None
    multi_modal_kwargs: Optional[Dict[str, torch.Tensor]] = None
    real_batch_size: Optional[int] = None
    batch_size_padded: Optional[int] = None
    virtual_engine: int = 0
    lora_ids: Optional[List[int]] = None
    async_callback: Optional[Callable] = None
    is_first_multi_step: bool = True
    is_last_step: bool = True
    previous_hidden_states: Optional[torch.Tensor] = None

    def as_broadcastable_tensor_dict(self) -> Dict[str, Any]:
        tensor_dict = {
            "input_tokens": self.input_tokens,
            "input_positions": self.input_positions,
            "lora_requests": self.lora_requests,
            "lora_mapping": self.lora_mapping,
            "multi_modal_kwargs": self.multi_modal_kwargs,
            "real_batch_size": self.real_batch_size,
            "batch_size_padded": self.batch_size_padded,
            "virtual_engine": self.virtual_engine,
            "lora_ids": self.lora_ids,
            "is_first_multi_step": self.is_first_multi_step,
            "is_last_step": self.is_last_step,
        }
        _add_attn_metadata_broadcastable_dict(tensor_dict, self.attn_metadata)
        return tensor_dict

    @classmethod
    def from_broadcasted_tensor_dict(
        cls: Type[TModelInputForHPU],
        tensor_dict: Dict[str, Any],
        attn_backend: Optional["AttentionBackend"] = None,
    ) -> TModelInputForHPU:
        if attn_backend is not None:
            tensor_dict = _init_attn_metadata_from_tensor_dict(
                attn_backend, tensor_dict)
        return cls(**tensor_dict)


@dataclasses.dataclass(frozen=True)
class ModelInputForHPUWithSamplingMetadata(ModelInputForHPU):
    """
    Used by the ModelRunner.
    """
    sampling_metadata: Optional["SamplingMetadata"] = None
    # Used for speculative decoding. We do not broadcast it because it is only
    # used by the driver worker.
    is_prompt: Optional[bool] = None

    def as_broadcastable_tensor_dict(self) -> Dict[str, Any]:
        tensor_dict = {
            "input_tokens": self.input_tokens,
            "input_positions": self.input_positions,
            "lora_requests": self.lora_requests,
            "lora_mapping": self.lora_mapping,
            "multi_modal_kwargs": self.multi_modal_kwargs,
            "lora_ids": self.lora_ids,
        }
        _add_attn_metadata_broadcastable_dict(tensor_dict, self.attn_metadata)
        _add_sampling_metadata_broadcastable_dict(tensor_dict,
                                                  self.sampling_metadata)
        return tensor_dict

    @classmethod
    def from_broadcasted_tensor_dict(
        cls,
        tensor_dict: Dict[str, Any],
        attn_backend: Optional["AttentionBackend"] = None,
    ) -> "ModelInputForHPUWithSamplingMetadata":
        tensor_dict = _init_sampling_metadata_from_tensor_dict(tensor_dict)
        # FIXME(kzawora): this fails for whatever reason - why?
        if attn_backend is not None:
            tensor_dict = _init_attn_metadata_from_tensor_dict(
                attn_backend, tensor_dict)
        return cls(**tensor_dict)


@dataclass
class CachedStepOutput:
    token_ids: torch.Tensor
    logprobs: Optional[torch.Tensor] = None
    deffered_sample_results: Optional[SampleResultArgsType] = None
    sampling_metadata: Optional[SamplingMetadata] = None
    is_prompt: Optional[bool] = False

    def __init__(
            self,
            token_ids: torch.Tensor,
            logprobs: Optional[torch.Tensor] = None,
            deffered_sample_results: Optional[SampleResultArgsType] = None,
            sampling_metadata: Optional[SamplingMetadata] = None,
            is_prompt: Optional[bool] = False):
        self.token_ids = token_ids
        self.logprobs = logprobs
        self.deffered_sample_results = deffered_sample_results
        self.sampling_metadata = sampling_metadata
        self.is_prompt = is_prompt


class HPUModelRunnerBase(ModelRunnerBase[TModelInputForHPU]):
    """
    Helper class for shared methods between GPU model runners.
    """
    _model_input_cls: Type[TModelInputForHPU]

    def __init__(
        self,
        vllm_config: VllmConfig,
        kv_cache_dtype: Optional[str] = "auto",
        is_driver_worker: bool = False,
        return_hidden_states: bool = False,
        input_registry: InputRegistry = INPUT_REGISTRY,
        mm_registry: MultiModalRegistry = MULTIMODAL_REGISTRY,
        is_causal: bool = True,
    ):
        ModelRunnerBase.__init__(self, vllm_config=vllm_config)
        environment.set_vllm_config(vllm_config)
        self.is_driver_worker = is_driver_worker
        self.return_hidden_states = return_hidden_states

        self.sliding_window = (self.model_config.get_sliding_window()
                               if self.model_config is not None else None)
<<<<<<< HEAD
        self.interleaved_sliding_window = getattr(
            self.model_config.hf_text_config, "interleaved_sliding_window",
            None)
=======

        self.interleaved_sliding_window = getattr(
            self.model_config.hf_text_config, "interleaved_sliding_window",
            None)

>>>>>>> ec6b7060
        self.device_config = (self.device_config if self.device_config
                              is not None else DeviceConfig())
        if is_fake_hpu():
            self.device_config.device = torch.device('cpu')
            self.device_config.device_type = 'cpu'
            self.load_config.device = None
        self.device = self.device_config.device
        self.enforce_eager = self.model_config.enforce_eager
        self.max_num_seqs = self.scheduler_config.max_num_seqs
        self.max_num_prefill_seqs = \
            self.scheduler_config.max_num_prefill_seqs \
            if self.scheduler_config.max_num_prefill_seqs is not None \
                else self.max_num_seqs
        self.max_model_len = self.scheduler_config.max_model_len
        self.max_num_batched_tokens = \
            self.scheduler_config.max_num_batched_tokens
        self.block_size = self.cache_config.block_size
        self.use_merged_prefill = get_config().merged_prefill
        assert not (self.scheduler_config.use_padding_aware_scheduling
                    and self.use_merged_prefill), \
            'Merged prefill is not compatible with padding aware scheduling!'

        self.pin_memory = is_pin_memory_available()
        self.kv_cache_dtype = self.cache_config.cache_dtype

        num_attn_heads = self.model_config.get_num_attention_heads(
            self.parallel_config)
        needs_attn_backend = (num_attn_heads != 0
                              or self.model_config.is_attention_free)
        self.attn_backend = get_attn_backend(
            self.model_config.get_head_size(),
            self.model_config.dtype,
            self.kv_cache_dtype,
            self.block_size,
            self.model_config.is_attention_free,
            use_mla=self.model_config.use_mla,
        ) if needs_attn_backend else None

        # Multi-modal data support
        self.input_registry = input_registry
        self.mm_registry = mm_registry
        self.mm_registry = MULTIMODAL_REGISTRY
        self.multi_modal_input_mapper = self.mm_registry \
            .create_input_mapper(self.model_config)
        self.mm_registry.init_mm_limits_per_prompt(self.model_config)
        self.is_mm_optimized = False
        # Lazy initialization
        self.lora_manager: LRUCacheWorkerLoRAManager = None
        self.model: torch.nn.Module = None
        self.inc_initialized_successfully = False

        # Profiler stats
        self.profiler = HabanaHighLevelProfiler()
        self.profiler_counter_helper = HabanaProfilerCounterHelper()
        self.seen_configs: set = set()
        self._mem_margin: Optional[int] = None

        self.use_prefix_caching = (
            self.vllm_config.cache_config.enable_prefix_caching)
        self.bucketing_manager = HPUBucketingManager()
        self.bucketing_manager.initialize(
            max_num_seqs=self.max_num_seqs,
            max_num_prefill_seqs=self.max_num_prefill_seqs,
            block_size=self.block_size,
            max_num_batched_tokens=self.max_num_batched_tokens,
            max_model_len=self.max_model_len)
        self.graphed_buckets: Set[Any] = set()
        self.multimodal_buckets: List[int] = [
        ]  #TODO: Move to HPUBucketingContext
        self.graphed_multimodal_buckets: Set[Any] = set()
        self.use_contiguous_pa = envs.VLLM_USE_HPU_CONTIGUOUS_CACHE_FETCH

        # Data Parallel
        self.dp_size = vllm_config.parallel_config.data_parallel_size
        self.dp_awared_padding = self.dp_size > 1

        self._set_gc_threshold()
        self.use_contiguous_pa = get_config().use_contiguous_pa
        if vllm_config.speculative_config is not None \
           and self.use_contiguous_pa:
            raise ValueError(
                "Speculative decoding is not supported with "
                "contiguous PA, please set VLLM_CONTIGUOUS_PA=false")
        # For both multi-step scheduling and delayed sampling
        self.is_single_step = \
            self.vllm_config.scheduler_config.num_scheduler_steps == 1
        self.cached_step_outputs: List[CachedStepOutput] = []
        self.is_pooler = False
        self.is_causal = is_causal
        # For delayed sampling
        self.cached_step_inputs: List[
            ModelInputForHPUWithSamplingMetadata] = []
        self.spec_decode_enabled = \
            self.vllm_config.speculative_config is not None
        self.sampler = get_sampler()
        can_use_delayed_sampling = (not self.spec_decode_enabled
                                    and not is_fake_hpu()
                                    and self.is_single_step
                                    and not self.lora_config)
        self.use_delayed_sampling = get_config(
        ).use_delayed_sampling and can_use_delayed_sampling

    def _set_gc_threshold(self) -> None:
        """
        Read https://docs.python.org/3/library/gc.html#gc.set_threshold
        for comprehensive description of gc generations.
        We can either use VLLM_GC_THR_GEN[0-2] (this has higher priority)
        to set particular generation threshold or use simpler
        VLLM_GC_THR_MULTIPLIER to multiply default values.
        """

        # gc.get_threshold default, avoiding potential overflow due to
        # multiplier and set later (get->mult->set->repeat->...->overflow)
        default_gc_thrs = [700, 10, 10]

        requested_gc_thrs = [0] * len(default_gc_thrs)
        for i in range(len(default_gc_thrs)):
            requested_gc_thrs[i] = int(
                os.environ.get(f'VLLM_GC_THR_GEN{i}', default_gc_thrs[i]))
        if requested_gc_thrs == default_gc_thrs:
            # 16*threshold is rare enough for gc to not cause perf issues
            gc_thr_multiplier = int(
                os.environ.get('VLLM_GC_THR_MULTIPLIER', 16))
            requested_gc_thrs = [
                t * gc_thr_multiplier for t in default_gc_thrs
            ]
        gc.set_threshold(*requested_gc_thrs)

        self.skip_warmup = get_config().skip_warmup

    @property
    def model_is_mrope(self) -> bool:
        config = self.model_config.hf_config
        return uses_mrope(config)

    def _is_quant_with_inc(self):
        quant_config = os.getenv("QUANT_CONFIG", None) is not None
        return (self.model_config.quantization == "inc" or quant_config)

    def _maybe_init_alibi_biases(self) -> None:
        layers = None
        layer_alibi_config = None
        if (not hasattr(self.model, "config")
                or not hasattr(self.model.config, "architectures")):
            pass
        elif "BaichuanForCausalLM" in self.model.config.architectures:
            if self.model.config.hidden_size != 4096:
                layers = self.model.model.layers
                layer_alibi_config = lambda layer: \
                    layer.self_attn.attn \
                        if hasattr(layer, 'self_attn') else None
        elif "JAISLMHeadModel" in self.model.config.architectures:
            if self.model.config.position_embedding_type == "alibi":
                layers = self.model.transformer.h
                layer_alibi_config = lambda layer: \
                    layer.attn.attn \
                        if hasattr(layer, 'attn') else None
        elif "FalconForCausalLM" in self.model.config.architectures:
            if self.model.config.alibi:
                layers = self.model.transformer.h
                layer_alibi_config = lambda layer: \
                    layer.self_attention.attn \
                        if hasattr(layer, 'self_attention') else None
        elif "MPTForCausalLM" in self.model.config.architectures:
            if self.model.config.attn_config['alibi']:
                layers = self.model.transformer.blocks
                layer_alibi_config = lambda layer: \
                    layer.attn.attn \
                        if hasattr(layer, 'attn') else None
        elif "BloomForCausalLM" in self.model.config.architectures:
            layers = self.model.transformer.h
            layer_alibi_config = lambda layer: \
                layer.self_attention.attn \
                    if hasattr(layer, 'self_attention') else None

        if (layers is not None and layer_alibi_config is not None):
            max_seq_len = self.bucketing_manager.get_max_prompt_shape()
            self.use_alibi = True
            prev_attn = None
            for layer in layers:
                attn = layer_alibi_config(layer)
                if attn is None or not hasattr(attn, "impl"):
                    continue
                if (hasattr(attn.impl, "_maybe_init_alibi_biases")):
                    attn.impl._maybe_init_alibi_biases(
                        max_seq_len=max_seq_len,
                        prev_attn=prev_attn,
                    )
                prev_attn = attn
        else:
            self.use_alibi = False

    def load_model(self) -> None:
        import habana_frameworks.torch.core as htcore
        if self.model_config.quantization == 'inc' or \
           self.model_config.quantization == 'fp8':
            htcore.hpu_set_env()
        with HabanaMemoryProfiler() as m:
            with HabanaMemoryProfiler() as m_getmodel:
                self.model = get_model(vllm_config=self.vllm_config)
            msg = ("Pre-loading model weights on "
                   f"{next(self.model.parameters()).device} "
                   f"took {m_getmodel.get_summary_string()}")
            logger.info(msg)
            self.is_pooler = hasattr(self.model, "_pooler")
            if self.lora_config:
                assert hasattr(self.model, "embedding_modules"
                               ), "Model does not have embedding_modules"
                assert hasattr(
                    self.model, "embedding_padding_modules"
                ), "Model does not have embedding_padding_modules"
                assert not self.lora_config.bias_enabled, \
                    "Bias support in LoRA is not enabled in HPU yet."
                assert not self.lora_config.fully_sharded_loras, \
                    "Fully sharded LoRAs is not enabled in HPU yet."
                if supports_multimodal(self.model):
                    logger.warning(
                        "Regarding multimodal models, vLLM currently "
                        "only supports adding LoRA to language model.")

                # Use get_text_config() in case of multimodal models
                text_config = self.model_config.hf_config.get_text_config()

                self.lora_manager = LRUCacheWorkerLoRAManager(
                    self.scheduler_config.max_num_seqs,
                    self.scheduler_config.max_num_batched_tokens,
                    self.vocab_size,
                    self.lora_config,
                    self.device,
                    self.model.embedding_modules,
                    self.model.embedding_padding_modules,
                    max_position_embeddings=text_config.
                    max_position_embeddings,
                )
                self.model = self.lora_manager.create_lora_manager(self.model)

            if self._is_quant_with_inc():
                logger.info("Preparing model with INC..")
                with HabanaMemoryProfiler() as m_inc:
                    from neural_compressor.torch.quantization import (
                        FP8Config, convert, prepare)

                    disable_mark_scales_as_const = os.getenv(
                        "VLLM_DISABLE_MARK_SCALES_AS_CONST",
                        "false") in ("1", "true")
                    config = FP8Config.from_json_file(
                        os.getenv("QUANT_CONFIG", ""))
                    self._inc_preprocess()
                    if config.measure:
                        self.model = prepare(self.model, config)
                    elif config.quantize:
                        self.model = convert(self.model, config)
                    if not disable_mark_scales_as_const:
                        htcore.hpu_initialize(self.model,
                                              mark_only_scales_as_const=True)
                    if torch.distributed.is_initialized():
                        torch.distributed.barrier()
                self.inc_initialized_successfully = True
                logger.info("Preparing model with INC took %s",
                            m_inc.get_summary_string())
            elif not is_fake_hpu():
                self.model = self.model.to("hpu")
                htcore.mark_step()

            self._maybe_init_alibi_biases()
            hidden_layer_markstep_interval = int(
                os.getenv('VLLM_CONFIG_HIDDEN_LAYERS', '1'))
            model_config = getattr(self.model, "config", None)
            modify_model_layers(
                self.model,
                get_target_layer_suffix_list(
                    model_config.
                    model_type if model_config is not None else None),
                hidden_layer_markstep_interval)
            torch.hpu.synchronize()

            if self.is_pooler:
                self.set_causal_option(self.model)
            with HabanaMemoryProfiler() as m_wrap:
                self.model = self._maybe_wrap_in_hpu_graph(
                    self.model,
                    vllm_config=self.vllm_config,
                    is_causal=self.is_causal,
                    sampler=self.sampler)
            msg = f"Wrapping in HPU Graph took {m_wrap.get_summary_string()}"
            logger.info(msg)
            with HabanaMemoryProfiler() as m_wrap:
                self._maybe_compile(self.model)
            msg = f"Compiling took {m_wrap.get_summary_string()}"
            logger.info(msg)

        self.model_memory_usage = m.consumed_device_memory
        msg = f"Loading model weights took in total {m.get_summary_string()}"
        logger.info(msg)

        # Models that process images at different resolutions
        # need to be warmed up. Current tested for MRoPE models only.
        self.add_vision_buckets_to_mrope_mm_optimized()

    def _add_dummy_seq(self,
                       seq_group_metadata_list,
                       is_prompt,
                       align_worker=False):
        real_batch_size = len(seq_group_metadata_list)
        ctx = seq_group_metadata_list[0].computed_block_nums
        ctx = 0 if ctx is None else sum(ctx)
        batch_size_padded = real_batch_size
        if is_prompt:
            first_key = next(iter(seq_group_metadata_list[0].seq_data))
            seq_len = len(seq_group_metadata_list[0].seq_data[first_key].
                          prompt_token_ids)
            query_len = seq_len - ctx * self.block_size
            batch_size_padded = self.bucketing_manager.find_prompt_bucket(
                real_batch_size, query_len, ctx)[0]
        else:
            batch_size_padded = self.bucketing_manager.find_decode_bucket(
                real_batch_size, ctx)[0]
        if self.dp_awared_padding and (self.vllm_config.kv_transfer_config
                                       is None or not is_prompt):
            if self.is_driver_worker:
                batch_size_padded = align_dp_groups(
                    batch_size_padded, torch.distributed.ReduceOp.MAX)
            if align_worker:
                batch_size_padded = align_tp_groups(
                    batch_size_padded, torch.distributed.ReduceOp.MAX)
        batch_size_padding = batch_size_padded - real_batch_size

        seq_group_metadata_list = seq_group_metadata_list.copy()

        if batch_size_padding > 0:
            if self.is_pooler:
                temperature = None
            else:
                has_greedy_samples = any(
                    seq_group_metadata.sampling_params.temperature == 0.0
                    for seq_group_metadata in seq_group_metadata_list)
                temperature = 0.0 if has_greedy_samples else 1.0
            dummy_seq_group_metadata = self.create_dummy_seq_group_metadata(
                -1, 0, is_prompt, temperature=temperature)
            seq_group_metadata_list.extend(dummy_seq_group_metadata
                                           for _ in range(batch_size_padding))
        return seq_group_metadata_list, real_batch_size, batch_size_padded

    def _maybe_wrap_in_hpu_graph(self, *args, **kwargs):
        if htorch.utils.internal.is_lazy():
            return htorch.hpu.wrap_in_hpu_graph(HpuModelAdapter(
                *args, **kwargs),
                                                disable_tensor_cache=True)
        else:
            return HpuModelAdapter(*args, **kwargs)

    def _maybe_compile(self, *args, **kwargs):
        if not is_fake_hpu() and not htorch.utils.internal.is_lazy(
        ) and not self.vllm_config.model_config.enforce_eager:
            if os.getenv('VLLM_REGIONAL_COMPILATION',
                         'true').strip().lower() in ("1", "true"):
                compiled_methods = [
                    '_update_metadata', '_rotary_prepare_cos_sin'
                ]
                for method_name in compiled_methods:
                    method = getattr(self.model, method_name)
                    if method is not None:
                        self._compile_region(self.model, method_name, method)

                self.regional_compilation_layers_list = [
                    RMSNorm, VocabParallelEmbedding
                ]
                self._regional_compilation(self.model)
            else:
                self.model = self._compile(self.model)

    def _regional_compilation(self,
                              module,
                              parent_module=None,
                              module_name=None):
        if isinstance(module, torch.nn.ModuleList):
            for children_name, children_module in module.named_children():
                self._compile_region(module, children_name, children_module)
        elif any(
                isinstance(module, layer)
                for layer in self.regional_compilation_layers_list):
            self._compile_region(
                parent_module,
                module_name,
                module,
            )
        else:
            for children_name, children_module in module.named_children():
                self._regional_compilation(children_module, module,
                                           children_name)

    def _compile_region(self, model, name, module):
        module = self._compile(module)
        setattr(model, name, module)

    def _compile(self, module):
        if not hasattr(self, '_compile_config'):
            fullgraph = os.getenv('VLLM_T_COMPILE_FULLGRAPH',
                                  'false').strip().lower() in ("1", "true")
            dynamic = os.getenv('VLLM_T_COMPILE_DYNAMIC_SHAPES',
                                'false').strip().lower() in ("1", "true")
            self._compile_config = {'fullgraph': fullgraph, 'dynamic': dynamic}
        fullgraph = self._compile_config['fullgraph']
        dynamic = self._compile_config['dynamic']
        if dynamic:
            return torch.compile(module,
                                 backend='hpu_backend',
                                 fullgraph=fullgraph,
                                 options={"force_static_compile": True})
        else:
            return torch.compile(module,
                                 backend='hpu_backend',
                                 fullgraph=fullgraph,
                                 dynamic=False)

    def get_model(self) -> torch.nn.Module:
        if isinstance(self.model, HpuModelAdapter):
            return self.model.model
        return self.model

    def _use_graphs(self, img_args=None):
        if not img_args:
            return not self.enforce_eager
        #TODO: We might need to check both language bucket and multimodal bucket
        # and return True only it's avialble, or return separately.
        return (img_args) in self.graphed_multimodal_buckets

    def _is_valid_bucket(self, bucket):
        return bucket[0] * bucket[1] <= self.max_num_batched_tokens

    def _num_blocks(self, attn_metadata):
        if attn_metadata.block_list is None:
            return 0
        return attn_metadata.block_list.numel()

    def _check_config(self, batch_size, seq_len, ctx, attn_metadata,
                      warmup_mode):
        phase = 'prompt' if attn_metadata.is_prompt else 'decode'
        num_blocks = ctx if warmup_mode else self._num_blocks(attn_metadata)
        cfg: Optional[tuple] = (batch_size, seq_len, num_blocks, phase)
        seen = cfg in self.seen_configs
        self.seen_configs.add(cfg)
        if not seen and not warmup_mode:
            logger.warning("Configuration: %s was not warmed-up!",
                           (phase, batch_size, seq_len, num_blocks))

    def _get_mrope_positions_and_delta(self, seq_data, mm_kwargs, context_len):
        image_grid_thw = mm_kwargs.get("image_grid_thw", None)
        video_grid_thw = mm_kwargs.get("video_grid_thw", None)
        second_per_grid_ts = mm_kwargs.get("second_per_grid_ts", None)
        assert image_grid_thw is not None or video_grid_thw is not None, (
            "mrope embedding type requires multi-modal input mapper "
            "returns 'image_grid_thw' or 'video_grid_thw'.")
        hf_config = self.model_config.hf_config
        token_ids = seq_data.get_token_ids()
        mrope_positions, mrope_position_delta = \
            MRotaryEmbedding.get_input_positions(
                token_ids,
                hf_config=hf_config,
                image_grid_thw=image_grid_thw,
                video_grid_thw=video_grid_thw,
                second_per_grid_ts=second_per_grid_ts,
                context_len=context_len,
            )
        assert mrope_positions is not None
        return mrope_positions, mrope_position_delta

    def make_attn_bias(self, seq_lens, max_prompt_len, dtype):
        seq_pos = [list(range(sl)) for sl in seq_lens]
        seq_idx = [[i] * sl for i, sl in enumerate(seq_lens)]

        seq_pos_t = make_cpu_tensor(seq_pos,
                                    max_len=max_prompt_len,
                                    pad=-1,
                                    dtype=torch.long,
                                    flat=self.use_merged_prefill)
        seq_idx_t = make_cpu_tensor(seq_idx,
                                    max_len=max_prompt_len,
                                    pad=-1,
                                    dtype=torch.long,
                                    flat=self.use_merged_prefill)

        q_seq_idx_t = seq_idx_t.unsqueeze(-1)
        kv_seq_idx_t = seq_idx_t.unsqueeze(-2)
        q_seq_pos_t = seq_pos_t.unsqueeze(-1)
        kv_seq_pos_t = seq_pos_t.unsqueeze(-2)
        seq_idx_t = q_seq_idx_t != kv_seq_idx_t
        seq_pos_t = kv_seq_pos_t > q_seq_pos_t
        attn_mask = (seq_idx_t | seq_pos_t) if self.is_causal else seq_idx_t
        if self.is_pooler:
            mask_v = torch.where(q_seq_pos_t < 0, True, False)
            attn_mask = attn_mask | mask_v
            off_value = -3E38  #small number, avoid nan and overflow
        else:
            off_value = -math.inf
        attn_bias = torch.zeros_like(attn_mask, dtype=dtype)
        attn_bias.masked_fill_(attn_mask, off_value)
        return attn_bias.unsqueeze(1)

    def set_causal_option(self, module):
        if isinstance(module, HPUAttentionImpl) and hasattr(
                module, 'attn_type'):
            self.is_causal = not (
                module.attn_type == AttentionType.ENCODER
                or module.attn_type == AttentionType.ENCODER_ONLY
                or module.attn_type == AttentionType.ENCODER_DECODER)
            return
        else:
            for child_name, child_module in module.named_children():
                self.set_causal_option(child_module)

    def move_to_device(self, tensor):
        return tensor if tensor is None else tensor.to(self.device,
                                                       non_blocking=True)

    def _get_position_pad(self) -> int:
        """
        For gemma3 models,
        due to the Hack in Gemma3ForConditionalGeneration::prepare_attn_masks,
        '0' can't be used as pad for input position tensor.
        In case, it might have '0's for bucketing, those '0' will be counted as
        new sequence in the prepare_attn_masks() which is wrong.
        """
        model_type = getattr(self.model_config.hf_config, 'model_type', '')
        return -1 if model_type == 'gemma3' else 0

    def add_vision_buckets_to_mrope_mm_optimized(self):
        if self.mm_registry is not None:
            model = self.get_model()
            self.is_mm_optimized = is_mm_optimized(model)
            if self.model_is_mrope or self.is_mm_optimized:
                model.vision_buckets = VisionBuckets(is_mm_optimized)

    def _get_position_pad(self) -> int:
        """
        For gemma3 models,
        due to the Hack in Gemma3ForConditionalGeneration::prepare_attn_masks,
        '0' can't be used as pad for input position tensor.
        In case, it might have '0's for bucketing, those '0' will be counted as
        new sequence in the prepare_attn_masks() which is wrong.
        """
        model_type = getattr(self.model_config.hf_config, 'model_type', '')
        return -1 if model_type == 'gemma3' else 0

    def _prepare_prompt(
        self,
        seq_group_metadata_list: List[SequenceGroupMetadata],
        align_worker=False,
    ) -> PreparePromptMetadata:
        input_tokens: List[List[int]] = []
        input_positions: List[List[int]] = []
        input_mrope_positions: List[List[List[int]]] = []
        slot_mapping: List[List[int]] = []
        lora_index_mapping: List[List[int]] = []
        lora_prompt_mapping: List[List[int]] = []
        lora_requests: Set[LoRARequest] = set()

        seq_lens: List[int] = []
        context_lens: List[int] = []
        query_lens: List[int] = []
        prefix_block_tables: List[List[int]] = []
        multi_modal_kwargs_list: List[MultiModalKwargs] = []
        multi_modal_placeholder_maps: Dict[
            str, MultiModalPlaceholderMap] = collections.defaultdict(
                MultiModalPlaceholderMap)
        encoder_seq_lens: List[int] = []
        cross_slot_mapping: List[int] = []

        if len(seq_group_metadata_list) == 0:
            return PreparePromptMetadata.empty()

        is_enc_dec_model = self.model_config.is_encoder_decoder
        for seq_group_metadata in seq_group_metadata_list:
            assert seq_group_metadata.is_prompt
            seq_ids = list(seq_group_metadata.seq_data.keys())
            assert len(seq_ids) == 1
            seq_id = seq_ids[0]

            computed_block_nums = seq_group_metadata.computed_block_nums
            if (self.scheduler_config is not None
                    and self.scheduler_config.chunked_prefill_enabled
                    and not (computed_block_nums is None
                             or computed_block_nums == [])):
                raise RuntimeError(
                    "chunked prefill cannot be used with prefix caching "
                    "now.")

            token_chunk_size = seq_group_metadata.token_chunk_size
            seq_data = seq_group_metadata.seq_data[seq_id]
            context_len = seq_data.get_num_computed_tokens()
            # We should use get_len here because in case of preemption
            # it contains output tokens.

            seq_len = min(seq_data.get_len(), context_len + token_chunk_size)
            prompt_tokens = seq_data.get_token_ids()[context_len:seq_len]
            seq_lens.append(seq_len)

            # NOTE: This only works for oooooooxxx style attention.
            if computed_block_nums is not None and len(
                    computed_block_nums) > 0 and self.sliding_window is None:
                # Prefix is not supported with sliding_window
                context_len = len(computed_block_nums) * self.block_size
                if context_len == seq_len \
                and self.use_prefix_caching:
                    # Fully cached prompt - compute only last token
                    context_len = context_len - 1
                prompt_tokens = prompt_tokens[context_len:]
                prefix_block_tables.append(computed_block_nums)
            elif self.scheduler_config.chunked_prefill_enabled:
                if seq_group_metadata.block_tables is not None:
                    # Prefill has chunked before.
                    block_table = seq_group_metadata.block_tables[seq_id]
                    prefix_block_tables.append(block_table)
                else:
                    # The first prefill.
                    prefix_block_tables.append([])
            else:
                prefix_block_tables.append([])
                # Right now, prefill start is always 0. However, this
                # assumption can be changed once chunked prefill is introduced.
                assert context_len == 0

            # actual prompt lens
            context_lens.append(context_len)
            query_lens.append(seq_len - context_len)
            input_tokens.append(prompt_tokens)
            # NOTE(woosuk): Here we assume that the first token in the prompt
            # is always the first token in the sequence.
            input_positions.append(list(range(context_len, seq_len)))

            seq_data_mrope_positions: Optional[List[List[int]]] = None

            if is_enc_dec_model:
                encoder_seq_len = seq_group_metadata.encoder_seq_data.get_len(
                ) if seq_group_metadata.encoder_seq_data else 0
                encoder_seq_lens.append(encoder_seq_len)
                # Build slot mapping
                if seq_group_metadata.cross_block_table is None:
                    cross_slot_mapping.extend([_PAD_SLOT_ID] * encoder_seq_len)
                else:
                    for i in range(0, encoder_seq_len):
                        block_number = seq_group_metadata.cross_block_table[
                            i // self.block_size]
                        block_offset = i % self.block_size
                        slot = block_number * self.block_size + block_offset
                        cross_slot_mapping.append(slot)

            if seq_group_metadata.multi_modal_data:
                positions = input_positions[0]
                mm_data, placeholder_maps = MultiModalPlaceholderMap \
                    .from_seq_group(seq_group_metadata,
                      range(positions[0], positions[0] + len(positions)))

                if self.mm_registry.has_processor(self.model_config):
                    mm_kwargs = mm_data
                else:
                    mm_kwargs = self.multi_modal_input_mapper(
                        mm_data,
                        seq_group_metadata.mm_processor_kwargs,
                    )

                # special processing for mrope position deltas.
                if self.model_is_mrope:
                    mrope_positions, mrope_position_delta = \
                        self._get_mrope_positions_and_delta(
                            seq_data=seq_data,
                            mm_kwargs=mm_kwargs,
                            context_len=context_len)
                    assert mrope_positions is not None
                    seq_data.mrope_position_delta = mrope_position_delta
                    seq_data_mrope_positions = [[] for _ in range(3)]
                    for idx in range(3):
                        seq_data_mrope_positions[idx] \
                            .extend(mrope_positions[idx])

                multi_modal_kwargs_list.append(mm_kwargs)

                for modality, placeholder_map in placeholder_maps.items():
                    multi_modal_placeholder_maps[modality].extend(
                        placeholder_map)

            input_mrope_positions.append(
                seq_data_mrope_positions)  # type: ignore

            if seq_group_metadata.block_tables is None:
                # During memory profiling, the block tables are not initialized
                # yet. In this case, we just use a dummy slot mapping.
                slot_mapping.append([_PAD_SLOT_ID] * seq_len)
                continue

            # Compute the slot mapping.
            slot_mapping.append([])
            block_table = seq_group_metadata.block_tables[seq_id]

            # Mask the [0, start_idx) tokens of the prompt with _PAD_SLOT_ID,
            # where start_idx is max(0, seq_len - sliding_window).
            # For example, if the prompt len is 10, sliding window is 8, and
            # block size is 4, the first two tokens are masked and the slot
            # mapping will be [-1, -1, 2, 3, 4, 5, 6, 7, 0, 1].
            start_idx = 0
            if self.sliding_window is not None:
                assert context_len == 0, (
                    "Prefix caching is currently not supported with "
                    "sliding window attention")
                start_idx = max(0, seq_len - self.sliding_window)
            for i in range(context_len, seq_len):
                if i < start_idx:
                    slot_mapping[-1].append(_PAD_SLOT_ID)
                    continue
                # For encoder-only models, the block_table is None,
                # and there is no need to initialize the slot_mapping.
                if block_table is not None:
                    block_number = block_table[i // self.block_size]
                    block_offset = i % self.block_size
                    slot = block_number * self.block_size + block_offset
                    slot_mapping[-1].append(slot)

        if self.use_merged_prefill:
            target_query_len = sum(query_lens)
        else:
            target_query_len = max(query_lens)
        ctx = len(computed_block_nums) if computed_block_nums else 0

        if is_enc_dec_model:
            real_batch_size = len(seq_group_metadata_list)
            batch_size_padded = self.bucketing_manager.find_prompt_bucket(
                real_batch_size, target_query_len, ctx)[0]
            batch_size_padding = batch_size_padded - real_batch_size
            if batch_size_padding > 0:
                encoder_seq_lens.extend(encoder_seq_lens[0]
                                        for _ in range(batch_size_padding))

        real_num_seqs = len(query_lens)
        max_prompt_len = max(
            self.bucketing_manager.find_prompt_bucket(
                len(seq_group_metadata_list), target_query_len, ctx)[1],
            self.block_size)

        if self.dp_awared_padding and\
            self.vllm_config.kv_transfer_config is None:
            if self.is_driver_worker:
                max_prompt_len = align_dp_groups(
                    max_prompt_len, torch.distributed.ReduceOp.MAX)
            if align_worker:
                max_prompt_len = align_tp_groups(
                    max_prompt_len, torch.distributed.ReduceOp.MAX)

        lora_ids: List[int] = []
        for seq_group_metadata, context_len in zip(seq_group_metadata_list,
                                                   context_lens):
            lora_id = seq_group_metadata.lora_int_id
            lora_ids.append(lora_id)

            if lora_id > 0:
                lora_requests.add(seq_group_metadata.lora_request)

            lora_index_mapping += [lora_id] * max_prompt_len
            lora_prompt_mapping.extend(
                [lora_id] *
                (max_prompt_len if seq_group_metadata.sampling_params and
                 seq_group_metadata.sampling_params.prompt_logprobs else 1))

        if any(context_lens):
            assert not self.scheduler_config.chunked_prefill_enabled
            # prefix caching

            max_num_block = max(len(bt) for bt in prefix_block_tables)
            prefix_block_list = list(
                itertools.chain.from_iterable(
                    bt if len(bt) == max_num_block else bt +
                    ([_PAD_BLOCK_ID] * (max_num_block - len(bt)))
                    for bt in prefix_block_tables))

            pad_len = len(prefix_block_list)
            prefix_block_list = pad_list(prefix_block_list, pad_len,
                                         _PAD_BLOCK_ID)

            prefix_block_list_tensor = torch.tensor(prefix_block_list,
                                                    dtype=torch.long,
                                                    device=self.device)
        else:
            prefix_block_list_tensor = None

        input_tokens_tensor = make_cpu_tensor(input_tokens,
                                              max_len=max_prompt_len,
                                              pad=0,
                                              dtype=torch.long,
                                              flat=self.use_merged_prefill)
        if self.model_is_mrope:
            input_positions = \
                make_mrope_positions_tensor_with_pad(input_positions=input_positions,
                                                     input_mrope_positions=input_mrope_positions,
                                                     max_prompt_len=max_prompt_len,
                                                     pad=self._get_position_pad())
        else:
            input_positions = make_cpu_tensor(input_positions,
                                              max_len=max_prompt_len,
                                              pad=self._get_position_pad(),
                                              dtype=torch.long,
                                              flat=self.use_merged_prefill)

        slot_mapping = make_cpu_tensor(slot_mapping,
                                       max_len=max_prompt_len,
                                       pad=_PAD_SLOT_ID,
                                       dtype=torch.long,
                                       flat=self.use_merged_prefill)

        if is_enc_dec_model:
            encoder_seq_lens_tensor = torch.tensor(encoder_seq_lens,
                                                   dtype=torch.int32,
                                                   device='cpu')
            cross_slot_mapping = torch.tensor(cross_slot_mapping,
                                              dtype=torch.long,
                                              device='cpu')
        else:
            encoder_seq_lens = []
            encoder_seq_lens_tensor = None
            cross_slot_mapping = []

        attn_bias = None
        seq_lens_tensor = None
        context_lens_tensor = None

        if self.use_merged_prefill:
            attn_bias = self.make_attn_bias(seq_lens, max_prompt_len,
                                            self.model_config.dtype)

        num_seqs = self.max_num_prefill_seqs \
            if self.use_merged_prefill else real_num_seqs
        seq_lens_tensor = make_cpu_tensor([seq_lens],
                                          max_len=num_seqs,
                                          pad=0,
                                          dtype=torch.long,
                                          flat=True).flatten()

        context_lens_tensor = make_cpu_tensor([context_lens],
                                              max_len=num_seqs,
                                              pad=0,
                                              dtype=torch.long,
                                              flat=True).flatten()

        placeholder_index_maps = {
            modality: placeholder_map.index_map()
            for modality, placeholder_map in
            multi_modal_placeholder_maps.items()
        }

        # Note: num_prefill_tokens is calculated using the length of
        # input_tokens after padding.
        num_prefill_tokens = input_tokens_tensor.numel()

        prefix_block_list_tensor = self.move_to_device(
            prefix_block_list_tensor)
        input_tokens_tensor = self.move_to_device(input_tokens_tensor)
        input_positions = self.move_to_device(input_positions)
        seq_lens_tensor = self.move_to_device(seq_lens_tensor)
        slot_mapping = self.move_to_device(slot_mapping)
        context_lens_tensor = self.move_to_device(context_lens_tensor)
        attn_bias = self.move_to_device(attn_bias)
        if is_enc_dec_model:
            cross_slot_mapping = self.move_to_device(cross_slot_mapping)
            encoder_seq_lens_tensor = self.move_to_device(
                encoder_seq_lens_tensor)

        attn_metadata = self.attn_backend.make_metadata(
            is_prompt=True,
            block_size=self.block_size,
            block_list=prefix_block_list_tensor,
            block_mapping=None,
            block_usage=None,
            block_groups=None,
            attn_bias=attn_bias,
            seq_lens=seq_lens,
            seq_lens_tensor=seq_lens_tensor,
            encoder_seq_lens=encoder_seq_lens,
            encoder_seq_lens_tensor=encoder_seq_lens_tensor,
            cross_slot_mapping=cross_slot_mapping,
            context_lens_tensor=context_lens_tensor,
            num_prefills=real_num_seqs,
            num_prefill_tokens=num_prefill_tokens,
            num_decode_tokens=0,
            slot_mapping=slot_mapping,
            alibi_blocks=None,
            multi_modal_placeholder_index_maps=placeholder_index_maps,
            enable_kv_scales_calculation=False,
            input_positions=input_positions,
        )
        multi_modal_kwargs = MultiModalKwargs.batch(multi_modal_kwargs_list)
        multi_modal_kwargs = MultiModalKwargs.as_kwargs(multi_modal_kwargs,
                                                        device=self.device)

        return PreparePromptMetadata(input_tokens=input_tokens_tensor,
                                     input_positions=input_positions,
                                     attn_metadata=attn_metadata,
                                     seq_lens=seq_lens,
                                     query_lens=query_lens,
                                     lora_index_mapping=lora_index_mapping,
                                     lora_prompt_mapping=lora_prompt_mapping,
                                     lora_requests=lora_requests,
                                     multi_modal_kwargs=multi_modal_kwargs,
                                     slot_mapping=slot_mapping,
                                     lora_ids=lora_ids)

    def _prepare_decode(
        self,
        seq_group_metadata_list: List[SequenceGroupMetadata],
        output=None,
        align_worker=False,
    ) -> PrepareDecodeMetadata:
        input_tokens: List[List[int]] = []
        input_positions: List[List[int]] = []
        input_mrope_positions: List[List[int]] = [[] for _ in range(3)]
        slot_mapping: List[List[int]] = []
        seq_lens: List[int] = []
        encoder_seq_lens: List[int] = []
        cross_block_tables: List[List[int]] = []
        block_tables: List[List[int]] = []
        window_block_tables: List[List[int]] = []
        lora_index_mapping: List[List[int]] = []
        lora_prompt_mapping: List[List[int]] = []
        lora_requests: Set[LoRARequest] = set()

        is_enc_dec_model = self.model_config.is_encoder_decoder
        if len(seq_group_metadata_list) == 0:
            return PrepareDecodeMetadata.empty()
        lora_ids: List[int] = []

        dummy_slots = itertools.cycle(
            range(_PAD_SLOT_ID, _PAD_SLOT_ID + self.block_size))

        for seq_group_metadata in seq_group_metadata_list:
            assert not seq_group_metadata.is_prompt
            assert seq_group_metadata.token_chunk_size == 1

            seq_ids = list(seq_group_metadata.seq_data.keys())
            lora_id = seq_group_metadata.lora_int_id
            lora_ids.append(lora_id)
            if is_enc_dec_model:
                for _ in range(len(seq_group_metadata.seq_data)):
                    encoder_seq_len = (
                        seq_group_metadata.encoder_seq_data.get_len()
                        if seq_group_metadata.encoder_seq_data else 0)
                    encoder_seq_lens.append(encoder_seq_len)
                    cross_block_table = seq_group_metadata.cross_block_table
                    cross_block_tables.append([] if (
                        cross_block_table is None) else cross_block_table)

            if lora_id > 0:
                lora_requests.add(seq_group_metadata.lora_request)

            for seq_id in seq_ids:
                seq_data = seq_group_metadata.seq_data[seq_id]
                if output is None:
                    generation_token = seq_data.get_last_token_id()
                    input_tokens.append([generation_token])

                seq_len = seq_data.get_len()
                position = seq_len - 1
                input_positions.append([position])

                if self.model_is_mrope:
                    if seq_data.mrope_position_delta is not None:
                        pos_for_mrope = MRotaryEmbedding \
                            .get_next_input_positions(
                                seq_data.mrope_position_delta,
                                seq_data.get_num_computed_tokens(),
                                seq_len)
                    else:
                        pos_for_mrope = [[position]] * 3
                    for idx in range(3):
                        input_mrope_positions[idx].extend(pos_for_mrope[idx])

                seq_len = seq_len if self.sliding_window is None else min(
                    seq_len, self.sliding_window)
                seq_lens.append(seq_len)

                block_table = seq_group_metadata.block_tables[seq_id]
                num_fully_occupied_blocks = position // self.block_size
                block_table = block_table[:num_fully_occupied_blocks + 1]

                if len(block_table) == 0:
                    block_number = _PAD_BLOCK_ID
                else:
                    block_number = block_table[position // self.block_size]
                if block_number == _PAD_BLOCK_ID:
                    slot = next(dummy_slots)
                else:
                    block_offset = position % self.block_size
                    slot = block_number * self.block_size + block_offset
                slot_mapping.append([slot])
                lora_index_mapping.append(lora_id)
                lora_prompt_mapping.append(lora_id)

                if self.sliding_window is not None:
                    sliding_window_blocks = (self.sliding_window //
                                             self.block_size)
                    block_table = block_table[-sliding_window_blocks:]
                block_tables.append(block_table)

                if self.interleaved_sliding_window is not None:
                    sliding_window_blocks = (self.interleaved_sliding_window //
                                             self.block_size)
                    window_block_table = block_table[-sliding_window_blocks:]
                    window_block_tables.append(window_block_table)

        if output is None:
            input_tokens = torch.tensor(input_tokens,
                                        dtype=torch.long,
                                        device='cpu')
        else:
            real_batch_size = len(seq_group_metadata_list)
            input_tokens = output[:real_batch_size].clone()

        input_positions = torch.tensor(
            input_mrope_positions if self.model_is_mrope else input_positions,
            dtype=torch.long,
            device='cpu')

        num_decode_tokens = len(seq_lens)

        last_block_usage = [
            slot[0] % self.block_size + 1 for slot in slot_mapping
        ]
        block_groups = [[i] * len(bt) for i, bt in enumerate(block_tables)]
        block_usage = [[self.block_size] * (len(bt) - 1) + [lbu]
                       for bt, lbu in zip(block_tables, last_block_usage)
                       if bt]

        block_list = flatten(block_tables)
        block_groups = flatten(block_groups)
        block_usage = flatten(block_usage)

        assert len(block_list) == len(block_groups)
        assert len(block_list) == len(block_usage)

        if self.interleaved_sliding_window is not None:
            window_block_groups = [[i] * len(bt)
                                   for i, bt in enumerate(window_block_tables)]
            window_block_usage = [
                [self.block_size] * (len(bt) - 1) + [lbu]
                for bt, lbu in zip(block_tables, last_block_usage) if bt
            ]

            window_block_list = flatten(window_block_tables)
            window_block_groups = flatten(window_block_groups)
            window_block_usage = flatten(window_block_usage)

            assert len(window_block_list) == len(window_block_groups)
            assert len(window_block_list) == len(window_block_list)
        else:
            window_block_list = None
            window_block_groups = None
            window_block_usage = None

        if is_enc_dec_model:
            last_cross_block_usage = [
                (encoder_seq_len - 1) % self.block_size + 1
                for encoder_seq_len in encoder_seq_lens
            ]
            cross_block_groups = [[i] * len(bt)
                                  for i, bt in enumerate(cross_block_tables)]
            cross_block_usage = [
                [self.block_size] * (len(bt) - 1) + [lbu]
                for bt, lbu in zip(cross_block_tables, last_cross_block_usage)
                if bt
            ]
            cross_block_list = flatten(cross_block_tables)
            cross_block_groups = flatten(cross_block_groups)
            cross_block_usage = flatten(cross_block_usage)
            assert len(cross_block_list) == len(cross_block_groups)
            assert len(cross_block_list) == len(cross_block_usage)

        else:
            cross_block_list = None
            cross_block_groups = None
            cross_block_usage = None
            encoder_seq_lens_tensor = None

        padding_fn = None
        if self.use_contiguous_pa:
            block_bucket_size = max(max(block_list) + 1, len(block_list))
            block_bucket_size = self.bucketing_manager.find_decode_bucket(
                len(seq_group_metadata_list), block_bucket_size)[2]
            if self.dp_awared_padding:
                if self.is_driver_worker:
                    block_bucket_size = align_dp_groups(
                        block_bucket_size, torch.distributed.ReduceOp.MAX)
                if align_worker:
                    block_bucket_size = align_tp_groups(
                        block_bucket_size, torch.distributed.ReduceOp.MAX)
            indices: List[Any]
            indices = [None] * block_bucket_size
            for i, bid in enumerate(block_list):
                indices[bid] = i
            padding_fn = lambda tensor, pad_value: gather_list(
                tensor, indices, pad_value)
<<<<<<< HEAD

=======
>>>>>>> ec6b7060
            if self.interleaved_sliding_window is not None:
                window_indices: List[Any]
                window_indices = [None] * block_bucket_size
                for i, bid in enumerate(window_block_list):
                    window_indices[bid] = i
                window_padding_fn = lambda tensor, pad_value: gather_list(
                    tensor, window_indices, pad_value)
<<<<<<< HEAD
=======

>>>>>>> ec6b7060
        else:
            block_bucket_size = self.bucketing_manager.find_decode_bucket(
                len(seq_group_metadata_list), len(block_list))[2]
            if self.dp_awared_padding:
                if self.is_driver_worker:
                    block_bucket_size = align_dp_groups(
                        block_bucket_size, torch.distributed.ReduceOp.MAX)
                if align_worker:
                    block_bucket_size = align_tp_groups(
                        block_bucket_size, torch.distributed.ReduceOp.MAX)
            padding_fn = lambda tensor, pad_value: pad_list(
                tensor, block_bucket_size, pad_value)

        block_list = padding_fn(block_list, _PAD_BLOCK_ID)
        block_groups = padding_fn(block_groups, -1)
        block_usage = padding_fn(block_usage, 1)

        if self.interleaved_sliding_window is not None:
            window_block_list = window_padding_fn(window_block_list,
                                                  _PAD_BLOCK_ID)
            window_block_groups = window_padding_fn(window_block_groups, -1)
            #window_block_usage = window_padding_fn(window_block_usage, 1)
            window_block_usage = [
                [1] if i == 0 else [block_usage[idx]]
                for idx, (i,
                          j) in enumerate(zip(window_block_list, block_usage))
            ]

        if is_enc_dec_model:
            if self.use_contiguous_pa:
                cross_block_bucket_size = max(
                    max(cross_block_list) +
                    1, len(cross_block_list)) if cross_block_list else 0
                cross_block_bucket_size = \
                    self.bucketing_manager.find_decode_bucket(
                        len(seq_group_metadata_list),
                        cross_block_bucket_size)[2]
                indices = [None] * cross_block_bucket_size
                for i, bid in enumerate(cross_block_list):
                    indices[bid] = i
                padding_fn = lambda tensor, pad_value: gather_list(
                    tensor, indices, pad_value)
            else:
                cross_block_bucket_size = \
                    self.bucketing_manager.find_decode_bucket(
                        len(seq_group_metadata_list),
                        len(cross_block_list))[2]
                padding_fn = lambda tensor, pad_value: pad_list(
                    tensor, cross_block_bucket_size, pad_value)

            real_batch_size = len(seq_group_metadata_list)
            batch_size_padded = \
                self.bucketing_manager.find_decode_bucket(
                        real_batch_size,
                        cross_block_bucket_size)[0]
            if self.dp_awared_padding:
                if self.is_driver_worker:
                    batch_size_padded = align_dp_groups(
                        batch_size_padded, torch.distributed.ReduceOp.MAX)
                if align_worker:
                    batch_size_padded = align_tp_groups(
                        batch_size_padded, torch.distributed.ReduceOp.MAX)
            batch_size_padding = batch_size_padded - real_batch_size
            if batch_size_padding > 0:
                encoder_seq_lens.extend(encoder_seq_lens[0]
                                        for _ in range(batch_size_padding))
            cross_block_list = padding_fn(cross_block_list, _PAD_BLOCK_ID)
            cross_block_groups = padding_fn(cross_block_groups, -1)
            cross_block_usage = padding_fn(cross_block_usage, 1)

            cross_block_list = torch.tensor(cross_block_list,
                                            dtype=torch.int,
                                            device='cpu')
            cross_block_groups = torch.tensor(cross_block_groups,
                                              dtype=torch.int,
                                              device='cpu')
            cross_block_usage = torch.tensor(cross_block_usage,
                                             dtype=self.model_config.dtype,
                                             device='cpu')
            encoder_seq_lens_tensor = torch.tensor(encoder_seq_lens,
                                                   dtype=torch.long,
                                                   device='cpu')

        alibi_blocks = None
        if self.use_alibi:
            alibi_blocks = self._compute_alibi_block(block_tables, seq_lens,
                                                     len(block_groups))
            alibi_blocks = alibi_blocks.to(  # type: ignore
                self.device, non_blocking=True)

        block_list = torch.tensor(block_list, dtype=torch.int, device='cpu')
        block_groups = torch.tensor(block_groups,
                                    dtype=torch.int,
                                    device='cpu')
        block_usage = torch.tensor(block_usage,
                                   dtype=self.model_config.dtype,
                                   device='cpu')
        slot_mapping = torch.tensor(slot_mapping,
                                    dtype=torch.long,
                                    device='cpu')

        input_tokens = input_tokens.to(  # type: ignore
            self.device, non_blocking=True)
        input_positions = input_positions.to(  # type: ignore
            self.device, non_blocking=True)
        block_list = block_list.to(  # type: ignore
            self.device, non_blocking=True)
        block_groups = block_groups.to(  # type: ignore
            self.device, non_blocking=True)
        block_usage = block_usage.to(  # type: ignore
            self.device, non_blocking=True)
        slot_mapping = slot_mapping.to(  # type: ignore
            self.device, non_blocking=True)
        if is_enc_dec_model:
            cross_block_list = cross_block_list.to(  # type: ignore
                self.device, non_blocking=True)
            cross_block_groups = cross_block_groups.to(  # type: ignore
                self.device, non_blocking=True)
            cross_block_usage = cross_block_usage.to(  # type: ignore
                self.device, non_blocking=True)
            encoder_seq_lens_tensor = \
                encoder_seq_lens_tensor.to(  # type: ignore
                    self.device, non_blocking=True)

        if self.interleaved_sliding_window is not None:
            window_block_list = torch.tensor(window_block_list,
                                             dtype=torch.int,
                                             device='cpu')
            window_block_groups = torch.tensor(window_block_groups,
                                               dtype=torch.int,
                                               device='cpu')
            window_block_usage = torch.tensor(window_block_usage,
                                              dtype=self.model_config.dtype,
                                              device='cpu')

<<<<<<< HEAD
=======
        if self.interleaved_sliding_window is not None:
            window_block_list = torch.tensor(window_block_list,
                                             dtype=torch.int,
                                             device='cpu')
            window_block_groups = torch.tensor(window_block_groups,
                                               dtype=torch.int,
                                               device='cpu')
            window_block_usage = torch.tensor(window_block_usage,
                                              dtype=self.model_config.dtype,
                                              device='cpu')

>>>>>>> ec6b7060
            window_block_list = window_block_list.to(  # type: ignore
                self.device, non_blocking=True)
            window_block_groups = window_block_groups.to(  # type: ignore
                self.device, non_blocking=True)
            window_block_usage = window_block_usage.to(  # type: ignore
                self.device, non_blocking=True)
<<<<<<< HEAD
=======

>>>>>>> ec6b7060
        attn_metadata = self.attn_backend.make_metadata(
            is_prompt=False,
            block_size=self.block_size,
            block_list=block_list,
            block_mapping=None,
            block_usage=block_usage,
            block_groups=block_groups,
            window_block_list=window_block_list,
            window_block_mapping=None,
            window_block_usage=window_block_usage,
            window_block_groups=window_block_groups,
            attn_bias=None,
            seq_lens_tensor=None,
            encoder_seq_lens=encoder_seq_lens,
            encoder_seq_lens_tensor=encoder_seq_lens_tensor,
            max_encoder_seq_len=max(encoder_seq_lens, default=0),
            cross_block_list=cross_block_list,
            cross_block_groups=cross_block_groups,
            cross_block_usage=cross_block_usage,
            context_lens_tensor=None,
            num_prefills=0,
            num_prefill_tokens=0,
            num_decode_tokens=num_decode_tokens,
            slot_mapping=slot_mapping,
            alibi_blocks=alibi_blocks,
            multi_modal_placeholder_index_maps=None,
            enable_kv_scales_calculation=False,
            input_positions=input_positions)
        return PrepareDecodeMetadata(input_tokens=input_tokens,
                                     input_positions=input_positions,
                                     attn_metadata=attn_metadata,
                                     lora_index_mapping=lora_index_mapping,
                                     lora_prompt_mapping=lora_prompt_mapping,
                                     lora_requests=lora_requests,
                                     slot_mapping=slot_mapping,
                                     lora_ids=lora_ids)

    def _compute_alibi_block(self, block_tables, seq_lens, num_blocks):
        """
        Compute the ALiBi offsets for each block during decoding.

        For each block in each sequence, this function assigns position-based
        offsets according to ALiBi logic. It returns a tensor that captures
        these offsets for all sequences and blocks, which is then used for
        decode-time ALiBi bias creation.

        Args:
            block_tables:
                A list of lists, where each inner list contains block indices
                assigned to a particular sequence.
            seq_lens:
                A list of sequence lengths corresponding to each sequence.
            num_blocks:
                The total number of blocks across all sequences for which
                ALiBi offsets need to be computed.

        Returns:
            A torch.Tensor of shape [num_blocks, block_size], containing ALiBi
            offsets for each block.
        """
        # Create intermediary and output structures on the CPU
        max_block_table_len = max(
            len(block_table) for block_table in block_tables)
        alibi_offsets = torch.arange(
            -max_block_table_len * self.block_size + 1,
            1,
            dtype=torch.long,
            device='cpu',
        )
        alibi_blocks = torch.zeros(
            (num_blocks, self.block_size),
            dtype=torch.long,
            device='cpu',
        )

        # Use lists to accumulate data for each block
        block_data: List[List[int]] = [[] for _ in range(num_blocks)]

        # Assign biases per token
        for batch_idx, block_table in enumerate(block_tables):
            seq_len = seq_lens[batch_idx]
            for seq_idx, block_idx in enumerate(block_table):
                # Calculate the number of valid positions in the current block
                valid_length = seq_len - seq_idx * self.block_size
                if valid_length > 0:
                    current_block_length = min(valid_length, self.block_size)
                    offset_end = current_block_length - valid_length
                    if offset_end == 0:
                        block_data[block_idx] = alibi_offsets[
                            -valid_length:].tolist()
                    else:
                        block_data[block_idx] = alibi_offsets[
                            -valid_length:offset_end].tolist()

        # Populate the alibi_blocks tensor from the accumulated data
        for block_idx, data in enumerate(block_data):
            alibi_blocks[block_idx, :len(data)] = torch.tensor(
                data, dtype=torch.long)

        return alibi_blocks

    def prepare_input_tensors(
        self,
        seq_group_metadata_list: List[SequenceGroupMetadata],
        finished_requests_ids: Optional[List[str]] = None,
        align_worker=False,
    ) -> Tuple[TModelInputForHPU, SamplingMetadata]:
        if len(seq_group_metadata_list) == 0:
            return self._model_input_cls(), None

        input_tokens = None
        input_positions = None
        lora_mapping = None
        lora_requests = None
        multi_modal_kwargs = None
        batch_type = None
        seq_lens = None
        query_lens = None
        real_batch_size = None
        batch_size_padded = None

        self.event_start = self.profiler.get_timestamp_us()
        is_prompt = seq_group_metadata_list[0].is_prompt
        base_event_name = 'prompt' if is_prompt else 'decode'
        self.profiler.start('internal', base_event_name)

        seq_group_metadata_list, real_batch_size, batch_size_padded = (
            self._add_dummy_seq(seq_group_metadata_list, is_prompt,
                                align_worker))

        prefill_reqs = []
        decode_reqs = []
        for seq_group_meta in seq_group_metadata_list:
            if seq_group_meta.is_prompt:
                prefill_reqs.append(seq_group_meta)
            else:
                decode_reqs.append(seq_group_meta)

        # Prepare input tensors.
        (
            input_tokens,
            input_positions,
            prefill_attn_metadata,
            seq_lens,
            query_lens,
            lora_index_mapping,
            lora_prompt_mapping,
            lora_requests,
            multi_modal_kwargs,
            slot_mapping,
            lora_ids,
        ) = self._prepare_prompt(prefill_reqs, align_worker=align_worker)
        (
            decode_input_tokens,
            decode_input_positions,
            decode_attn_metadata,
            decode_lora_index_mapping,
            decode_lora_prompt_mapping,
            decode_lora_requests,
            decode_slot_mapping,
            decode_lora_ids,
        ) = self._prepare_decode(decode_reqs, align_worker=align_worker)

        selected_token_indices = None
        if not self.is_pooler:
            generators = self.get_generators(finished_requests_ids)
            sampling_metadata = SamplingMetadata.prepare(
                seq_group_metadata_list,
                seq_lens,
                query_lens,
                'cpu',
                self.pin_memory,
                generators=generators)
            selected_token_indices = \
                sampling_metadata.selected_token_indices
            categorized_sample_indices = \
                sampling_metadata.categorized_sample_indices
            if self.use_merged_prefill and len(seq_lens) > 0:
                selected_token_indices = pad_flat_tensor(
                    selected_token_indices, self.max_num_prefill_seqs)
                categorized_sample_indices = {
                    k: pad_flat_tensor(v, self.max_num_prefill_seqs)
                    for k, v in categorized_sample_indices.items()
                }
                padding_groups = self.max_num_prefill_seqs - len(
                    sampling_metadata.seq_groups)
                import copy
                dummy_seq_group = copy.deepcopy(
                    sampling_metadata.seq_groups[0])
                sampling_metadata.seq_groups.extend(
                    dummy_seq_group for _ in range(padding_groups))
            sampling_metadata.selected_token_indices = \
                self.move_to_device(selected_token_indices)
            sampling_metadata.categorized_sample_indices = \
                {k: self.move_to_device(v)
                 for k, v in categorized_sample_indices.items()}

        if not self.scheduler_config.chunked_prefill_enabled:
            assert (len(prefill_reqs) and len(decode_reqs)) == 0

        num_prefills = len(seq_lens)
        num_prefill_tokens = len(input_tokens)
        num_decode_tokens = len(decode_input_tokens)

        # NOTE(kzawora): Here we diverge from GPU code - we don't
        # support mixed batches, so we either use decode or prefill
        # inputs, without coalescing.
        assert (num_prefills == 0 and num_decode_tokens > 0) or (
            num_prefills > 0
            and num_decode_tokens == 0), "HPU does not support mixed batches!"
        if num_decode_tokens > 0:
            input_tokens = decode_input_tokens
            input_positions = decode_input_positions
            slot_mapping = decode_slot_mapping
            lora_index_mapping = decode_lora_index_mapping
            lora_prompt_mapping = decode_lora_prompt_mapping
            lora_requests = decode_lora_requests
            lora_ids = decode_lora_ids

        if self.is_pooler:
            sampling_metadata = None
        elif not self.use_merged_prefill:
            # FIXME: We need to adjust selected_token_indices to accommodate
            # for padding
            max_len = input_tokens.size(1)
            paddings = [max_len - q for q in query_lens]
            paddings = [0] + paddings[:-1]
            paddings = list(itertools.accumulate(paddings))
            paddings_prompt_logprobs = []

            for i, seq_group_metadata in enumerate(seq_group_metadata_list):
                if seq_group_metadata.sampling_params \
                    and seq_group_metadata.sampling_params.prompt_logprobs \
                        is not None and seq_group_metadata.is_prompt:
                    paddings_prompt_logprobs += ([paddings[i]] * seq_lens[i])

            paddings = torch.tensor(
                paddings_prompt_logprobs
                if paddings_prompt_logprobs else paddings,
                dtype=sampling_metadata.selected_token_indices.dtype,
                device=sampling_metadata.selected_token_indices.device)
            sampling_metadata.selected_token_indices.add_(paddings)

        if self.lora_config:
            lora_mapping = LoRAMapping(
                **dict(index_mapping=lora_index_mapping,
                       prompt_mapping=lora_prompt_mapping,
                       is_prefill=(num_prefills > 0)))
        else:
            lora_mapping = None

        if (prefill_attn_metadata is not None
                and decode_attn_metadata is not None):
            batch_type = BatchType.MIXED
            raise NotImplementedError("Mixed batch is not supported on HPU")
        elif prefill_attn_metadata is not None:
            batch_type = BatchType.PREFILL
        else:
            batch_type = BatchType.DECODE

        metadata_dict = {
            "input_tokens": input_tokens,
            "input_positions": input_positions,
            "selected_token_indices": selected_token_indices,
            "lora_requests": lora_requests,
            "lora_mapping": lora_mapping,
            "multi_modal_kwargs": multi_modal_kwargs,
            "num_prefill_tokens": num_prefill_tokens,
            "num_decode_tokens": num_decode_tokens,
            "slot_mapping": slot_mapping,
            "num_prefills": num_prefills,
            "batch_type": batch_type,
            "seq_lens": seq_lens,
            "query_lens": query_lens
        }
        if prefill_attn_metadata is not None:
            metadata_dict.update(prefill_attn_metadata.asdict_zerocopy())
        else:
            assert decode_attn_metadata is not None
            metadata_dict.update(decode_attn_metadata.asdict_zerocopy())

        attn_metadata = prefill_attn_metadata if \
            prefill_attn_metadata is not None else decode_attn_metadata

        return self._model_input_cls(input_tokens=input_tokens,
                                     seq_lens=seq_lens,
                                     query_lens=query_lens,
                                     input_positions=input_positions,
                                     attn_metadata=attn_metadata,
                                     lora_requests=lora_requests,
                                     lora_mapping=lora_mapping,
                                     multi_modal_kwargs=multi_modal_kwargs,
                                     real_batch_size=real_batch_size,
                                     batch_size_padded=batch_size_padded,
                                     lora_ids=lora_ids), \
                                     sampling_metadata

    def create_lora_mask(self, input_tokens: torch.Tensor, lora_ids: List[int],
                         is_prompt: bool):
        '''
        This is a helper function to create the mask for lora computations.
        Lora Mask is needed to ensure we match the correct lora weights for the
        for the request.
        For Prompt phase we have
        lora_mask with shape (batch_size * seq_len, max_loras * max_rank)
        lora_logits_mask with shape (batch_size, max_loras * max_rank)
        For Decode phase we have both
        lora_mask and lora_logits_mask with shape
        (batch_size, max_loras * max_rank)
        '''
        lora_mask: torch.Tensor = None
        lora_logits_mask: torch.Tensor = None
        lora_index = 0

        if self.lora_config:
            if is_prompt:
                lora_mask = torch.zeros(
                    input_tokens.shape[0] * input_tokens.shape[1],
                    (self.lora_config.max_loras) *\
                        self.lora_config.max_lora_rank,
                    dtype=self.lora_config.lora_dtype)
                lora_logits_mask = torch.zeros(
                    input_tokens.shape[0], (self.lora_config.max_loras) *
                    self.lora_config.max_lora_rank,
                    dtype=self.lora_config.lora_dtype)

                ones = torch.ones(input_tokens.shape[1],
                                  self.lora_config.max_lora_rank,
                                  dtype=self.lora_config.lora_dtype)
                logit_ones = torch.ones(1,
                                        self.lora_config.max_lora_rank,
                                        dtype=self.lora_config.lora_dtype)

                for i in range(len(lora_ids)):
                    if lora_ids[i] == 0:
                        continue
                    lora_index = self.lora_manager._adapter_manager.\
                        lora_index_to_id.index(lora_ids[i])
                    start_row = i * input_tokens.shape[1]
                    end_row = start_row + input_tokens.shape[1]
                    start_col = lora_index * self.lora_config.max_lora_rank
                    end_col = start_col + self.lora_config.max_lora_rank
                    lora_mask[start_row:end_row, start_col:end_col] = ones
                    lora_logits_mask[i, start_col:end_col] = logit_ones
                lora_mask = lora_mask.to('hpu')
                lora_logits_mask = lora_logits_mask.to('hpu')
            else:
                lora_mask = torch.zeros(input_tokens.shape[0],
                                        (self.lora_config.max_loras) *
                                        self.lora_config.max_lora_rank,
                                        dtype=self.lora_config.lora_dtype)
                ones = torch.ones(1,
                                  self.lora_config.max_lora_rank,
                                  dtype=self.lora_config.lora_dtype)
                for i in range(len(lora_ids)):
                    if lora_ids[i] == 0:
                        continue
                    lora_index = self.lora_manager._adapter_manager.\
                        lora_index_to_id.index(lora_ids[i])
                    start_pos = lora_index * self.lora_config.max_lora_rank
                    end_pos = start_pos + self.lora_config.max_lora_rank
                    lora_mask[i, start_pos:end_pos] = ones
                lora_mask = lora_mask.to('hpu')
                lora_logits_mask = lora_mask

        return lora_mask, lora_logits_mask

    def _seq_len(self, attn_metadata):
        if attn_metadata.num_prefills != 0:
            return attn_metadata.slot_mapping.size(1)
        else:
            return attn_metadata.block_list.numel()

    def trim_attn_metadata(self, metadata: AttentionMetadata) -> object:
        # NOTE(kzawora): To anyone working on this in the future:
        # Trimming metadata is required when using HPUGraphs.
        # Attention metadata is going to be hashed by PT bridge, and
        # appropriate HPUGraphs will be matched based on all inputs' hash.

        # Before you put more keys in here, make sure you know their
        # value type and make sure you know how it's going to be hashed.
        # You can find that information in input_hash function
        # in habana_frameworks/torch/hpu/graphs.py. You can also hash
        # it manually with torch.hpu.graphs.input_hash(attention_metadata)

        # If you use primitive types here - they will get hashed based
        # on their value. You *will* get lots of excessive graph captures
        # (and an OOM eventually) if you decide to put something like
        # seq_len int here.
        # If you absolutely need a scalar, put it in a tensor. Tensors
        # get hashed using their metadata, not their values:
        # input_hash(torch.tensor(123)) == input_hash(torch.tensor(321))
        # input_hash(123) != input_hash(321)
        # input_hash("abc") != input_hash("cba")
        attention_metadata = subtuple(metadata, 'TrimmedAttentionMetadata', [
<<<<<<< HEAD
            'attn_bias', 'seq_lens_tensor', 'context_lens_tensor',
            'block_list', 'block_mapping', 'block_usage', 'slot_mapping',
            'is_prompt', 'block_size', 'block_groups', 'input_positions',
            'alibi_blocks', 'window_block_list', 'window_block_mapping',
            'window_block_usage', 'window_block_groups', 'window_attn_bias'
=======
            'attn_bias',
            'seq_lens_tensor',
            'context_lens_tensor',
            'block_list',
            'block_mapping',
            'block_usage',
            'slot_mapping',
            'is_prompt',
            'block_size',
            'block_groups',
            'input_positions',
            'alibi_blocks',
            'window_block_list',
            'window_block_mapping',
            'window_block_usage',
            'window_block_groups',
            'window_attn_bias',
>>>>>>> ec6b7060
        ])
        return attention_metadata

    def create_dummy_multi_modal_seq_group_metadata(self, group_id, img_args,
                                                    sampling_params,
                                                    lora_request):
        assert self.model_is_mrope or self.is_mm_optimized, \
            ("Warmup compatible with Qwen2vl/Gemma3 models")
        if img_args == UNSET_IMG_ARGS:
            # Using the largest bucket
            img_args = self.get_model().vision_buckets.multimodal_buckets[-1]

        if self.model_is_mrope:
            if not hasattr(self.get_model().config, "vision_config"):
                raise ValueError("Expect mrope model to have vision_config")
            vision_config = self.get_model().config.vision_config
            if not hasattr(vision_config, "spatial_merge_size"):
                raise ValueError(
                    "Expect mrope model to have spatial_merge_size")

            spatial_merge_unit = vision_config.spatial_merge_size**2
            num_image_tokens = img_args // spatial_merge_unit
            assert img_args % 8 == 0, (
                f"Expects img_args to be multiples of 8, got: {img_args}")
            image_h = img_args // 8
            image_grid_thw = torch.tensor(
                [[1, image_h, int(img_args / image_h)]])
            pixel_values = torch.randn(
                image_grid_thw[0].prod(),
                1176)  # TODO: figure out the variable name

            assert pixel_values.shape[0] % 64 == 0, (
                f"pixel_values must be sliced in 64 chunks, "
                f"got: {pixel_values.shape}")

            multi_modal_data = {
                "pixel_values": pixel_values,
                "image_grid_thw": image_grid_thw,
            }
        else:
            s = self.model.model.config.vision_config.image_size
            pixel_values = torch.randn([img_args, 3, s, s])
            num_image_tokens = self.model.model.config.mm_tokens_per_image \
                    * img_args
            multi_modal_data = {
                "pixel_values": pixel_values,
                "num_crops": torch.zeros([img_args], dtype=torch.int32)
            }

        image_token_id = self.get_model().config.image_token_id
        prompt_token_ids = [image_token_id] * num_image_tokens
        prompt_token_ids_array = array('l', prompt_token_ids)  # noqa: F821
        placeholders_by_modality = {
            'image':
            [PlaceholderRange(offset=0, length=len(prompt_token_ids))]
        }
        seq_data = SequenceData.from_seqs(prompt_token_ids)
        seq_data = SequenceData(prompt_token_ids_array)
        multi_modal_data = MultiModalKwargs(multi_modal_data)

        seq_group = SequenceGroupMetadata(
            request_id=str(group_id),
            is_prompt=True,
            seq_data={group_id: seq_data},
            sampling_params=sampling_params,
            block_tables=None,
            lora_request=lora_request[group_id] if lora_request else None,
            multi_modal_data=multi_modal_data,
            multi_modal_placeholders=placeholders_by_modality,
        )
        return seq_group

    def create_dummy_seq_group_metadata(self,
                                        group_id,
                                        seq_len,
                                        is_prompt,
                                        lora_request=None,
                                        img_args=None,
                                        temperature=0,
                                        ctx=0):
        if self.is_pooler:
            sampling_params = None
        else:
            sampling_params = SamplingParams(temperature=temperature)
            num_blocks = math.ceil(seq_len / self.block_size)
        seq_len = max(seq_len, 1)
        computed_block_nums = None
        if is_prompt:
            if self.is_mm_run() and img_args is not None:
                return self.create_dummy_multi_modal_seq_group_metadata(
                    group_id=group_id,
                    img_args=img_args,
                    sampling_params=sampling_params,
                    lora_request=lora_request,
                )
            else:
                input_len = seq_len
                output_len = 0
                block_tables = None
                if ctx:
                    block_tables = {
                        group_id: [_PAD_BLOCK_ID] * ctx * self.block_size
                    }
                    computed_block_nums = ([1] * ctx)
        else:
            input_len = seq_len - 1
            output_len = 1
            block_tables = {group_id: [_PAD_BLOCK_ID] * num_blocks}
            computed_block_nums = ([1] * ctx)
        prompt_token_ids = [0] * input_len
        output_token_ids = [1] * output_len
        prompt_token_ids_array = array('l', prompt_token_ids)  # noqa: F821
        seq_data = SequenceData(prompt_token_ids_array)
        seq_data.output_token_ids = output_token_ids
        return SequenceGroupMetadata(request_id=str(group_id),
                                     is_prompt=(output_len == 0),
                                     seq_data={group_id: seq_data},
                                     sampling_params=sampling_params,
                                     computed_block_nums=computed_block_nums,
                                     block_tables=block_tables,
                                     lora_request=lora_request)

    def is_mm_run(self) -> bool:
        return (self.is_mm_optimized or self.model_is_mrope) and \
            (self.multimodal_buckets is not None)

    def profile_run(self) -> None:
        # Skip profile run on decode instances
        if self.vllm_config.kv_transfer_config is not None and\
            self.vllm_config.kv_transfer_config.is_kv_consumer:
            return

        num_layers = self.model_config.get_num_layers(self.parallel_config)
        kv_caches = [None] * num_layers
        bind_kv_cache(
            self.vllm_config.compilation_config.static_forward_context,
            [kv_caches] * self.parallel_config.pipeline_parallel_size)
        max_seq_len = self.bucketing_manager.get_max_prompt_shape()
        max_batch_size = min(self.max_num_seqs,
                             self.max_num_batched_tokens // max_seq_len)
        # Using batch_size 1 is profile multimodal models
        max_batch_size = max_batch_size if self.mm_registry is None else 1

        if self.model_is_mrope or self.is_mm_optimized:
            model = self.get_model()
            self.multimodal_buckets = model.vision_buckets.multimodal_buckets
            logger_msg = "Multimodal bucket : " + str(self.multimodal_buckets)
            logger.info(logger_msg)

        self.warmup_scenario(
            batch_size=max_batch_size,
            seq_len=max_seq_len,
            ctx=0,
            is_prompt=True,
            kv_caches=kv_caches,
            is_pt_profiler_run=False,
            img_args=UNSET_IMG_ARGS if self.is_mm_run() else None,
            is_lora_profile_run=True,
        )

        return

    def _dummy_run(self, max_num_batched_tokens: int) -> None:
        assert max_num_batched_tokens == 1
        self.warmup_scenario(
            batch_size=max_num_batched_tokens,
            seq_len=1,
            ctx=1,
            is_prompt=False,
            kv_caches=None,
            is_pt_profiler_run=False,
            img_args=UNSET_IMG_ARGS if self.is_mm_run() else None,
            is_lora_profile_run=True,
            num_iters=1,
            align_worker=True,
            is_dummy_run=True)
        return

    def _remove_duplicate_submodules(self):
        model = self.get_model()
        if hasattr(model, "model"):
            for layer in self.get_model().model.layers:
                self_attn = layer.self_attn
                # delete attr kv_b_proj in self_attn,
                # as they have been transferred to the MLAImpl.
                if hasattr(self_attn, "mla_attn") and hasattr(
                        self_attn, "kv_b_proj"):
                    delattr(self_attn, "kv_b_proj")

    def _inc_preprocess(self):
        self._remove_duplicate_submodules()

    def warmup_scenario(self,
                        batch_size,
                        seq_len,
                        ctx,
                        is_prompt,
                        kv_caches,
                        is_pt_profiler_run=False,
                        is_lora_profile_run=False,
                        temperature=0,
                        img_args=None,
                        num_iters=3,
                        align_worker=False,
                        is_dummy_run=False) -> None:
        phase = 'prompt' if is_prompt else 'decode'
        use_graphs = is_dummy_run or self._use_graphs(img_args)

        scenario_name = ("warmup_"
                         f"{phase}_"
                         f"bs{batch_size}_"
                         f"seq{seq_len}_"
                         f"ctx{ctx}_"
                         f"multimodal{img_args if img_args else 'F'}_"
                         f"graphs{'T' if use_graphs else 'F'}")
        # This represents the maximum number of different requests
        # that will have unique loras, an therefore the max amount of memory
        # consumption create dummy lora request copies from the lora request
        # passed in, which contains a lora from the lora warmup path.
        dummy_lora_requests: List[LoRARequest] = []
        dummy_lora_requests_per_seq: List[LoRARequest] = []
        if self.lora_config and is_lora_profile_run:
            assert self.lora_manager is not None
            with self.lora_manager.dummy_lora_cache():
                for idx in range(self.lora_config.max_loras):
                    lora_id = idx + 1
                    dummy_lora_request = LoRARequest(
                        lora_name=f"warmup_{lora_id}",
                        lora_int_id=lora_id,
                        lora_local_path="/not/a/real/path",
                    )
                    self.lora_manager.add_dummy_lora(dummy_lora_request,
                                                     rank=LORA_WARMUP_RANK)
                    dummy_lora_requests.append(dummy_lora_request)
                dummy_lora_requests_per_seq = [
                    dummy_lora_requests[idx % len(dummy_lora_requests)]
                    for idx in range(batch_size)
                ]
        self.profiler.start('internal', scenario_name)
        times = num_iters if use_graphs or is_pt_profiler_run else 1
        if is_prompt:
            seqs = [
                self.create_dummy_seq_group_metadata(
                    i,
                    seq_len + ctx * self.block_size,
                    is_prompt,
                    lora_request=dummy_lora_requests_per_seq[i]
                    if dummy_lora_requests_per_seq else None,
                    img_args=img_args,
                    temperature=temperature,
                    ctx=ctx) for i in range(batch_size)
            ]
        else:
            blocks = [ctx // batch_size for _ in range(batch_size)]
            blocks[0] += ctx % batch_size
            seqs = [
                self.create_dummy_seq_group_metadata(
                    i,
                    b * self.block_size - 1,
                    is_prompt,
                    lora_request=dummy_lora_requests_per_seq[i]
                    if dummy_lora_requests_per_seq else None,
                    temperature=temperature,
                    ctx=ctx) for i, b in enumerate(blocks)
            ]
        if not is_dummy_run:
            torch.hpu.synchronize()
        profiler = None
        if is_pt_profiler_run and self.is_driver_worker:
            profiler = setup_profiler()
            profiler.start()
        for time_index in range(times):
            inputs = self.prepare_model_input_align_worker(
                seqs, align_worker=align_worker)
            # Chendi: Necessary fix for warmup with TP>1
            if time_index == 0:
                if self.is_driver_worker:
                    broadcast_tensor_dict(
                        {"input_tokens": inputs.input_tokens}, src=0)
                else:
                    broadcast_tensor_dict(src=0)
            if is_prompt or self.is_single_step:
                intermediate_tensors = None
                if not get_pp_group().is_first_rank:
                    intermediate_tensors = \
                        self.model.make_empty_intermediate_tensors(
                            batch_size=batch_size,
                            context_size=seq_len if is_prompt else 1,
                            dtype=self.model_config.dtype,
                            device=self.device)
                self.execute_model(inputs,
                                   kv_caches,
                                   intermediate_tensors=intermediate_tensors,
                                   warmup_mode=True,
                                   ctx_blocks=ctx,
                                   is_dummy_run=is_dummy_run)
            else:  # decode with multi-step
                inputs = dataclasses.replace(inputs,
                                             is_first_multi_step=True,
                                             is_last_step=False)
                self.execute_model(inputs,
                                   kv_caches,
                                   warmup_mode=True,
                                   num_steps=2,
                                   seqs=seqs,
                                   ctx_blocks=ctx)
                inputs = dataclasses.replace(inputs,
                                             is_first_multi_step=False,
                                             is_last_step=True)
                self.execute_model(inputs,
                                   kv_caches,
                                   warmup_mode=True,
                                   num_steps=2,
                                   seqs=seqs,
                                   ctx_blocks=ctx)
            if not is_dummy_run:
                torch.hpu.synchronize()
            if profiler:
                profiler.step()
        if profiler:
            profiler.stop()
        self.profiler.end()
        if not is_dummy_run:
            gc.collect()

    def remove_all_loras(self):
        if not self.lora_manager:
            raise RuntimeError("LoRA is not enabled.")
        self.lora_manager.remove_all_adapters()

    def set_active_loras(self, lora_requests: Set[LoRARequest],
                         lora_mapping: LoRAMapping) -> None:
        if not self.lora_manager:
            raise RuntimeError("LoRA is not enabled.")
        self.lora_manager.set_active_adapters(lora_requests, lora_mapping)

    def add_lora(self, lora_request: LoRARequest) -> bool:
        if not self.lora_manager:
            raise RuntimeError("LoRA is not enabled.")
        return self.lora_manager.add_adapter(lora_request)

    def remove_lora(self, lora_id: int) -> bool:
        if not self.lora_manager:
            raise RuntimeError("LoRA is not enabled.")
        return self.lora_manager.remove_adapter(lora_id)

    def pin_lora(self, lora_id: int) -> bool:
        if not self.lora_manager:
            raise RuntimeError("LoRA is not enabled.")
        return self.lora_manager.pin_adapter(lora_id)

    def list_loras(self) -> Set[int]:
        if not self.lora_manager:
            raise RuntimeError("LoRA is not enabled.")
        return self.lora_manager.list_adapters()

    def log_warmup(self, phase, i, max_i, batch_size, seq_len, ctx):
        free_mem = format_bytes(
            HabanaMemoryProfiler.current_free_device_memory())
        msg = (f"[Warmup][{phase}][{i+1}/{max_i}] "
               f"batch_size:{batch_size} "
               f"query_len:{seq_len} "
               f"num_blocks:{ctx} "
               f"free_mem:{free_mem}")
        logger.info(msg)

    def log_warmup_multimodal(self, phase, i, max_i, batch_size, seq_len,
                              img_args):
        free_mem = format_bytes(
            HabanaMemoryProfiler.current_free_device_memory())
        dim = "seq_len"
        msg = (f"[Warmup][{phase}][{i+1}/{max_i}] "
               f"batch_size:{batch_size} "
               f"{dim}:{seq_len} "
               f"img_args:{img_args} "
               f"free_mem:{free_mem}")
        logger.info(msg)

    def warmup_graphs(self,
                      buckets,
                      is_prompt,
                      kv_caches,
                      starting_mem=0,
                      total_batch_seq=0.001):
        total_mem = starting_mem
        idx = 0
        num_candidates = len(buckets)
        captured_all = True
        warmed_random_sampler_bs: Set[int] = set()
        for idx, (batch_size, query_len, ctx) in enumerate(reversed(buckets)):
            # Graph memory usage is proportional to seq dimension in a batch
            phase = f"Graph/{'prompt' if is_prompt else 'decode'}"
            if is_prompt:
                seq_len = query_len + ctx * self.block_size
                batch_seq = batch_size * seq_len
            else:
                batch_seq = batch_size
            graphed_bucket = (batch_size, query_len, ctx, is_prompt)
            if graphed_bucket in self.graphed_buckets:
                continue
            self.graphed_buckets.add(graphed_bucket)
            self.log_warmup(phase, idx, num_candidates, batch_size, query_len,
                            ctx)
            with HabanaMemoryProfiler() as mem_prof:
                self.warmup_scenario(
                    batch_size,
                    query_len,
                    ctx,
                    is_prompt,
                    kv_caches,
                    temperature=1.0
                    if batch_size not in warmed_random_sampler_bs else 0,
                )
            warmed_random_sampler_bs.add(batch_size)
            used_mem = align_workers(mem_prof.consumed_device_memory,
                                     torch.distributed.ReduceOp.MAX)
            total_mem += used_mem
            total_batch_seq += batch_seq

        if is_prompt and self.is_mm_run():
            #For multimodal total_batch_seq and total_mem, we store it in the
            #attribute for now.
            mm_outputs = self._warmup_multimodal_graph(
                kv_caches=kv_caches,
                starting_mem=0
                if not hasattr(self, "mm_total_mem") \
                    else self.mm_total_mem, # type: ignore
                total_batch_seq=0.001
                if not hasattr(self, "mm_total_batch_seq") else
                self.mm_total_batch_seq) # type: ignore

            if mm_outputs is not None:
                mm_total_mem, total_mm_batch_seq, mm_captured_all = mm_outputs
                total_mem = total_mem + mm_total_mem
                captured_all = captured_all and mm_captured_all
                self.mm_total_mem = mm_total_mem
                self.mm_total_batch_seq = total_mm_batch_seq

        return total_mem, total_batch_seq, captured_all

    def _warmup_multimodal_graph(self,
                                 kv_caches,
                                 starting_mem=0,
                                 total_batch_seq=0.001):

        total_mem = starting_mem
        idx = 0
        phase = 'Graph/Multimodal'
        num_candidates = len(self.multimodal_buckets)
        captured_all = True

        for idx, img_args in enumerate(self.multimodal_buckets):
            batch_size = 1  # Note: Multimodal buckets do not change with bs
            max_seq_len = self.bucketing_manager.get_max_prompt_shape()
            seq_len = max_seq_len
            batch_seq = 1 * img_args
            graphed_multimodal_bucket = img_args
            if graphed_multimodal_bucket in self.graphed_multimodal_buckets:
                continue
            self.graphed_multimodal_buckets.add(graphed_multimodal_bucket)
            self.log_warmup_multimodal(phase, idx, num_candidates, batch_size,
                                       seq_len, img_args)

            with HabanaMemoryProfiler() as mem_prof:
                self.warmup_scenario(batch_size=batch_size,
                                     seq_len=seq_len,
                                     ctx=0,
                                     is_prompt=True,
                                     kv_caches=kv_caches,
                                     img_args=img_args)

            used_mem = align_workers(mem_prof.consumed_device_memory,
                                     torch.distributed.ReduceOp.MAX)
            total_mem += used_mem
            total_batch_seq += batch_seq

        return total_mem, total_batch_seq, captured_all

    def log_graph_warmup_summary(self, buckets, is_prompt, total_mem):
        num_candidates = len(buckets)
        phase = 'Prompt' if is_prompt else 'Decode'
        graphed = buckets
        if num_candidates == 0:
            num_candidates = 1
        msg = (f'{phase} captured:{len(graphed)} '
               f'({100 * len(graphed) / num_candidates:.1f}%) '
               f'used_mem:{format_bytes(total_mem)}')
        logger.info(msg)
        if "Prompt" in phase and len(self.multimodal_buckets) > 0:
            phase = "Graph/Multimodal"
            num_candidates = len(self.multimodal_buckets)
            mm_graphed = self.graphed_multimodal_buckets
            msg = (f'{phase} captured:{len(mm_graphed)} '
                   f'({100 * len(mm_graphed) / num_candidates:.1f}%) '
                   f'buckets:{sorted(list(mm_graphed))}')
            logger.info(msg)

    @torch.inference_mode()
    def warmup_model(self, kv_caches: List[torch.Tensor]) -> None:
        prompt_buckets = len(self.bucketing_manager.prompt_buckets)
        if not self.is_pooler:
            decode_buckets = len(self.bucketing_manager.decode_buckets)
        else:
            # When pooling we're not using decode phase
            decode_buckets = 0

        if profile := os.environ.get('VLLM_PT_PROFILE', None):
            phase, bs, seq_len, graph = profile.split('_')
            is_prompt = phase == 'prompt'
            ctx = 0
            if not is_prompt:
                ctx = int(seq_len)
                seq_len = '1'
            cfg = (int(bs), int(seq_len), ctx, is_prompt)
            graphs = graph == 't'
            if graphs:
                self.graphed_buckets.add(cfg)
            self.warmup_scenario(int(bs),
                                 int(seq_len),
                                 ctx,
                                 is_prompt,
                                 kv_caches,
                                 is_pt_profiler_run=True)
            raise AssertionError("Finished profiling")
        if not htorch.utils.internal.is_lazy() and not self.enforce_eager:
            multiplier = 3 if os.getenv('VLLM_REGIONAL_COMPILATION',
                                        'true').lower() == 'true' else 1
            cache_size_limit = 1 + multiplier * (prompt_buckets +
                                                 decode_buckets)
            torch._dynamo.config.cache_size_limit = max(
                cache_size_limit, torch._dynamo.config.cache_size_limit)
            # Multiply by 8 to follow the original default ratio between
            # the cache_size_limit and accumulated_cache_size_limit
            torch._dynamo.config.accumulated_cache_size_limit = max(
                cache_size_limit * 8,
                torch._dynamo.config.accumulated_cache_size_limit)
        if self.skip_warmup:
            logger.info("Skipping warmup...")
            return
        self.profiler.start('internal', 'warmup')
        start_mem = HabanaMemoryProfiler.current_device_memory_usage()
        start_time = time.perf_counter()

        compile_only_mode_context = functools.partial(bc.env_setting,
                                                      "PT_COMPILE_ONLY_MODE",
                                                      True)
        can_use_compile_only_mode = True
        try:
            with compile_only_mode_context():
                pass
            logger.debug("Using PT_COMPILE_ONLY_MODE.")
        except KeyError:
            can_use_compile_only_mode = False
            logger.warning('Cannot use PT_COMPILE_ONLY_MODE. '
                           'Warmup time will be negatively impacted. '
                           'Please update Gaudi Software Suite.')
        with compile_only_mode_context(
        ) if can_use_compile_only_mode else contextlib.nullcontext():
            if not self.enforce_eager:
                if not self.is_pooler:
                    assert self.mem_margin is not None, \
                        ("HabanaWorker.determine_num_available_blocks needs "
                        "to be called before warming up the model.")

                free_mem = HabanaMemoryProfiler.current_free_device_memory()
                graph_free_mem = free_mem - self.mem_margin
                graph_free_mem = align_workers(graph_free_mem,
                                               torch.distributed.ReduceOp.MIN)

                if not self.is_pooler:
                    mem_post_prompt, prompt_batch_seq, prompt_captured_all = \
                        self.warmup_graphs(
                        self.bucketing_manager.prompt_buckets,
                        True, kv_caches)

                    mem_post_decode, decode_batch_seq, decode_captured_all = \
                        self.warmup_graphs(
                        self.bucketing_manager.decode_buckets,
                        False, kv_caches)
                else:
                    msg = (f"Using {format_bytes(graph_free_mem)}"
                           f"/{format_bytes(free_mem)} "
                           "of free device memory for HPUGraphs")
                    logger.info(msg)

                    mem_post_prompt, prompt_batch_seq, prompt_captured_all = \
                        self.warmup_graphs(
                        self.bucketing_manager.prompt_buckets,
                        True, kv_caches)
                    if mem_post_prompt < graph_free_mem \
                        and not prompt_captured_all:
                        mem_post_prompt, _, prompt_captured_all = (
                            self.warmup_graphs(
                                self.bucketing_manager.prompt_buckets, True,
                                kv_caches))

                self.log_graph_warmup_summary(
                    self.bucketing_manager.prompt_buckets, True,
                    mem_post_prompt)
                if not self.is_pooler:
                    self.log_graph_warmup_summary(
                        self.bucketing_manager.decode_buckets, False,
                        mem_post_decode)

        end_time = time.perf_counter()
        end_mem = HabanaMemoryProfiler.current_device_memory_usage()
        if os.getenv('VLLM_FULL_WARMUP',
                     'false').strip().lower() in ("1", "true"):
            # Since the model is warmed up for all possible tensor sizes,
            # Dynamo can skip checking the guards
            torch.compiler.set_stance(skip_guard_eval_unsafe=True)
        elapsed_time = end_time - start_time
        msg = (
            f"Warmup finished in {elapsed_time:.0f} secs, "
            f"allocated {format_bytes(end_mem - start_mem)} of device memory")
        logger.info(msg)
        self.profiler.end()

    def finish_measurements(self):
        from neural_compressor.torch.quantization import finalize_calibration
        finalize_calibration(self.model.model)

    def shutdown_inc(self):
        can_finalize_inc = self._is_quant_with_inc() and \
            (self.model.model is not None) and \
            self.inc_initialized_successfully and \
            not getattr(self, "_is_inc_finalized", False)
        if can_finalize_inc:
            from neural_compressor.torch.quantization import (
                finalize_calibration)
            finalize_calibration(self.model.model)
            self._is_inc_finalized = True

    @property
    def vocab_size(self) -> int:
        return self.model_config.get_vocab_size()

    @property
    def mem_margin(self) -> Optional[int]:
        return self._mem_margin

    @mem_margin.setter
    def mem_margin(self, value):
        self._mem_margin = value


class HabanaProfilerCounterHelper:

    def __init__(self):
        self.niter = 0
        self.average_real_throughput = None
        self.logged_once = False
        self.real_seq_lens = []
        self.prompt_seq_lens = []

    def capture_seq_group_metadata_stats(self, seq_group_metadata_list):
        self.real_seq_lens = [
            len(seq_data.prompt_token_ids) + len(seq_data.output_token_ids)
            for seq_group_metadata in seq_group_metadata_list
            for seq_data in seq_group_metadata.seq_data.values()
        ]
        self.prompt_seq_lens = [
            len(seq_data.prompt_token_ids)
            for seq_group_metadata in seq_group_metadata_list
            for seq_data in seq_group_metadata.seq_data.values()
        ]

    def get_counter_dict(self, cache_config, duration, seq_len,
                         batch_size_padded, real_batch_size, is_prompt):
        throughput = batch_size_padded / (duration / 1e6)
        throughput_effective = real_batch_size / (duration / 1e6)

        real_max_seq_len = max(self.real_seq_lens)
        real_num_tokens = sum(self.real_seq_lens)
        padded_num_tokens = batch_size_padded * seq_len
        batch_token_utilization = real_num_tokens / padded_num_tokens
        if self.average_real_throughput is None:
            self.average_real_throughput = throughput_effective
        else:  # https://www.heikohoffmann.de/htmlthesis/node134.html
            self.average_real_throughput = self.average_real_throughput + 1 / (
                self.niter + 1) * (throughput_effective -
                                   self.average_real_throughput)
        phase = "prompt" if is_prompt else "decode"
        counters = {
            f'{phase}_bucket_batch_size': batch_size_padded,
            f'{phase}_batch_size': real_batch_size,
            f'{phase}_bucket_seq_len': seq_len,
            f'{phase}_seq_len': real_max_seq_len,
            f'{phase}_bucket_gen_throughput': throughput,
            f'{phase}_real_gen_throughput': throughput_effective,
            f'{phase}_batch_token_utilization': batch_token_utilization,
            'average_real_throughput': self.average_real_throughput,
            'engine_iteration': self.niter,
        }
        self.niter += 1
        if is_prompt:
            prompt_bucket_in_throughput = (seq_len * batch_size_padded) / (
                duration / 1e6)
            prompt_real_in_throughput = sum(
                self.prompt_seq_lens) / (duration / 1e6)
            counters[
                f'{phase}_bucket_in_throughput'] = prompt_bucket_in_throughput
            counters[f'{phase}_real_in_throughput'] = prompt_real_in_throughput

        # KV cache might not be created yet (e.g. for profiling run)
        if cache_config.num_gpu_blocks is not None and \
            cache_config.num_gpu_blocks != 0:
            cache_num_blocks_used = [
                math.ceil(sl / cache_config.block_size)
                for sl in self.real_seq_lens
            ]
            cache_total_num_blocks_used = sum(cache_num_blocks_used)
            num_cache_blocks = cache_config.num_gpu_blocks
            cache_total_num_free_blocks = \
                num_cache_blocks - cache_total_num_blocks_used
            cache_computed_utilization = \
                cache_total_num_blocks_used / num_cache_blocks
            max_blocks_per_seq = math.ceil(seq_len / cache_config.block_size)
            batch_block_utilization = cache_total_num_blocks_used / (
                batch_size_padded * max_blocks_per_seq)
            counters['cache_num_blocks_used'] = cache_total_num_blocks_used
            counters['cache_num_free_blocks'] = cache_total_num_free_blocks
            counters['cache_computed_utilization'] = cache_computed_utilization
            counters[
                f'{phase}_batch_block_utilization'] = batch_block_utilization
        if not self.logged_once:
            counters['const_cache_num_blocks'] = cache_config.num_gpu_blocks
            counters[
                'const_gpu_memory_utilization'] = \
                    cache_config.gpu_memory_utilization
            counters['const_block_size'] = cache_config.block_size
            self.logged_once = True
        return counters


class HPUModelRunner(HPUModelRunnerBase[ModelInputForHPUWithSamplingMetadata]):
    """
    GPU model runner with sampling step.
    """
    _model_input_cls: Type[ModelInputForHPUWithSamplingMetadata] = (
        ModelInputForHPUWithSamplingMetadata)

    def make_model_input_from_broadcasted_tensor_dict(
        self,
        tensor_dict: Dict[str, Any],
    ) -> ModelInputForHPUWithSamplingMetadata:
        return (
            ModelInputForHPUWithSamplingMetadata.from_broadcasted_tensor_dict(
                tensor_dict,
                attn_backend=self.attn_backend,
            ))

    def need_recv_kv(self, model_input, kv_caches, warmup_mode) -> bool:
        """Check if we need to receive kv-cache from the other worker.
        We need to receive KV when
            1. current vLLM instance is KV cache consumer/decode vLLM instance
            2. this batch is not a profiling run
            3. this batch is a prefill run
        Args:
            model_input: input to the model executable
            kv_caches: vLLM's paged memory
        """
        if warmup_mode:
            return False

        if self.vllm_config.kv_transfer_config is None:
            return False

        is_prefill_run = model_input.attn_metadata.is_prompt

        # check if the current run is profiling
        is_profile_run = kv_caches is None or kv_caches[0] is None or (
            kv_caches[0][0].numel() == 0)
        # check if the current run is prefill
        return self.vllm_config.kv_transfer_config.is_kv_consumer and (
            not is_profile_run) and is_prefill_run

    def need_send_kv(self, model_input, kv_caches, warmup_mode) -> bool:
        """Check if we need to send kv-cache to the other worker.
        We need to send KV when
            1. current vLLM instance is KV cache producer/prefill vLLM instance
            2. this batch is not a profiling run or a warmup run.
            3. this batch is a prefill run
        Args:
            model_input: input to the model executable
            kv_caches: vLLM's paged memory
        """
        if warmup_mode:
            return False

        if self.vllm_config.kv_transfer_config is None:
            return False

        is_prefill_run = model_input.attn_metadata.is_prompt

        # check if the current run is profiling
        is_profile_run = kv_caches is None or kv_caches[0] is None or (
            kv_caches[0][0].numel() == 0)
        # check if the current run is prefill

        return self.vllm_config.kv_transfer_config.is_kv_producer and (
            not is_profile_run) and is_prefill_run

    @torch.inference_mode()
    def prepare_model_input(
        self,
        seq_group_metadata_list: List[SequenceGroupMetadata],
        virtual_engine: int = 0,
        finished_requests_ids: Optional[List[str]] = None
    ) -> ModelInputForHPUWithSamplingMetadata:
        """Prepare the model input based on a given sequence group, including
        metadata for the sampling step.
        The API assumes seq_group_metadata_list is sorted by prefill -> decode.
        The result tensors and data structure also batches input in prefill
        -> decode order. For example,
        - input_tokens[:num_prefill_tokens] contains prefill tokens.
        - input_tokens[num_prefill_tokens:] contains decode tokens.
        If cuda graph is required, this API automatically pads inputs.
        """
        return self.prepare_model_input_align_worker(seq_group_metadata_list,
                                                     virtual_engine,
                                                     finished_requests_ids,
                                                     False)

    @torch.inference_mode()
    def prepare_model_input_align_worker(
        self,
        seq_group_metadata_list: List[SequenceGroupMetadata],
        virtual_engine: int = 0,
        finished_requests_ids: Optional[List[str]] = None,
        align_worker: bool = False,
    ) -> ModelInputForHPUWithSamplingMetadata:
        """Prepare the model input based on a given sequence group, including
        metadata for the sampling step.
        The API assumes seq_group_metadata_list is sorted by prefill -> decode.
        The result tensors and data structure also batches input in prefill
        -> decode order. For example,
        - input_tokens[:num_prefill_tokens] contains prefill tokens.
        - input_tokens[num_prefill_tokens:] contains decode tokens.
        If cuda graph is required, this API automatically pads inputs.
        """
        with self.profiler.record_event('internal', 'prepare_input_tensors'):
            assert seq_group_metadata_list is not None
            if self.profiler.enabled:
                self.profiler_counter_helper.capture_seq_group_metadata_stats(
                    seq_group_metadata_list=seq_group_metadata_list)
            model_input, sampling_metadata = self.prepare_input_tensors(
                seq_group_metadata_list, finished_requests_ids, align_worker)
            assert model_input.attn_metadata is not None
            is_prompt = model_input.attn_metadata.is_prompt

        return dataclasses.replace(model_input,
                                   sampling_metadata=sampling_metadata,
                                   is_prompt=is_prompt,
                                   virtual_engine=virtual_engine)

    def finish_measurements(self):
        from neural_compressor.torch.quantization import finalize_calibration
        finalize_calibration(self.model.model)

    def _num_blocks(self, attn_metadata):
        if attn_metadata.block_list is None:
            return 0
        return attn_metadata.block_list.numel()

    def _phase(self, attn_metadata):
        phase_type: PhaseType
        is_prompt = attn_metadata.is_prompt
        is_prefix_prefill = is_prompt and attn_metadata.block_list is not None
        if is_prompt and is_prefix_prefill:
            phase_type = PhaseType.PREFIX_PREFILL
        elif is_prompt and not is_prefix_prefill:
            phase_type = PhaseType.PREFILL
        elif not is_prompt:
            phase_type = PhaseType.DECODE
        else:
            raise ValueError("Unrecognized pass type, likely due to malformed "
                             "attention metadata")
        return phase_type

    def _check_config(self, batch_size, seq_len, ctx, attn_metadata,
                      warmup_mode):
        is_prefix_caching = self.vllm_config.cache_config.enable_prefix_caching
        cfg: Optional[tuple] = None
        assert cfg is None, "Configs changed between 2D and 3D"
        if is_prefix_caching:
            phase = self._phase(attn_metadata)
            num_blocks = self._num_blocks(attn_metadata)
            cfg = (batch_size, seq_len, num_blocks, phase)
        else:
            phase = 'prompt' if attn_metadata.is_prompt else 'decode'
            cfg = (batch_size, seq_len, phase)
        seen = cfg in self.seen_configs
        self.seen_configs.add(cfg)
        if not seen and not warmup_mode:
            logger.warning("Configuration: %s was not warmed-up!",
                           (phase.value, batch_size, seq_len,
                            num_blocks) if is_prefix_caching else
                           (phase, batch_size, seq_len))

    def create_lora_mask(self, input_tokens: torch.Tensor, lora_ids: List[int],
                         is_prompt: bool):
        '''
        This is a helper function to create the mask for lora computations.
        Lora Mask is needed to ensure we match the correct lora weights for the
        for the request.
        For Prompt phase we have 
        lora_mask with shape (batch_size * seq_len, max_loras * max_rank)
        lora_logits_mask with shape (batch_size, max_loras * max_rank)
        For Decode phase we have both
        lora_mask and lora_logits_mask with shape
        (batch_size, max_loras * max_rank)
        '''
        lora_mask: torch.Tensor = None
        lora_logits_mask: torch.Tensor = None
        lora_index = 0

        if self.lora_config:
            if is_prompt:
                lora_mask = torch.zeros(
                    input_tokens.shape[0] * input_tokens.shape[1],
                    (self.lora_config.max_loras) *\
                        self.lora_config.max_lora_rank,
                    dtype=self.lora_config.lora_dtype)
                lora_logits_mask = torch.zeros(
                    input_tokens.shape[0], (self.lora_config.max_loras) *
                    self.lora_config.max_lora_rank,
                    dtype=self.lora_config.lora_dtype)

                ones = torch.ones(input_tokens.shape[1],
                                  self.lora_config.max_lora_rank,
                                  dtype=self.lora_config.lora_dtype)
                logit_ones = torch.ones(1,
                                        self.lora_config.max_lora_rank,
                                        dtype=self.lora_config.lora_dtype)

                for i in range(len(lora_ids)):
                    if lora_ids[i] == 0:
                        continue
                    lora_index = self.lora_manager._adapter_manager.\
                        lora_index_to_id.index(lora_ids[i])
                    start_row = i * input_tokens.shape[1]
                    end_row = start_row + input_tokens.shape[1]
                    start_col = lora_index * self.lora_config.max_lora_rank
                    end_col = start_col + self.lora_config.max_lora_rank
                    lora_mask[start_row:end_row, start_col:end_col] = ones
                    lora_logits_mask[i, start_col:end_col] = logit_ones
                lora_mask = lora_mask.to('hpu')
                lora_logits_mask = lora_logits_mask.to('hpu')
            else:
                lora_mask = torch.zeros(input_tokens.shape[0],
                                        (self.lora_config.max_loras) *
                                        self.lora_config.max_lora_rank,
                                        dtype=self.lora_config.lora_dtype)
                ones = torch.ones(1,
                                  self.lora_config.max_lora_rank,
                                  dtype=self.lora_config.lora_dtype)
                for i in range(len(lora_ids)):
                    if lora_ids[i] == 0:
                        continue
                    lora_index = self.lora_manager._adapter_manager.\
                        lora_index_to_id.index(lora_ids[i])
                    start_pos = lora_index * self.lora_config.max_lora_rank
                    end_pos = start_pos + self.lora_config.max_lora_rank
                    lora_mask[i, start_pos:end_pos] = ones
                lora_mask = lora_mask.to('hpu')
                lora_logits_mask = lora_mask

        return lora_mask, lora_logits_mask

    def _get_seq_ids(self, model_input):
        return ([
            sg.seq_ids[0] for sg in model_input.sampling_metadata.seq_groups
        ])

    def _get_img_args_from_model_input(self, model_input):
        if (not self.model_is_mrope and not self.is_mm_optimized) or \
            not model_input.multi_modal_kwargs or \
            'pixel_values' not in model_input.multi_modal_kwargs:
            return None
        if self.model_is_mrope:
            pixel_values_list = model_input.multi_modal_kwargs['pixel_values']
            if isinstance(pixel_values_list, torch.Tensor):
                pixel_values_list = [pixel_values_list]
            assert isinstance(pixel_values_list, list)
            model = self.get_model()
            max_bucket_size = 0
            for pixel_values in pixel_values_list:
                assert isinstance(pixel_values, torch.Tensor)
                curr_num_pixels = pixel_values.shape[-2]
                bucket_size = model.vision_buckets.get_multimodal_bucket(
                    curr_num_pixels)
                max_bucket_size = max(max_bucket_size, bucket_size)
        else:
            max_bucket_size = self.get_model(
            ).vision_buckets.multimodal_buckets[-1]
        return max_bucket_size

    def _pad_to_max_num_seqs(self, tensor, value):
        padding_needed = self.max_num_seqs - tensor.size(0)
        if padding_needed > 0:
            padding = torch.full((padding_needed, *tensor.shape[1:]),
                                 value,
                                 device=tensor.device,
                                 dtype=tensor.dtype)
            tensor = torch.cat([tensor, padding])
        return tensor

    def has_logits_processors(self, sampling_metadata):
        return any(seq_group.sampling_params.logits_processors
                   for seq_group in sampling_metadata.seq_groups)

    @torch.inference_mode()
    def execute_model(
        self,
        model_input: ModelInputForHPUWithSamplingMetadata,
        kv_caches: List[torch.Tensor],
        intermediate_tensors: Optional[IntermediateTensors] = None,
        num_steps: int = 1,
        warmup_mode=False,
        previous_hidden_states: Optional[torch.Tensor] = None,
        seqs=None,
        ctx_blocks: int = 1,
        is_dummy_run: bool = False,
    ) -> Optional[Union[List[SamplerOutput], IntermediateTensors]]:
        self.has_patched_prev_output = False
        use_delayed_sampling = self.use_delayed_sampling and not warmup_mode
        assert not (use_delayed_sampling and num_steps != 1), \
            'Delayed sampling is not compatible with MSS!'
        assert not (use_delayed_sampling and
            self.parallel_config.pipeline_parallel_size != 1), \
            'Delayed sampling is not compatible with Pipeline Parallelism!'
        assert not (use_delayed_sampling and self.spec_decode_enabled), \
            'Delayed sampling is not compatible with speculative decoding!'
        assert model_input.input_tokens is not None
        output = None
        if use_delayed_sampling and not model_input.is_prompt and \
                self.is_driver_worker:
            num_cached = len(self.cached_step_outputs)
            assert num_cached > 0
            cur_seq_ids = self._get_seq_ids(model_input)
            cur_seq_id_pos = {
                sid: idx
                for idx, sid in enumerate(cur_seq_ids) if sid >= 0
            }
            htorch.core.mark_step()
            for i in range(num_cached):
                prev_seq_ids = self._get_seq_ids(self.cached_step_inputs[i])
                target_indices = [
                    cur_seq_id_pos.get(psi, -1) for psi in prev_seq_ids
                ]
                padding = self.cached_step_outputs[i].token_ids.size(0) - len(
                    target_indices)
                target_indices.extend([-1] * padding)
                target_indices = torch.tensor(
                    target_indices,
                    device=model_input.input_tokens.device,
                    dtype=model_input.input_tokens.dtype)
                model_input.input_tokens.index_copy_(
                    0, target_indices, self.cached_step_outputs[i].token_ids)
                htorch.core.mark_step()

        if not model_input.is_first_multi_step:
            if not model_input.is_last_step:
                # not first or last multi-step
                return []
            # last multi-step
            output = self._decode_sampler_outputs(
                model_input) if self.is_driver_worker else []
            torch.hpu.synchronize()
        if model_input.is_first_multi_step:
            # first multi-step
            if self.lora_config:
                assert model_input.lora_requests is not None
                assert model_input.lora_mapping is not None
                self.set_active_loras(model_input.lora_requests,
                                      model_input.lora_mapping)
            # Rank!=0 workers has is_prompt==None
            if use_delayed_sampling and not model_input.is_prompt and \
                    model_input.input_tokens.size(1) == 1:
                if self.is_driver_worker:
                    model_kwargs_broadcast_data = {
                        "input_tokens": model_input.input_tokens
                    }
                    broadcast_tensor_dict(model_kwargs_broadcast_data, src=0)
                    input_tokens = model_input.input_tokens

                else:
                    model_kwargs_broadcast_data = broadcast_tensor_dict(src=0)
                    input_tokens = model_kwargs_broadcast_data["input_tokens"]
            else:
                input_tokens = model_input.input_tokens
            input_positions = model_input.input_positions
            attn_metadata = model_input.attn_metadata
            sampling_metadata = model_input.sampling_metadata
            real_batch_size = model_input.real_batch_size
            batch_size_padded = model_input.batch_size_padded
            assert input_tokens is not None
            assert input_positions is not None
            assert sampling_metadata is not None
            assert attn_metadata is not None
            is_prompt = attn_metadata.is_prompt
            assert is_prompt is not None
            batch_size = input_tokens.size(0)
            seq_len = self._seq_len(attn_metadata)
            phase = 'prompt' if is_prompt else 'decode'
            if phase == 'decode':
                if not warmup_mode:
                    ctx_blocks = seq_len
                seq_len = 1
            img_args = self._get_img_args_from_model_input(model_input)
            use_graphs = self._use_graphs(img_args=img_args)
            self._check_config(batch_size, seq_len, ctx_blocks, attn_metadata,
                               warmup_mode)
            lora_mask: torch.Tensor = None
            lora_logits_mask: torch.Tensor = None
            if self.lora_config:
                assert model_input.lora_ids is not None
                lora_mask, lora_logits_mask = self.create_lora_mask(
                    input_tokens, model_input.lora_ids,
                    attn_metadata.is_prompt)
            if model_input.multi_modal_kwargs is not None \
                and 'embed_is_patch' in model_input.multi_modal_kwargs:

                def fix_embed_is_patch(embed_is_patch):
                    if isinstance(embed_is_patch, torch.Tensor):
                        if embed_is_patch.dim() == 3:
                            result = []
                            if embed_is_patch.size(1) > 1:
                                embed_is_patch = embed_is_patch.transpose(0, 1)
                            for i in range(embed_is_patch.size(0)):
                                result.append(embed_is_patch[i])
                            return result
                        elif embed_is_patch.dim() == 2:
                            result = []
                            result.append(embed_is_patch)
                            return result
                    elif isinstance(embed_is_patch, (list, tuple)):
                        # Apply only once per item, avoid repeated recursion
                        result = []
                        for item in embed_is_patch:
                            fixed = fix_embed_is_patch(item)
                            if isinstance(fixed, list):
                                result.extend(fixed)
                            else:
                                result.append(fixed)
                        return result
                    else:
                        return None

                model_input.multi_modal_kwargs[
                    'embed_is_patch'] = fix_embed_is_patch(
                        model_input.multi_modal_kwargs['embed_is_patch'])

            execute_model_kwargs = {
                "input_ids": input_tokens,
                "positions": input_positions,
                "kv_caches": kv_caches,
                "attn_metadata": self.trim_attn_metadata(attn_metadata),
                "intermediate_tensors": intermediate_tensors,
                "lora_mask": lora_mask,
                "virtual_engine": model_input.virtual_engine,
                **(model_input.multi_modal_kwargs or {}),
            }
            if previous_hidden_states is not None:
                # HPU will pad up to block_size,
                # pad previous_hidden_states as well
                previous_hidden_states = previous_hidden_states.unsqueeze(
                    1).expand(-1, input_tokens.shape[-1], -1)
                batch_size_padding = batch_size - previous_hidden_states.shape[
                    0]
                if batch_size_padding > 0:
                    dummy_previous_hidden_states = torch.zeros(
                        batch_size_padding,
                        *previous_hidden_states.shape[1:],
                        dtype=previous_hidden_states.dtype,
                        device=previous_hidden_states.device)
                    previous_hidden_states = torch.cat(
                        [previous_hidden_states, dummy_previous_hidden_states],
                        dim=0)
                execute_model_kwargs.update(
                    {"previous_hidden_states": previous_hidden_states})
            if htorch.utils.internal.is_lazy():
                execute_model_kwargs.update(
                    {"bypass_hpu_graphs": not use_graphs})

            htorch.core.mark_step()
            if self.is_driver_worker:
                model_event_name = ("model_"
                                    f"{phase}_"
                                    f"bs{batch_size}_"
                                    f"seq{seq_len}_"
                                    f"ctx{ctx_blocks}_"
                                    f"graphs{'T' if use_graphs else 'F'}")
            else:
                model_event_name = 'model_executable'
            if num_steps > 1 or use_delayed_sampling:
                # in case of multi-step scheduling
                # we only want to pythonize in the last step
                sampling_metadata.skip_sampler_cpu_output = True
                self.sampler.include_gpu_probs_tensor = True
            cache_orig_output_tokens_len: List[Dict] = []

            def try_revert_dummy_output_tokens():
                if len(cache_orig_output_tokens_len) > 0:
                    # Reuse the original output token ids length
                    for i in range(len(cache_orig_output_tokens_len)):
                        seq_group_metadata = seq_group_metadata_list[i]
                        for j, data in seq_group_metadata.seq_data.items():
                            orig_output_tokens_len = \
                                cache_orig_output_tokens_len[i][j]
                            data.output_token_ids = \
                                data.output_token_ids[:orig_output_tokens_len]

            for i in range(num_steps):
                if i != 0 and not self.is_driver_worker:
                    broadcast_data = broadcast_tensor_dict(src=0)
                    if 'early_exit' in broadcast_data and broadcast_data[
                            'early_exit']:
                        return [output] if num_steps == 1 else []
                    execute_model_kwargs.update({
                        "input_ids":
                        broadcast_data["input_ids"],
                        "positions":
                        broadcast_data["positions"],
                        "attn_metadata":
                        self.trim_attn_metadata(
                            broadcast_data["attn_metadata"])
                    })
                # Receive KV cache in distributed KV cache transfer setting
                # In disagg prefill setting, it will also recv hidden states
                # and bypass model forwarding. In KV cache database setting,
                # it will change the model input so that we can skip prefilling
                # on tokens that successfully received KV caches
                # NOTE: The receive operation is blocking
                bypass_model_exec = False
                if self.need_recv_kv(model_input, kv_caches, warmup_mode):
                    attn_metadata = self.model.forward_update_meta_only(
                        **execute_model_kwargs,
                        selected_token_indices=sampling_metadata.
                        selected_token_indices)
                    hidden_states, bypass_model_exec, model_input = \
                    get_kv_transfer_group().recv_kv_caches_and_hidden_states_hpu(
                        # model is used to know which layer the current worker
                        # is working on, so that we can receive KV for
                        # only those layers.
                        self.get_model(),
                        model_input,
                        attn_metadata,
                        kv_caches=kv_caches
                    )
                profiler_args = {
                    'real_seq_len': model_input.seq_lens,
                    'real_batch_size': real_batch_size
                }
                if not bypass_model_exec:
<<<<<<< HEAD
                    if self.model_is_mrope or self.is_mm_optimized:
                        if 'pixel_values' in execute_model_kwargs and \
                                self.is_mm_optimized:
                            execute_model_kwargs[
                                    'graphed_multimodal_buckets'] = \
                                list(self.graphed_multimodal_buckets)
                            # set is unhasable and causes friction with
                            # hpu graphs, hence turning it to a list
                        execute_model_kwargs = \
                            self.model.compute_input_embeddings_for_mrope_mm_optimized(
                                **execute_model_kwargs
                            )
=======
                    if is_gemma3(self.model.model):
                        execute_model_kwargs = \
                            self.model.compute_input_embeddings_for_gemma(
                                **execute_model_kwargs
                            )

>>>>>>> ec6b7060
                    with self.profiler.record_event('internal',
                                                    model_event_name,
                                                    args=profiler_args):
                        hidden_states = self.model.forward(
                            **execute_model_kwargs,
                            selected_token_indices=sampling_metadata.
                            selected_token_indices)
                        if warmup_mode and not is_dummy_run:
                            torch.hpu.synchronize()
                            import torch.distributed as dist
                            if dist.is_initialized():
                                get_tp_group().barrier()
                else:
                    logger.debug("Bypassing model execution")

                # Sending KV cache in distributed KV cache transfer setting
                # TODO: update send operation to blocking one.
                if self.need_send_kv(model_input, kv_caches, warmup_mode):
                    get_kv_transfer_group(
                    ).send_kv_caches_and_hidden_states_hpu(
                        # model_executable is used to know which layer the
                        # current worker is working on, so that we can send KV
                        # for only those layers.
                        self.get_model(),
                        model_input,
                        kv_caches,
                        hidden_states,
                    )

                if self.lora_config:
                    LoraMask.setLoraMask(
                        lora_logits_mask.index_select(
                            0, sampling_metadata.selected_token_indices))

                if is_dummy_run:
                    fake_output = self._delayed_sampler_outputs(model_input)
                    return [fake_output]

                if not get_pp_group().is_last_rank:
                    return hidden_states

                # In case there are any logits processors pending
                # we need to sync with host earlier
                if use_delayed_sampling \
                   and self.is_driver_worker:
                    self._patch_prev_output()

                if (use_delayed_sampling and self.is_driver_worker
                        and self.has_logits_processors(sampling_metadata)):
                    # when use_delayed_sampling if the computation
                    # of logits depends on the sampled results
                    # we obtain the actual sampled results in advance
                    self._patch_prev_output()
                # Compute the logits.
                with self.profiler.record_event('internal',
                                                ('compute_logits_'
                                                 f'{phase}_bs'
                                                 f'{batch_size}_'
                                                 f'seq{seq_len}_ctx'
                                                 f'{ctx_blocks}'),
                                                args=profiler_args):
                    if num_steps == 1:
                        sampling_metadata.selected_token_indices = None
                    logits = self.model.compute_logits(hidden_states,
                                                       sampling_metadata)
                htorch.core.mark_step()
                # Only perform sampling in the driver worker.
                if not self.is_driver_worker:
                    continue

                if use_delayed_sampling:
                    fake_output = self._delayed_sampler_outputs(model_input)
                elif model_input.async_callback is not None:
                    model_input.async_callback()

                with self.profiler.record_event('internal',
                                                ('sample_'
                                                 f'{phase}_'
                                                 f'bs{batch_size}_'
                                                 f'seq{seq_len}_'
                                                 f'ctx{ctx_blocks}'),
                                                args=profiler_args):
                    output = self.sampler(
                        logits=logits,
                        sampling_metadata=sampling_metadata,
                    )
                    if num_steps > 1:
                        output = output.sampled_token_ids
                        self.cached_step_outputs.append(
                            CachedStepOutput(output))
                    if use_delayed_sampling and self.is_driver_worker:
                        token_ids = self._pad_to_max_num_seqs(
                            output.sampled_token_ids, DUMMY_TOKEN_ID)
                        self.cached_step_outputs.append(
                            CachedStepOutput(
                                token_ids, output.logprobs,
                                output.deferred_sample_results_args,
                                sampling_metadata, is_prompt))
                        self.cached_step_inputs.append(model_input)
                htorch.core.mark_step()
                if use_delayed_sampling \
                   and model_input.async_callback is not None:
                    model_input.async_callback()
                if i < num_steps - 1:
                    if i == 0:
                        if model_input.async_callback is not None:
                            ctx = model_input.async_callback.keywords[  # type: ignore
                                "ctx"]
                            seq_group_metadata_list = \
                                ctx.seq_group_metadata_list
                        elif seqs is not None:
                            seq_group_metadata_list = seqs
                        else:
                            raise RuntimeError(
                                "seq_group_metadata_list is uninitialized")
                        for seq_idx, seq_group_metadata in enumerate(
                                seq_group_metadata_list):
                            # Skip empty steps
                            seq_group_metadata.state.current_step += (
                                num_steps - 2)
                            # Cache the original output token ids
                            cache_orig_output_tokens_len.append({})
                            for j, data in seq_group_metadata.seq_data.items():
                                cache_orig_output_tokens_len[seq_idx][j] = \
                                    len(data.output_token_ids)
                    seq_group_metadata_list, _, _ = self._add_dummy_seq(
                        seq_group_metadata_list, is_prompt=False)
                    for seq_group_metadata in seq_group_metadata_list:
                        for data in seq_group_metadata.seq_data.values():
                            max_output_len = sampling_metadata.seq_groups[
                                0].sampling_params.max_tokens
                            if len(data.output_token_ids) < max_output_len - 1:
                                # add a place holder for prepare_decode
                                # arbitrary value, this could be any token
                                dummy_token = (540, )
                                data.output_token_ids += (dummy_token)
                            else:
                                broadcast_tensor_dict({'early_exit': True},
                                                      src=0)
                                if num_steps == 1:
                                    return [output]
                                else:
                                    try_revert_dummy_output_tokens()
                                    return []

                    result = self._prepare_decode(seq_group_metadata_list,
                                                  output=output)
                    if self.lora_config:
                        lora_mapping = LoRAMapping(
                            **dict(index_mapping=result.lora_index_mapping,
                                   prompt_mapping=result.lora_prompt_mapping,
                                   is_prefill=False))
                        self.set_active_loras(result.lora_requests,
                                              lora_mapping)
                        lora_mask, lora_logits_mask = self.create_lora_mask(
                            result.input_tokens, result.lora_ids, False)

                    execute_model_kwargs.update({
                        "input_ids":
                        result.input_tokens,
                        "positions":
                        result.input_positions,
                        "attn_metadata":
                        self.trim_attn_metadata(result.attn_metadata),
                        "lora_mask":
                        lora_mask,
                    })
                    model_kwargs_broadcast_data = {
                        "input_ids": result.input_tokens,
                        "positions": result.input_positions,
                        "attn_metadata": vars(result.attn_metadata),
                        "lora_mask": lora_mask,
                    }
                    broadcast_tensor_dict(model_kwargs_broadcast_data, src=0)
                else:
                    try_revert_dummy_output_tokens()

            if self.is_driver_worker and self.profiler.enabled:
                # Stop recording 'execute_model' event
                self.profiler.end()
                event_end = self.profiler.get_timestamp_us()
                counters = self.profiler_counter_helper.get_counter_dict(
                    cache_config=self.cache_config,
                    duration=event_end - self.event_start,
                    seq_len=seq_len,
                    batch_size_padded=batch_size_padded,
                    real_batch_size=real_batch_size,
                    is_prompt=is_prompt)
                self.profiler.record_counter(self.event_start, counters)
            if num_steps == 1:
                if self.spec_decode_enabled and isinstance(
                        output, SamplerOutput):
                    output.sampled_token_ids = output.sampled_token_ids[:
                                                                        real_batch_size]
                    output.sampled_token_probs = output.sampled_token_probs[:
                                                                            real_batch_size]
                    output.logprobs = output.logprobs[:real_batch_size]
                if self.return_hidden_states and isinstance(
                        output, SamplerOutput):
                    # we only need to pass hidden states of most recent token
                    assert model_input.sampling_metadata is not None
                    hidden_states = hidden_states[:real_batch_size]
                    if model_input.is_prompt:
                        output.prefill_hidden_states = hidden_states
                    output.hidden_states = hidden_states

                if use_delayed_sampling:
                    if self.is_driver_worker:
                        return [fake_output]
                    else:
                        return []

                return [output] if self.is_driver_worker else []
            else:
                return []
        return output if type(output) is list else [output]

    def _delayed_sampler_outputs(self, model_input):
        next_token_ids = [[DUMMY_TOKEN_ID]] * len(
            model_input.sampling_metadata.seq_groups)
        sampler_output = self._make_decode_output(
            next_token_ids, model_input.sampling_metadata.seq_groups)
        return sampler_output

    def _decode_sampler_outputs(self, model_input):
        use_async_out_proc = model_input.async_callback is not None
        sampler_outputs = []
        num_outputs = len(self.cached_step_outputs)
        for i in range(num_outputs):
            next_token_ids = self.cached_step_outputs.pop(0).token_ids
            next_token_ids = next_token_ids.cpu().tolist()
            sampler_output = self._make_decode_output(
                next_token_ids, model_input.sampling_metadata.seq_groups)
            sampler_outputs.append(sampler_output)

            if i < num_outputs - 1 and use_async_out_proc:
                assert model_input.async_callback is not None
                ctx = model_input.async_callback.keywords[  # type: ignore
                    "ctx"]
                ctx.append_output(
                    outputs=[sampler_output],
                    seq_group_metadata_list=ctx.seq_group_metadata_list,
                    scheduler_outputs=ctx.scheduler_outputs,
                    is_async=False,
                    is_last_step=False,
                    is_first_step_output=False)
                model_input.async_callback()

        if use_async_out_proc:
            return [sampler_outputs[-1]]
        else:
            return sampler_outputs

    def _make_decode_output(
        self,
        next_token_ids: List[List[int]],
        seq_groups: List[SequenceGroupToSample],
    ) -> SamplerOutput:
        zero_logprob = Logprob(0.0)
        sampler_outputs = []
        batch_idx = 0
        for seq_group in seq_groups:
            seq_ids = seq_group.seq_ids
            seq_outputs = []
            for seq_id in seq_ids:
                next_token_id = next_token_ids[batch_idx][0]
                seq_outputs.append(
                    SequenceOutput(seq_id, next_token_id,
                                   {next_token_id: zero_logprob}))
                batch_idx += 1
            sampler_outputs.append(
                CompletionSequenceGroupOutput(seq_outputs, None))
        return SamplerOutput(sampler_outputs)

    def shutdown_inc(self):
        can_finalize_inc = False
        from contextlib import suppress
        with suppress(AttributeError):
            can_finalize_inc = (self._is_quant_with_inc()
                                and (self.model.model is not None)
                                and self.inc_initialized_successfully and
                                not getattr(self, "_is_inc_finalized", False))
        if can_finalize_inc:
            from neural_compressor.torch.quantization import (
                finalize_calibration)
            finalize_calibration(self.model.model)
            self._is_inc_finalized = True

    def __del__(self):
        self.shutdown_inc()

    def _patch_prev_output(self):
        if self.has_patched_prev_output:
            return
        assert len(self.cached_step_inputs) == len(self.cached_step_outputs), \
            f'''Inputs and outputs are out of sync!
            {len(self.cached_step_inputs)} vs {len(self.cached_step_outputs)}'''
        if len(self.cached_step_inputs) == 0:
            return
        model_input = self.cached_step_inputs.pop(0)
        model_output = self.cached_step_outputs.pop(0)
        delayed_tokens = model_output.token_ids.cpu().squeeze(-1).tolist()

        ctx = model_input.async_callback.keywords["ctx"]  # type: ignore
        # If there's no output to patch with, which is usually the case when
        # we're starting a new request after all requests are completed.
        if len(ctx.output_queue) == 0:
            return
        assert len(
            ctx.output_queue) == 1, 'There should be exactly 1 output waiting!'
        output_data = ctx.output_queue[0]
        assert len(output_data.outputs) == 1
        for fake_out, real_out in zip(output_data.outputs[0], delayed_tokens):
            fake_out.samples[0].output_token = real_out
        for sg, real_out in zip(output_data.seq_group_metadata_list,
                                delayed_tokens):
            assert len(sg.seq_data) == 1
            seq_data = list(sg.seq_data.values())[0]
            # This is a hack. Assigning output_token_ids triggers
            # a cache recomputation and we only need to update the last token
            seq_data.output_token_ids_array[-1] = real_out
            seq_data._cached_all_token_ids[-1] = real_out
        delayed_logprobs = None
        delayed_prompt_logprobs = None
        assert model_output.sampling_metadata is not None, \
            'Sampling metadata is required to patch the output!'
        logprobs_required = any(
            seq_group.sampling_params.logprobs is not None
            for seq_group in model_output.sampling_metadata.seq_groups)
        prompt_logprobs_required = any(
            seq_group.sampling_params.prompt_logprobs is not None
            for seq_group in model_output.sampling_metadata.seq_groups)
        if logprobs_required or prompt_logprobs_required:
            # We are one step ahead, so prompt is already marked as a computed.
            # We need to reset the computed tokens count to 0,
            # so that we can recompute the prompt logprobs.
            computed_tokens = []
            if model_output.is_prompt:
                for seq_group in model_output.sampling_metadata.seq_groups:
                    seq_ids = seq_group.seq_ids
                    assert len(seq_ids) == 1  # prompt has only 1 seq id.
                    seq_data = seq_group.seq_data[seq_ids[0]]
                    computed_tokens.append(seq_data.get_num_computed_tokens())
                    seq_data._num_computed_tokens = 0
            sampling_results = get_pythonized_sample_results(
                model_output.deffered_sample_results)
            delayed_prompt_logprobs, delayed_logprobs = get_logprobs(
                model_output.logprobs, model_output.sampling_metadata,
                sampling_results)

            # Reset the computed tokens count to the original value.
            if model_output.is_prompt:
                for seq_group in model_output.sampling_metadata.seq_groups:
                    seq_ids = seq_group.seq_ids
                    seq_data = seq_group.seq_data[seq_ids[0]]
                    seq_data.update_num_computed_tokens(computed_tokens.pop(0))

        # Another hack. We need to pass the logprobs to the output data,
        # which are part of scheduler output.
        if logprobs_required and delayed_logprobs is not None:
            for sg, real_logprobs in zip(
                    output_data.scheduler_outputs.scheduled_seq_groups,
                    delayed_logprobs):
                assert len(sg.seq_group.seqs) == 1
                assert len(real_logprobs) == 1
                sg.seq_group.first_seq.output_logprobs[-1] = real_logprobs[0]

        # If prompt logprobs are available, we need to patch them
        # as well.
        if prompt_logprobs_required and delayed_prompt_logprobs is not None:
            seq_groups = output_data.scheduler_outputs.scheduled_seq_groups
            assert len(seq_groups) == len(delayed_prompt_logprobs), \
                f'''Output data has {len(seq_groups)} seq groups, but prompt
                logprobs has {len(delayed_prompt_logprobs)} entries!'''
            for sg, real_logprobs in zip(seq_groups, delayed_prompt_logprobs):
                if real_logprobs is not None:
                    # Prepending None just like in vllm.engine.output_processor
                    # .single_step.single_step_process_prompt_logprob, but
                    # hence we are not going through async output processor
                    # with data from prompt in delayed sampling scenario we
                    # need to do that manually.
                    sg.seq_group.prompt_logprobs = [None] + real_logprobs
        self.has_patched_prev_output = True<|MERGE_RESOLUTION|>--- conflicted
+++ resolved
@@ -148,17 +148,10 @@
             cls._instances[cls] = super().__call__(*args, **kwargs)
         return cls._instances[cls]
 
-
-<<<<<<< HEAD
 def is_mm_optimized(model):
     return 'Gemma3ForConditionalGeneration' in str(type(model.model)) \
         if hasattr(model, 'model') else \
         'Gemma3ForConditionalGeneration' in str(type(model))
-=======
-def is_gemma3(model):
-    return 'Gemma3ForConditionalGeneration' in str(type(model))
->>>>>>> ec6b7060
-
 
 def pad_flat_tensor(tensor, desired_size):
     assert tensor.dim() == 1, 'Only flat tensors are supported'
@@ -358,7 +351,6 @@
         # This is to ensure that we keeps
         # the static and dynamic parts distinct.
         if htorch.utils.internal.is_lazy():
-<<<<<<< HEAD
             if self.model_is_mrope and hasattr(self.model, 'visual'):
                 logger.info("[Multimodal] Wrapping Visual Model")
                 self.model.visual = htorch.hpu.wrap_in_hpu_graph(
@@ -373,18 +365,6 @@
                             htorch.hpu.wrap_in_hpu_graph( \
                             self.model.multi_modal_projector, \
                             disable_tensor_cache=True)
-=======
-            if self.model_is_mrope:
-                logger.info("[Multimodal] Wrapping Visual Model")
-                self.model.visual = htorch.hpu.wrap_in_hpu_graph(
-                    self.model.visual, disable_tensor_cache=True)
-            elif is_gemma3(self.model):
-                self.model.vision_tower = htorch.hpu.wrap_in_hpu_graph(
-                    self.model.vision_tower, disable_tensor_cache=True)
-                self.model.multi_modal_projector = htorch.hpu.wrap_in_hpu_graph(
-                    self.model.multi_modal_projector,
-                    disable_tensor_cache=True)
->>>>>>> ec6b7060
 
         self._rotary_embed_module = self._get_rotary_embedding_module(
             self.model)
@@ -528,32 +508,19 @@
         mask = torch.tril(tensor, diagonal=shift)
         mask = torch.triu(mask, diagonal=shift - window_size + 1)
         attn_bias = torch.log(mask)
-<<<<<<< HEAD
-=======
-
->>>>>>> ec6b7060
+
         attn_metadata = prefill_metadata._replace(window_attn_bias=attn_bias)
 
         return attn_metadata
 
     def _set_block_mapping(self, metadata, batch_size, device, dtype,
                            is_window_block):
-
-<<<<<<< HEAD
-        if not is_window_block:
-            block_usage = metadata.block_usage
-            block_groups = metadata.block_groups
-        else:
-            block_usage = metadata.window_block_usage
-            block_groups = metadata.window_block_groups
-=======
         if is_window_block:
             block_usage = metadata.window_block_usage
             block_groups = metadata.window_block_groups
         else:
             block_usage = metadata.block_usage
             block_groups = metadata.block_groups
->>>>>>> ec6b7060
 
         mask = torch.arange(0,
                             self.block_size,
@@ -577,34 +544,11 @@
             oob_values = block_groups.lt(0)
             block_mapping.masked_fill_(oob_values.unsqueeze(-1), 0)
             block_groups.masked_fill_(oob_values, batch_size)
-<<<<<<< HEAD
-
-            if not is_window_block:
-                metadata = custom_tuple_replace(metadata,
-                                                "TrimmedAttentionMetadata",
-                                                block_groups=block_groups)
-            else:
-=======
             if is_window_block:
->>>>>>> ec6b7060
                 metadata = custom_tuple_replace(
                     metadata,
                     "TrimmedAttentionMetadata",
                     window_block_groups=block_groups)
-<<<<<<< HEAD
-
-        block_mapping = block_mapping.to(dtype)
-        if not is_window_block:
-            metadata = custom_tuple_replace(metadata,
-                                            "TrimmedAttentionMetadata",
-                                            block_mapping=block_mapping,
-                                            attn_bias=attn_bias)
-        else:
-            metadata = custom_tuple_replace(metadata,
-                                            "TrimmedAttentionMetadata",
-                                            window_block_mapping=block_mapping,
-                                            window_attn_bias=attn_bias)
-=======
             else:
                 metadata = custom_tuple_replace(metadata,
                                                 "TrimmedAttentionMetadata",
@@ -620,7 +564,6 @@
                                             "TrimmedAttentionMetadata",
                                             block_mapping=block_mapping,
                                             attn_bias=attn_bias)
->>>>>>> ec6b7060
         return metadata
 
     def forward_update_meta_only(self, *args, **kwargs):
@@ -647,43 +590,28 @@
         if attn_metadata.is_prompt:
             attn_metadata = self._set_attn_bias(attn_metadata, batch_size,
                                                 seq_len, device, dtype)
-<<<<<<< HEAD
-=======
-
->>>>>>> ec6b7060
+
             #For Gemma3, we need to override attn_mask with these sliding_window
             #mask which are updated during prepare_attn_mask()
             if global_attn_masks is not None:
                 attn_metadata = attn_metadata._replace(
-<<<<<<< HEAD
-                    attn_bias=global_attn_masks)
-=======
                     attn_bias=global_attn_masks[0])
->>>>>>> ec6b7060
+
 
             if self.interleaved_sliding_window:
                 if local_attn_masks is not None:
                     attn_metadata = attn_metadata._replace(
-<<<<<<< HEAD
-                        window_attn_bias=local_attn_masks)
+                        window_attn_bias=local_attn_masks[0])
                 elif global_attn_masks is None:
-=======
-                        window_attn_bias=local_attn_masks[0])
-                else:
->>>>>>> ec6b7060
                     attn_metadata = self._set_attn_bias_for_sliding_window(
                         attn_metadata, batch_size, seq_len,
                         self.interleaved_sliding_window, device, dtype)
         else:
             attn_metadata = self._set_block_mapping(attn_metadata, batch_size,
                                                     device, dtype, False)
-<<<<<<< HEAD
-
-        if attn_metadata.window_block_list is not None:
-=======
         if hasattr(attn_metadata, 'window_block_list'
                    ) and attn_metadata.window_block_list is not None:
->>>>>>> ec6b7060
+
             attn_metadata = self._set_block_mapping(attn_metadata, batch_size,
                                                     device, dtype, True)
         return attn_metadata
@@ -761,23 +689,11 @@
             virtual_engine = kwargs.pop('virtual_engine')
 
         input_ids = kwargs['input_ids']
-<<<<<<< HEAD
-        global_attn_masks_list: Optional[List[torch.Tensor]] = \
-                kwargs.get("global_attn_masks")
-        global_attn_masks = global_attn_masks_list[0] \
-            if global_attn_masks_list else None
-        local_attn_masks_list: Optional[List[torch.Tensor]] = \
-                kwargs.get("local_attn_masks")
-        local_attn_masks = local_attn_masks_list[0] \
-            if local_attn_masks_list else None
-=======
-
         global_attn_masks = kwargs.get("global_attn_masks") \
                 if kwargs.get("global_attn_masks") else None
         local_attn_masks = kwargs.get("local_attn_masks") \
                 if kwargs.get("local_attn_masks") else None
 
->>>>>>> ec6b7060
         kwargs['attn_metadata'] = self._update_metadata(
             kwargs['attn_metadata'], input_ids.size(0), input_ids.size(1),
             input_ids.device, self.dtype, global_attn_masks, local_attn_masks)
@@ -1043,17 +959,11 @@
 
         self.sliding_window = (self.model_config.get_sliding_window()
                                if self.model_config is not None else None)
-<<<<<<< HEAD
+
         self.interleaved_sliding_window = getattr(
             self.model_config.hf_text_config, "interleaved_sliding_window",
             None)
-=======
-
-        self.interleaved_sliding_window = getattr(
-            self.model_config.hf_text_config, "interleaved_sliding_window",
-            None)
-
->>>>>>> ec6b7060
+
         self.device_config = (self.device_config if self.device_config
                               is not None else DeviceConfig())
         if is_fake_hpu():
@@ -2150,10 +2060,6 @@
                 indices[bid] = i
             padding_fn = lambda tensor, pad_value: gather_list(
                 tensor, indices, pad_value)
-<<<<<<< HEAD
-
-=======
->>>>>>> ec6b7060
             if self.interleaved_sliding_window is not None:
                 window_indices: List[Any]
                 window_indices = [None] * block_bucket_size
@@ -2161,10 +2067,6 @@
                     window_indices[bid] = i
                 window_padding_fn = lambda tensor, pad_value: gather_list(
                     tensor, window_indices, pad_value)
-<<<<<<< HEAD
-=======
-
->>>>>>> ec6b7060
         else:
             block_bucket_size = self.bucketing_manager.find_decode_bucket(
                 len(seq_group_metadata_list), len(block_list))[2]
@@ -2300,30 +2202,13 @@
                                               dtype=self.model_config.dtype,
                                               device='cpu')
 
-<<<<<<< HEAD
-=======
-        if self.interleaved_sliding_window is not None:
-            window_block_list = torch.tensor(window_block_list,
-                                             dtype=torch.int,
-                                             device='cpu')
-            window_block_groups = torch.tensor(window_block_groups,
-                                               dtype=torch.int,
-                                               device='cpu')
-            window_block_usage = torch.tensor(window_block_usage,
-                                              dtype=self.model_config.dtype,
-                                              device='cpu')
-
->>>>>>> ec6b7060
             window_block_list = window_block_list.to(  # type: ignore
                 self.device, non_blocking=True)
             window_block_groups = window_block_groups.to(  # type: ignore
                 self.device, non_blocking=True)
             window_block_usage = window_block_usage.to(  # type: ignore
                 self.device, non_blocking=True)
-<<<<<<< HEAD
-=======
-
->>>>>>> ec6b7060
+
         attn_metadata = self.attn_backend.make_metadata(
             is_prompt=False,
             block_size=self.block_size,
@@ -2719,13 +2604,6 @@
         # input_hash(123) != input_hash(321)
         # input_hash("abc") != input_hash("cba")
         attention_metadata = subtuple(metadata, 'TrimmedAttentionMetadata', [
-<<<<<<< HEAD
-            'attn_bias', 'seq_lens_tensor', 'context_lens_tensor',
-            'block_list', 'block_mapping', 'block_usage', 'slot_mapping',
-            'is_prompt', 'block_size', 'block_groups', 'input_positions',
-            'alibi_blocks', 'window_block_list', 'window_block_mapping',
-            'window_block_usage', 'window_block_groups', 'window_attn_bias'
-=======
             'attn_bias',
             'seq_lens_tensor',
             'context_lens_tensor',
@@ -2743,7 +2621,6 @@
             'window_block_usage',
             'window_block_groups',
             'window_attn_bias',
->>>>>>> ec6b7060
         ])
         return attention_metadata
 
@@ -4000,7 +3877,6 @@
                     'real_batch_size': real_batch_size
                 }
                 if not bypass_model_exec:
-<<<<<<< HEAD
                     if self.model_is_mrope or self.is_mm_optimized:
                         if 'pixel_values' in execute_model_kwargs and \
                                 self.is_mm_optimized:
@@ -4013,14 +3889,7 @@
                             self.model.compute_input_embeddings_for_mrope_mm_optimized(
                                 **execute_model_kwargs
                             )
-=======
-                    if is_gemma3(self.model.model):
-                        execute_model_kwargs = \
-                            self.model.compute_input_embeddings_for_gemma(
-                                **execute_model_kwargs
-                            )
-
->>>>>>> ec6b7060
+
                     with self.profiler.record_event('internal',
                                                     model_event_name,
                                                     args=profiler_args):
