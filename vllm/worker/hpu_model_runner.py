--- conflicted
+++ resolved
@@ -1341,15 +1341,9 @@
         # input_hash(123) != input_hash(321)
         # input_hash("abc") != input_hash("cba")
         attention_metadata = subtuple(metadata, 'TrimmedAttentionMetadata', [
-<<<<<<< HEAD
-            'attn_bias', 'seq_lens_tensor', 'context_lens_tensor',
-            'block_list', 'block_mapping', 'block_usage', 'slot_mapping',
-            'is_prompt', 'block_indices', 'block_offsets', 'block_scales'
-=======
-            'attn_bias', 'seq_lens_tensor', 'block_list', 'block_mapping',
-            'block_usage', 'slot_mapping', 'is_prompt', 'block_indices',
-            'block_offsets', 'block_scales', 'block_groups'
->>>>>>> 2a38e6f5
+            'attn_bias', 'seq_lens_tensor', 'context_lens_tensor', 'block_list',
+            'block_mapping', 'block_usage', 'slot_mapping', 'is_prompt', 
+            'block_indices', 'block_offsets', 'block_scales', 'block_groups'
         ])
         return attention_metadata
 
