###############################################################################
# Copyright (C) 2024 Habana Labs, Ltd. an Intel Company
###############################################################################

import collections
import contextlib
import dataclasses
import functools
import gc
import itertools
import math
import operator
import os
import time
from array import array
from dataclasses import dataclass, field
from enum import IntEnum
from typing import (TYPE_CHECKING, Any, Callable, Dict, List, NamedTuple,
                    Optional, Set, Tuple, Type, TypeVar, Union)

import habana_frameworks.torch as htorch
import habana_frameworks.torch.internal.bridge_config as bc
import torch
from vllm_hpu_extension.ops import LoraMask as LoraMask
from vllm_hpu_extension.profiler import (HabanaHighLevelProfiler,
                                         HabanaMemoryProfiler, format_bytes)

from vllm.attention import AttentionMetadata, get_attn_backend
from vllm.config import (CacheConfig, DeviceConfig, LoadConfig, LoRAConfig,
                         ModelConfig, ObservabilityConfig, ParallelConfig,
                         PromptAdapterConfig, SchedulerConfig)
from vllm.distributed.parallel_state import get_world_group
from vllm.logger import init_logger
from vllm.lora.layers import LoRAMapping
from vllm.lora.request import LoRARequest
from vllm.lora.worker_manager import LRUCacheWorkerLoRAManager
from vllm.model_executor import SamplingMetadata
from vllm.model_executor.layers.sampler import SamplerOutput
from vllm.model_executor.model_loader import get_model
from vllm.multimodal import (MULTIMODAL_REGISTRY, BatchedTensorInputs,
                             MultiModalInputs)
from vllm.sampling_params import SamplingParams
from vllm.sequence import (IntermediateTensors, SequenceData, SequenceOutput,
                           CompletionSequenceGroupOutput,
                           SequenceGroupMetadata, Logprob)
from vllm.utils import (is_fake_hpu, is_pin_memory_available,
                        make_tensor_with_pad)
from vllm.worker.model_runner_base import (
    ModelRunnerBase, ModelRunnerInputBase,
    _add_attn_metadata_broadcastable_dict,
    _add_sampling_metadata_broadcastable_dict,
    _init_attn_metadata_from_tensor_dict,
    _init_sampling_metadata_from_tensor_dict)

if TYPE_CHECKING:
    from vllm.attention.backends.abstract import AttentionBackend

logger = init_logger(__name__)

_TYPE_CACHE = {}
# These values are assumed to be zero in several places.
# Use caution when updating them!
_PAD_SLOT_ID = 0
_PAD_BLOCK_ID = 0

LORA_WARMUP_RANK = 8


class Singleton(type):
    _instances: Dict[type, object] = {}

    def __call__(cls, *args, **kwargs):
        if cls not in cls._instances:
            cls._instances[cls] = super(Singleton,
                                        cls).__call__(*args, **kwargs)
        return cls._instances[cls]


@dataclass
class HPUBucketingGlobalState(metaclass=Singleton):
    prompt_bs_bucket_cfg: Tuple[int, int, int] = field(init=False)
    decode_bs_bucket_cfg: Tuple[int, int, int] = field(init=False)
    prompt_seq_bucket_cfg: Tuple[int, int, int] = field(init=False)
    decode_block_bucket_cfg: Tuple[int, int, int] = field(init=False)
    prompt_buckets: List[Tuple[int, int]] = field(init=False)
    decode_buckets: List[Tuple[int, int]] = field(init=False)


def subtuple(obj: object,
             typename: str,
             to_copy: List[str],
             to_override: Optional[Dict[str, object]] = None):
    if obj is None:
        return None
    if to_override is None:
        to_override = {}
    fields = set(to_copy) | set(to_override.keys())
    values = {f: to_override.get(f, getattr(obj, f)) for f in fields}
    if typename not in _TYPE_CACHE:
        _TYPE_CACHE[typename] = collections.namedtuple(typename,
                                                       ' '.join(fields))
    return _TYPE_CACHE[typename](**values)


def read_bucket_settings(phase: str, dim: str, **defaults):
    """Read bucketing configuration from env variables.

    phase is either 'prompt' or 'decode'
    dim is either 'bs', 'seq' or 'block'
    param is either 'min', 'step' or 'max'
    example env variable: VLLM_DECODE_BS_BUCKET_STEP=128
    """
    params = ['min', 'step', 'max']
    env_vars = [f'VLLM_{phase}_{dim}_BUCKET_{p}'.upper() for p in params]
    default_values = [defaults[p] for p in params]
    values = [
        int(os.environ.get(e, d)) for e, d in zip(env_vars, default_values)
    ]
    for e, v, d in zip(env_vars, values, default_values):
        logger.info('%s=%s (default:%s)', e, v, d)
    return values


def warmup_range(config: Tuple[int, int, int]):
    """Generate a warmup range.

    Start from bmin and multiply by 2 until you reach bstep.
    Then, increase the values in the range by the value of bstep until you 
    reach bmax.

    Example:
    bmin = 2, bstep = 32, bmax = 64
    => ramp_up = (2, 4, 8, 16)
    => stable = (32, 64)
    => return ramp_up + stable => (2, 4, 8, 16, 32, 64)
    """
    bmin, bstep, bmax = config
    assert bmin <= bmax, ("Min. batch size cannot be greater than max. "
                          "batch size. If you want to skip warmup, "
                          "set VLLM_SKIP_WARMUP=true")
    base = itertools.repeat(2)
    ramp_up_acc = itertools.accumulate(base, func=operator.mul, initial=bmin)
    ramp_up_tw = itertools.takewhile(lambda x: x < bstep and x <= bmax, \
        ramp_up_acc)
    stable = range(bstep, bmax + 1, bstep)
    buckets = list(ramp_up_tw) + list(stable)
    return list(filter(lambda bucket: bucket >= bmin, buckets))


def generate_prompt_buckets(bs_bucket_config,
                            seq_bucket_config,
                            max_num_batched_tokens=None):
    buckets = list(
        itertools.product(warmup_range(bs_bucket_config),
                          warmup_range(seq_bucket_config)))
    if len(buckets) == 0:
        msg = ("No buckets could be captured with following config "
               f"(min, step, max_warmup): "
               f"bs:{bs_bucket_config}, "
               f"seq:{seq_bucket_config}")
        raise ValueError(msg)

    filtered_buckets = buckets
    if max_num_batched_tokens is not None:
        # Remove buckets exceeding batch token budget
        filtered_buckets = list(
            filter(
                lambda bucket: bucket[0] * bucket[1] <= max_num_batched_tokens,
                buckets))

        if len(filtered_buckets) == 0:
            # we can handle this if we ignore max_num_batched_tokens
            min_bucket_bs, min_bucket_seq = min(buckets,
                                                key=lambda b: (b[0] * b[1]))
            min_reqd_budget = min_bucket_bs * min_bucket_seq
            msg = (
                "The current bucketing configuration "
                f"(min, step, max_warmup): "
                f"bs:{bs_bucket_config}, "
                f"seq:{seq_bucket_config} cannot be used with specified "
                f"max_num_batched_tokens ({max_num_batched_tokens}), as the "
                f"smallest bucket ({min_reqd_budget}) would exceed token "
                "budget. Please increase max_num_batched_tokens or decrease "
                "bucket minimum Ignoring max_num_batched_tokens at risk of "
                "out-of-memory errors.")
            logger.error(msg)
            return list(
                sorted(buckets, key=lambda b: (b[0] * b[1], b[1], b[0]))), []

    captured_buckets = list(
        sorted(filtered_buckets, key=lambda b: (b[0] * b[1], b[1], b[0])))
    omitted_buckets = list(
        sorted([x for x in buckets if x not in filtered_buckets]))
    return captured_buckets, omitted_buckets


def generate_decode_buckets(bs_bucket_config, blocks_bucket_config,
                            max_blocks):
    buckets = []
    bs_buckets = warmup_range(bs_bucket_config)
    block_buckets = warmup_range(blocks_bucket_config)
    bmin, bstep, bmax = blocks_bucket_config
    last_bucket = round_up(max_blocks, bstep)
    for bs in bs_buckets:
        for blocks in block_buckets:
            if blocks > last_bucket:
                break
            buckets.append((bs, blocks))
    return list(sorted(buckets, key=lambda b: (b[0] * b[1], b[1], b[0])))


def next_pow2(value: int, base: int):
    res = base
    while value > 1:
        value = (value + 1) // 2
        res *= 2
    return res


def round_up(value: int, k: int):
    return (value + k - 1) // k * k


def find_bucket(value: int, config: Tuple[int, int, int]):
    bmin, bstep, _ = config
    next_step = round_up(value, bstep)
    next_pow = next_pow2(value, bmin)
    return max(bmin, min(next_step, next_pow))


def align_workers(value, op):
    group = get_world_group().cpu_group
    world_size = torch.distributed.get_world_size()
    if world_size <= 1:
        return value
    value_t = torch.tensor(value, device='cpu')
    torch.distributed.all_reduce(value_t, op=op, group=group)
    return value_t.item()


def setup_profiler():
    schedule = torch.profiler.schedule(wait=0, warmup=2, active=1, repeat=1)
    DEVICE = 'hpu'
    activities = [torch.profiler.ProfilerActivity.CPU]
    activities.extend([torch.profiler.ProfilerActivity.HPU] if DEVICE ==
                      'hpu' else [])
    #from habana_frameworks.torch.activity_profiler import DebugActivity
    #debug_activities=[DebugActivity.BRIDGE_FUNCTION_CALLS]

    profiler = torch.profiler.profile(
        schedule=schedule,
        activities=activities,
        #debug_activities=debug_activities,
        on_trace_ready=torch.profiler.tensorboard_trace_handler('.',
                                                                use_gzip=True),
        record_shapes=False,
        with_stack=True)
    return profiler


def pad_list(list, k, v):
    target_len = round_up(len(list), k)
    padding = target_len - len(list)
    return list + [v] * padding


def precompute_indices_and_offsets(block_size, slot_mapping, is_prompt):
    slot_mapping = slot_mapping.flatten()
    indices = torch.div(slot_mapping, block_size, rounding_mode="floor")
    if is_prompt:
        indices = indices.unflatten(0, (-1, block_size))[:, 0]
        offsets = None
    else:
        offsets = torch.fmod(slot_mapping, block_size)
    return indices, offsets


class HpuModelAdapter():

    def __init__(self, model, block_size, dtype, enforce_eager):
        self.model = model
        self.prefill_use_fusedsdpa = os.getenv('VLLM_PROMPT_USE_FUSEDSDPA',
                                               '0').lower() in ['1', 'true']
        self.block_size = block_size
        self.dtype = dtype
        if not is_fake_hpu() and not htorch.utils.internal.is_lazy(
        ) and not enforce_eager:
            self.model = torch.compile(self.model,
                                       backend='hpu_backend',
                                       dynamic=False)

    def _set_attn_bias(self, attn_metadata, batch_size, seq_len, device,
                       dtype):
        prefill_metadata = attn_metadata
        if prefill_metadata is None or self.prefill_use_fusedsdpa:
            return attn_metadata

        seq_lens_t = prefill_metadata.seq_lens_tensor
        len_mask = (torch.arange(0, seq_len, device=device,
                                 dtype=torch.int32).view(1, seq_len).ge(
                                     seq_lens_t.unsqueeze(-1)).view(
                                         batch_size, 1, 1, seq_len))
        causal_mask = torch.triu(torch.ones((batch_size, 1, seq_len, seq_len),
                                            device=device,
                                            dtype=torch.bool),
                                 diagonal=1)
        mask = causal_mask.logical_or(len_mask)
        attn_bias = (torch.zeros_like(mask, dtype=dtype).masked_fill_(
            mask, -math.inf))
        attn_metadata = prefill_metadata._replace(attn_bias=attn_bias)
        return attn_metadata

    def _set_block_mapping(self, metadata, batch_size, device, dtype):
        mask = torch.arange(0,
                            self.block_size,
                            device=device,
                            dtype=torch.int32).unsqueeze(0)
        mask = mask >= metadata.block_usage.unsqueeze(-1)
        attn_bias = (torch.zeros_like(mask, dtype=dtype).masked_fill_(
            mask, -math.inf))
        if is_fake_hpu():
            # Unfortunately one_hot on CPU doesn't handle
            # out of bounds classes. We need to mask those
            # values manually
            oob_values = metadata.block_mapping.lt(0)
            block_mapping = metadata.block_mapping.masked_fill(oob_values, 0)
            block_mapping = torch.nn.functional.one_hot(block_mapping,
                                                        num_classes=batch_size)
            block_mapping.masked_fill_(oob_values.unsqueeze(-1), 0)
        else:
            block_mapping = torch.nn.functional.one_hot(metadata.block_mapping,
                                                        num_classes=batch_size)
        block_mapping = block_mapping.to(dtype)
        metadata = metadata._replace(block_mapping=block_mapping,
                                     attn_bias=attn_bias)
        return metadata

    def _update_metadata(self, attn_metadata, batch_size, seq_len, device,
                         dtype):
        if attn_metadata.is_prompt:
            meta = attn_metadata
            attn_metadata = self._set_attn_bias(meta, batch_size, seq_len,
                                                device, dtype)
        else:
            meta = attn_metadata
            attn_metadata = self._set_block_mapping(meta, batch_size, device,
                                                    dtype)
        return attn_metadata

    def forward(self, *args, **kwargs):
        kwargs = kwargs.copy()
        selected_token_indices = kwargs.pop('selected_token_indices')
        if 'warmup_mode' in kwargs:
            kwargs.pop('warmup_mode')
        input_ids = kwargs['input_ids']
        kwargs['attn_metadata'] = self._update_metadata(
            kwargs['attn_metadata'], input_ids.size(0), input_ids.size(1),
            input_ids.device, self.dtype)
        LoraMask.setLoraMask(kwargs.pop('lora_mask'))
        hidden_states = self.model(*args, **kwargs)
        hidden_states = hidden_states.view(-1, hidden_states.shape[-1])
        hidden_states = hidden_states.index_select(0, selected_token_indices)
        return hidden_states

    def compute_logits(self, *args, **kwargs):
        return self.model.compute_logits(*args, **kwargs)

    def sample(self, *args, **kwargs):
        return self.model.sample(*args, **kwargs)


class PreparePromptMetadata(NamedTuple):
    input_tokens: torch.Tensor
    input_positions: List[List[int]]
    attn_metadata: Optional[AttentionMetadata]
    seq_lens: List[int]
    query_lens: List[int]
    lora_index_mapping: List[List[int]]
    lora_prompt_mapping: List[List[int]]
    lora_requests: Set[LoRARequest]
    multi_modal_kwargs: Optional[Dict[str, BatchedTensorInputs]]
    slot_mapping: List[List[int]]
    lora_ids: List[int]

    @classmethod
    def empty(cls):
        return PreparePromptMetadata(input_tokens=[],
                                     input_positions=[],
                                     attn_metadata=None,
                                     seq_lens=[],
                                     query_lens=[],
                                     lora_index_mapping=[],
                                     lora_prompt_mapping=[],
                                     lora_requests=set(),
                                     multi_modal_kwargs=None,
                                     slot_mapping=[],
                                     lora_ids=[])


class PrepareDecodeMetadata(NamedTuple):
    input_tokens: torch.Tensor
    input_positions: List[List[int]]
    attn_metadata: Optional[AttentionMetadata]
    lora_index_mapping: List[List[int]]
    lora_prompt_mapping: List[List[int]]
    lora_requests: Set[LoRARequest]
    slot_mapping: List[List[int]]
    lora_ids: List[int]

    @classmethod
    def empty(cls):
        return PrepareDecodeMetadata(input_tokens=[],
                                     input_positions=[],
                                     attn_metadata=None,
                                     lora_index_mapping=[],
                                     lora_prompt_mapping=[],
                                     lora_requests=set(),
                                     slot_mapping=[],
                                     lora_ids=[])


# How batches are constructed.
class BatchType(IntEnum):
    # Every batch is prefill.
    PREFILL = 0
    # Every batch is decode.
    DECODE = 1
    # Batch is a mixture of prefill and decode.
    MIXED = 2


TModelInputForHPU = TypeVar('TModelInputForHPU', bound="ModelInputForHPU")


@dataclasses.dataclass(frozen=True)
class ModelInputForHPU(ModelRunnerInputBase):
    """
    This base class contains metadata needed for the base model forward pass
    but not metadata for possible additional steps, e.g., sampling. Model
    runners that run additional steps should subclass this method to add
    additional fields.
    """
    input_tokens: Optional[torch.Tensor] = None
    input_positions: Optional[torch.Tensor] = None
    seq_lens: Optional[List[int]] = None
    query_lens: Optional[List[int]] = None
    lora_mapping: Optional["LoRAMapping"] = None
    lora_requests: Optional[Set[LoRARequest]] = None
    attn_metadata: Optional["AttentionMetadata"] = None
    multi_modal_kwargs: Optional[Dict[str, torch.Tensor]] = None
    real_batch_size: Optional[int] = None
    batch_size_padded: Optional[int] = None
    virtual_engine: int = 0
    lora_ids: Optional[List[int]] = None
    async_callback: Optional[Callable] = None
    is_first_multi_step: bool = True
    is_last_step: bool = True

    def as_broadcastable_tensor_dict(self) -> Dict[str, Any]:
        tensor_dict = {
            "input_tokens": self.input_tokens,
            "input_positions": self.input_positions,
            "lora_requests": self.lora_requests,
            "lora_mapping": self.lora_mapping,
            "multi_modal_kwargs": self.multi_modal_kwargs,
            "real_batch_size": self.real_batch_size,
            "batch_size_padded": self.batch_size_padded,
            "virtual_engine": self.virtual_engine,
            "lora_ids": self.lora_ids,
            "is_first_multi_step": self.is_first_multi_step,
            "is_last_step": self.is_last_step,
        }
        _add_attn_metadata_broadcastable_dict(tensor_dict, self.attn_metadata)
        return tensor_dict

    @classmethod
    def from_broadcasted_tensor_dict(
        cls: Type[TModelInputForHPU],
        tensor_dict: Dict[str, Any],
        attn_backend: Optional["AttentionBackend"] = None,
    ) -> TModelInputForHPU:
        if attn_backend is not None:
            tensor_dict = _init_attn_metadata_from_tensor_dict(
                attn_backend, tensor_dict)
        return cls(**tensor_dict)


@dataclasses.dataclass(frozen=True)
class ModelInputForHPUWithSamplingMetadata(ModelInputForHPU):
    """
    Used by the ModelRunner.
    """
    sampling_metadata: Optional["SamplingMetadata"] = None
    # Used for speculative decoding. We do not broadcast it because it is only
    # used by the driver worker.
    is_prompt: Optional[bool] = None

    def as_broadcastable_tensor_dict(self) -> Dict[str, Any]:
        tensor_dict = {
            "input_tokens": self.input_tokens,
            "input_positions": self.input_positions,
            "lora_requests": self.lora_requests,
            "lora_mapping": self.lora_mapping,
            "multi_modal_kwargs": self.multi_modal_kwargs,
            "lora_ids": self.lora_ids,
        }
        _add_attn_metadata_broadcastable_dict(tensor_dict, self.attn_metadata)
        _add_sampling_metadata_broadcastable_dict(tensor_dict,
                                                  self.sampling_metadata)
        return tensor_dict

    @classmethod
    def from_broadcasted_tensor_dict(
        cls,
        tensor_dict: Dict[str, Any],
        attn_backend: Optional["AttentionBackend"] = None,
    ) -> "ModelInputForHPUWithSamplingMetadata":
        tensor_dict = _init_sampling_metadata_from_tensor_dict(tensor_dict)
        # FIXME(kzawora): this fails for whatever reason - why?
        if attn_backend is not None:
            tensor_dict = _init_attn_metadata_from_tensor_dict(
                attn_backend, tensor_dict)
        return cls(**tensor_dict)


class HPUModelRunnerBase(ModelRunnerBase[TModelInputForHPU]):
    """
    Helper class for shared methods between GPU model runners.
    """
    _model_input_cls: Type[TModelInputForHPU]

    def __init__(
        self,
        model_config: ModelConfig,
        parallel_config: ParallelConfig,
        scheduler_config: SchedulerConfig,
        device_config: DeviceConfig,
        cache_config: CacheConfig,
        load_config: LoadConfig,
        lora_config: Optional[LoRAConfig],
        kv_cache_dtype: Optional[str] = "auto",
        is_driver_worker: bool = False,
        prompt_adapter_config: Optional[PromptAdapterConfig] = None,
        return_hidden_states: bool = False,
        observability_config: Optional[ObservabilityConfig] = None,
    ):
        self.model_config = model_config
        self.parallel_config = parallel_config
        self.scheduler_config = scheduler_config
        self.device_config = device_config
        self.cache_config = cache_config
        self.lora_config = lora_config
        self.load_config = load_config
        self.is_driver_worker = is_driver_worker
        self.prompt_adapter_config = prompt_adapter_config
        self.return_hidden_states = return_hidden_states
        self.observability_config = observability_config

        self.sliding_window = (model_config.get_sliding_window()
                               if model_config is not None else None)
        self.device_config = (device_config
                              if device_config is not None else DeviceConfig())
        if is_fake_hpu():
            device_config.device = torch.device('cpu')
            device_config.device_type = 'cpu'
        self.device = self.device_config.device
        self.enforce_eager = self.model_config.enforce_eager
        self.max_num_seqs = self.scheduler_config.max_num_seqs
        self.max_num_prefill_seqs = self.scheduler_config.max_num_prefill_seqs \
            if self.scheduler_config.max_num_prefill_seqs is not None \
                else self.max_num_seqs
        self.max_model_len = self.scheduler_config.max_model_len
        self.max_num_batched_tokens = \
            self.scheduler_config.max_num_batched_tokens
        self.block_size = cache_config.block_size

        self.pin_memory = is_pin_memory_available()
        self.kv_cache_dtype = kv_cache_dtype

        self.attn_backend = get_attn_backend(
            self.model_config.get_head_size(),
            self.model_config.get_sliding_window(),
            self.model_config.dtype,
            self.kv_cache_dtype,
            self.block_size,
            self.model_config.is_attention_free,
        )

        # Lazy initialization
        self.lora_manager: LRUCacheWorkerLoRAManager = None
        self.model: torch.nn.Module = None
        self.inc_initialized_successfully = False

        # Profiler stats
        self.profiler = HabanaHighLevelProfiler()
        self.profiler_counter_helper = HabanaProfilerCounterHelper()
        self.seen_configs: set = set()
        self._mem_margin: Optional[int] = None
        self.bucketing_global_state = HPUBucketingGlobalState()
        self._setup_buckets()
        self._set_gc_threshold()

        # For multi-step scheduling
        self.cached_step_outputs: List[torch.Tensor] = []

    def _set_gc_threshold(self) -> None:
        # Read https://docs.python.org/3/library/gc.html#gc.set_threshold
        # for comprehensive description of gc generations.
        # We can either use VLLM_GC_THR_GEN[0-2] (this has higher priority)
        # to set particular generation threshold or use simpler
        # VLLM_GC_THR_MULTIPLIER to multiply default values.
        default_gc_thrs = list(gc.get_threshold())
        requested_gc_thrs = [0] * len(default_gc_thrs)
        for i in range(len(default_gc_thrs)):
            requested_gc_thrs[i] = int(
                os.environ.get(f'VLLM_GC_THR_GEN{i}', default_gc_thrs[i]))
        if requested_gc_thrs == default_gc_thrs:
            gc_thr_multiplier = int(os.environ.get('VLLM_GC_THR_MULTIPLIER',
                                                   2))
            requested_gc_thrs = [
                t * gc_thr_multiplier for t in default_gc_thrs
            ]
        gc.set_threshold(*requested_gc_thrs)

        # Multi-modal data support
        self.multi_modal_input_mapper = MULTIMODAL_REGISTRY \
            .create_input_mapper(self.model_config)

        self.skip_warmup = os.environ.get('VLLM_SKIP_WARMUP',
                                          'false').lower() == 'true'

    def load_model(self) -> None:
        import habana_frameworks.torch.core as htcore
        if self.model_config.quantization == 'inc' or \
           self.model_config.quantization == 'fp8':
            htcore.hpu_set_env()
        with HabanaMemoryProfiler() as m:
            with HabanaMemoryProfiler() as m_getmodel:
                self.model = get_model(model_config=self.model_config,
                                       device_config=self.device_config,
                                       load_config=self.load_config,
                                       lora_config=self.lora_config,
                                       parallel_config=self.parallel_config,
                                       scheduler_config=self.scheduler_config,
                                       cache_config=self.cache_config)
            msg = ("Pre-loading model weights on "
                   f"{next(self.model.parameters()).device} "
                   f"took {m_getmodel.get_summary_string()}")
            logger.info(msg)

            if self.lora_config:
                assert hasattr(self.model, "supported_lora_modules"
                               ) and self.model.supported_lora_modules, (
                                   "Model does not support LoRA")
                assert hasattr(self.model, "embedding_modules"
                               ), "Model does not have embedding_modules"
                assert hasattr(
                    self.model, "embedding_padding_modules"
                ), "Model does not have embedding_padding_modules"
                self.lora_manager = LRUCacheWorkerLoRAManager(
                    self.scheduler_config.max_num_seqs,
                    self.scheduler_config.max_num_batched_tokens,
                    self.vocab_size, self.lora_config, self.device,
                    self.model.embedding_modules,
                    self.model.embedding_padding_modules)
                self.model = self.lora_manager.create_lora_manager(self.model)

            if self.model_config.quantization == 'inc':
                logger.info("Preparing model with INC..")
                with HabanaMemoryProfiler() as m_inc:
                    from neural_compressor.torch.quantization import (
                        FP8Config, convert, prepare)
                    config = FP8Config.from_json_file(
                        os.getenv("QUANT_CONFIG", ""))
                    if config.measure:
                        self.model = prepare(self.model, config)
                    elif config.quantize:
                        self.model = convert(self.model, config)
                    htcore.hpu_initialize(self.model,
                                          mark_only_scales_as_const=True)
                self.inc_initialized_successfully = True
                logger.info("Preparing model with INC took %s",
                            m_inc.get_summary_string())
            elif not is_fake_hpu():
                self.model = self.model.to("hpu")
                htcore.mark_step()
            torch.hpu.synchronize()

            with HabanaMemoryProfiler() as m_wrap:
                self.model = _maybe_wrap_in_hpu_graph(
                    self.model,
                    self.block_size,
                    dtype=self.model_config.dtype,
                    enforce_eager=self.enforce_eager)
            msg = f"Wrapping in HPU Graph took {m_wrap.get_summary_string()}"
            logger.info(msg)

        self.model_memory_usage = m.consumed_device_memory
        msg = f"Loading model weights took in total {m.get_summary_string()}"
        logger.info(msg)

    def _use_graphs(self, batch_size, seq_len, is_prompt):
        if self.enforce_eager:
            return False
        if self.skip_warmup:
            return True
        return (batch_size, seq_len, is_prompt) in self.graphed_buckets

    def _is_valid_bucket(self, bucket):
        return bucket[0] * bucket[1] <= self.max_num_batched_tokens

    def _setup_buckets(self) -> None:
        align_bs = lambda x: min(self.max_num_seqs, x)
        #FIXME: The default values should be max_model_len
        max_prompt_seq = 1024
        max_decode_seq = 2048
        self.bucketing_global_state.prompt_bs_bucket_cfg = read_bucket_settings(
            'prompt',
            'bs',
            min=1,
            step=align_bs(32),
            max=self.max_num_prefill_seqs)
        self.bucketing_global_state.decode_bs_bucket_cfg = read_bucket_settings(
            'decode', 'bs', min=1, step=align_bs(32), max=self.max_num_seqs)
        self.bucketing_global_state.prompt_seq_bucket_cfg = \
            read_bucket_settings(
            'prompt',
            'seq',
            min=self.block_size,
            step=self.block_size,
            max=max_prompt_seq)
        self.bucketing_global_state.decode_block_bucket_cfg = \
            read_bucket_settings(
            'decode',
            'block',
            min=self.block_size,
            step=self.block_size,
            max=max(self.block_size,
                    self.max_num_seqs * max_decode_seq // self.block_size))
        self.graphed_buckets: Set[Any] = set()

        msg = ("Prompt bucket config (min, step, max_warmup) "
               f"bs:{self.bucketing_global_state.prompt_bs_bucket_cfg}, "
               f"seq:{self.bucketing_global_state.prompt_seq_bucket_cfg}")
        logger.info(msg)

        msg = ("Decode bucket config (min, step, max_warmup) "
               f"bs:{self.bucketing_global_state.decode_bs_bucket_cfg}, "
               f"block:{self.bucketing_global_state.decode_block_bucket_cfg}")
        logger.info(msg)

    def _prepare_prompt(
        self,
        seq_group_metadata_list: List[SequenceGroupMetadata],
    ) -> PreparePromptMetadata:
        input_tokens: List[List[int]] = []
        input_positions: List[List[int]] = []
        slot_mapping: List[List[int]] = []
        lora_index_mapping: List[List[int]] = []
        lora_prompt_mapping: List[List[int]] = []
        lora_requests: Set[LoRARequest] = set()

        seq_lens: List[int] = []
        context_lens: List[int] = []
        query_lens: List[int] = []
        prefix_block_tables: List[List[int]] = []
        multi_modal_inputs_list: List[MultiModalInputs] = []

        if len(seq_group_metadata_list) == 0:
            return PreparePromptMetadata.empty()

        for seq_group_metadata in seq_group_metadata_list:
            assert seq_group_metadata.is_prompt
            seq_ids = list(seq_group_metadata.seq_data.keys())
            assert len(seq_ids) == 1
            seq_id = seq_ids[0]

            computed_block_nums = seq_group_metadata.computed_block_nums
            if (self.scheduler_config is not None
                    and self.scheduler_config.chunked_prefill_enabled
                    and not (computed_block_nums is None
                             or computed_block_nums == [])):
                raise RuntimeError(
                    "chunked prefill cannot be used with prefix caching "
                    "now.")

            token_chunk_size = seq_group_metadata.token_chunk_size
            seq_data = seq_group_metadata.seq_data[seq_id]
            context_len = seq_data.get_num_computed_tokens()
            # We should use get_len here because in case of preemption
            # it contains output tokens.
            seq_len = min(seq_data.get_len(), context_len + token_chunk_size)
            prompt_tokens = seq_data.get_token_ids()[context_len:seq_len]
            seq_lens.append(seq_len)

            # NOTE: This only works for oooooooxxx style attention.
            if computed_block_nums is not None and len(
                    computed_block_nums) > 0 and self.sliding_window is None:
                # Prefix is not supported with sliding_window
                context_len = len(computed_block_nums) * self.block_size
                prompt_tokens = prompt_tokens[context_len:]
                prefix_block_tables.append(computed_block_nums)
            elif self.scheduler_config.chunked_prefill_enabled:
                if seq_group_metadata.block_tables is not None:
                    # Prefill has chunked before.
                    block_table = seq_group_metadata.block_tables[seq_id]
                    prefix_block_tables.append(block_table)
                else:
                    # The first prefill.
                    prefix_block_tables.append([])
            else:
                prefix_block_tables.append([])
                # Right now, prefill start is always 0. However, this
                # assumption can be changed once chunked prefill is introduced.
                assert context_len == 0

            # actual prompt lens
            context_lens.append(context_len)
            query_lens.append(seq_len - context_len)
            input_tokens.append(prompt_tokens)
            # NOTE(woosuk): Here we assume that the first token in the prompt
            # is always the first token in the sequence.
            input_positions.append(list(range(context_len, seq_len)))

            mm_data = seq_group_metadata.multi_modal_data
            if mm_data:
                mm_kwargs = self.multi_modal_input_mapper(mm_data)
                multi_modal_inputs_list.append(mm_kwargs)

            if seq_group_metadata.block_tables is None:
                # During memory profiling, the block tables are not initialized
                # yet. In this case, we just use a dummy slot mapping.
                slot_mapping.append([_PAD_SLOT_ID] * seq_len)
                continue

            # Compute the slot mapping.
            slot_mapping.append([])
            block_table = seq_group_metadata.block_tables[seq_id]

            # Mask the [0, start_idx) tokens of the prompt with _PAD_SLOT_ID,
            # where start_idx is max(0, seq_len - sliding_window).
            # For example, if the prompt len is 10, sliding window is 8, and
            # block size is 4, the first two tokens are masked and the slot
            # mapping will be [-1, -1, 2, 3, 4, 5, 6, 7, 0, 1].
            start_idx = 0
            if self.sliding_window is not None:
                assert context_len == 0, (
                    "Prefix caching is currently not supported with "
                    "sliding window attention")
                start_idx = max(0, seq_len - self.sliding_window)
            for i in range(context_len, seq_len):
                if i < start_idx:
                    slot_mapping[-1].append(_PAD_SLOT_ID)
                    continue

                block_number = block_table[i // self.block_size]
                block_offset = i % self.block_size
                slot = block_number * self.block_size + block_offset
                slot_mapping[-1].append(slot)

        max_query_len = max(query_lens)
        sum_query_len = sum(query_lens)
        real_num_seqs = len(query_lens)
        assert max_query_len > 0

        max_prompt_len = max(
            find_bucket(max(seq_lens),
                        self.bucketing_global_state.prompt_seq_bucket_cfg),
            self.block_size)

        lora_ids: List[int] = []
        for seq_group_metadata, context_len in zip(seq_group_metadata_list,
                                                   context_lens):
            lora_id = seq_group_metadata.lora_int_id
            lora_ids.append(lora_id)

            if lora_id > 0:
                lora_requests.add(seq_group_metadata.lora_request)

            lora_index_mapping += [lora_id] * (max_prompt_len - context_len)
            lora_prompt_mapping.extend(
                [lora_id] *
                (max_prompt_len - context_len
                 if seq_group_metadata.sampling_params.prompt_logprobs else 1))

        input_tokens = make_tensor_with_pad(input_tokens,
                                            max_len=max_prompt_len,
                                            pad=0,
                                            dtype=torch.long,
                                            device=self.device)

        input_positions = make_tensor_with_pad(input_positions,
                                               max_len=max_prompt_len,
                                               pad=0,
                                               dtype=torch.long,
                                               device=self.device)

        slot_mapping = make_tensor_with_pad(slot_mapping,
                                            max_len=max_prompt_len,
                                            pad=_PAD_SLOT_ID,
                                            dtype=torch.long,
                                            device=self.device)

        seq_lens_tensor = torch.tensor(seq_lens,
                                       dtype=torch.long,
                                       device=self.device)

        block_indices, block_offsets = precompute_indices_and_offsets(
            self.block_size, slot_mapping, True)
        attn_metadata = self.attn_backend.make_metadata(
            is_prompt=True,
            block_list=None,
            block_mapping=None,
            block_usage=None,
            block_indices=block_indices,
            block_offsets=block_offsets,
            block_scales=None,
            block_groups=None,
            attn_bias=None,
            seq_lens_tensor=seq_lens_tensor,
            num_prefills=real_num_seqs,
            num_prefill_tokens=sum_query_len,
            num_decode_tokens=0,
            slot_mapping=slot_mapping,
        )
        multi_modal_kwargs = MultiModalInputs.batch(multi_modal_inputs_list)

        return PreparePromptMetadata(input_tokens=input_tokens,
                                     input_positions=input_positions,
                                     attn_metadata=attn_metadata,
                                     seq_lens=seq_lens,
                                     query_lens=query_lens,
                                     lora_index_mapping=lora_index_mapping,
                                     lora_prompt_mapping=lora_prompt_mapping,
                                     lora_requests=lora_requests,
                                     multi_modal_kwargs=multi_modal_kwargs,
                                     slot_mapping=slot_mapping,
                                     lora_ids=lora_ids)

    def _prepare_decode(
        self,
        seq_group_metadata_list: List[SequenceGroupMetadata],
    ) -> PrepareDecodeMetadata:
        input_tokens: List[List[int]] = []
        input_positions: List[List[int]] = []
        slot_mapping: List[List[int]] = []
        seq_lens: List[int] = []
        block_tables: List[List[int]] = []
        lora_index_mapping: List[List[int]] = []
        lora_prompt_mapping: List[List[int]] = []
        lora_requests: Set[LoRARequest] = set()

        # import pdb; pdb.set_trace()
        # if len(seq_group_metadata_list) > 0:
        #     print()
        #     print(f"block_tables: {seq_group_metadata_list[0].block_tables}")
        #     print()
        # import pdb; pdb.set_trace()
        # from vllm import debugger; debugger.set_trace()

        if len(seq_group_metadata_list) == 0:
            return PrepareDecodeMetadata.empty()
        lora_ids: List[int] = []

        dummy_slots = itertools.cycle(
            range(_PAD_SLOT_ID, _PAD_SLOT_ID + self.block_size))

        for seq_group_metadata in seq_group_metadata_list:
            assert not seq_group_metadata.is_prompt
            assert seq_group_metadata.token_chunk_size == 1

            seq_ids = list(seq_group_metadata.seq_data.keys())
            lora_id = seq_group_metadata.lora_int_id
            lora_ids.append(lora_id)

            if lora_id > 0:
                lora_requests.add(seq_group_metadata.lora_request)

            for seq_id in seq_ids:
                seq_data = seq_group_metadata.seq_data[seq_id]
                generation_token = seq_data.get_last_token_id()
                input_tokens.append([generation_token])

                seq_len = seq_data.get_len()
                position = seq_len - 1
                input_positions.append([position])

                seq_len = seq_len if self.sliding_window is None else min(
                    seq_len, self.sliding_window)
                seq_lens.append(seq_len)

                block_table = seq_group_metadata.block_tables[seq_id]
                num_fully_occupied_blocks = position // self.block_size
                block_table = block_table[:num_fully_occupied_blocks + 1]

                if len(block_table) == 0:
                    block_number = _PAD_BLOCK_ID
                else:
                    block_number = block_table[position // self.block_size]
                if block_number == _PAD_BLOCK_ID:
                    slot = next(dummy_slots)
                else:
                    block_offset = position % self.block_size
                    slot = block_number * self.block_size + block_offset
                slot_mapping.append([slot])
                lora_index_mapping.append(lora_id)
                lora_prompt_mapping.append(lora_id)

                if self.sliding_window is not None:
                    sliding_window_blocks = (self.sliding_window //
                                             self.block_size)
                    block_table = block_table[-sliding_window_blocks:]
                block_tables.append(block_table)

        input_tokens = torch.tensor(input_tokens,
                                    dtype=torch.long,
                                    device=self.device)
        input_positions = torch.tensor(input_positions,
                                       dtype=torch.long,
                                       device=self.device)

        num_decode_tokens = sum(seq_lens)

        blocks_used = [len(bt) for bt in block_tables if bt]
        block_list = []
        block_scales = []
        for i, bt in enumerate(block_tables):
            block_list.extend(bt)
            blocks_in_group = len(bt)
            if blocks_in_group > 0:
                scale = 1.0 / blocks_in_group
                block_scales.extend([scale] * blocks_in_group)

        block_mapping_nested: List[List[int]] = [
            [i] * b_u for i, b_u in enumerate(blocks_used)
        ]
        block_mapping: List[int] = list(
            itertools.chain.from_iterable(block_mapping_nested))

        last_block = [
            sl % self.block_size + 1 for sl in itertools.chain(*slot_mapping)
        ]
        block_usage = [[self.block_size] * (b_u - 1) + [lb]
                       for b_u, lb in zip(blocks_used, last_block)]
        block_usage = list(itertools.chain(*block_usage))

        block_bucket_size = find_bucket(
            len(block_list),
            self.bucketing_global_state.decode_block_bucket_cfg)
        block_list = pad_list(block_list, block_bucket_size, _PAD_BLOCK_ID)
        block_groups = pad_list(block_mapping, block_bucket_size,
                                len(block_tables))
        block_mapping = pad_list(block_mapping, block_bucket_size, -1)
        block_usage = pad_list(block_usage, block_bucket_size, 1)
        block_scales = pad_list(block_scales, block_bucket_size, 0.0)

        block_list = torch.tensor(block_list,
                                  dtype=torch.int,
                                  device=self.device)
        block_mapping = torch.tensor(block_mapping,
                                     dtype=torch.long,
                                     device=self.device)
        block_groups = torch.tensor(block_groups,
                                    dtype=torch.long,
                                    device=self.device)
        block_usage = torch.tensor(block_usage,
                                   dtype=self.model_config.dtype,
                                   device=self.device)
        # print("PREPARE DECODE")
        # print(f"block_usage: {block_usage}")
        # print(f"block_mapping: {block_mapping}")
        # print("/PREPARE DECODE")

        slot_mapping = torch.tensor(slot_mapping,
                                    dtype=torch.long,
                                    device=self.device)

        block_indices, block_offsets = precompute_indices_and_offsets(
            self.block_size, slot_mapping, False)
        block_scales = torch.tensor(block_scales,
                                    dtype=self.model_config.dtype,
                                    device=self.device)

        attn_metadata = self.attn_backend.make_metadata(
            is_prompt=False,
            block_list=block_list,
            block_mapping=block_mapping,
            block_usage=block_usage,
            block_indices=block_indices,
            block_offsets=block_offsets,
            block_scales=block_scales,
            block_groups=block_groups,
            attn_bias=None,
            seq_lens_tensor=None,
            num_prefills=0,
            num_prefill_tokens=0,
            num_decode_tokens=num_decode_tokens,
            slot_mapping=slot_mapping,
        )
        return PrepareDecodeMetadata(input_tokens=input_tokens,
                                     input_positions=input_positions,
                                     attn_metadata=attn_metadata,
                                     lora_index_mapping=lora_index_mapping,
                                     lora_prompt_mapping=lora_prompt_mapping,
                                     lora_requests=lora_requests,
                                     slot_mapping=slot_mapping,
                                     lora_ids=lora_ids)

    def prepare_input_tensors(
        self,
        seq_group_metadata_list: List[SequenceGroupMetadata],
    ) -> Tuple[TModelInputForHPU, SamplingMetadata]:
        if len(seq_group_metadata_list) == 0:
            return self._model_input_cls(), None

        input_tokens = None
        input_positions = None
        lora_mapping = None
        lora_requests = None
        multi_modal_kwargs = None
        batch_type = None
        seq_lens = None
        query_lens = None
        real_batch_size = None
        batch_size_padded = None

        self.event_start = self.profiler.get_timestamp_us()
        is_prompt = seq_group_metadata_list[0].is_prompt
        base_event_name = 'prompt' if is_prompt else 'decode'
        self.profiler.start('internal', base_event_name)

        real_batch_size = len(seq_group_metadata_list)
        bucket_cfg = self.bucketing_global_state.prompt_bs_bucket_cfg \
            if is_prompt else self.bucketing_global_state.decode_bs_bucket_cfg
        batch_size_padded = find_bucket(real_batch_size, bucket_cfg)
        batch_size_padding = batch_size_padded - real_batch_size
        seq_group_metadata_list = seq_group_metadata_list.copy()
        if batch_size_padding > 0:
            dummy_seq_group_metadata = self.create_dummy_seq_group_metadata(
                0, 0, is_prompt)
            seq_group_metadata_list.extend(dummy_seq_group_metadata
                                           for _ in range(batch_size_padding))

        prefill_reqs = []
        decode_reqs = []
        for seq_group_meta in seq_group_metadata_list:
            if seq_group_meta.is_prompt:
                prefill_reqs.append(seq_group_meta)
            else:
                decode_reqs.append(seq_group_meta)

        # Prepare input tensors.
        (
            input_tokens,
            input_positions,
            prefill_attn_metadata,
            seq_lens,
            query_lens,
            lora_index_mapping,
            lora_prompt_mapping,
            lora_requests,
            multi_modal_kwargs,
            slot_mapping,
            lora_ids,
        ) = self._prepare_prompt(prefill_reqs)
        (
            decode_input_tokens,
            decode_input_positions,
            decode_attn_metadata,
            decode_lora_index_mapping,
            decode_lora_prompt_mapping,
            decode_lora_requests,
            decode_slot_mapping,
            decode_lora_ids,
        ) = self._prepare_decode(decode_reqs)
        sampling_metadata = SamplingMetadata.prepare(seq_group_metadata_list,
                                                     seq_lens, query_lens,
                                                     self.device,
                                                     self.pin_memory)

        if not self.scheduler_config.chunked_prefill_enabled:
            assert (len(prefill_reqs) and len(decode_reqs)) == 0

        num_prefills = len(seq_lens)
        num_prefill_tokens = len(input_tokens)
        num_decode_tokens = len(decode_input_tokens)

        # NOTE(kzawora): Here we diverge from GPU code - we don't
        # support mixed batches, so we either use decode or prefill
        # inputs, without coalescing.
        assert (num_prefills == 0 and num_decode_tokens > 0) or (
            num_prefills > 0
            and num_decode_tokens == 0), "HPU does not support mixed batches!"
        if num_decode_tokens > 0:
            input_tokens = decode_input_tokens
            input_positions = decode_input_positions
            slot_mapping = decode_slot_mapping
            lora_index_mapping = decode_lora_index_mapping
            lora_prompt_mapping = decode_lora_prompt_mapping
            lora_requests = decode_lora_requests
            lora_ids = decode_lora_ids

        # FIXME: We need to adjust selected_token_indices to accommodate
        # for padding
        max_len = input_tokens.size(1)
        paddings = [max_len - s for s in seq_lens]
        paddings = [0] + paddings[:-1]
        paddings = list(itertools.accumulate(paddings))
        paddings_prompt_logprobs = []
        for i, seq_group_metadata in enumerate(seq_group_metadata_list):
            if seq_group_metadata.sampling_params.prompt_logprobs is not None \
                              and seq_group_metadata.is_prompt:
                paddings_prompt_logprobs += ([paddings[i]] * seq_lens[i])
        paddings = torch.tensor(
            paddings_prompt_logprobs if paddings_prompt_logprobs else paddings,
            dtype=sampling_metadata.selected_token_indices.dtype,
            device=sampling_metadata.selected_token_indices.device)
        sampling_metadata.selected_token_indices.add_(paddings)

        if self.lora_config:
            lora_mapping = LoRAMapping(
                **dict(index_mapping=lora_index_mapping,
                       prompt_mapping=lora_prompt_mapping,
                       is_prefill=(num_prefills > 0)))
        else:
            lora_mapping = None

        if (prefill_attn_metadata is not None
                and decode_attn_metadata is not None):
            batch_type = BatchType.MIXED
            raise NotImplementedError("Mixed batch is not supported on HPU")
        elif prefill_attn_metadata is not None:
            batch_type = BatchType.PREFILL
        else:
            batch_type = BatchType.DECODE

        metadata_dict = {
            "input_tokens": input_tokens,
            "input_positions": input_positions,
            "selected_token_indices": sampling_metadata.selected_token_indices,
            "lora_requests": lora_requests,
            "lora_mapping": lora_mapping,
            "multi_modal_kwargs": multi_modal_kwargs,
            "num_prefill_tokens": num_prefill_tokens,
            "num_decode_tokens": num_decode_tokens,
            "slot_mapping": slot_mapping,
            "num_prefills": num_prefills,
            "batch_type": batch_type,
            "seq_lens": seq_lens,
            "query_lens": query_lens
        }
        if prefill_attn_metadata is not None:
            metadata_dict.update(prefill_attn_metadata.asdict_zerocopy())
        else:
            assert decode_attn_metadata is not None
            metadata_dict.update(decode_attn_metadata.asdict_zerocopy())

        attn_metadata = prefill_attn_metadata if \
            prefill_attn_metadata is not None else decode_attn_metadata

        return self._model_input_cls(input_tokens=input_tokens,
                                     seq_lens=seq_lens,
                                     query_lens=query_lens,
                                     input_positions=input_positions,
                                     attn_metadata=attn_metadata,
                                     lora_requests=lora_requests,
                                     lora_mapping=lora_mapping,
                                     multi_modal_kwargs=multi_modal_kwargs,
                                     real_batch_size=real_batch_size,
                                     batch_size_padded=batch_size_padded,
                                     lora_ids=lora_ids), \
                                        sampling_metadata

    def _seq_len(self, attn_metadata):
        if attn_metadata.num_prefills != 0:
            return attn_metadata.slot_mapping.size(1)
        else:
            return attn_metadata.block_list.numel()

    def trim_attn_metadata(self, metadata: AttentionMetadata) -> object:
        # NOTE(kzawora): To anyone working on this in the future:
        # Trimming metadata is required when using HPUGraphs.
        # Attention metadata is going to be hashed by PT bridge, and
        # appropriate HPUGraphs will be matched based on all inputs' hash.

        # Before you put more keys in here, make sure you know their
        # value type and make sure you know how it's going to be hashed.
        # You can find that information in input_hash function
        # in habana_frameworks/torch/hpu/graphs.py. You can also hash
        # it manually with torch.hpu.graphs.input_hash(attention_metadata)

        # If you use primitive types here - they will get hashed based
        # on their value. You *will* get lots of excessive graph captures
        # (and an OOM eventually) if you decide to put something like
        # seq_len int here.
        # If you absolutely need a scalar, put it in a tensor. Tensors
        # get hashed using their metadata, not their values:
        # input_hash(torch.tensor(123)) == input_hash(torch.tensor(321))
        # input_hash(123) != input_hash(321)
        # input_hash("abc") != input_hash("cba")
        attention_metadata = subtuple(metadata, 'TrimmedAttentionMetadata', [
            'attn_bias', 'seq_lens_tensor', 'block_list', 'block_mapping',
            'block_usage', 'slot_mapping', 'is_prompt', 'block_indices',
            'block_offsets', 'block_scales', 'block_groups'
        ])
        return attention_metadata

    def create_dummy_seq_group_metadata(self,
                                        group_id,
                                        seq_len,
                                        is_prompt,
                                        lora_request=None):
        sampling_params = SamplingParams(temperature=0)
        num_blocks = math.ceil(seq_len / self.block_size)
        seq_len = max(seq_len, 1)
        if is_prompt:
            input_len = seq_len
            output_len = 0
            block_tables = None
        else:
            input_len = seq_len - 1
            output_len = 1
            block_tables = {group_id: [_PAD_BLOCK_ID] * num_blocks}
        prompt_token_ids = [0] * input_len
        output_token_ids = [1] * output_len
        prompt_token_ids_array = array('l', prompt_token_ids)  # noqa: F821
        seq_data = SequenceData(prompt_token_ids_array)
        seq_data.output_token_ids = output_token_ids
        return SequenceGroupMetadata(request_id=str(group_id),
                                     is_prompt=(output_len == 0),
                                     seq_data={group_id: seq_data},
                                     sampling_params=sampling_params,
                                     block_tables=block_tables,
                                     lora_request=lora_request)

    def profile_run(self) -> None:
        num_layers = self.model_config.get_num_layers(self.parallel_config)
        kv_caches = [None] * num_layers
        max_seq_len = self.bucketing_global_state.prompt_seq_bucket_cfg[-1]
        max_batch_size = self.max_num_batched_tokens // max_seq_len

        self.warmup_scenario(max_batch_size, max_seq_len, True, kv_caches,
                             False, True)
        return

    def warmup_scenario(self,
                        batch_size,
                        seq_len,
                        is_prompt,
                        kv_caches,
                        is_pt_profiler_run=False,
                        is_lora_profile_run=False) -> None:
        use_graphs = self._use_graphs(batch_size, seq_len, is_prompt)
        scenario_name = ("warmup_"
                         f"{'prompt' if is_prompt else 'decode'}_"
                         f"bs{batch_size}_"
                         f"seq{seq_len}_"
                         f"graphs{'T' if use_graphs else 'F'}")
        max_num_seqs = self.scheduler_config.max_num_seqs
        # This represents the maximum number of different requests
        # that will have unique loras, an therefore the max amount of memory
        # consumption create dummy lora request copies from the lora request
        # passed in, which contains a lora from the lora warmup path.
        dummy_lora_requests: List[LoRARequest] = []
        dummy_lora_requests_per_seq: List[LoRARequest] = []
        if self.lora_config and is_lora_profile_run:
            assert self.lora_manager is not None
            with self.lora_manager.dummy_lora_cache():
                for idx in range(self.lora_config.max_loras):
                    lora_id = idx + 1
                    dummy_lora_request = LoRARequest(
                        lora_name=f"warmup_{lora_id}",
                        lora_int_id=lora_id,
                        lora_local_path="/not/a/real/path",
                    )
                    self.lora_manager.add_dummy_lora(dummy_lora_request,
                                                     rank=LORA_WARMUP_RANK)
                    dummy_lora_requests.append(dummy_lora_request)
                dummy_lora_requests_per_seq = [
                    dummy_lora_requests[idx % len(dummy_lora_requests)]
                    for idx in range(max_num_seqs)
                ]
        self.profiler.start('internal', scenario_name)
        times = 3 if use_graphs or is_pt_profiler_run else 1
        if is_prompt:
            seqs = [
                self.create_dummy_seq_group_metadata(
                    i,
                    seq_len,
                    is_prompt,
                    lora_request=dummy_lora_requests_per_seq[i]
                    if dummy_lora_requests_per_seq else None)
                for i in range(batch_size)
            ]
        else:
            # FIXME: seq_len is actually number of blocks
            blocks = [seq_len // batch_size for _ in range(batch_size)]
            blocks[0] += seq_len % batch_size
            seqs = [
                self.create_dummy_seq_group_metadata(
                    i,
                    b * self.block_size - 1,
                    is_prompt,
                    lora_request=dummy_lora_requests_per_seq[i]
                    if dummy_lora_requests_per_seq else None)
                for i, b in enumerate(blocks)
            ]
        torch.hpu.synchronize()
        profiler = None
        if is_pt_profiler_run and self.is_driver_worker:
            profiler = setup_profiler()
            profiler.start()
        for _ in range(times):
            inputs = self.prepare_model_input(seqs)
            self.execute_model(inputs, kv_caches, warmup_mode=True)
            torch.hpu.synchronize()
            if profiler:
                profiler.step()
        if profiler:
            profiler.stop()
        self.profiler.end()
        gc.collect()

    def remove_all_loras(self):
        if not self.lora_manager:
            raise RuntimeError("LoRA is not enabled.")
        self.lora_manager.remove_all_adapters()

    def set_active_loras(self, lora_requests: Set[LoRARequest],
                         lora_mapping: LoRAMapping) -> None:
        if not self.lora_manager:
            raise RuntimeError("LoRA is not enabled.")
        self.lora_manager.set_active_adapters(lora_requests, lora_mapping)

    def add_lora(self, lora_request: LoRARequest) -> bool:
        if not self.lora_manager:
            raise RuntimeError("LoRA is not enabled.")
        return self.lora_manager.add_adapter(lora_request)

    def remove_lora(self, lora_id: int) -> bool:
        if not self.lora_manager:
            raise RuntimeError("LoRA is not enabled.")
        return self.lora_manager.remove_adapter(lora_id)

    def pin_lora(self, lora_id: int) -> bool:
        if not self.lora_manager:
            raise RuntimeError("LoRA is not enabled.")
        return self.lora_manager.pin_adapter(lora_id)

    def list_loras(self) -> Set[int]:
        if not self.lora_manager:
            raise RuntimeError("LoRA is not enabled.")
        return self.lora_manager.list_adapters()

    def log_warmup(self, phase, i, max_i, batch_size, seq_len):
        free_mem = format_bytes(
            HabanaMemoryProfiler.current_free_device_memory())
        dim = "num_blocks"
        if phase == "Prompt":
            dim = "seq_len"
        msg = (f"[Warmup][{phase}][{i+1}/{max_i}] "
               f"batch_size:{batch_size} "
               f"{dim}:{seq_len} "
               f"free_mem:{free_mem}")
        logger.info(msg)

    def warmup_all_buckets(self, buckets, is_prompt, kv_caches):
        for i, (batch_size, seq_len) in enumerate(reversed(buckets)):
            self.log_warmup('Prompt' if is_prompt else 'Decode', i,
                            len(buckets), batch_size, seq_len)
            self.warmup_scenario(batch_size, seq_len, is_prompt, kv_caches)

    def warmup_graphs(self,
                      strategy,
                      buckets,
                      is_prompt,
                      kv_caches,
                      available_mem,
                      starting_mem=0,
                      total_batch_seq=0.001):
        total_mem = starting_mem
        idx = 0
        phase = f'Graph/{"Prompt" if is_prompt else "Decode"}'
        num_candidates = len(buckets)
        ordering : Union[Callable[[Any], Tuple[Any, Any]], \
            Callable[[Any], Tuple[Any, Any, Any]]]
        if strategy == 'min_tokens':
            ordering = lambda b: (b[0] * b[1], b[1], b[0])
        elif strategy == 'max_bs':
            ordering = lambda b: (-b[0], b[1])
        else:
            raise NotImplementedError(
                f'Unsupported graph allocation strategy: {strategy}')
        buckets = list(sorted(buckets, key=ordering))
        captured_all = True
        for idx, (batch_size, seq_len) in enumerate(buckets):
            # Graph memory usage is proportional to seq dimension in a batch
            batch_seq = batch_size * seq_len if is_prompt else batch_size
            mem_estimate = batch_seq / total_batch_seq * total_mem
            if mem_estimate >= available_mem:
                captured_all = False
                continue
            graphed_bucket = (batch_size, seq_len, is_prompt)
            if graphed_bucket in self.graphed_buckets:
                continue
            self.graphed_buckets.add(graphed_bucket)
            self.log_warmup(phase, idx, num_candidates, batch_size, seq_len)
            with HabanaMemoryProfiler() as mem_prof:
                self.warmup_scenario(batch_size, seq_len, is_prompt, kv_caches)
            used_mem = align_workers(mem_prof.consumed_device_memory,
                                     torch.distributed.ReduceOp.MAX)
            available_mem -= used_mem
            total_mem += used_mem
            total_batch_seq += batch_seq

        return total_mem, total_batch_seq, captured_all

    def log_graph_warmup_summary(self, buckets, is_prompt, total_mem):
        num_candidates = len(buckets)
        phase = f'Graph/{"Prompt" if is_prompt else "Decode"}'
        graphed = list(c[:2] for c in self.graphed_buckets
                       if c[2] == is_prompt)
        if num_candidates == 0:
            num_candidates = 1
        msg = (f'{phase} captured:{len(graphed)} '
               f'({100 * len(graphed) / num_candidates:.1f}%) '
               f'used_mem:{format_bytes(total_mem)} '
               f'buckets:{sorted(list(graphed))}')
        logger.info(msg)

    @torch.inference_mode()
    def warmup_model(self, kv_caches: List[torch.Tensor]) -> None:
        if profile := os.environ.get('VLLM_PT_PROFILE', None):
            phase, bs, seq_len, graph = profile.split('_')
            is_prompt = phase == 'prompt'
            graphs = graph == 't'
            if graphs:
                self.graphed_buckets.add((int(bs), int(seq_len), is_prompt))
            self.warmup_scenario(int(bs), int(seq_len), is_prompt, kv_caches,
                                 True)
            raise AssertionError("Finished profiling")
        if self.skip_warmup:
            logger.info("Skipping warmup...")
            return
        self.profiler.start('internal', 'warmup')
        max_blocks = kv_caches[0][0].size(0)

        self.bucketing_global_state.prompt_buckets, prompt_omitted_buckets = \
            generate_prompt_buckets(
            self.bucketing_global_state.prompt_bs_bucket_cfg,
            self.bucketing_global_state.prompt_seq_bucket_cfg,
            self.max_num_batched_tokens)

        msg = (f"Generated {len(self.bucketing_global_state.prompt_buckets)} "
               f"prompt buckets [bs, seq]: \
                {list(sorted(self.bucketing_global_state.prompt_buckets))}")
        logger.info(msg)

        msg = (f"Omitted {len(prompt_omitted_buckets)} "
               "prompt buckets due to exceeded token budget "
               f"(max_num_batched_tokens={self.max_num_batched_tokens})")
        logger.info(msg)

        msg = f"Omitted prompt buckets: {list(sorted(prompt_omitted_buckets))}"
        logger.debug(msg)

        self.bucketing_global_state.decode_buckets = generate_decode_buckets(
            self.bucketing_global_state.decode_bs_bucket_cfg,
            self.bucketing_global_state.decode_block_bucket_cfg, max_blocks)
        logger.info("Generated %d decode buckets [bs, total_blocks]: %s",
                    len(self.bucketing_global_state.decode_buckets),
                    list(sorted(self.bucketing_global_state.decode_buckets)))

        if not htorch.utils.internal.is_lazy() and not self.enforce_eager:
            cache_size_limit = len(
                self.bucketing_global_state.prompt_buckets) + len(
                    self.bucketing_global_state.decode_buckets) + 1
            torch._dynamo.config.cache_size_limit = max(
                cache_size_limit, torch._dynamo.config.cache_size_limit)
            # Multiply by 8 to follow the original default ratio between
            # the cache_size_limit and accumulated_cache_size_limit
            torch._dynamo.config.accumulated_cache_size_limit = max(
                cache_size_limit * 8,
                torch._dynamo.config.accumulated_cache_size_limit)

        start_mem = HabanaMemoryProfiler.current_device_memory_usage()
        start_time = time.perf_counter()

        compile_only_mode_context = functools.partial(bc.env_setting,
                                                      "PT_COMPILE_ONLY_MODE",
                                                      True)
        can_use_compile_only_mode = True
        try:
            with compile_only_mode_context():
                pass
            logger.debug("Using PT_COMPILE_ONLY_MODE.")
        except KeyError:
            can_use_compile_only_mode = False
            logger.warning('Cannot use PT_COMPILE_ONLY_MODE. '
                           'Warmup time will be negatively impacted. '
                           'Please update Gaudi Software Suite.')
        with compile_only_mode_context(
        ) if can_use_compile_only_mode else contextlib.nullcontext():
            self.warmup_all_buckets(self.bucketing_global_state.prompt_buckets,
                                    True, kv_caches)
            self.warmup_all_buckets(self.bucketing_global_state.decode_buckets,
                                    False, kv_caches)

            if not self.enforce_eager and htorch.utils.internal.is_lazy():
                assert self.mem_margin is not None, \
                    ("HabanaWorker.determine_num_available_blocks needs "
                    "to be called before warming up the model.")
                free_mem = HabanaMemoryProfiler.current_free_device_memory()
                graph_free_mem = free_mem - self.mem_margin
                graph_free_mem = align_workers(graph_free_mem,
                                               torch.distributed.ReduceOp.MIN)
                prompt_graph_mem_ratio = float(
                    os.environ.get('VLLM_GRAPH_PROMPT_RATIO', '0.3'))
                prompt_available_memory = (prompt_graph_mem_ratio *
                                           graph_free_mem)
                decode_available_memory = (graph_free_mem -
                                           prompt_available_memory)
                msg = (
                    f"Using {format_bytes(graph_free_mem)}"
                    f"/{format_bytes(free_mem)} "
                    "of free device memory for HPUGraphs, "
                    f"{format_bytes(prompt_available_memory)} for prompt and "
                    f"{format_bytes(decode_available_memory)} for decode "
                    f"(VLLM_GRAPH_PROMPT_RATIO={prompt_graph_mem_ratio})")
                logger.info(msg)
                prompt_strategy = os.environ.get('VLLM_GRAPH_PROMPT_STRATEGY',
                                                 'min_tokens')
                decode_strategy = os.environ.get('VLLM_GRAPH_DECODE_STRATEGY',
                                                 'max_bs')
                mem_post_prompt, prompt_batch_seq, prompt_captured_all = \
                    self.warmup_graphs(
                    prompt_strategy, self.bucketing_global_state.prompt_buckets,
                    True, kv_caches, prompt_available_memory)
                mem_post_decode, decode_batch_seq, decode_captured_all = \
                    self.warmup_graphs(
                    decode_strategy, self.bucketing_global_state.decode_buckets,
                    False, kv_caches, decode_available_memory)

                # Not all prompt buckets were captured, but all decode buckets
                # were captured and we have some free graph-allocated space
                # left. Let's try to use it for capturing more prompt buckets.
                if (mem_post_decode + mem_post_prompt < graph_free_mem
                        and not prompt_captured_all and decode_captured_all):
                    mem_post_prompt, _, prompt_captured_all = (
                        self.warmup_graphs(
                            prompt_strategy,
                            self.bucketing_global_state.prompt_buckets, True,
                            kv_caches,
                            graph_free_mem - mem_post_prompt - mem_post_decode,
                            mem_post_prompt, prompt_batch_seq))

                # Not all decode buckets were captured, but all prompt buckets
                # were captured and we have some free graph-allocated space
                # left. Let's try to use it for capturing more decode buckets.
                if mem_post_decode + mem_post_prompt < graph_free_mem \
                    and not decode_captured_all \
                        and prompt_captured_all:
                    mem_post_decode, _, _ = self.warmup_graphs(
                        decode_strategy,
                        self.bucketing_global_state.decode_buckets, False,
                        kv_caches,
                        graph_free_mem - mem_post_prompt - mem_post_decode,
                        mem_post_decode, decode_batch_seq)

                self.log_graph_warmup_summary(
                    self.bucketing_global_state.prompt_buckets, True,
                    mem_post_prompt)
                self.log_graph_warmup_summary(
                    self.bucketing_global_state.decode_buckets, False,
                    mem_post_decode)

        end_time = time.perf_counter()
        end_mem = HabanaMemoryProfiler.current_device_memory_usage()
        elapsed_time = end_time - start_time
        msg = (
            f"Warmup finished in {elapsed_time:.0f} secs, "
            f"allocated {format_bytes(end_mem - start_mem)} of device memory")
        logger.info(msg)
        self.profiler.end()

    @property
    def vocab_size(self) -> int:
        return self.model_config.get_vocab_size()

    @property
    def mem_margin(self) -> Optional[int]:
        return self._mem_margin

    @mem_margin.setter
    def mem_margin(self, value):
        self._mem_margin = value


def _maybe_wrap_in_hpu_graph(*args, **kwargs):
    return htorch.hpu.wrap_in_hpu_graph(
        HpuModelAdapter(*args, **kwargs), disable_tensor_cache=True
    ) if htorch.utils.internal.is_lazy() else HpuModelAdapter(*args, **kwargs)


class HabanaProfilerCounterHelper():

    def __init__(self):
        self.niter = 0
        self.average_real_throughput = None
        self.logged_once = False
        self.real_seq_lens = []
        self.prompt_seq_lens = []

    def capture_seq_group_metadata_stats(self, seq_group_metadata_list):
        self.real_seq_lens = [
            len(seq_data.prompt_token_ids) + len(seq_data.output_token_ids)
            for seq_group_metadata in seq_group_metadata_list
            for seq_data in seq_group_metadata.seq_data.values()
        ]
        self.prompt_seq_lens = [
            len(seq_data.prompt_token_ids)
            for seq_group_metadata in seq_group_metadata_list
            for seq_data in seq_group_metadata.seq_data.values()
        ]

    def get_counter_dict(self, cache_config, duration, seq_len,
                         batch_size_padded, real_batch_size, is_prompt):
        throughput = batch_size_padded / (duration / 1e6)
        throughput_effective = real_batch_size / (duration / 1e6)

        real_max_seq_len = max(self.real_seq_lens)
        real_num_tokens = sum(self.real_seq_lens)
        padded_num_tokens = batch_size_padded * seq_len
        batch_token_utilization = real_num_tokens / padded_num_tokens
        if self.average_real_throughput is None:
            self.average_real_throughput = throughput_effective
        else:  # https://www.heikohoffmann.de/htmlthesis/node134.html
            self.average_real_throughput = self.average_real_throughput + 1 / (
                self.niter + 1) * (throughput_effective -
                                   self.average_real_throughput)
        phase = "prompt" if is_prompt else "decode"
        counters = {
            f'{phase}_bucket_batch_size': batch_size_padded,
            f'{phase}_batch_size': real_batch_size,
            f'{phase}_bucket_seq_len': seq_len,
            f'{phase}_seq_len': real_max_seq_len,
            f'{phase}_bucket_gen_throughput': throughput,
            f'{phase}_real_gen_throughput': throughput_effective,
            f'{phase}_batch_token_utilization': batch_token_utilization,
            'average_real_throughput': self.average_real_throughput,
            'engine_iteration': self.niter,
        }
        self.niter += 1
        if is_prompt:
            prompt_bucket_in_throughput = (seq_len * batch_size_padded) / (
                duration / 1e6)
            prompt_real_in_throughput = sum(
                self.prompt_seq_lens) / (duration / 1e6)
            counters[
                f'{phase}_bucket_in_throughput'] = prompt_bucket_in_throughput
            counters[f'{phase}_real_in_throughput'] = prompt_real_in_throughput

        # KV cache might not be created yet (e.g. for profiling run)
        if cache_config.num_gpu_blocks is not None and \
            cache_config.num_gpu_blocks != 0:
            cache_num_blocks_used = [
                math.ceil(sl / cache_config.block_size)
                for sl in self.real_seq_lens
            ]
            cache_total_num_blocks_used = sum(cache_num_blocks_used)
            num_cache_blocks = cache_config.num_gpu_blocks
            cache_total_num_free_blocks = \
                num_cache_blocks - cache_total_num_blocks_used
            cache_computed_utilization = \
                cache_total_num_blocks_used / num_cache_blocks
            max_blocks_per_seq = math.ceil(seq_len / cache_config.block_size)
            batch_block_utilization = cache_total_num_blocks_used / (
                batch_size_padded * max_blocks_per_seq)
            counters['cache_num_blocks_used'] = cache_total_num_blocks_used
            counters['cache_num_free_blocks'] = cache_total_num_free_blocks
            counters['cache_computed_utilization'] = cache_computed_utilization
            counters[
                f'{phase}_batch_block_utilization'] = batch_block_utilization
        if not self.logged_once:
            counters['const_cache_num_blocks'] = cache_config.num_gpu_blocks
            counters[
                'const_gpu_memory_utilization'] = \
                    cache_config.gpu_memory_utilization
            counters['const_block_size'] = cache_config.block_size
            self.logged_once = True
        return counters


def unwrap_model(model):
    if isinstance(model, torch._dynamo.eval_frame.OptimizedModule):
        return unwrap_model(model._orig_mod)
    else:
        model = list(vars(model)['_modules'].values())[0]
        modules = list(vars(model)['_modules'].values())
        return modules


class HPUModelRunner(HPUModelRunnerBase[ModelInputForHPUWithSamplingMetadata]):
    """
    GPU model runner with sampling step.
    """
    _model_input_cls: Type[ModelInputForHPUWithSamplingMetadata] = (
        ModelInputForHPUWithSamplingMetadata)

    def make_model_input_from_broadcasted_tensor_dict(
        self,
        tensor_dict: Dict[str, Any],
    ) -> ModelInputForHPUWithSamplingMetadata:
        return (
            ModelInputForHPUWithSamplingMetadata.from_broadcasted_tensor_dict(
                tensor_dict,
                attn_backend=self.attn_backend,
            ))

    @torch.inference_mode()
    def prepare_model_input(
        self,
        seq_group_metadata_list: List[SequenceGroupMetadata],
        virtual_engine: int = 0,
        finished_requests_ids: Optional[List[str]] = None
    ) -> ModelInputForHPUWithSamplingMetadata:
        """Prepare the model input based on a given sequence group, including
        metadata for the sampling step.
        The API assumes seq_group_metadata_list is sorted by prefill -> decode.
        The result tensors and data structure also batches input in prefill
        -> decode order. For example,
        - input_tokens[:num_prefill_tokens] contains prefill tokens.
        - input_tokens[num_prefill_tokens:] contains decode tokens.
        If cuda graph is required, this API automatically pads inputs.
        """
        with self.profiler.record_event('internal', 'prepare_input_tensors'):
            assert seq_group_metadata_list is not None
            if self.profiler.enabled:
                self.profiler_counter_helper.capture_seq_group_metadata_stats(
                    seq_group_metadata_list=seq_group_metadata_list)
            model_input, sampling_metadata = self.prepare_input_tensors(
                seq_group_metadata_list)
            assert model_input.attn_metadata is not None
            is_prompt = model_input.attn_metadata.is_prompt

        return dataclasses.replace(model_input,
                                   sampling_metadata=sampling_metadata,
                                   is_prompt=is_prompt,
                                   virtual_engine=virtual_engine)

    def finish_measurements(self):
        from neural_compressor.torch.quantization import finalize_calibration
        finalize_calibration(self.model.model)

    def _check_config(self, batch_size, seq_len, is_prompt, warmup_mode):
        cfg = (batch_size, seq_len, is_prompt)
        seen = cfg in self.seen_configs
        self.seen_configs.add(cfg)
        if not seen and not warmup_mode:
            phase = 'prompt' if is_prompt else 'decode'
            logger.warning("Configuration: (%s, %s, %s) was not warmed-up!",
                           phase, batch_size, seq_len)

    def create_lora_mask(self, input_tokens: torch.Tensor, lora_ids: List[int],
                         is_prompt: bool):
        '''
        This is a helper function to create the mask for lora computations.
        Lora Mask is needed to ensure we match the correct lora weights for the
        for the request.
        For Prompt phase we have 
        lora_mask with shape (batch_size * seq_len, max_loras * max_rank)
        lora_logits_mask with shape (batch_size, max_loras * max_rank)
        For Decode phase we have both
        lora_mask and lora_logits_mask with shape
        (batch_size, max_loras * max_rank)
        '''
        lora_mask: torch.Tensor = None
        lora_logits_mask: torch.Tensor = None
        lora_index = 0

        if self.lora_config:
            if is_prompt:
                lora_mask = torch.zeros(
                    input_tokens.shape[0] * input_tokens.shape[1],
                    (self.lora_config.max_loras) *\
                        self.lora_config.max_lora_rank,
                    dtype=self.lora_config.lora_dtype)
                lora_logits_mask = torch.zeros(
                    input_tokens.shape[0], (self.lora_config.max_loras) *
                    self.lora_config.max_lora_rank,
                    dtype=self.lora_config.lora_dtype)

                ones = torch.ones(input_tokens.shape[1],
                                  self.lora_config.max_lora_rank,
                                  dtype=self.lora_config.lora_dtype)
                logit_ones = torch.ones(1,
                                        self.lora_config.max_lora_rank,
                                        dtype=self.lora_config.lora_dtype)

                for i in range(len(lora_ids)):
                    if lora_ids[i] == 0:
                        continue
                    lora_index = self.lora_manager._adapter_manager.\
                        lora_index_to_id.index(lora_ids[i])
                    start_row = i * input_tokens.shape[1]
                    end_row = start_row + input_tokens.shape[1]
                    start_col = lora_index * self.lora_config.max_lora_rank
                    end_col = start_col + self.lora_config.max_lora_rank
                    lora_mask[start_row:end_row, start_col:end_col] = ones
                    lora_logits_mask[i, start_col:end_col] = logit_ones
                lora_mask = lora_mask.to('hpu')
                lora_logits_mask = lora_logits_mask.to('hpu')
            else:
                lora_mask = torch.zeros(input_tokens.shape[0],
                                        (self.lora_config.max_loras) *
                                        self.lora_config.max_lora_rank,
                                        dtype=self.lora_config.lora_dtype)
                ones = torch.ones(1,
                                  self.lora_config.max_lora_rank,
                                  dtype=self.lora_config.lora_dtype)
                for i in range(len(lora_ids)):
                    if lora_ids[i] == 0:
                        continue
                    lora_index = self.lora_manager._adapter_manager.\
                        lora_index_to_id.index(lora_ids[i])
                    start_pos = lora_index * self.lora_config.max_lora_rank
                    end_pos = start_pos + self.lora_config.max_lora_rank
                    lora_mask[i, start_pos:end_pos] = ones
                lora_mask = lora_mask.to('hpu')
                lora_logits_mask = lora_mask

        return lora_mask, lora_logits_mask

    @torch.inference_mode()
    def execute_model(
        self,
        model_input: ModelInputForHPUWithSamplingMetadata,
        kv_caches: List[torch.Tensor],
        intermediate_tensors: Optional[IntermediateTensors] = None,
        num_steps: int = 1,
        warmup_mode=False,
    ) -> Optional[Union[List[SamplerOutput], IntermediateTensors]]:
        if not model_input.is_first_multi_step:
            if not model_input.is_last_step:
                # print("not first or last multistep")
                return []
            # print("last step")
            output = self._decode_sampler_outputs(model_input)
        if model_input.is_first_multi_step:
            # print("first step")
            if self.lora_config:
                assert model_input.lora_requests is not None
                assert model_input.lora_mapping is not None
                self.set_active_loras(model_input.lora_requests,
                                    model_input.lora_mapping)
            input_tokens = model_input.input_tokens
            input_positions = model_input.input_positions
            attn_metadata = model_input.attn_metadata
            sampling_metadata = model_input.sampling_metadata
            real_batch_size = model_input.real_batch_size
            batch_size_padded = model_input.batch_size_padded
            assert input_tokens is not None
            assert input_positions is not None
            assert sampling_metadata is not None
            assert attn_metadata is not None
            is_prompt = attn_metadata.is_prompt
            assert is_prompt is not None
            batch_size = input_tokens.size(0)
            seq_len = self._seq_len(attn_metadata)
            use_graphs = self._use_graphs(batch_size, seq_len, is_prompt)
            self._check_config(batch_size, seq_len, is_prompt, warmup_mode)

            lora_mask: torch.Tensor = None
            lora_logits_mask: torch.Tensor = None
            if self.lora_config:
                assert model_input.lora_ids is not None
                lora_mask, lora_logits_mask = self.create_lora_mask(
                    input_tokens, model_input.lora_ids, attn_metadata.is_prompt)

            execute_model_kwargs = {
                "input_ids": input_tokens,
                "positions": input_positions,
                "kv_caches": kv_caches,
                "attn_metadata": self.trim_attn_metadata(attn_metadata),
                "intermediate_tensors": intermediate_tensors,
                "lora_mask": lora_mask,
                **(model_input.multi_modal_kwargs or {}),
            }
            if htorch.utils.internal.is_lazy():
                execute_model_kwargs.update({"bypass_hpu_graphs": not use_graphs})

            htorch.core.mark_step()
            if self.is_driver_worker:
                model_event_name = ("model_"
                                    f"{'prompt' if is_prompt else 'decode'}_"
                                    f"bs{batch_size}_"
                                    f"seq{seq_len}_"
                                    f"graphs{'T' if use_graphs else 'F'}")
            else:
                model_event_name = 'model_executable'
            # make sure we skip the sampler on the lask rank and only pythonize
            # if CPU is ahead.
            if num_steps > 1:
                sampling_metadata.skip_sampler_cpu_output = True
                self.model.model.sampler.include_gpu_probs_tensor = True
            for i in range(num_steps):
<<<<<<< HEAD
                # if not is_prompt:
                #     import pdb; pdb.set_trace()
                    # from vllm import debugger; debugger.set_trace()
=======
                if not is_prompt:
                #     import pdb; pdb.set_trace()
                    from vllm import debugger; debugger.set_trace()
>>>>>>> 89a53bca
                with self.profiler.record_event('internal', model_event_name):
                    hidden_states = self.model.forward(
                        **execute_model_kwargs,
                        selected_token_indices=sampling_metadata.selected_token_indices
                    )

                if self.lora_config:
                    LoraMask.setLoraMask(
                        lora_logits_mask.index_select(
                            0, sampling_metadata.selected_token_indices))

                # Compute the logits.
                with self.profiler.record_event(
                        'internal', ('compute_logits_'
                                    f'{"prompt" if is_prompt else "decode"}_bs'
                                    f'{batch_size}_'
                                    f'seq{seq_len}')):
                    # TODO: maybe this condition doesn't make sense, need to understand if it's necessary
                    if num_steps == 1:
                        sampling_metadata.selected_token_indices = None
                    logits = self.model.compute_logits(hidden_states,
                                                    sampling_metadata)
                htorch.core.mark_step()
                # Only perform sampling in the driver worker.
                if not self.is_driver_worker:
                    return []

                if model_input.async_callback is not None:
                    model_input.async_callback()
                # Sample the next token.
                with self.profiler.record_event(
                        'internal', ('sample_'
                                    f'{"prompt" if is_prompt else "decode"}_'
                                    f'bs{batch_size}_'
                                    f'seq{seq_len}')):
                    output = self.model.sample(
                        logits=logits,
                        sampling_metadata=sampling_metadata,
                    )
                    if num_steps > 1:
                        output = output.sampled_token_ids
                        self.cached_step_outputs.append(output)
                htorch.core.mark_step()
                if i < num_steps - 1:
                    if i == 0:
                        import copy
                        ctx = model_input.async_callback.keywords["ctx"]
                        seq_group_metadata_list = ctx.seq_group_metadata_list
                        seq_group_metadata_list = copy.deepcopy(seq_group_metadata_list)
                    for j, seq_group_metadata in enumerate(seq_group_metadata_list):
                        for data in seq_group_metadata.seq_data.values():
                            max_output_len = sampling_metadata.seq_groups[0].sampling_params.max_tokens
                            if len(data.output_token_ids) < max_output_len - 1:
                                # pass
                                # import pdb; pdb.set_trace()
                                # output_cpu = tuple(output.cpu().numpy().flatten())
                                dummy_token = (540,)
                                data.output_token_ids += (dummy_token)  # tu się dodają tokeny
                                # data.output_token_ids += (output_cpu[j:j+1])  # tu się dodają tokeny
                                # data.update_num_computed_tokens(1)
                            else:
                                if num_steps == 1:
                                    return [output]
                                else:
                                    return []
                    #############################################################
                    # input_tokens: List[List[int]] = []
                    input_positions: List[List[int]] = []
                    slot_mapping: List[List[int]] = []
                    seq_lens: List[int] = []
                    block_tables: List[List[int]] = []
                    lora_index_mapping: List[List[int]] = []
                    lora_prompt_mapping: List[List[int]] = []
                    lora_requests: Set[LoRARequest] = set()

                    # import pdb; pdb.set_trace()
                    # if len(seq_group_metadata_list) > 0:
                    #     print()
                    #     print(f"block_tables: {seq_group_metadata_list[0].block_tables}")
                    #     print()
                    # import pdb; pdb.set_trace()
                    # from vllm import debugger; debugger.set_trace()

                    if len(seq_group_metadata_list) == 0:
                        return PrepareDecodeMetadata.empty()
                    lora_ids: List[int] = []

                    dummy_slots = itertools.cycle(
                        range(_PAD_SLOT_ID, _PAD_SLOT_ID + self.block_size))

                    for seq_group_metadata in seq_group_metadata_list:
                        assert not seq_group_metadata.is_prompt
                        assert seq_group_metadata.token_chunk_size == 1

                        seq_ids = list(seq_group_metadata.seq_data.keys())
                        lora_id = seq_group_metadata.lora_int_id
                        lora_ids.append(lora_id)

                        if lora_id > 0:
                            lora_requests.add(seq_group_metadata.lora_request)

                        for seq_id in seq_ids:
                            seq_data = seq_group_metadata.seq_data[seq_id]
                            # print()
                            # print()
                            # print(seq_data)
                            # print()
                            # print()
                            # import pdb; pdb.set_trace()
                            # generation_token = seq_data.get_last_token_id()
                            # import pdb; pdb.set_trace()
                            # input_tokens.append([generation_token])

                            seq_len = seq_data.get_len()
                            position = seq_len - 1
                            input_positions.append([position])

                            seq_len = seq_len if self.sliding_window is None else min(
                                seq_len, self.sliding_window)
                            seq_lens.append(seq_len)

                            block_table = seq_group_metadata.block_tables[seq_id]
                            num_fully_occupied_blocks = position // self.block_size
                            block_table = block_table[:num_fully_occupied_blocks + 1]

                            if len(block_table) == 0:
                                block_number = _PAD_BLOCK_ID
                            else:
                                block_number = block_table[position // self.block_size]
                            if block_number == _PAD_BLOCK_ID:
                                slot = next(dummy_slots)
                            else:
                                block_offset = position % self.block_size
                                slot = block_number * self.block_size + block_offset
                            slot_mapping.append([slot])
                            lora_index_mapping.append(lora_id)
                            lora_prompt_mapping.append(lora_id)

                            if self.sliding_window is not None:
                                sliding_window_blocks = (self.sliding_window //
                                                        self.block_size)
                                block_table = block_table[-sliding_window_blocks:]
                            block_tables.append(block_table)

                    # import pdb; pdb.set_trace()
                    # input_tokens = torch.tensor(input_tokens,
                    #                             dtype=torch.long,
                    #                             device=self.device)
                    input_tokens = output[:len(seq_group_metadata_list)]
                    input_positions = torch.tensor(input_positions,
                                                dtype=torch.long,
                                                device=self.device)
                    # print()
                    # print(f"input_positions: {input_positions}")
                    # print()
                    # print(f"output: {output}")
                    # print()
                    # print(f"inp shape: {input_tokens.shape}")
                    # print(f"out shape: {output.shape}")
                    # print()
                    # if input_tokens.shape != output[:len(seq_group_metadata_list)].shape:
                    #     # import pdb; pdb.set_trace()
                    #     print()
                    #     print(f"inp: {input_tokens}")
                    #     print(f"out: {output}")
                    #     print()
                    # input_positions = execute_model_kwargs['positions']+1

                    num_decode_tokens = sum(seq_lens)

                    blocks_used = [len(bt) for bt in block_tables if bt]
                    block_list = []
                    block_scales = []
                    for i, bt in enumerate(block_tables):
                        block_list.extend(bt)
                        blocks_in_group = len(bt)
                        if blocks_in_group > 0:
                            scale = 1.0 / blocks_in_group
                            block_scales.extend([scale] * blocks_in_group)

                    block_mapping_nested: List[List[int]] = [
                        [i] * b_u for i, b_u in enumerate(blocks_used)
                    ]
                    block_mapping: List[int] = list(
                        itertools.chain.from_iterable(block_mapping_nested))

                    last_block = [
                        sl % self.block_size + 1 for sl in itertools.chain(*slot_mapping)
                    ]
                    block_usage = [[self.block_size] * (b_u - 1) + [lb]
                                for b_u, lb in zip(blocks_used, last_block)]
                    block_usage = list(itertools.chain(*block_usage))

                    block_bucket_size = find_bucket(
                        len(block_list),
                        self.bucketing_global_state.decode_block_bucket_cfg)
                    block_list = pad_list(block_list, block_bucket_size, _PAD_BLOCK_ID)
<<<<<<< HEAD
                    block_groups = pad_list(block_mapping, block_bucket_size,
                                len(block_tables))
=======
>>>>>>> 89a53bca
                    block_mapping = pad_list(block_mapping, block_bucket_size, -1)
                    block_usage = pad_list(block_usage, block_bucket_size, 1)
                    block_scales = pad_list(block_scales, block_bucket_size, 0.0)

                    block_list = torch.tensor(block_list,
                                            dtype=torch.int,
                                            device=self.device)
                    block_mapping = torch.tensor(block_mapping,
                                                dtype=torch.long,
                                                device=self.device)
<<<<<<< HEAD
                    block_groups = torch.tensor(block_groups,
                                                dtype=torch.long,
                                                device=self.device)
=======
>>>>>>> 89a53bca
                    block_usage = torch.tensor(block_usage,
                                            dtype=self.model_config.dtype,
                                            device=self.device)
                    # print("PREPARE DECODE")
                    # print(f"block_usage: {block_usage}")
                    # print(f"block_mapping: {block_mapping}")
                    # print("/PREPARE DECODE")

                    slot_mapping = torch.tensor(slot_mapping,
                                                dtype=torch.long,
                                                device=self.device)

                    block_indices, block_offsets = precompute_indices_and_offsets(
                        self.block_size, slot_mapping, False)
                    block_scales = torch.tensor(block_scales,
                                                dtype=self.model_config.dtype,
                                                device=self.device)

                    attn_metadata = self.attn_backend.make_metadata(
                        is_prompt=False,
                        block_list=block_list,
                        block_mapping=block_mapping,
                        block_usage=block_usage,
                        block_indices=block_indices,
                        block_offsets=block_offsets,
                        block_scales=block_scales,
<<<<<<< HEAD
                        block_groups=block_groups,
=======
>>>>>>> 89a53bca
                        attn_bias=None,
                        seq_lens_tensor=None,
                        num_prefills=0,
                        num_prefill_tokens=0,
                        num_decode_tokens=num_decode_tokens,
                        slot_mapping=slot_mapping,
                    )
                    result = PrepareDecodeMetadata(input_tokens=input_tokens,
                                                input_positions=input_positions,
                                                attn_metadata=attn_metadata,
                                                lora_index_mapping=lora_index_mapping,
                                                lora_prompt_mapping=lora_prompt_mapping,
                                                lora_requests=lora_requests,
                                                slot_mapping=slot_mapping,
                                                lora_ids=lora_ids)
                    # result = self._prepare_decode(seq_group_metadata_list)
                    #############################################################
                    execute_model_kwargs.update({"input_ids": result.input_tokens,
                                                #  "positions": execute_model_kwargs['positions'] + 1, # this way we have errors on 1024 queries and num steps 8 for some reason...
                                                 "positions": result.input_positions,
                                                 "attn_metadata": self.trim_attn_metadata(result.attn_metadata)})
                    # print(execute_model_kwargs['attn_metadata'].block_usage)
                    # print(execute_model_kwargs['attn_metadata'].block_mapping)
                    # print()
                    

            if self.is_driver_worker and self.profiler.enabled:
                # Stop recording 'execute_model' event
                self.profiler.end()
                event_end = self.profiler.get_timestamp_us()
                counters = self.profiler_counter_helper.get_counter_dict(
                    cache_config=self.cache_config,
                    duration=event_end - self.event_start,
                    seq_len=seq_len,
                    batch_size_padded=batch_size_padded,
                    real_batch_size=real_batch_size,
                    is_prompt=is_prompt)
                self.profiler.record_counter(self.event_start, counters)
            if num_steps == 1:
                return [output]
            else:
                return []
        return output if type(output) is list else [output]

    def _decode_sampler_outputs(self, model_input):
        use_async_out_proc = model_input.async_callback is not None
        sampler_outputs = []
        num_outputs = len(self.cached_step_outputs)
        for i in range(num_outputs):
            next_token_ids = self.cached_step_outputs.pop(0)
            next_token_ids = next_token_ids.cpu().tolist()
            sampler_output = self._make_decode_output(next_token_ids,
                                                      model_input.sampling_metadata.seq_groups)
            sampler_outputs.append(sampler_output)

            if i < num_outputs - 1 and use_async_out_proc:
                assert model_input.async_callback is not None
                ctx = model_input.async_callback.keywords[  # type: ignore
                    "ctx"]
                ctx.append_output(
                    outputs=[sampler_output],
                    seq_group_metadata_list=ctx.seq_group_metadata_list,
                    scheduler_outputs=ctx.scheduler_outputs,
                    is_async=False,
                    is_last_step=False,
                    is_first_step_output=False)  # nie wiem co to robi
                    # is_first_step_output=i == 0)
                model_input.async_callback()

        if use_async_out_proc:
            return [sampler_outputs[-1]]
        else:
            return sampler_outputs

    def _make_decode_output(
        self,
        next_token_ids: List[List[int]],
        seq_groups: List[List[int]],
    ) -> SamplerOutput:
        zero_logprob = Logprob(0.0)
        sampler_outputs = []
        batch_idx = 0
        for seq_group in seq_groups:
            seq_ids = seq_group.seq_ids
            seq_outputs = []
            for seq_id in seq_ids:
                next_token_id = next_token_ids[batch_idx][0]
                seq_outputs.append(
                    SequenceOutput(seq_id, next_token_id,
                                {next_token_id: zero_logprob}))
                batch_idx += 1
            sampler_outputs.append(CompletionSequenceGroupOutput(
                seq_outputs, None))
        return SamplerOutput(sampler_outputs)

    def shutdown_inc(self):
        can_finalize_inc = False
        from contextlib import suppress
        with suppress(AttributeError):
            can_finalize_inc = (self.model_config.quantization == 'inc') and \
                (self.model.model is not None) and \
                self.inc_initialized_successfully and \
                not getattr(self, "_is_inc_finalized", False)
        if can_finalize_inc:
            from neural_compressor.torch.quantization import (
                finalize_calibration)
            finalize_calibration(self.model.model)
            self._is_inc_finalized = True

    def __del__(self):
        self.shutdown_inc()<|MERGE_RESOLUTION|>--- conflicted
+++ resolved
@@ -2004,15 +2004,6 @@
                 sampling_metadata.skip_sampler_cpu_output = True
                 self.model.model.sampler.include_gpu_probs_tensor = True
             for i in range(num_steps):
-<<<<<<< HEAD
-                # if not is_prompt:
-                #     import pdb; pdb.set_trace()
-                    # from vllm import debugger; debugger.set_trace()
-=======
-                if not is_prompt:
-                #     import pdb; pdb.set_trace()
-                    from vllm import debugger; debugger.set_trace()
->>>>>>> 89a53bca
                 with self.profiler.record_event('internal', model_event_name):
                     hidden_states = self.model.forward(
                         **execute_model_kwargs,
@@ -2210,11 +2201,8 @@
                         len(block_list),
                         self.bucketing_global_state.decode_block_bucket_cfg)
                     block_list = pad_list(block_list, block_bucket_size, _PAD_BLOCK_ID)
-<<<<<<< HEAD
                     block_groups = pad_list(block_mapping, block_bucket_size,
                                 len(block_tables))
-=======
->>>>>>> 89a53bca
                     block_mapping = pad_list(block_mapping, block_bucket_size, -1)
                     block_usage = pad_list(block_usage, block_bucket_size, 1)
                     block_scales = pad_list(block_scales, block_bucket_size, 0.0)
@@ -2225,12 +2213,9 @@
                     block_mapping = torch.tensor(block_mapping,
                                                 dtype=torch.long,
                                                 device=self.device)
-<<<<<<< HEAD
                     block_groups = torch.tensor(block_groups,
                                                 dtype=torch.long,
                                                 device=self.device)
-=======
->>>>>>> 89a53bca
                     block_usage = torch.tensor(block_usage,
                                             dtype=self.model_config.dtype,
                                             device=self.device)
@@ -2257,10 +2242,7 @@
                         block_indices=block_indices,
                         block_offsets=block_offsets,
                         block_scales=block_scales,
-<<<<<<< HEAD
                         block_groups=block_groups,
-=======
->>>>>>> 89a53bca
                         attn_bias=None,
                         seq_lens_tensor=None,
                         num_prefills=0,
