###############################################################################
# Copyright (C) 2024 Habana Labs, Ltd. an Intel Company
###############################################################################

import collections
import contextlib
import dataclasses
import functools
import gc
import itertools
import math
import operator
import os
import time
from array import array
from dataclasses import dataclass, field
from enum import IntEnum
from typing import (TYPE_CHECKING, Any, Callable, Dict, List, NamedTuple,
                    Optional, Set, Tuple, Type, TypeVar, Union)

import habana_frameworks.torch as htorch
import habana_frameworks.torch.internal.bridge_config as bc
import torch
from vllm_hpu_extension.ops import LoraMask as LoraMask
from vllm_hpu_extension.ops import batch2block, block2batch
from vllm_hpu_extension.profiler import (HabanaHighLevelProfiler,
                                         HabanaMemoryProfiler, format_bytes)

from vllm.attention import AttentionMetadata, get_attn_backend
from vllm.config import DeviceConfig, VllmConfig
from vllm.distributed import broadcast_tensor_dict
from vllm.distributed.parallel_state import get_world_group
from vllm.logger import init_logger
from vllm.lora.layers import LoRAMapping
from vllm.lora.request import LoRARequest
from vllm.lora.worker_manager import LRUCacheWorkerLoRAManager
from vllm.model_executor import SamplingMetadata
from vllm.model_executor.layers.sampler import SamplerOutput
from vllm.model_executor.model_loader import get_model
from vllm.model_executor.models import supports_multimodal
from vllm.model_executor.sampling_metadata import SequenceGroupToSample
from vllm.multimodal import (MULTIMODAL_REGISTRY, BatchedTensorInputs,
                             MultiModalKwargs)
from vllm.sampling_params import SamplingParams
from vllm.sequence import (CompletionSequenceGroupOutput, IntermediateTensors,
                           Logprob, SequenceData, SequenceGroupMetadata,
                           SequenceOutput)
from vllm.utils import (is_fake_hpu, is_pin_memory_available,
                        make_tensor_with_pad)
from vllm.worker.model_runner_base import (
    ModelRunnerBase, ModelRunnerInputBase,
    _add_attn_metadata_broadcastable_dict,
    _add_sampling_metadata_broadcastable_dict,
    _init_attn_metadata_from_tensor_dict,
    _init_sampling_metadata_from_tensor_dict)

if TYPE_CHECKING:
    from vllm.attention.backends.abstract import AttentionBackend

logger = init_logger(__name__)

_TYPE_CACHE = {}
# These values are assumed to be zero in several places.
# Use caution when updating them!
_PAD_SLOT_ID = 0
_PAD_BLOCK_ID = 0

LORA_WARMUP_RANK = 8


class Singleton(type):
    _instances: Dict[type, object] = {}

    def __call__(cls, *args, **kwargs):
        if cls not in cls._instances:
            cls._instances[cls] = super().__call__(*args, **kwargs)
        return cls._instances[cls]


@dataclass
class HPUBucketingGlobalState(metaclass=Singleton):
    prompt_bs_bucket_cfg: Tuple[int, int, int] = field(init=False)
    decode_bs_bucket_cfg: Tuple[int, int, int] = field(init=False)
    prompt_seq_bucket_cfg: Tuple[int, int, int] = field(init=False)
    decode_block_bucket_cfg: Tuple[int, int, int] = field(init=False)
    prompt_buckets: List[Tuple[int, int]] = field(init=False)
    decode_buckets: List[Tuple[int, int]] = field(init=False)


class HPUBucketingContext(metaclass=Singleton):
    global_state = HPUBucketingGlobalState()

    def __init__(self, max_num_seqs, max_num_prefill_seqs, block_size,
                 max_num_batched_tokens):
        self.max_num_seqs = max_num_seqs
        self.max_num_prefill_seqs = max_num_prefill_seqs
        self.block_size = block_size
        self.max_num_batched_tokens = max_num_batched_tokens
        self._setup_buckets()

    def _setup_buckets(self) -> None:
        align_bs = lambda x: min(self.max_num_seqs, x)
        #FIXME: The default values should be max_model_len
        max_prompt_seq = 1024
        max_decode_seq = 2048
        self.global_state.prompt_bs_bucket_cfg = read_bucket_settings(
            'prompt',
            'bs',
            min=1,
            step=align_bs(32),
            max=self.max_num_prefill_seqs)
        self.global_state.decode_bs_bucket_cfg = read_bucket_settings(
            'decode', 'bs', min=1, step=align_bs(32), max=self.max_num_seqs)
        self.global_state.prompt_seq_bucket_cfg = \
            read_bucket_settings(
            'prompt',
            'seq',
            min=self.block_size,
            step=self.block_size,
            max=max_prompt_seq)
        self.global_state.decode_block_bucket_cfg = \
            read_bucket_settings(
            'decode',
            'block',
            min=self.block_size,
            step=self.block_size,
            max=max(self.block_size,
                    self.max_num_seqs * max_decode_seq // self.block_size))

        msg = ("Prompt bucket config (min, step, max_warmup) "
               f"bs:{self.global_state.prompt_bs_bucket_cfg}, "
               f"seq:{self.global_state.prompt_seq_bucket_cfg}")
        logger.info(msg)

        msg = ("Decode bucket config (min, step, max_warmup) "
               f"bs:{self.global_state.decode_bs_bucket_cfg}, "
               f"block:{self.global_state.decode_block_bucket_cfg}")
        logger.info(msg)

    def generate_prompt_buckets(self):
        self.global_state.prompt_buckets, prompt_omitted_buckets = \
            generate_prompt_buckets(
            self.global_state.prompt_bs_bucket_cfg,
            self.global_state.prompt_seq_bucket_cfg,
            self.max_num_batched_tokens)

        msg = (f"Generated {len(self.global_state.prompt_buckets)} "
               f"prompt buckets [bs, seq]: \
                {list(sorted(self.global_state.prompt_buckets))}")
        logger.info(msg)

        msg = (f"Omitted {len(prompt_omitted_buckets)} "
               "prompt buckets due to exceeded token budget "
               f"(max_num_batched_tokens={self.max_num_batched_tokens})")
        logger.info(msg)

        msg = f"Omitted prompt buckets: {list(sorted(prompt_omitted_buckets))}"
        logger.debug(msg)

    def generate_decode_buckets(self, max_blocks):
        self.global_state.decode_buckets = generate_decode_buckets(
            self.global_state.decode_bs_bucket_cfg,
            self.global_state.decode_block_bucket_cfg, max_blocks)
        logger.info("Generated %d decode buckets [bs, total_blocks]: %s",
                    len(self.global_state.decode_buckets),
                    list(sorted(self.global_state.decode_buckets)))

    def get_padded_prompt_batch_size(self, batch_size):
        return find_bucket(batch_size, self.global_state.prompt_bs_bucket_cfg)

    def get_padded_decode_batch_size(self, batch_size):
        return find_bucket(batch_size, self.global_state.decode_bs_bucket_cfg)

    def get_padded_prompt_seq_len(self, seq_len):
        return find_bucket(seq_len, self.global_state.prompt_seq_bucket_cfg)

    def get_padded_decode_num_blocks(self, num_blocks):
        return find_bucket(num_blocks,
                           self.global_state.decode_block_bucket_cfg)

    def get_padded_batch_size(self, batch_size, is_prompt):
        if is_prompt:
            return self.get_padded_prompt_batch_size(batch_size)
        return self.get_padded_decode_batch_size(batch_size)

    def get_padded_seq_or_block(self, seq_or_block, is_prompt):
        if is_prompt:
            return self.get_padded_prompt_seq_len(seq_or_block)
        return self.get_padded_decode_num_blocks(seq_or_block)

    @property
    def prompt_buckets(self):
        return self.global_state.prompt_buckets

    @property
    def decode_buckets(self):
        return self.global_state.decode_buckets


def read_bucket_settings(phase: str, dim: str, **defaults):
    """Read bucketing configuration from env variables.

    phase is either 'prompt' or 'decode'
    dim is either 'bs', 'seq' or 'block'
    param is either 'min', 'step' or 'max'
    example env variable: VLLM_DECODE_BS_BUCKET_STEP=128
    """
    params = ['min', 'step', 'max']
    env_vars = [f'VLLM_{phase}_{dim}_BUCKET_{p}'.upper() for p in params]
    default_values = [defaults[p] for p in params]
    values = [
        int(os.environ.get(e, d)) for e, d in zip(env_vars, default_values)
    ]
    for e, v, d in zip(env_vars, values, default_values):
        logger.info('%s=%s (default:%s)', e, v, d)
    return values


def warmup_range(config: Tuple[int, int, int]):
    """Generate a warmup range.

    Start from bmin and multiply by 2 until you reach bstep.
    Then, increase the values in the range by the value of bstep until you 
    reach bmax.

    Example:
    bmin = 2, bstep = 32, bmax = 64
    => ramp_up = (2, 4, 8, 16)
    => stable = (32, 64)
    => return ramp_up + stable => (2, 4, 8, 16, 32, 64)
    """
    bmin, bstep, bmax = config
    assert bmin <= bmax, ("Min. batch size cannot be greater than max. "
                          "batch size. If you want to skip warmup, "
                          "set VLLM_SKIP_WARMUP=true")
    base = itertools.repeat(2)
    ramp_up_acc = itertools.accumulate(base, func=operator.mul, initial=bmin)
    ramp_up_tw = itertools.takewhile(lambda x: x < bstep and x <= bmax, \
        ramp_up_acc)
    stable = range(bstep, bmax + 1, bstep)
    buckets = list(ramp_up_tw) + list(stable)
    return list(filter(lambda bucket: bucket >= bmin, buckets))


def generate_prompt_buckets(bs_bucket_config,
                            seq_bucket_config,
                            max_num_batched_tokens=None):
    buckets = list(
        itertools.product(warmup_range(bs_bucket_config),
                          warmup_range(seq_bucket_config)))
    if len(buckets) == 0:
        msg = ("No buckets could be captured with following config "
               f"(min, step, max_warmup): "
               f"bs:{bs_bucket_config}, "
               f"seq:{seq_bucket_config}")
        raise ValueError(msg)

    filtered_buckets = buckets
    if max_num_batched_tokens is not None:
        # Remove buckets exceeding batch token budget
        filtered_buckets = list(
            filter(
                lambda bucket: bucket[0] * bucket[1] <= max_num_batched_tokens,
                buckets))

        if len(filtered_buckets) == 0:
            # we can handle this if we ignore max_num_batched_tokens
            min_bucket_bs, min_bucket_seq = min(buckets,
                                                key=lambda b: (b[0] * b[1]))
            min_reqd_budget = min_bucket_bs * min_bucket_seq
            msg = (
                "The current bucketing configuration "
                f"(min, step, max_warmup): "
                f"bs:{bs_bucket_config}, "
                f"seq:{seq_bucket_config} cannot be used with specified "
                f"max_num_batched_tokens ({max_num_batched_tokens}), as the "
                f"smallest bucket ({min_reqd_budget}) would exceed token "
                "budget. Please increase max_num_batched_tokens or decrease "
                "bucket minimum Ignoring max_num_batched_tokens at risk of "
                "out-of-memory errors.")
            logger.error(msg)
            return list(
                sorted(buckets, key=lambda b: (b[0] * b[1], b[1], b[0]))), []

    captured_buckets = list(
        sorted(filtered_buckets, key=lambda b: (b[0] * b[1], b[1], b[0])))
    omitted_buckets = list(
        sorted([x for x in buckets if x not in filtered_buckets]))
    return captured_buckets, omitted_buckets


def generate_decode_buckets(bs_bucket_config, blocks_bucket_config,
                            max_blocks):
    buckets = []
    bs_buckets = warmup_range(bs_bucket_config)
    block_buckets = warmup_range(blocks_bucket_config)
    bmin, bstep, bmax = blocks_bucket_config
    last_bucket = max_blocks
    for bs in bs_buckets:
        for blocks in block_buckets:
            if blocks >= last_bucket:
                buckets.append((bs, last_bucket))
                break
            buckets.append((bs, blocks))
    return list(sorted(buckets, key=lambda b: (b[0] * b[1], b[1], b[0])))


def next_pow2(value: int, base: int):
    res = base
    while value > 1:
        value = (value + 1) // 2
        res *= 2
    return res


def round_up(value: int, k: int):
    return (value + k - 1) // k * k


def find_bucket(value: int, config: Tuple[int, int, int]):
    bmin, bstep, bmax = config
    next_step = round_up(value, bstep)
    next_pow = next_pow2(value, bmin)
    b = max(bmin, min(next_step, next_pow))
    return min(b, bmax)


def subtuple(obj: object,
             typename: str,
             to_copy: List[str],
             to_override: Optional[Dict[str, object]] = None):
    if obj is None:
        return None
    if to_override is None:
        to_override = {}
    fields = set(to_copy) | set(to_override.keys())
    if type(obj) is dict:
        values = {key: obj[key] for key in fields if key in obj}
    else:
        values = {f: to_override.get(f, getattr(obj, f)) for f in fields}
    if typename not in _TYPE_CACHE:
        _TYPE_CACHE[typename] = collections.namedtuple(typename,
                                                       ' '.join(fields))
    return _TYPE_CACHE[typename](**values)


def align_workers(value, op):
    group = get_world_group().cpu_group
    world_size = torch.distributed.get_world_size()
    if world_size <= 1:
        return value
    value_t = torch.tensor(value, device='cpu')
    torch.distributed.all_reduce(value_t, op=op, group=group)
    return value_t.item()


def setup_profiler():
    schedule = torch.profiler.schedule(wait=0, warmup=2, active=1, repeat=1)
    DEVICE = 'hpu'
    activities = [torch.profiler.ProfilerActivity.CPU]
    activities.extend([torch.profiler.ProfilerActivity.HPU] if DEVICE ==
                      'hpu' else [])
    #from habana_frameworks.torch.activity_profiler import DebugActivity
    #debug_activities=[DebugActivity.BRIDGE_FUNCTION_CALLS]

    profiler = torch.profiler.profile(
        schedule=schedule,
        activities=activities,
        #debug_activities=debug_activities,
        on_trace_ready=torch.profiler.tensorboard_trace_handler('.',
                                                                use_gzip=True),
        record_shapes=False,
        with_stack=True)
    return profiler


def pad_list(input, k, v):
    input_len = len(input)
    target_len = round_up(input_len, k)
    padding = target_len - input_len
    return input + [v] * padding


def gather_list(input, indices, v):
    return [input[i] if i is not None else v for i in indices]


def flatten(in_list):
    return list(itertools.chain(*in_list))


def modify_decoder_layer(module: torch.nn.Module, suffix="DecoderLayer"):
    if module.__class__.__name__.endswith(suffix):

        def forward_hook(module, args, output):
            htorch.core.mark_step()
            return output

        module.register_forward_hook(forward_hook)

    for child_name, child_module in module.named_children():
        modify_decoder_layer(child_module)


class HpuModelAdapter:

    def __init__(self, model, block_size, dtype, enforce_eager):
        self.model = model
        self.prefill_use_fusedsdpa = os.getenv('VLLM_PROMPT_USE_FUSEDSDPA',
                                               '1').lower() in ['1', 'true'] \
                                                and not is_fake_hpu()
        self.block_size = block_size
        self.dtype = dtype
        if not is_fake_hpu() and not htorch.utils.internal.is_lazy(
        ) and not enforce_eager:
            self.model = torch.compile(self.model,
                                       backend='hpu_backend',
                                       dynamic=False)

    def _set_attn_bias(self, attn_metadata, batch_size, seq_len, device,
                       dtype):
        if (attn_metadata is None or self.prefill_use_fusedsdpa
                or not attn_metadata.is_prompt):
            return attn_metadata

        prefill_metadata = attn_metadata

        seq_lens_t = prefill_metadata.seq_lens_tensor
        context_lens_t = prefill_metadata.context_lens_tensor
        query_lens_t = seq_lens_t - context_lens_t

        block_list = attn_metadata.block_list
        max_context_len = (block_list.size(-1) //
                           batch_size if block_list is not None else 0)
        max_context_len = max_context_len * self.block_size
        past_mask = torch.arange(0,
                                 max_context_len,
                                 dtype=torch.int32,
                                 device=device)
        past_mask = (past_mask.view(1, -1).expand(batch_size, -1).ge(
            context_lens_t.view(-1, 1)).view(batch_size, 1, -1).expand(
                batch_size, seq_len, -1).view(batch_size, 1, seq_len, -1))

        len_mask = (torch.arange(0, seq_len, device=device,
                                 dtype=torch.int32).view(1, seq_len).ge(
                                     query_lens_t.unsqueeze(-1)).view(
                                         batch_size, 1, 1, seq_len))
        causal_mask = torch.triu(torch.ones((batch_size, 1, seq_len, seq_len),
                                            device=device,
                                            dtype=torch.bool),
                                 diagonal=1)
        mask = causal_mask.logical_or(len_mask)
        mask = torch.concat((past_mask, mask), dim=-1)
        attn_bias = (torch.zeros_like(mask, dtype=dtype).masked_fill_(
            mask, -math.inf))
        attn_metadata = prefill_metadata._replace(attn_bias=attn_bias)
        return attn_metadata

    def _set_block_mapping(self, metadata, batch_size, device, dtype):
        mask = torch.arange(0,
                            self.block_size,
                            device=device,
                            dtype=torch.int32).unsqueeze(0)
        mask = mask >= metadata.block_usage.unsqueeze(-1)
        attn_bias = (torch.zeros_like(mask, dtype=dtype).masked_fill_(
            mask, -math.inf))

        if not is_fake_hpu() and htorch.utils.internal.is_lazy():
            block_mapping = torch.nn.functional.one_hot(metadata.block_groups,
                                                        num_classes=batch_size)
        else:
            # Unfortunately one_hot on CPU/torch.compile mode/eager mode
            # doesn't handle out of bounds classes so we need to convert
            # all negative values to 0 (block_mapping) or bs (block_groups)
            block_groups = metadata.block_groups.to(torch.long)
            block_mapping = torch.nn.functional.relu(block_groups)
            block_mapping = torch.nn.functional.one_hot(block_mapping,
                                                        num_classes=batch_size)
            oob_values = block_groups.lt(0)
            block_mapping.masked_fill_(oob_values.unsqueeze(-1), 0)
            block_groups.masked_fill_(oob_values, batch_size)
            metadata = metadata._replace(block_groups=block_groups)
        block_mapping = block_mapping.to(dtype)
        metadata = metadata._replace(block_mapping=block_mapping,
                                     attn_bias=attn_bias)
        return metadata

    def _set_block_scales(self, metadata, device):
        block_mapping = metadata.block_mapping
        ones = torch.ones((block_mapping.size(0), ),
                          device=device,
                          dtype=block_mapping.dtype)
        sums = batch2block(block2batch(ones, block_mapping), block_mapping)
        block_scales = torch.reciprocal(torch.maximum(ones, sums))
        metadata = metadata._replace(block_scales=block_scales)
        return metadata

    def _set_indices_and_offsets(self, metadata, block_size, is_prompt):
        slot_mapping = metadata.slot_mapping.flatten()
        indices = torch.div(slot_mapping, block_size, rounding_mode="floor")
        if is_prompt:
            indices = indices.unflatten(0, (-1, block_size))[:, 0]
            offsets = None
        else:
            offsets = torch.fmod(slot_mapping, block_size)
        metadata = metadata._replace(block_offsets=offsets,
                                     block_indices=indices)
        return metadata

    def _update_metadata(self, attn_metadata, batch_size, seq_len, device,
                         dtype):
        if attn_metadata.is_prompt:
            attn_metadata = self._set_attn_bias(attn_metadata, batch_size,
                                                seq_len, device, dtype)
        else:
            attn_metadata = self._set_block_mapping(attn_metadata, batch_size,
                                                    device, dtype)
            attn_metadata = self._set_block_scales(attn_metadata, device)
        attn_metadata = self._set_indices_and_offsets(attn_metadata,
                                                      self.block_size,
                                                      attn_metadata.is_prompt)
        return attn_metadata

    def forward(self, *args, **kwargs):
        kwargs = kwargs.copy()
        selected_token_indices = kwargs.pop('selected_token_indices')
        if 'warmup_mode' in kwargs:
            kwargs.pop('warmup_mode')
        input_ids = kwargs['input_ids']
        kwargs['attn_metadata'] = self._update_metadata(
            kwargs['attn_metadata'], input_ids.size(0), input_ids.size(1),
            input_ids.device, self.dtype)
        LoraMask.setLoraMask(kwargs.pop('lora_mask'))
        hidden_states = self.model(*args, **kwargs)
        hidden_states = hidden_states.view(-1, hidden_states.shape[-1])
        hidden_states = hidden_states.index_select(0, selected_token_indices)
        return hidden_states

    def compute_logits(self, *args, **kwargs):
        return self.model.compute_logits(*args, **kwargs)

    def sample(self, *args, **kwargs):
        return self.model.sample(*args, **kwargs)

    def generate_proposals(self, *args, **kwargs):
        return self.model.generate_proposals(*args, **kwargs)

    # sampler property will be used by spec_decode_worker
    # don't rename
    @property
    def sampler(self):
        return self.model.sampler


class PreparePromptMetadata(NamedTuple):
    input_tokens: torch.Tensor
    input_positions: List[List[int]]
    attn_metadata: Optional[AttentionMetadata]
    seq_lens: List[int]
    query_lens: List[int]
    lora_index_mapping: List[List[int]]
    lora_prompt_mapping: List[List[int]]
    lora_requests: Set[LoRARequest]
    multi_modal_kwargs: Optional[Dict[str, BatchedTensorInputs]]
    slot_mapping: List[List[int]]
    lora_ids: List[int]

    @classmethod
    def empty(cls):
        return PreparePromptMetadata(input_tokens=[],
                                     input_positions=[],
                                     attn_metadata=None,
                                     seq_lens=[],
                                     query_lens=[],
                                     lora_index_mapping=[],
                                     lora_prompt_mapping=[],
                                     lora_requests=set(),
                                     multi_modal_kwargs=None,
                                     slot_mapping=[],
                                     lora_ids=[])


class PrepareDecodeMetadata(NamedTuple):
    input_tokens: torch.Tensor
    input_positions: List[List[int]]
    attn_metadata: Optional[AttentionMetadata]
    lora_index_mapping: List[List[int]]
    lora_prompt_mapping: List[List[int]]
    lora_requests: Set[LoRARequest]
    slot_mapping: List[List[int]]
    lora_ids: List[int]

    @classmethod
    def empty(cls):
        return PrepareDecodeMetadata(input_tokens=[],
                                     input_positions=[],
                                     attn_metadata=None,
                                     lora_index_mapping=[],
                                     lora_prompt_mapping=[],
                                     lora_requests=set(),
                                     slot_mapping=[],
                                     lora_ids=[])


# How batches are constructed.
class BatchType(IntEnum):
    # Every batch is prefill.
    PREFILL = 0
    # Every batch is decode.
    DECODE = 1
    # Batch is a mixture of prefill and decode.
    MIXED = 2


TModelInputForHPU = TypeVar('TModelInputForHPU', bound="ModelInputForHPU")


@dataclasses.dataclass(frozen=True)
class ModelInputForHPU(ModelRunnerInputBase):
    """
    This base class contains metadata needed for the base model forward pass
    but not metadata for possible additional steps, e.g., sampling. Model
    runners that run additional steps should subclass this method to add
    additional fields.
    """
    input_tokens: Optional[torch.Tensor] = None
    input_positions: Optional[torch.Tensor] = None
    seq_lens: Optional[List[int]] = None
    query_lens: Optional[List[int]] = None
    lora_mapping: Optional["LoRAMapping"] = None
    lora_requests: Optional[Set[LoRARequest]] = None
    attn_metadata: Optional["AttentionMetadata"] = None
    multi_modal_kwargs: Optional[Dict[str, torch.Tensor]] = None
    real_batch_size: Optional[int] = None
    batch_size_padded: Optional[int] = None
    virtual_engine: int = 0
    lora_ids: Optional[List[int]] = None
    async_callback: Optional[Callable] = None
    is_first_multi_step: bool = True
    is_last_step: bool = True

    def as_broadcastable_tensor_dict(self) -> Dict[str, Any]:
        tensor_dict = {
            "input_tokens": self.input_tokens,
            "input_positions": self.input_positions,
            "lora_requests": self.lora_requests,
            "lora_mapping": self.lora_mapping,
            "multi_modal_kwargs": self.multi_modal_kwargs,
            "real_batch_size": self.real_batch_size,
            "batch_size_padded": self.batch_size_padded,
            "virtual_engine": self.virtual_engine,
            "lora_ids": self.lora_ids,
            "is_first_multi_step": self.is_first_multi_step,
            "is_last_step": self.is_last_step,
        }
        _add_attn_metadata_broadcastable_dict(tensor_dict, self.attn_metadata)
        return tensor_dict

    @classmethod
    def from_broadcasted_tensor_dict(
        cls: Type[TModelInputForHPU],
        tensor_dict: Dict[str, Any],
        attn_backend: Optional["AttentionBackend"] = None,
    ) -> TModelInputForHPU:
        if attn_backend is not None:
            tensor_dict = _init_attn_metadata_from_tensor_dict(
                attn_backend, tensor_dict)
        return cls(**tensor_dict)


@dataclasses.dataclass(frozen=True)
class ModelInputForHPUWithSamplingMetadata(ModelInputForHPU):
    """
    Used by the ModelRunner.
    """
    sampling_metadata: Optional["SamplingMetadata"] = None
    # Used for speculative decoding. We do not broadcast it because it is only
    # used by the driver worker.
    is_prompt: Optional[bool] = None

    def as_broadcastable_tensor_dict(self) -> Dict[str, Any]:
        tensor_dict = {
            "input_tokens": self.input_tokens,
            "input_positions": self.input_positions,
            "lora_requests": self.lora_requests,
            "lora_mapping": self.lora_mapping,
            "multi_modal_kwargs": self.multi_modal_kwargs,
            "lora_ids": self.lora_ids,
        }
        _add_attn_metadata_broadcastable_dict(tensor_dict, self.attn_metadata)
        _add_sampling_metadata_broadcastable_dict(tensor_dict,
                                                  self.sampling_metadata)
        return tensor_dict

    @classmethod
    def from_broadcasted_tensor_dict(
        cls,
        tensor_dict: Dict[str, Any],
        attn_backend: Optional["AttentionBackend"] = None,
    ) -> "ModelInputForHPUWithSamplingMetadata":
        tensor_dict = _init_sampling_metadata_from_tensor_dict(tensor_dict)
        # FIXME(kzawora): this fails for whatever reason - why?
        if attn_backend is not None:
            tensor_dict = _init_attn_metadata_from_tensor_dict(
                attn_backend, tensor_dict)
        return cls(**tensor_dict)


class HPUModelRunnerBase(ModelRunnerBase[TModelInputForHPU]):
    """
    Helper class for shared methods between GPU model runners.
    """
    _model_input_cls: Type[TModelInputForHPU]

    def __init__(
        self,
        vllm_config: VllmConfig,
        kv_cache_dtype: Optional[str] = "auto",
        is_driver_worker: bool = False,
        return_hidden_states: bool = False,
    ):
        ModelRunnerBase.__init__(self, vllm_config=vllm_config)
        self.is_driver_worker = is_driver_worker
        self.return_hidden_states = return_hidden_states

        self.sliding_window = (self.model_config.get_sliding_window()
                               if self.model_config is not None else None)
        self.device_config = (self.device_config if self.device_config
                              is not None else DeviceConfig())
        if is_fake_hpu():
            self.device_config.device = torch.device('cpu')
            self.device_config.device_type = 'cpu'
        self.device = self.device_config.device
        self.enforce_eager = self.model_config.enforce_eager
        self.max_num_seqs = self.scheduler_config.max_num_seqs
        self.max_num_prefill_seqs = self.scheduler_config.max_num_prefill_seqs \
            if self.scheduler_config.max_num_prefill_seqs is not None \
                else self.max_num_seqs
        self.max_model_len = self.scheduler_config.max_model_len
        self.max_num_batched_tokens = \
            self.scheduler_config.max_num_batched_tokens
        self.block_size = self.cache_config.block_size

        self.pin_memory = is_pin_memory_available()
        self.kv_cache_dtype = self.cache_config.cache_dtype

        num_attn_heads = self.model_config.get_num_attention_heads(
            self.parallel_config)
        needs_attn_backend = (num_attn_heads != 0
                              or self.model_config.is_attention_free)
        self.attn_backend = get_attn_backend(
            self.model_config.get_head_size(),
            self.model_config.dtype,
            self.kv_cache_dtype,
            self.block_size,
            self.model_config.is_attention_free,
        ) if needs_attn_backend else None

        # Lazy initialization
        self.lora_manager: LRUCacheWorkerLoRAManager = None
        self.model: torch.nn.Module = None
        self.inc_initialized_successfully = False

        # Profiler stats
        self.profiler = HabanaHighLevelProfiler()
        self.profiler_counter_helper = HabanaProfilerCounterHelper()
        self.seen_configs: set = set()
        self._mem_margin: Optional[int] = None
        self.bucketing_ctx = HPUBucketingContext(self.max_num_seqs,
                                                 self.max_num_prefill_seqs,
                                                 self.block_size,
                                                 self.max_num_batched_tokens)
        self.graphed_buckets: Set[Any] = set()

        self._set_gc_threshold()
        self.use_contiguous_pa = os.environ.get('VLLM_CONTIGUOUS_PA',
                                                'true').lower() == 'true'
        # For multi-step scheduling
        self.cached_step_outputs: List[torch.Tensor] = []

    def _set_gc_threshold(self) -> None:
        # Read https://docs.python.org/3/library/gc.html#gc.set_threshold
        # for comprehensive description of gc generations.
        # We can either use VLLM_GC_THR_GEN[0-2] (this has higher priority)
        # to set particular generation threshold or use simpler
        # VLLM_GC_THR_MULTIPLIER to multiply default values.
        default_gc_thrs = list(gc.get_threshold())
        requested_gc_thrs = [0] * len(default_gc_thrs)
        for i in range(len(default_gc_thrs)):
            requested_gc_thrs[i] = int(
                os.environ.get(f'VLLM_GC_THR_GEN{i}', default_gc_thrs[i]))
        if requested_gc_thrs == default_gc_thrs:
            gc_thr_multiplier = int(os.environ.get('VLLM_GC_THR_MULTIPLIER',
                                                   2))
            requested_gc_thrs = [
                t * gc_thr_multiplier for t in default_gc_thrs
            ]
        gc.set_threshold(*requested_gc_thrs)

        # Multi-modal data support
        self.multi_modal_input_mapper = MULTIMODAL_REGISTRY \
            .create_input_mapper(self.model_config)

        self.skip_warmup = os.environ.get('VLLM_SKIP_WARMUP',
                                          'false').lower() == 'true'

    def load_model(self) -> None:
        import habana_frameworks.torch.core as htcore
        if self.model_config.quantization == 'inc' or \
           self.model_config.quantization == 'fp8':
            htcore.hpu_set_env()
        with HabanaMemoryProfiler() as m:
            with HabanaMemoryProfiler() as m_getmodel:
                self.model = get_model(vllm_config=self.vllm_config)
            msg = ("Pre-loading model weights on "
                   f"{next(self.model.parameters()).device} "
                   f"took {m_getmodel.get_summary_string()}")
            logger.info(msg)

            if self.lora_config:
                assert hasattr(self.model, "supported_lora_modules"
                               ) and self.model.supported_lora_modules, (
                                   "Model does not support LoRA")
                assert hasattr(self.model, "embedding_modules"
                               ), "Model does not have embedding_modules"
                assert hasattr(
                    self.model, "embedding_padding_modules"
                ), "Model does not have embedding_padding_modules"

                if supports_multimodal(self.model):
                    logger.warning(
                        "Regarding multimodal models, vLLM currently "
                        "only supports adding LoRA to language model.")
                # It's necessary to distinguish between the
                # max_position_embeddings of VLMs and LLMs.
                if hasattr(self.model.config, "max_position_embeddings"):
                    max_pos_embeddings = (
                        self.model.config.max_position_embeddings)
                else:
                    max_pos_embeddings = (
                        self.model.config.text_config.max_position_embeddings)

                self.lora_manager = LRUCacheWorkerLoRAManager(
                    self.scheduler_config.max_num_seqs,
                    self.scheduler_config.max_num_batched_tokens,
                    self.vocab_size,
                    self.lora_config,
                    self.device,
                    self.model.embedding_modules,
                    self.model.embedding_padding_modules,
                    max_position_embeddings=max_pos_embeddings,
                )
                self.model = self.lora_manager.create_lora_manager(self.model)

            if self.model_config.quantization == 'inc':
                logger.info("Preparing model with INC..")
                with HabanaMemoryProfiler() as m_inc:
                    from neural_compressor.torch.quantization import (
                        FP8Config, convert, prepare)
                    config = FP8Config.from_json_file(
                        os.getenv("QUANT_CONFIG", ""))
                    if config.measure:
                        self.model = prepare(self.model, config)
                    elif config.quantize:
                        self.model = convert(self.model, config)
                    htcore.hpu_initialize(self.model,
                                          mark_only_scales_as_const=True)
                self.inc_initialized_successfully = True
                logger.info("Preparing model with INC took %s",
                            m_inc.get_summary_string())
            elif not is_fake_hpu():
                self.model = self.model.to("hpu")
                htcore.mark_step()
            modify_decoder_layer(self.model)
            torch.hpu.synchronize()

            with HabanaMemoryProfiler() as m_wrap:
                self.model = _maybe_wrap_in_hpu_graph(
                    self.model,
                    self.block_size,
                    dtype=self.model_config.dtype,
                    enforce_eager=self.enforce_eager)
            msg = f"Wrapping in HPU Graph took {m_wrap.get_summary_string()}"
            logger.info(msg)

        self.model_memory_usage = m.consumed_device_memory
        msg = f"Loading model weights took in total {m.get_summary_string()}"
        logger.info(msg)

    def _use_graphs(self, batch_size, seq_len, is_prompt):
        if self.enforce_eager:
            return False
        if self.skip_warmup:
            return True
        return (batch_size, seq_len, is_prompt) in self.graphed_buckets

    def _is_valid_bucket(self, bucket):
        return bucket[0] * bucket[1] <= self.max_num_batched_tokens

<<<<<<< HEAD
    def _setup_buckets(self) -> None:
        align_bs = lambda x: min(self.max_num_seqs, x)
        #FIXME: The default values should be max_model_len
        max_prompt_seq = 1024
        max_decode_seq = 2048
        self.bucketing_global_state.prompt_bs_bucket_cfg = read_bucket_settings(
            'prompt',
            'bs',
            min=1,
            step=align_bs(32),
            max=self.max_num_prefill_seqs)
        self.bucketing_global_state.decode_bs_bucket_cfg = read_bucket_settings(
            'decode', 'bs', min=1, step=align_bs(32), max=self.max_num_seqs)
        self.bucketing_global_state.prompt_seq_bucket_cfg = \
            read_bucket_settings(
            'prompt',
            'seq',
            min=self.block_size,
            step=self.block_size,
            max=max_prompt_seq)
        self.bucketing_global_state.decode_block_bucket_cfg = \
            read_bucket_settings(
            'decode',
            'block',
            min=self.block_size,
            step=self.block_size,
            max=max(self.block_size,
                    self.max_num_seqs * max_decode_seq // self.block_size))

        self.graphed_buckets: Set[Any] = set()

        msg = ("Prompt bucket config (min, step, max_warmup) "
               f"bs:{self.bucketing_global_state.prompt_bs_bucket_cfg}, "
               f"seq:{self.bucketing_global_state.prompt_seq_bucket_cfg}")
        logger.info(msg)

        msg = ("Decode bucket config (min, step, max_warmup) "
               f"bs:{self.bucketing_global_state.decode_bs_bucket_cfg}, "
               f"block:{self.bucketing_global_state.decode_block_bucket_cfg}")
        logger.info(msg)

=======
>>>>>>> 0d153cf7
    def _prepare_prompt(
        self,
        seq_group_metadata_list: List[SequenceGroupMetadata],
    ) -> PreparePromptMetadata:
        input_tokens: List[List[int]] = []
        input_positions: List[List[int]] = []
        slot_mapping: List[List[int]] = []
        lora_index_mapping: List[List[int]] = []
        lora_prompt_mapping: List[List[int]] = []
        lora_requests: Set[LoRARequest] = set()

        seq_lens: List[int] = []
        context_lens: List[int] = []
        query_lens: List[int] = []
        prefix_block_tables: List[List[int]] = []
        multi_modal_kwargs_list: List[MultiModalKwargs] = []

        if len(seq_group_metadata_list) == 0:
            return PreparePromptMetadata.empty()

        for seq_group_metadata in seq_group_metadata_list:
            assert seq_group_metadata.is_prompt
            seq_ids = list(seq_group_metadata.seq_data.keys())
            assert len(seq_ids) == 1
            seq_id = seq_ids[0]

            computed_block_nums = seq_group_metadata.computed_block_nums
            if (self.scheduler_config is not None
                    and self.scheduler_config.chunked_prefill_enabled
                    and not (computed_block_nums is None
                             or computed_block_nums == [])):
                raise RuntimeError(
                    "chunked prefill cannot be used with prefix caching "
                    "now.")

            token_chunk_size = seq_group_metadata.token_chunk_size
            seq_data = seq_group_metadata.seq_data[seq_id]
            context_len = seq_data.get_num_computed_tokens()
            # We should use get_len here because in case of preemption
            # it contains output tokens.
            seq_len = min(seq_data.get_len(), context_len + token_chunk_size)
            prompt_tokens = seq_data.get_token_ids()[context_len:seq_len]
            seq_lens.append(seq_len)

            # NOTE: This only works for oooooooxxx style attention.
            if computed_block_nums is not None and len(
                    computed_block_nums) > 0 and self.sliding_window is None:
                # Prefix is not supported with sliding_window
                context_len = len(computed_block_nums) * self.block_size
                prompt_tokens = prompt_tokens[context_len:]
                prefix_block_tables.append(computed_block_nums)
            elif self.scheduler_config.chunked_prefill_enabled:
                if seq_group_metadata.block_tables is not None:
                    # Prefill has chunked before.
                    block_table = seq_group_metadata.block_tables[seq_id]
                    prefix_block_tables.append(block_table)
                else:
                    # The first prefill.
                    prefix_block_tables.append([])
            else:
                prefix_block_tables.append([])
                # Right now, prefill start is always 0. However, this
                # assumption can be changed once chunked prefill is introduced.
                assert context_len == 0

            # actual prompt lens
            context_lens.append(context_len)
            query_lens.append(seq_len - context_len)
            input_tokens.append(prompt_tokens)
            # NOTE(woosuk): Here we assume that the first token in the prompt
            # is always the first token in the sequence.
            input_positions.append(list(range(context_len, seq_len)))

            mm_data = seq_group_metadata.multi_modal_data
            if mm_data:
                mm_kwargs = self.multi_modal_input_mapper(mm_data)
                multi_modal_kwargs_list.append(mm_kwargs)

            if seq_group_metadata.block_tables is None:
                # During memory profiling, the block tables are not initialized
                # yet. In this case, we just use a dummy slot mapping.
                slot_mapping.append([_PAD_SLOT_ID] * seq_len)
                continue

            # Compute the slot mapping.
            slot_mapping.append([])
            block_table = seq_group_metadata.block_tables[seq_id]

            # Mask the [0, start_idx) tokens of the prompt with _PAD_SLOT_ID,
            # where start_idx is max(0, seq_len - sliding_window).
            # For example, if the prompt len is 10, sliding window is 8, and
            # block size is 4, the first two tokens are masked and the slot
            # mapping will be [-1, -1, 2, 3, 4, 5, 6, 7, 0, 1].
            start_idx = 0
            if self.sliding_window is not None:
                assert context_len == 0, (
                    "Prefix caching is currently not supported with "
                    "sliding window attention")
                start_idx = max(0, seq_len - self.sliding_window)
            for i in range(context_len, seq_len):
                if i < start_idx:
                    slot_mapping[-1].append(_PAD_SLOT_ID)
                    continue

                block_number = block_table[i // self.block_size]
                block_offset = i % self.block_size
                slot = block_number * self.block_size + block_offset
                slot_mapping[-1].append(slot)

        max_query_len = max(query_lens)
        sum_query_len = sum(query_lens)
        real_num_seqs = len(query_lens)
        assert max_query_len > 0

        max_prompt_len = max(
            self.bucketing_ctx.get_padded_prompt_seq_len(max(seq_lens)),
            self.block_size)

        lora_ids: List[int] = []
        for seq_group_metadata, context_len in zip(seq_group_metadata_list,
                                                   context_lens):
            lora_id = seq_group_metadata.lora_int_id
            lora_ids.append(lora_id)

            if lora_id > 0:
                lora_requests.add(seq_group_metadata.lora_request)

            lora_index_mapping += [lora_id] * max_prompt_len
            lora_prompt_mapping.extend(
                [lora_id] *
                (max_prompt_len
                 if seq_group_metadata.sampling_params.prompt_logprobs else 1))

        if any(context_lens):
            assert not self.scheduler_config.chunked_prefill_enabled
            # prefix caching

            max_num_block = max(len(bt) for bt in prefix_block_tables)
            prefix_block_list = list(
                itertools.chain.from_iterable(
                    bt if len(bt) == max_num_block else bt +
                    ([_PAD_BLOCK_ID] * (max_num_block - len(bt)))
                    for bt in prefix_block_tables))

            # TODO: pad to proper len
            pad_len = len(prefix_block_list)
            prefix_block_list = pad_list(prefix_block_list, pad_len,
                                         _PAD_BLOCK_ID)

            prefix_block_list_tensor = torch.tensor(prefix_block_list,
                                                    dtype=torch.long,
                                                    device='cpu')
        else:
            prefix_block_list_tensor = None

        input_tokens = make_tensor_with_pad(input_tokens,
                                            max_len=max_prompt_len,
                                            pad=0,
                                            dtype=torch.long,
                                            device='cpu')

        input_positions = make_tensor_with_pad(input_positions,
                                               max_len=max_prompt_len,
                                               pad=0,
                                               dtype=torch.long,
                                               device='cpu')

        slot_mapping = make_tensor_with_pad(slot_mapping,
                                            max_len=max_prompt_len,
                                            pad=_PAD_SLOT_ID,
                                            dtype=torch.long,
                                            device='cpu')

        seq_lens_tensor = torch.tensor(seq_lens,
                                       dtype=torch.long,
                                       device='cpu')

        context_lens_tensor = torch.tensor(context_lens,
                                           dtype=torch.long,
                                           device='cpu')

        if prefix_block_list_tensor:
            prefix_block_list_tensor = prefix_block_list_tensor.to(
                self.device, non_blocking=True)
        input_tokens = input_tokens.to(  # type: ignore
            self.device, non_blocking=True)
        input_positions = input_positions.to(  # type: ignore
            self.device, non_blocking=True)
        slot_mapping = slot_mapping.to(  # type: ignore
            self.device, non_blocking=True)
        seq_lens_tensor = seq_lens_tensor.to(self.device, non_blocking=True)
        context_lens_tensor = context_lens_tensor.to(self.device,
                                                     non_blocking=True)

        attn_metadata = self.attn_backend.make_metadata(
            is_prompt=True,
            block_list=prefix_block_list_tensor,
            block_mapping=None,
            block_usage=None,
            block_indices=None,
            block_offsets=None,
            block_scales=None,
            block_groups=None,
            attn_bias=None,
            seq_lens_tensor=seq_lens_tensor,
            context_lens_tensor=context_lens_tensor,
            num_prefills=real_num_seqs,
            num_prefill_tokens=sum_query_len,
            num_decode_tokens=0,
            slot_mapping=slot_mapping,
            multi_modal_placeholder_index_maps=
            None  # FIXME(kzawora): mutli-modality will not work here
        )
        multi_modal_kwargs = MultiModalKwargs.batch(multi_modal_kwargs_list)

        return PreparePromptMetadata(input_tokens=input_tokens,
                                     input_positions=input_positions,
                                     attn_metadata=attn_metadata,
                                     seq_lens=seq_lens,
                                     query_lens=query_lens,
                                     lora_index_mapping=lora_index_mapping,
                                     lora_prompt_mapping=lora_prompt_mapping,
                                     lora_requests=lora_requests,
                                     multi_modal_kwargs=multi_modal_kwargs,
                                     slot_mapping=slot_mapping,
                                     lora_ids=lora_ids)

    def _prepare_decode(
        self,
        seq_group_metadata_list: List[SequenceGroupMetadata],
        output=None,
    ) -> PrepareDecodeMetadata:
        input_tokens: List[List[int]] = []
        input_positions: List[List[int]] = []
        slot_mapping: List[List[int]] = []
        seq_lens: List[int] = []
        block_tables: List[List[int]] = []
        lora_index_mapping: List[List[int]] = []
        lora_prompt_mapping: List[List[int]] = []
        lora_requests: Set[LoRARequest] = set()

        if len(seq_group_metadata_list) == 0:
            return PrepareDecodeMetadata.empty()
        lora_ids: List[int] = []

        dummy_slots = itertools.cycle(
            range(_PAD_SLOT_ID, _PAD_SLOT_ID + self.block_size))

        for seq_group_metadata in seq_group_metadata_list:
            assert not seq_group_metadata.is_prompt
            assert seq_group_metadata.token_chunk_size == 1

            seq_ids = list(seq_group_metadata.seq_data.keys())
            lora_id = seq_group_metadata.lora_int_id
            lora_ids.append(lora_id)

            if lora_id > 0:
                lora_requests.add(seq_group_metadata.lora_request)

            for seq_id in seq_ids:
                seq_data = seq_group_metadata.seq_data[seq_id]
                if output is None:
                    generation_token = seq_data.get_last_token_id()
                    input_tokens.append([generation_token])

                seq_len = seq_data.get_len()
                position = seq_len - 1
                input_positions.append([position])

                seq_len = seq_len if self.sliding_window is None else min(
                    seq_len, self.sliding_window)
                seq_lens.append(seq_len)

                block_table = seq_group_metadata.block_tables[seq_id]
                num_fully_occupied_blocks = position // self.block_size
                block_table = block_table[:num_fully_occupied_blocks + 1]

                if len(block_table) == 0:
                    block_number = _PAD_BLOCK_ID
                else:
                    block_number = block_table[position // self.block_size]
                if block_number == _PAD_BLOCK_ID:
                    slot = next(dummy_slots)
                else:
                    block_offset = position % self.block_size
                    slot = block_number * self.block_size + block_offset
                slot_mapping.append([slot])
                lora_index_mapping.append(lora_id)
                lora_prompt_mapping.append(lora_id)

                if self.sliding_window is not None:
                    sliding_window_blocks = (self.sliding_window //
                                             self.block_size)
                    block_table = block_table[-sliding_window_blocks:]
                block_tables.append(block_table)

        if output is None:
            input_tokens = torch.tensor(input_tokens,
                                        dtype=torch.long,
                                        device='cpu')
        else:
            real_batch_size = len(seq_group_metadata_list)
            input_tokens = output[:real_batch_size]

        input_positions = torch.tensor(input_positions,
                                       dtype=torch.long,
                                       device='cpu')

        num_decode_tokens = sum(seq_lens)

        last_block_usage = [
            slot[0] % self.block_size + 1 for slot in slot_mapping
        ]
        block_groups = [[i] * len(bt) for i, bt in enumerate(block_tables)]
        block_usage = [[self.block_size] * (len(bt) - 1) + [lbu]
                       for bt, lbu in zip(block_tables, last_block_usage)
                       if bt]

        block_list = flatten(block_tables)
        block_groups = flatten(block_groups)
        block_usage = flatten(block_usage)

        assert len(block_list) == len(block_groups)
        assert len(block_list) == len(block_usage)

        padding_fn = None
        if self.use_contiguous_pa:
            block_bucket_size = max(max(block_list) + 1, len(block_list))
            block_bucket_size = self.bucketing_ctx.get_padded_decode_num_blocks(
                block_bucket_size)
            indices: List[Any]
            indices = [None] * block_bucket_size
            for i, bid in enumerate(block_list):
                indices[bid] = i
            padding_fn = lambda tensor, pad_value: gather_list(
                tensor, indices, pad_value)
        else:
            block_bucket_size = self.bucketing_ctx.get_padded_decode_num_blocks(
                len(block_list))
            padding_fn = lambda tensor, pad_value: pad_list(
                tensor, block_bucket_size, pad_value)

        block_list = padding_fn(block_list, _PAD_BLOCK_ID)
        block_groups = padding_fn(block_groups, -1)
        block_usage = padding_fn(block_usage, 1)

        block_list = torch.tensor(block_list, dtype=torch.int, device='cpu')
        block_groups = torch.tensor(block_groups,
                                    dtype=torch.int,
                                    device='cpu')
        block_usage = torch.tensor(block_usage,
                                   dtype=self.model_config.dtype,
                                   device='cpu')
        slot_mapping = torch.tensor(slot_mapping,
                                    dtype=torch.long,
                                    device='cpu')

        input_tokens = input_tokens.to(  # type: ignore
            self.device, non_blocking=True)
        input_positions = input_positions.to(  # type: ignore
            self.device, non_blocking=True)
        block_list = block_list.to(  # type: ignore
            self.device, non_blocking=True)
        block_groups = block_groups.to(  # type: ignore
            self.device, non_blocking=True)
        block_usage = block_usage.to(  # type: ignore
            self.device, non_blocking=True)
        slot_mapping = slot_mapping.to(  # type: ignore
            self.device, non_blocking=True)

        attn_metadata = self.attn_backend.make_metadata(
            is_prompt=False,
            block_list=block_list,
            block_mapping=None,
            block_usage=block_usage,
            block_indices=None,
            block_offsets=None,
            block_scales=None,
            block_groups=block_groups,
            attn_bias=None,
            seq_lens_tensor=None,
            context_lens_tensor=None,
            num_prefills=0,
            num_prefill_tokens=0,
            num_decode_tokens=num_decode_tokens,
            slot_mapping=slot_mapping,
            multi_modal_placeholder_index_maps=None)
        return PrepareDecodeMetadata(input_tokens=input_tokens,
                                     input_positions=input_positions,
                                     attn_metadata=attn_metadata,
                                     lora_index_mapping=lora_index_mapping,
                                     lora_prompt_mapping=lora_prompt_mapping,
                                     lora_requests=lora_requests,
                                     slot_mapping=slot_mapping,
                                     lora_ids=lora_ids)

    def prepare_input_tensors(
        self,
        seq_group_metadata_list: List[SequenceGroupMetadata],
    ) -> Tuple[TModelInputForHPU, SamplingMetadata]:
        if len(seq_group_metadata_list) == 0:
            return self._model_input_cls(), None

        input_tokens = None
        input_positions = None
        lora_mapping = None
        lora_requests = None
        multi_modal_kwargs = None
        batch_type = None
        seq_lens = None
        query_lens = None
        real_batch_size = None
        batch_size_padded = None

        self.event_start = self.profiler.get_timestamp_us()
        is_prompt = seq_group_metadata_list[0].is_prompt
        base_event_name = 'prompt' if is_prompt else 'decode'
        self.profiler.start('internal', base_event_name)

        real_batch_size = len(seq_group_metadata_list)
        batch_size_padded = self.bucketing_ctx.get_padded_batch_size(
            real_batch_size, is_prompt)
        batch_size_padding = batch_size_padded - real_batch_size
        seq_group_metadata_list = seq_group_metadata_list.copy()
        if batch_size_padding > 0:
            dummy_seq_group_metadata = self.create_dummy_seq_group_metadata(
                0, 0, is_prompt)
            seq_group_metadata_list.extend(dummy_seq_group_metadata
                                           for _ in range(batch_size_padding))

        prefill_reqs = []
        decode_reqs = []
        for seq_group_meta in seq_group_metadata_list:
            if seq_group_meta.is_prompt:
                prefill_reqs.append(seq_group_meta)
            else:
                decode_reqs.append(seq_group_meta)

        # Prepare input tensors.
        (
            input_tokens,
            input_positions,
            prefill_attn_metadata,
            seq_lens,
            query_lens,
            lora_index_mapping,
            lora_prompt_mapping,
            lora_requests,
            multi_modal_kwargs,
            slot_mapping,
            lora_ids,
        ) = self._prepare_prompt(prefill_reqs)
        (
            decode_input_tokens,
            decode_input_positions,
            decode_attn_metadata,
            decode_lora_index_mapping,
            decode_lora_prompt_mapping,
            decode_lora_requests,
            decode_slot_mapping,
            decode_lora_ids,
        ) = self._prepare_decode(decode_reqs)
        sampling_metadata = SamplingMetadata.prepare(seq_group_metadata_list,
                                                     seq_lens, query_lens,
                                                     self.device,
                                                     self.pin_memory)

        if not self.scheduler_config.chunked_prefill_enabled:
            assert (len(prefill_reqs) and len(decode_reqs)) == 0

        num_prefills = len(seq_lens)
        num_prefill_tokens = len(input_tokens)
        num_decode_tokens = len(decode_input_tokens)

        # NOTE(kzawora): Here we diverge from GPU code - we don't
        # support mixed batches, so we either use decode or prefill
        # inputs, without coalescing.
        assert (num_prefills == 0 and num_decode_tokens > 0) or (
            num_prefills > 0
            and num_decode_tokens == 0), "HPU does not support mixed batches!"
        if num_decode_tokens > 0:
            input_tokens = decode_input_tokens
            input_positions = decode_input_positions
            slot_mapping = decode_slot_mapping
            lora_index_mapping = decode_lora_index_mapping
            lora_prompt_mapping = decode_lora_prompt_mapping
            lora_requests = decode_lora_requests
            lora_ids = decode_lora_ids

        # FIXME: We need to adjust selected_token_indices to accommodate
        # for padding
        max_len = input_tokens.size(1)
        paddings = [max_len - q for q in query_lens]
        paddings = [0] + paddings[:-1]
        paddings = list(itertools.accumulate(paddings))
        paddings_prompt_logprobs = []
        for i, seq_group_metadata in enumerate(seq_group_metadata_list):
            if seq_group_metadata.sampling_params.prompt_logprobs is not None \
                              and seq_group_metadata.is_prompt:
                paddings_prompt_logprobs += ([paddings[i]] * seq_lens[i])
        paddings = torch.tensor(
            paddings_prompt_logprobs if paddings_prompt_logprobs else paddings,
            dtype=sampling_metadata.selected_token_indices.dtype,
            device=sampling_metadata.selected_token_indices.device)
        sampling_metadata.selected_token_indices.add_(paddings)

        if self.lora_config:
            lora_mapping = LoRAMapping(
                **dict(index_mapping=lora_index_mapping,
                       prompt_mapping=lora_prompt_mapping,
                       is_prefill=(num_prefills > 0)))
        else:
            lora_mapping = None

        if (prefill_attn_metadata is not None
                and decode_attn_metadata is not None):
            batch_type = BatchType.MIXED
            raise NotImplementedError("Mixed batch is not supported on HPU")
        elif prefill_attn_metadata is not None:
            batch_type = BatchType.PREFILL
        else:
            batch_type = BatchType.DECODE

        metadata_dict = {
            "input_tokens": input_tokens,
            "input_positions": input_positions,
            "selected_token_indices": sampling_metadata.selected_token_indices,
            "lora_requests": lora_requests,
            "lora_mapping": lora_mapping,
            "multi_modal_kwargs": multi_modal_kwargs,
            "num_prefill_tokens": num_prefill_tokens,
            "num_decode_tokens": num_decode_tokens,
            "slot_mapping": slot_mapping,
            "num_prefills": num_prefills,
            "batch_type": batch_type,
            "seq_lens": seq_lens,
            "query_lens": query_lens
        }
        if prefill_attn_metadata is not None:
            metadata_dict.update(prefill_attn_metadata.asdict_zerocopy())
        else:
            assert decode_attn_metadata is not None
            metadata_dict.update(decode_attn_metadata.asdict_zerocopy())

        attn_metadata = prefill_attn_metadata if \
            prefill_attn_metadata is not None else decode_attn_metadata

        return self._model_input_cls(input_tokens=input_tokens,
                                     seq_lens=seq_lens,
                                     query_lens=query_lens,
                                     input_positions=input_positions,
                                     attn_metadata=attn_metadata,
                                     lora_requests=lora_requests,
                                     lora_mapping=lora_mapping,
                                     multi_modal_kwargs=multi_modal_kwargs,
                                     real_batch_size=real_batch_size,
                                     batch_size_padded=batch_size_padded,
                                     lora_ids=lora_ids), \
                                        sampling_metadata

    def _seq_len(self, attn_metadata):
        if attn_metadata.num_prefills != 0:
            return attn_metadata.slot_mapping.size(1)
        else:
            return attn_metadata.block_list.numel()

    def trim_attn_metadata(self, metadata: AttentionMetadata) -> object:
        # NOTE(kzawora): To anyone working on this in the future:
        # Trimming metadata is required when using HPUGraphs.
        # Attention metadata is going to be hashed by PT bridge, and
        # appropriate HPUGraphs will be matched based on all inputs' hash.

        # Before you put more keys in here, make sure you know their
        # value type and make sure you know how it's going to be hashed.
        # You can find that information in input_hash function
        # in habana_frameworks/torch/hpu/graphs.py. You can also hash
        # it manually with torch.hpu.graphs.input_hash(attention_metadata)

        # If you use primitive types here - they will get hashed based
        # on their value. You *will* get lots of excessive graph captures
        # (and an OOM eventually) if you decide to put something like
        # seq_len int here.
        # If you absolutely need a scalar, put it in a tensor. Tensors
        # get hashed using their metadata, not their values:
        # input_hash(torch.tensor(123)) == input_hash(torch.tensor(321))
        # input_hash(123) != input_hash(321)
        # input_hash("abc") != input_hash("cba")
        attention_metadata = subtuple(metadata, 'TrimmedAttentionMetadata', [
            'attn_bias', 'seq_lens_tensor', 'context_lens_tensor',
            'block_list', 'block_mapping', 'block_usage', 'slot_mapping',
            'is_prompt', 'block_indices', 'block_offsets', 'block_scales',
            'block_groups'
        ])
        return attention_metadata

    def create_dummy_seq_group_metadata(self,
                                        group_id,
                                        seq_len,
                                        is_prompt,
                                        lora_request=None,
                                        temperature=0):
        sampling_params = SamplingParams(temperature=temperature)
        num_blocks = math.ceil(seq_len / self.block_size)
        seq_len = max(seq_len, 1)
        if is_prompt:
            input_len = seq_len
            output_len = 0
            block_tables = None
        else:
            input_len = seq_len - 1
            output_len = 1
            block_tables = {group_id: [_PAD_BLOCK_ID] * num_blocks}
        prompt_token_ids = [0] * input_len
        output_token_ids = [1] * output_len
        prompt_token_ids_array = array('l', prompt_token_ids)  # noqa: F821
        seq_data = SequenceData(prompt_token_ids_array)
        seq_data.output_token_ids = output_token_ids
        return SequenceGroupMetadata(request_id=str(group_id),
                                     is_prompt=(output_len == 0),
                                     seq_data={group_id: seq_data},
                                     sampling_params=sampling_params,
                                     block_tables=block_tables,
                                     lora_request=lora_request)

    def profile_run(self) -> None:
        num_layers = self.model_config.get_num_layers(self.parallel_config)
        kv_caches = [None] * num_layers
        max_batch_size = self.bucketing_ctx.global_state.prompt_bs_bucket_cfg[
            -1]
        max_seq_len = min(
            self.bucketing_ctx.global_state.prompt_seq_bucket_cfg[-1],
            self.max_num_batched_tokens // max_batch_size)

        self.warmup_scenario(max_batch_size, max_seq_len, True, kv_caches,
                             False, True)
        return

    def warmup_scenario(self,
                        batch_size,
                        seq_len,
                        is_prompt,
                        kv_caches,
                        is_pt_profiler_run=False,
                        is_lora_profile_run=False,
                        temperature=0) -> None:
        use_graphs = self._use_graphs(batch_size, seq_len, is_prompt)
        scenario_name = ("warmup_"
                         f"{'prompt' if is_prompt else 'decode'}_"
                         f"bs{batch_size}_"
                         f"seq{seq_len}_"
                         f"graphs{'T' if use_graphs else 'F'}")
        # This represents the maximum number of different requests
        # that will have unique loras, an therefore the max amount of memory
        # consumption create dummy lora request copies from the lora request
        # passed in, which contains a lora from the lora warmup path.
        dummy_lora_requests: List[LoRARequest] = []
        dummy_lora_requests_per_seq: List[LoRARequest] = []
        if self.lora_config and is_lora_profile_run:
            assert self.lora_manager is not None
            with self.lora_manager.dummy_lora_cache():
                for idx in range(self.lora_config.max_loras):
                    lora_id = idx + 1
                    dummy_lora_request = LoRARequest(
                        lora_name=f"warmup_{lora_id}",
                        lora_int_id=lora_id,
                        lora_local_path="/not/a/real/path",
                    )
                    self.lora_manager.add_dummy_lora(dummy_lora_request,
                                                     rank=LORA_WARMUP_RANK)
                    dummy_lora_requests.append(dummy_lora_request)
                dummy_lora_requests_per_seq = [
                    dummy_lora_requests[idx % len(dummy_lora_requests)]
                    for idx in range(batch_size)
                ]
        self.profiler.start('internal', scenario_name)
        times = 3 if use_graphs or is_pt_profiler_run else 1
        if is_prompt:
            seqs = [
                self.create_dummy_seq_group_metadata(
                    i,
                    seq_len,
                    is_prompt,
                    lora_request=dummy_lora_requests_per_seq[i]
                    if dummy_lora_requests_per_seq else None,
                    temperature=temperature) for i in range(batch_size)
            ]
        else:
            # FIXME: seq_len is actually number of blocks
            blocks = [seq_len // batch_size for _ in range(batch_size)]
            blocks[0] += seq_len % batch_size
            seqs = [
                self.create_dummy_seq_group_metadata(
                    i,
                    b * self.block_size - 1,
                    is_prompt,
                    lora_request=dummy_lora_requests_per_seq[i]
                    if dummy_lora_requests_per_seq else None,
                    temperature=temperature) for i, b in enumerate(blocks)
            ]
        torch.hpu.synchronize()
        profiler = None
        if is_pt_profiler_run and self.is_driver_worker:
            profiler = setup_profiler()
            profiler.start()
        for _ in range(times):
            inputs = self.prepare_model_input(seqs)
            is_single_step = \
                self.vllm_config.scheduler_config.num_scheduler_steps == 1
            if is_prompt or is_single_step:
                self.execute_model(inputs, kv_caches, warmup_mode=True)
            else:  # decode with multi-step
                inputs = dataclasses.replace(inputs,
                                             is_first_multi_step=True,
                                             is_last_step=False)
                self.execute_model(inputs,
                                   kv_caches,
                                   warmup_mode=True,
                                   num_steps=2,
                                   seqs=seqs)
                inputs = dataclasses.replace(inputs,
                                             is_first_multi_step=False,
                                             is_last_step=True)
                self.execute_model(inputs,
                                   kv_caches,
                                   warmup_mode=True,
                                   num_steps=2,
                                   seqs=seqs)
            torch.hpu.synchronize()
            if profiler:
                profiler.step()
        if profiler:
            profiler.stop()
        self.profiler.end()
        gc.collect()

    def remove_all_loras(self):
        if not self.lora_manager:
            raise RuntimeError("LoRA is not enabled.")
        self.lora_manager.remove_all_adapters()

    def set_active_loras(self, lora_requests: Set[LoRARequest],
                         lora_mapping: LoRAMapping) -> None:
        if not self.lora_manager:
            raise RuntimeError("LoRA is not enabled.")
        self.lora_manager.set_active_adapters(lora_requests, lora_mapping)

    def add_lora(self, lora_request: LoRARequest) -> bool:
        if not self.lora_manager:
            raise RuntimeError("LoRA is not enabled.")
        return self.lora_manager.add_adapter(lora_request)

    def remove_lora(self, lora_id: int) -> bool:
        if not self.lora_manager:
            raise RuntimeError("LoRA is not enabled.")
        return self.lora_manager.remove_adapter(lora_id)

    def pin_lora(self, lora_id: int) -> bool:
        if not self.lora_manager:
            raise RuntimeError("LoRA is not enabled.")
        return self.lora_manager.pin_adapter(lora_id)

    def list_loras(self) -> Set[int]:
        if not self.lora_manager:
            raise RuntimeError("LoRA is not enabled.")
        return self.lora_manager.list_adapters()

    def log_warmup(self, phase, i, max_i, batch_size, seq_len):
        free_mem = format_bytes(
            HabanaMemoryProfiler.current_free_device_memory())
        dim = "num_blocks"
        if "Prompt" in phase:
            dim = "seq_len"
        msg = (f"[Warmup][{phase}][{i+1}/{max_i}] "
               f"batch_size:{batch_size} "
               f"{dim}:{seq_len} "
               f"free_mem:{free_mem}")
        logger.info(msg)

    def warmup_all_buckets(self, buckets, is_prompt, kv_caches):
        for i, (batch_size, seq_len) in enumerate(reversed(buckets)):
            self.log_warmup('Prompt' if is_prompt else 'Decode', i,
                            len(buckets), batch_size, seq_len)
            self.warmup_scenario(batch_size, seq_len, is_prompt, kv_caches)

    def warmup_graphs(self,
                      strategy,
                      buckets,
                      is_prompt,
                      kv_caches,
                      available_mem,
                      starting_mem=0,
                      total_batch_seq=0.001):
        total_mem = starting_mem
        idx = 0
        phase = f'Graph/{"Prompt" if is_prompt else "Decode"}'
        num_candidates = len(buckets)
        ordering : Union[Callable[[Any], Tuple[Any, Any]], \
            Callable[[Any], Tuple[Any, Any, Any]]]
        if strategy == 'min_tokens':
            ordering = lambda b: (b[0] * b[1], b[1], b[0])
        elif strategy == 'max_bs':
            ordering = lambda b: (-b[0], b[1])
        else:
            raise NotImplementedError(
                f'Unsupported graph allocation strategy: {strategy}')
        buckets = list(sorted(buckets, key=ordering))
        captured_all = True
        warmed_random_sampler_bs: Set[int] = set()
        for idx, (batch_size, seq_len) in enumerate(buckets):
            # Graph memory usage is proportional to seq dimension in a batch
            batch_seq = batch_size * seq_len if is_prompt else batch_size
            mem_estimate = batch_seq / total_batch_seq * total_mem
            if mem_estimate >= available_mem:
                captured_all = False
                continue
            graphed_bucket = (batch_size, seq_len, is_prompt)
            if graphed_bucket in self.graphed_buckets:
                continue
            self.graphed_buckets.add(graphed_bucket)
            self.log_warmup(phase, idx, num_candidates, batch_size, seq_len)
            with HabanaMemoryProfiler() as mem_prof:
                self.warmup_scenario(batch_size,
                                     seq_len,
                                     is_prompt,
                                     kv_caches,
                                     temperature=1.0 if batch_size
                                     not in warmed_random_sampler_bs else 0)
            warmed_random_sampler_bs.add(batch_size)
            used_mem = align_workers(mem_prof.consumed_device_memory,
                                     torch.distributed.ReduceOp.MAX)
            available_mem -= used_mem
            total_mem += used_mem
            total_batch_seq += batch_seq

        return total_mem, total_batch_seq, captured_all

    def log_graph_warmup_summary(self, buckets, is_prompt, total_mem):
        num_candidates = len(buckets)
        phase = f'Graph/{"Prompt" if is_prompt else "Decode"}'
        graphed = list(c[:2] for c in self.graphed_buckets
                       if c[2] == is_prompt)
        if num_candidates == 0:
            num_candidates = 1
        msg = (f'{phase} captured:{len(graphed)} '
               f'({100 * len(graphed) / num_candidates:.1f}%) '
               f'used_mem:{format_bytes(total_mem)} '
               f'buckets:{sorted(list(graphed))}')
        logger.info(msg)

    @torch.inference_mode()
    def warmup_model(self, kv_caches: List[torch.Tensor]) -> None:
        if profile := os.environ.get('VLLM_PT_PROFILE', None):
            phase, bs, seq_len, graph = profile.split('_')
            is_prompt = phase == 'prompt'
            graphs = graph == 't'
            if graphs:
                self.graphed_buckets.add((int(bs), int(seq_len), is_prompt))
            self.warmup_scenario(int(bs), int(seq_len), is_prompt, kv_caches,
                                 True)
            raise AssertionError("Finished profiling")
        if self.skip_warmup:
            logger.info("Skipping warmup...")
            return
        self.profiler.start('internal', 'warmup')
        max_blocks = kv_caches[0][0].size(0)
        self.bucketing_ctx.generate_prompt_buckets()
        self.bucketing_ctx.generate_decode_buckets(max_blocks)

        if not htorch.utils.internal.is_lazy() and not self.enforce_eager:
            cache_size_limit = len(self.bucketing_ctx.prompt_buckets) + len(
                self.bucketing_ctx.decode_buckets) + 1
            torch._dynamo.config.cache_size_limit = max(
                cache_size_limit, torch._dynamo.config.cache_size_limit)
            # Multiply by 8 to follow the original default ratio between
            # the cache_size_limit and accumulated_cache_size_limit
            torch._dynamo.config.accumulated_cache_size_limit = max(
                cache_size_limit * 8,
                torch._dynamo.config.accumulated_cache_size_limit)

        start_mem = HabanaMemoryProfiler.current_device_memory_usage()
        start_time = time.perf_counter()

        compile_only_mode_context = functools.partial(bc.env_setting,
                                                      "PT_COMPILE_ONLY_MODE",
                                                      True)
        can_use_compile_only_mode = True
        try:
            with compile_only_mode_context():
                pass
            logger.debug("Using PT_COMPILE_ONLY_MODE.")
        except KeyError:
            can_use_compile_only_mode = False
            logger.warning('Cannot use PT_COMPILE_ONLY_MODE. '
                           'Warmup time will be negatively impacted. '
                           'Please update Gaudi Software Suite.')
        with compile_only_mode_context(
        ) if can_use_compile_only_mode else contextlib.nullcontext():
            self.warmup_all_buckets(self.bucketing_ctx.prompt_buckets, True,
                                    kv_caches)
            self.warmup_all_buckets(self.bucketing_ctx.decode_buckets, False,
                                    kv_caches)

            if not self.enforce_eager and htorch.utils.internal.is_lazy():
                assert self.mem_margin is not None, \
                    ("HabanaWorker.determine_num_available_blocks needs "
                    "to be called before warming up the model.")
                free_mem = HabanaMemoryProfiler.current_free_device_memory()
                graph_free_mem = free_mem - self.mem_margin
                graph_free_mem = align_workers(graph_free_mem,
                                               torch.distributed.ReduceOp.MIN)
                prompt_graph_mem_ratio = float(
                    os.environ.get('VLLM_GRAPH_PROMPT_RATIO', '0.3'))
                prompt_available_memory = (prompt_graph_mem_ratio *
                                           graph_free_mem)
                decode_available_memory = (graph_free_mem -
                                           prompt_available_memory)
                msg = (
                    f"Using {format_bytes(graph_free_mem)}"
                    f"/{format_bytes(free_mem)} "
                    "of free device memory for HPUGraphs, "
                    f"{format_bytes(prompt_available_memory)} for prompt and "
                    f"{format_bytes(decode_available_memory)} for decode "
                    f"(VLLM_GRAPH_PROMPT_RATIO={prompt_graph_mem_ratio})")
                logger.info(msg)
                prompt_strategy = os.environ.get('VLLM_GRAPH_PROMPT_STRATEGY',
                                                 'min_tokens')
                decode_strategy = os.environ.get('VLLM_GRAPH_DECODE_STRATEGY',
                                                 'max_bs')
                mem_post_prompt, prompt_batch_seq, prompt_captured_all = \
                    self.warmup_graphs(
                    prompt_strategy, self.bucketing_ctx.prompt_buckets,
                    True, kv_caches, prompt_available_memory)
                mem_post_decode, decode_batch_seq, decode_captured_all = \
                    self.warmup_graphs(
                    decode_strategy, self.bucketing_ctx.decode_buckets,
                    False, kv_caches, decode_available_memory)

                # Not all prompt buckets were captured, but all decode buckets
                # were captured and we have some free graph-allocated space
                # left. Let's try to use it for capturing more prompt buckets.
                if (mem_post_decode + mem_post_prompt < graph_free_mem
                        and not prompt_captured_all and decode_captured_all):
                    mem_post_prompt, _, prompt_captured_all = (
                        self.warmup_graphs(
                            prompt_strategy, self.bucketing_ctx.prompt_buckets,
                            True, kv_caches,
                            graph_free_mem - mem_post_prompt - mem_post_decode,
                            mem_post_prompt, prompt_batch_seq))

                # Not all decode buckets were captured, but all prompt buckets
                # were captured and we have some free graph-allocated space
                # left. Let's try to use it for capturing more decode buckets.
                if mem_post_decode + mem_post_prompt < graph_free_mem \
                    and not decode_captured_all \
                        and prompt_captured_all:
                    mem_post_decode, _, _ = self.warmup_graphs(
                        decode_strategy, self.bucketing_ctx.decode_buckets,
                        False, kv_caches,
                        graph_free_mem - mem_post_prompt - mem_post_decode,
                        mem_post_decode, decode_batch_seq)

                self.log_graph_warmup_summary(
                    self.bucketing_ctx.prompt_buckets, True, mem_post_prompt)
                self.log_graph_warmup_summary(
                    self.bucketing_ctx.decode_buckets, False, mem_post_decode)

        end_time = time.perf_counter()
        end_mem = HabanaMemoryProfiler.current_device_memory_usage()
        elapsed_time = end_time - start_time
        msg = (
            f"Warmup finished in {elapsed_time:.0f} secs, "
            f"allocated {format_bytes(end_mem - start_mem)} of device memory")
        logger.info(msg)
        self.profiler.end()

    @property
    def vocab_size(self) -> int:
        return self.model_config.get_vocab_size()

    @property
    def mem_margin(self) -> Optional[int]:
        return self._mem_margin

    @mem_margin.setter
    def mem_margin(self, value):
        self._mem_margin = value


def _maybe_wrap_in_hpu_graph(*args, **kwargs):
    return htorch.hpu.wrap_in_hpu_graph(
        HpuModelAdapter(*args, **kwargs), disable_tensor_cache=True
    ) if htorch.utils.internal.is_lazy() else HpuModelAdapter(*args, **kwargs)


class HabanaProfilerCounterHelper:

    def __init__(self):
        self.niter = 0
        self.average_real_throughput = None
        self.logged_once = False
        self.real_seq_lens = []
        self.prompt_seq_lens = []

    def capture_seq_group_metadata_stats(self, seq_group_metadata_list):
        self.real_seq_lens = [
            len(seq_data.prompt_token_ids) + len(seq_data.output_token_ids)
            for seq_group_metadata in seq_group_metadata_list
            for seq_data in seq_group_metadata.seq_data.values()
        ]
        self.prompt_seq_lens = [
            len(seq_data.prompt_token_ids)
            for seq_group_metadata in seq_group_metadata_list
            for seq_data in seq_group_metadata.seq_data.values()
        ]

    def get_counter_dict(self, cache_config, duration, seq_len,
                         batch_size_padded, real_batch_size, is_prompt):
        throughput = batch_size_padded / (duration / 1e6)
        throughput_effective = real_batch_size / (duration / 1e6)

        real_max_seq_len = max(self.real_seq_lens)
        real_num_tokens = sum(self.real_seq_lens)
        padded_num_tokens = batch_size_padded * seq_len
        batch_token_utilization = real_num_tokens / padded_num_tokens
        if self.average_real_throughput is None:
            self.average_real_throughput = throughput_effective
        else:  # https://www.heikohoffmann.de/htmlthesis/node134.html
            self.average_real_throughput = self.average_real_throughput + 1 / (
                self.niter + 1) * (throughput_effective -
                                   self.average_real_throughput)
        phase = "prompt" if is_prompt else "decode"
        counters = {
            f'{phase}_bucket_batch_size': batch_size_padded,
            f'{phase}_batch_size': real_batch_size,
            f'{phase}_bucket_seq_len': seq_len,
            f'{phase}_seq_len': real_max_seq_len,
            f'{phase}_bucket_gen_throughput': throughput,
            f'{phase}_real_gen_throughput': throughput_effective,
            f'{phase}_batch_token_utilization': batch_token_utilization,
            'average_real_throughput': self.average_real_throughput,
            'engine_iteration': self.niter,
        }
        self.niter += 1
        if is_prompt:
            prompt_bucket_in_throughput = (seq_len * batch_size_padded) / (
                duration / 1e6)
            prompt_real_in_throughput = sum(
                self.prompt_seq_lens) / (duration / 1e6)
            counters[
                f'{phase}_bucket_in_throughput'] = prompt_bucket_in_throughput
            counters[f'{phase}_real_in_throughput'] = prompt_real_in_throughput

        # KV cache might not be created yet (e.g. for profiling run)
        if cache_config.num_gpu_blocks is not None and \
            cache_config.num_gpu_blocks != 0:
            cache_num_blocks_used = [
                math.ceil(sl / cache_config.block_size)
                for sl in self.real_seq_lens
            ]
            cache_total_num_blocks_used = sum(cache_num_blocks_used)
            num_cache_blocks = cache_config.num_gpu_blocks
            cache_total_num_free_blocks = \
                num_cache_blocks - cache_total_num_blocks_used
            cache_computed_utilization = \
                cache_total_num_blocks_used / num_cache_blocks
            max_blocks_per_seq = math.ceil(seq_len / cache_config.block_size)
            batch_block_utilization = cache_total_num_blocks_used / (
                batch_size_padded * max_blocks_per_seq)
            counters['cache_num_blocks_used'] = cache_total_num_blocks_used
            counters['cache_num_free_blocks'] = cache_total_num_free_blocks
            counters['cache_computed_utilization'] = cache_computed_utilization
            counters[
                f'{phase}_batch_block_utilization'] = batch_block_utilization
        if not self.logged_once:
            counters['const_cache_num_blocks'] = cache_config.num_gpu_blocks
            counters[
                'const_gpu_memory_utilization'] = \
                    cache_config.gpu_memory_utilization
            counters['const_block_size'] = cache_config.block_size
            self.logged_once = True
        return counters


def unwrap_model(model):
    if isinstance(model, torch._dynamo.eval_frame.OptimizedModule):
        return unwrap_model(model._orig_mod)
    else:
        model = list(vars(model)['_modules'].values())[0]
        modules = list(vars(model)['_modules'].values())
        return modules


class HPUModelRunner(HPUModelRunnerBase[ModelInputForHPUWithSamplingMetadata]):
    """
    GPU model runner with sampling step.
    """
    _model_input_cls: Type[ModelInputForHPUWithSamplingMetadata] = (
        ModelInputForHPUWithSamplingMetadata)

    def make_model_input_from_broadcasted_tensor_dict(
        self,
        tensor_dict: Dict[str, Any],
    ) -> ModelInputForHPUWithSamplingMetadata:
        return (
            ModelInputForHPUWithSamplingMetadata.from_broadcasted_tensor_dict(
                tensor_dict,
                attn_backend=self.attn_backend,
            ))

    @torch.inference_mode()
    def prepare_model_input(
        self,
        seq_group_metadata_list: List[SequenceGroupMetadata],
        virtual_engine: int = 0,
        finished_requests_ids: Optional[List[str]] = None
    ) -> ModelInputForHPUWithSamplingMetadata:
        """Prepare the model input based on a given sequence group, including
        metadata for the sampling step.
        The API assumes seq_group_metadata_list is sorted by prefill -> decode.
        The result tensors and data structure also batches input in prefill
        -> decode order. For example,
        - input_tokens[:num_prefill_tokens] contains prefill tokens.
        - input_tokens[num_prefill_tokens:] contains decode tokens.
        If cuda graph is required, this API automatically pads inputs.
        """
        with self.profiler.record_event('internal', 'prepare_input_tensors'):
            assert seq_group_metadata_list is not None
            if self.profiler.enabled:
                self.profiler_counter_helper.capture_seq_group_metadata_stats(
                    seq_group_metadata_list=seq_group_metadata_list)
            model_input, sampling_metadata = self.prepare_input_tensors(
                seq_group_metadata_list)
            assert model_input.attn_metadata is not None
            is_prompt = model_input.attn_metadata.is_prompt

        return dataclasses.replace(model_input,
                                   sampling_metadata=sampling_metadata,
                                   is_prompt=is_prompt,
                                   virtual_engine=virtual_engine)

    def finish_measurements(self):
        from neural_compressor.torch.quantization import finalize_calibration
        finalize_calibration(self.model.model)

    def _check_config(self, batch_size, seq_len, is_prompt, warmup_mode):
        cfg = (batch_size, seq_len, is_prompt)
        seen = cfg in self.seen_configs
        self.seen_configs.add(cfg)
        if not seen and not warmup_mode:
            phase = 'prompt' if is_prompt else 'decode'
            logger.warning("Configuration: (%s, %s, %s) was not warmed-up!",
                           phase, batch_size, seq_len)

    def create_lora_mask(self, input_tokens: torch.Tensor, lora_ids: List[int],
                         is_prompt: bool):
        '''
        This is a helper function to create the mask for lora computations.
        Lora Mask is needed to ensure we match the correct lora weights for the
        for the request.
        For Prompt phase we have 
        lora_mask with shape (batch_size * seq_len, max_loras * max_rank)
        lora_logits_mask with shape (batch_size, max_loras * max_rank)
        For Decode phase we have both
        lora_mask and lora_logits_mask with shape
        (batch_size, max_loras * max_rank)
        '''
        lora_mask: torch.Tensor = None
        lora_logits_mask: torch.Tensor = None
        lora_index = 0

        if self.lora_config:
            if is_prompt:
                lora_mask = torch.zeros(
                    input_tokens.shape[0] * input_tokens.shape[1],
                    (self.lora_config.max_loras) *\
                        self.lora_config.max_lora_rank,
                    dtype=self.lora_config.lora_dtype)
                lora_logits_mask = torch.zeros(
                    input_tokens.shape[0], (self.lora_config.max_loras) *
                    self.lora_config.max_lora_rank,
                    dtype=self.lora_config.lora_dtype)

                ones = torch.ones(input_tokens.shape[1],
                                  self.lora_config.max_lora_rank,
                                  dtype=self.lora_config.lora_dtype)
                logit_ones = torch.ones(1,
                                        self.lora_config.max_lora_rank,
                                        dtype=self.lora_config.lora_dtype)

                for i in range(len(lora_ids)):
                    if lora_ids[i] == 0:
                        continue
                    lora_index = self.lora_manager._adapter_manager.\
                        lora_index_to_id.index(lora_ids[i])
                    start_row = i * input_tokens.shape[1]
                    end_row = start_row + input_tokens.shape[1]
                    start_col = lora_index * self.lora_config.max_lora_rank
                    end_col = start_col + self.lora_config.max_lora_rank
                    lora_mask[start_row:end_row, start_col:end_col] = ones
                    lora_logits_mask[i, start_col:end_col] = logit_ones
                lora_mask = lora_mask.to('hpu')
                lora_logits_mask = lora_logits_mask.to('hpu')
            else:
                lora_mask = torch.zeros(input_tokens.shape[0],
                                        (self.lora_config.max_loras) *
                                        self.lora_config.max_lora_rank,
                                        dtype=self.lora_config.lora_dtype)
                ones = torch.ones(1,
                                  self.lora_config.max_lora_rank,
                                  dtype=self.lora_config.lora_dtype)
                for i in range(len(lora_ids)):
                    if lora_ids[i] == 0:
                        continue
                    lora_index = self.lora_manager._adapter_manager.\
                        lora_index_to_id.index(lora_ids[i])
                    start_pos = lora_index * self.lora_config.max_lora_rank
                    end_pos = start_pos + self.lora_config.max_lora_rank
                    lora_mask[i, start_pos:end_pos] = ones
                lora_mask = lora_mask.to('hpu')
                lora_logits_mask = lora_mask

        return lora_mask, lora_logits_mask

    @torch.inference_mode()
    def execute_model(
        self,
        model_input: ModelInputForHPUWithSamplingMetadata,
        kv_caches: List[torch.Tensor],
        intermediate_tensors: Optional[IntermediateTensors] = None,
        num_steps: int = 1,
        warmup_mode=False,
        previous_hidden_states: Optional[torch.Tensor] = None,
        seqs=None,
    ) -> Optional[Union[List[SamplerOutput], IntermediateTensors]]:
        if not model_input.is_first_multi_step:
            if not model_input.is_last_step:
                # not first or last multi-step
                return []
            # last multi-step
            output = self._decode_sampler_outputs(
                model_input) if self.is_driver_worker else []
            torch.hpu.synchronize()
        if model_input.is_first_multi_step:
            # first multi-step
            if self.lora_config:
                assert model_input.lora_requests is not None
                assert model_input.lora_mapping is not None
                self.set_active_loras(model_input.lora_requests,
                                      model_input.lora_mapping)
            input_tokens = model_input.input_tokens
            input_positions = model_input.input_positions
            attn_metadata = model_input.attn_metadata
            sampling_metadata = model_input.sampling_metadata
            real_batch_size = model_input.real_batch_size
            batch_size_padded = model_input.batch_size_padded
            assert input_tokens is not None
            assert input_positions is not None
            assert sampling_metadata is not None
            assert attn_metadata is not None
            is_prompt = attn_metadata.is_prompt
            assert is_prompt is not None
            batch_size = input_tokens.size(0)
            seq_len = self._seq_len(attn_metadata)
            use_graphs = self._use_graphs(batch_size, seq_len, is_prompt)
            self._check_config(batch_size, seq_len, is_prompt, warmup_mode)

            lora_mask: torch.Tensor = None
            lora_logits_mask: torch.Tensor = None
            if self.lora_config:
                assert model_input.lora_ids is not None
                lora_mask, lora_logits_mask = self.create_lora_mask(
                    input_tokens, model_input.lora_ids,
                    attn_metadata.is_prompt)

            execute_model_kwargs = {
                "input_ids": input_tokens,
                "positions": input_positions,
                "kv_caches": kv_caches,
                "attn_metadata": self.trim_attn_metadata(attn_metadata),
                "intermediate_tensors": intermediate_tensors,
                "lora_mask": lora_mask,
                **(model_input.multi_modal_kwargs or {}),
            }
            if previous_hidden_states is not None:
                execute_model_kwargs.update(
                    {"previous_hidden_states": previous_hidden_states})
            if htorch.utils.internal.is_lazy():
                execute_model_kwargs.update(
                    {"bypass_hpu_graphs": not use_graphs})

            htorch.core.mark_step()
            if self.is_driver_worker:
                model_event_name = ("model_"
                                    f"{'prompt' if is_prompt else 'decode'}_"
                                    f"bs{batch_size}_"
                                    f"seq{seq_len}_"
                                    f"graphs{'T' if use_graphs else 'F'}")
            else:
                model_event_name = 'model_executable'
            if num_steps > 1:
                # in case of multi-step scheduling
                # we only want to pythonize in the last step
                sampling_metadata.skip_sampler_cpu_output = True
                self.model.model.sampler.include_gpu_probs_tensor = True
            cache_orig_output_tokens_len: List[Dict] = []

            def try_revert_dummy_output_tokens():
                if len(cache_orig_output_tokens_len) > 0:
                    # Reuse the original output token ids length
                    for i, seq_group_metadata in enumerate(
                            seq_group_metadata_list):
                        for j, data in seq_group_metadata.seq_data.items():
                            orig_output_tokens_len = \
                                cache_orig_output_tokens_len[i][j]
                            data.output_token_ids = \
                                data.output_token_ids[:orig_output_tokens_len]

            for i in range(num_steps):
                if i != 0 and not self.is_driver_worker:
                    broadcast_data = broadcast_tensor_dict(src=0)
                    if 'early_exit' in broadcast_data and broadcast_data[
                            'early_exit']:
                        return [output] if num_steps == 1 else []
                    execute_model_kwargs.update({
                        "input_ids":
                        broadcast_data["input_ids"],
                        "positions":
                        broadcast_data["positions"],
                        "attn_metadata":
                        self.trim_attn_metadata(
                            broadcast_data["attn_metadata"])
                    })
                with self.profiler.record_event('internal', model_event_name):
                    hidden_states = self.model.forward(
                        **execute_model_kwargs,
                        selected_token_indices=sampling_metadata.
                        selected_token_indices)

                if self.lora_config:
                    LoraMask.setLoraMask(
                        lora_logits_mask.index_select(
                            0, sampling_metadata.selected_token_indices))

                # Compute the logits.
                with self.profiler.record_event(
                        'internal',
                    ('compute_logits_'
                     f'{"prompt" if is_prompt else "decode"}_bs'
                     f'{batch_size}_'
                     f'seq{seq_len}')):
                    if num_steps == 1:
                        sampling_metadata.selected_token_indices = None
                    logits = self.model.compute_logits(hidden_states,
                                                       sampling_metadata)
                htorch.core.mark_step()
                # Only perform sampling in the driver worker.
                if not self.is_driver_worker:
                    continue

                if model_input.async_callback is not None:
                    model_input.async_callback()
                # Sample the next token.
                with self.profiler.record_event(
                        'internal', ('sample_'
                                     f'{"prompt" if is_prompt else "decode"}_'
                                     f'bs{batch_size}_'
                                     f'seq{seq_len}')):
                    output = self.model.sample(
                        logits=logits,
                        sampling_metadata=sampling_metadata,
                    )
                    if num_steps > 1:
                        output = output.sampled_token_ids
                        self.cached_step_outputs.append(
                            output.detach().clone())
                htorch.core.mark_step()
                if i < num_steps - 1:
                    if i == 0:
                        if model_input.async_callback is not None:
                            ctx = model_input.async_callback.keywords[  # type: ignore
                                "ctx"]
                            seq_group_metadata_list = \
                                ctx.seq_group_metadata_list
                        elif seqs is not None:
                            seq_group_metadata_list = seqs
                        else:
                            raise RuntimeError(
                                "seq_group_metadata_list is uninitialized")
                        for i, seq_group_metadata in enumerate(
                                seq_group_metadata_list):
                            # Skip empty steps
                            seq_group_metadata.state.current_step += (
                                num_steps - 2)
                            # Cache the original output token ids
                            cache_orig_output_tokens_len.append({})
                            for j, data in seq_group_metadata.seq_data.items():
                                cache_orig_output_tokens_len[i][j] = \
                                    len(data.output_token_ids)
                    for seq_group_metadata in seq_group_metadata_list:
                        for data in seq_group_metadata.seq_data.values():
                            max_output_len = sampling_metadata.seq_groups[
                                0].sampling_params.max_tokens
                            if len(data.output_token_ids) < max_output_len - 1:
                                # add a place holder for prepare_decode
                                # arbitrary value, this could be any token
                                dummy_token = (540, )
                                data.output_token_ids += (dummy_token)
                            else:
                                broadcast_tensor_dict({'early_exit': True},
                                                      src=0)
                                if num_steps == 1:
                                    return [output]
                                else:
                                    try_revert_dummy_output_tokens()
                                    return []

                    result = self._prepare_decode(seq_group_metadata_list,
                                                  output=output)
                    execute_model_kwargs.update({
                        "input_ids":
                        result.input_tokens,
                        "positions":
                        result.input_positions,
                        "attn_metadata":
                        self.trim_attn_metadata(result.attn_metadata)
                    })
                    model_kwargs_broadcast_data = {
                        "input_ids": result.input_tokens,
                        "positions": result.input_positions,
                        "attn_metadata": vars(result.attn_metadata)
                    }
                    broadcast_tensor_dict(model_kwargs_broadcast_data, src=0)
                else:
                    try_revert_dummy_output_tokens()

            if self.is_driver_worker and self.profiler.enabled:
                # Stop recording 'execute_model' event
                self.profiler.end()
                event_end = self.profiler.get_timestamp_us()
                counters = self.profiler_counter_helper.get_counter_dict(
                    cache_config=self.cache_config,
                    duration=event_end - self.event_start,
                    seq_len=seq_len,
                    batch_size_padded=batch_size_padded,
                    real_batch_size=real_batch_size,
                    is_prompt=is_prompt)
                self.profiler.record_counter(self.event_start, counters)
            if num_steps == 1:
                if self.return_hidden_states:
                    # we only need to pass hidden states of most recent token
                    assert model_input.sampling_metadata is not None
                    if model_input.is_prompt:
                        output.prefill_hidden_states = hidden_states
                    output.hidden_states = hidden_states
                return [output] if self.is_driver_worker else []
            else:
                return []

        return output if type(output) is list else [output]

    def _decode_sampler_outputs(self, model_input):
        use_async_out_proc = model_input.async_callback is not None
        sampler_outputs = []
        num_outputs = len(self.cached_step_outputs)
        for i in range(num_outputs):
            next_token_ids = self.cached_step_outputs.pop(0)
            next_token_ids = next_token_ids.cpu().tolist()
            sampler_output = self._make_decode_output(
                next_token_ids, model_input.sampling_metadata.seq_groups)
            sampler_outputs.append(sampler_output)

            if i < num_outputs - 1 and use_async_out_proc:
                assert model_input.async_callback is not None
                ctx = model_input.async_callback.keywords[  # type: ignore
                    "ctx"]
                ctx.append_output(
                    outputs=[sampler_output],
                    seq_group_metadata_list=ctx.seq_group_metadata_list,
                    scheduler_outputs=ctx.scheduler_outputs,
                    is_async=False,
                    is_last_step=False,
                    is_first_step_output=False)
                model_input.async_callback()

        if use_async_out_proc:
            return [sampler_outputs[-1]]
        else:
            return sampler_outputs

    def _make_decode_output(
        self,
        next_token_ids: List[List[int]],
        seq_groups: List[SequenceGroupToSample],
    ) -> SamplerOutput:
        zero_logprob = Logprob(0.0)
        sampler_outputs = []
        batch_idx = 0
        for seq_group in seq_groups:
            seq_ids = seq_group.seq_ids
            seq_outputs = []
            for seq_id in seq_ids:
                next_token_id = next_token_ids[batch_idx][0]
                seq_outputs.append(
                    SequenceOutput(seq_id, next_token_id,
                                   {next_token_id: zero_logprob}))
                batch_idx += 1
            sampler_outputs.append(
                CompletionSequenceGroupOutput(seq_outputs, None))
        return SamplerOutput(sampler_outputs)

    def shutdown_inc(self):
        can_finalize_inc = False
        from contextlib import suppress
        with suppress(AttributeError):
            can_finalize_inc = (self.model_config.quantization == 'inc') and \
                (self.model.model is not None) and \
                self.inc_initialized_successfully and \
                not getattr(self, "_is_inc_finalized", False)
        if can_finalize_inc:
            from neural_compressor.torch.quantization import (
                finalize_calibration)
            finalize_calibration(self.model.model)
            self._is_inc_finalized = True

    def __del__(self):
        self.shutdown_inc()<|MERGE_RESOLUTION|>--- conflicted
+++ resolved
@@ -897,50 +897,6 @@
     def _is_valid_bucket(self, bucket):
         return bucket[0] * bucket[1] <= self.max_num_batched_tokens
 
-<<<<<<< HEAD
-    def _setup_buckets(self) -> None:
-        align_bs = lambda x: min(self.max_num_seqs, x)
-        #FIXME: The default values should be max_model_len
-        max_prompt_seq = 1024
-        max_decode_seq = 2048
-        self.bucketing_global_state.prompt_bs_bucket_cfg = read_bucket_settings(
-            'prompt',
-            'bs',
-            min=1,
-            step=align_bs(32),
-            max=self.max_num_prefill_seqs)
-        self.bucketing_global_state.decode_bs_bucket_cfg = read_bucket_settings(
-            'decode', 'bs', min=1, step=align_bs(32), max=self.max_num_seqs)
-        self.bucketing_global_state.prompt_seq_bucket_cfg = \
-            read_bucket_settings(
-            'prompt',
-            'seq',
-            min=self.block_size,
-            step=self.block_size,
-            max=max_prompt_seq)
-        self.bucketing_global_state.decode_block_bucket_cfg = \
-            read_bucket_settings(
-            'decode',
-            'block',
-            min=self.block_size,
-            step=self.block_size,
-            max=max(self.block_size,
-                    self.max_num_seqs * max_decode_seq // self.block_size))
-
-        self.graphed_buckets: Set[Any] = set()
-
-        msg = ("Prompt bucket config (min, step, max_warmup) "
-               f"bs:{self.bucketing_global_state.prompt_bs_bucket_cfg}, "
-               f"seq:{self.bucketing_global_state.prompt_seq_bucket_cfg}")
-        logger.info(msg)
-
-        msg = ("Decode bucket config (min, step, max_warmup) "
-               f"bs:{self.bucketing_global_state.decode_bs_bucket_cfg}, "
-               f"block:{self.bucketing_global_state.decode_block_bucket_cfg}")
-        logger.info(msg)
-
-=======
->>>>>>> 0d153cf7
     def _prepare_prompt(
         self,
         seq_group_metadata_list: List[SequenceGroupMetadata],
