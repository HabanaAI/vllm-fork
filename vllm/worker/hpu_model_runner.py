###############################################################################
# Copyright (C) 2024 Habana Labs, Ltd. an Intel Company
###############################################################################

import collections
import contextlib
import dataclasses
import functools
import gc
import itertools
import math
import os
import time
from array import array
from enum import IntEnum
from typing import (TYPE_CHECKING, Any, Callable, Dict, List, NamedTuple,
                    Optional, Set, Tuple, Type, TypeVar, Union)

import habana_frameworks.torch as htorch
import habana_frameworks.torch.internal.bridge_config as bc
import torch
from vllm_hpu_extension.bucketing import HPUBucketingContext
from vllm_hpu_extension.ops import LoraMask as LoraMask
from vllm_hpu_extension.ops import batch2block, block2batch
from vllm_hpu_extension.profiler import (HabanaHighLevelProfiler,
                                         HabanaMemoryProfiler, format_bytes)

from vllm.attention import AttentionMetadata, get_attn_backend
from vllm.config import DeviceConfig, VllmConfig
from vllm.distributed import broadcast_tensor_dict
from vllm.distributed.parallel_state import get_world_group
from vllm.logger import init_logger
from vllm.lora.layers import LoRAMapping
from vllm.lora.request import LoRARequest
from vllm.lora.worker_manager import LRUCacheWorkerLoRAManager
from vllm.model_executor import SamplingMetadata
from vllm.model_executor.layers.sampler import SamplerOutput
from vllm.model_executor.model_loader import get_model
from vllm.model_executor.models import supports_multimodal
from vllm.model_executor.sampling_metadata import SequenceGroupToSample
from vllm.multimodal import (MULTIMODAL_REGISTRY, BatchedTensorInputs,
                             MultiModalKwargs)
from vllm.sampling_params import SamplingParams
from vllm.sequence import (CompletionSequenceGroupOutput, IntermediateTensors,
                           Logprob, SequenceData, SequenceGroupMetadata,
                           SequenceOutput)
from vllm.utils import (is_fake_hpu, is_pin_memory_available,
                        make_tensor_with_pad)
from vllm.worker.model_runner_base import (
    ModelRunnerBase, ModelRunnerInputBase,
    _add_attn_metadata_broadcastable_dict,
    _add_sampling_metadata_broadcastable_dict,
    _init_attn_metadata_from_tensor_dict,
    _init_sampling_metadata_from_tensor_dict)

if TYPE_CHECKING:
    from vllm.attention.backends.abstract import AttentionBackend

logger = init_logger(__name__)

_TYPE_CACHE = {}
# These values are assumed to be zero in several places.
# Use caution when updating them!
_PAD_SLOT_ID = 0
_PAD_BLOCK_ID = 0

LORA_WARMUP_RANK = 8


<<<<<<< HEAD
class Singleton(type):
    _instances: Dict[type, object] = {}

    def __call__(cls, *args, **kwargs):
        if cls not in cls._instances:
            cls._instances[cls] = super().__call__(*args, **kwargs)
        return cls._instances[cls]


@dataclass
class HPUBucketingGlobalState(metaclass=Singleton):
    prompt_bs_bucket_cfg: Tuple[int, int, int] = field(init=False)
    decode_bs_bucket_cfg: Tuple[int, int, int] = field(init=False)
    prompt_seq_bucket_cfg: Tuple[int, int, int] = field(init=False)
    decode_block_bucket_cfg: Tuple[int, int, int] = field(init=False)
    prompt_buckets: List[Tuple[int, int]] = field(init=False)
    decode_buckets: List[Tuple[int, int]] = field(init=False)


class HPUBucketingContext(metaclass=Singleton):
    global_state = HPUBucketingGlobalState()

    def __init__(self, max_num_seqs, max_num_prefill_seqs, block_size,
                 max_num_batched_tokens):
        self.max_num_seqs = max_num_seqs
        self.max_num_prefill_seqs = max_num_prefill_seqs
        self.block_size = block_size
        self.max_num_batched_tokens = max_num_batched_tokens
        self._setup_buckets()
        self.num_hpu_blocks = None

    def _setup_buckets(self) -> None:
        align_bs = lambda x: min(self.max_num_seqs, x)
        #FIXME: The default values should be max_model_len
        max_prompt_seq = 1024
        max_decode_seq = 2048
        self.global_state.prompt_bs_bucket_cfg = read_bucket_settings(
            'prompt',
            'bs',
            min=1,
            step=align_bs(32),
            max=self.max_num_prefill_seqs)
        self.global_state.decode_bs_bucket_cfg = read_bucket_settings(
            'decode', 'bs', min=1, step=align_bs(32), max=self.max_num_seqs)
        self.global_state.prompt_seq_bucket_cfg = \
            read_bucket_settings(
            'prompt',
            'seq',
            min=self.block_size,
            step=self.block_size,
            max=max_prompt_seq)
        self.global_state.decode_block_bucket_cfg = \
            read_bucket_settings(
            'decode',
            'block',
            min=self.block_size,
            step=self.block_size,
            max=max(self.block_size,
                    self.max_num_seqs * max_decode_seq // self.block_size))

        msg = ("Prompt bucket config (min, step, max_warmup) "
               f"bs:{self.global_state.prompt_bs_bucket_cfg}, "
               f"seq:{self.global_state.prompt_seq_bucket_cfg}")
        logger.info(msg)

        msg = ("Decode bucket config (min, step, max_warmup) "
               f"bs:{self.global_state.decode_bs_bucket_cfg}, "
               f"block:{self.global_state.decode_block_bucket_cfg}")
        logger.info(msg)

    def generate_prompt_buckets(self):
        self.global_state.prompt_buckets, prompt_omitted_buckets = \
            generate_prompt_buckets(
            self.global_state.prompt_bs_bucket_cfg,
            self.global_state.prompt_seq_bucket_cfg,
            self.max_num_batched_tokens)

        msg = (f"Generated {len(self.global_state.prompt_buckets)} "
               f"prompt buckets [bs, seq]: \
                {list(sorted(self.global_state.prompt_buckets))}")
        logger.info(msg)

        msg = (f"Omitted {len(prompt_omitted_buckets)} "
               "prompt buckets due to exceeded token budget "
               f"(max_num_batched_tokens={self.max_num_batched_tokens})")
        logger.info(msg)

        msg = f"Omitted prompt buckets: {list(sorted(prompt_omitted_buckets))}"
        logger.debug(msg)

    def generate_decode_buckets(self, max_blocks):
        self.global_state.decode_buckets = generate_decode_buckets(
            self.global_state.decode_bs_bucket_cfg,
            self.global_state.decode_block_bucket_cfg, max_blocks)
        logger.info("Generated %d decode buckets [bs, total_blocks]: %s",
                    len(self.global_state.decode_buckets),
                    list(sorted(self.global_state.decode_buckets)))

    def get_padded_prompt_batch_size(self, batch_size):
        return find_bucket(batch_size, self.global_state.prompt_bs_bucket_cfg)

    def get_padded_decode_batch_size(self, batch_size):
        return find_bucket(batch_size, self.global_state.decode_bs_bucket_cfg)

    def get_padded_prompt_seq_len(self, seq_len):
        return find_bucket(seq_len, self.global_state.prompt_seq_bucket_cfg)

    def get_padded_decode_num_blocks(self, num_blocks):
        assert self.num_hpu_blocks is not None, "num_hpu_blocks is not set"
        bucket_size = find_bucket(num_blocks,
                                  self.global_state.decode_block_bucket_cfg)
        return min(bucket_size, self.num_hpu_blocks)

    def get_padded_batch_size(self, batch_size, is_prompt):
        if is_prompt:
            return self.get_padded_prompt_batch_size(batch_size)
        return self.get_padded_decode_batch_size(batch_size)

    def get_padded_seq_or_block(self, seq_or_block, is_prompt):
        if is_prompt:
            return self.get_padded_prompt_seq_len(seq_or_block)
        return self.get_padded_decode_num_blocks(seq_or_block)

    @property
    def prompt_buckets(self):
        return self.global_state.prompt_buckets

    @property
    def decode_buckets(self):
        return self.global_state.decode_buckets


def read_bucket_settings(phase: str, dim: str, **defaults):
    """Read bucketing configuration from env variables.

    phase is either 'prompt' or 'decode'
    dim is either 'bs', 'seq' or 'block'
    param is either 'min', 'step' or 'max'
    example env variable: VLLM_DECODE_BS_BUCKET_STEP=128
    """
    params = ['min', 'step', 'max']
    env_vars = [f'VLLM_{phase}_{dim}_BUCKET_{p}'.upper() for p in params]
    default_values = [defaults[p] for p in params]
    values = [
        int(os.environ.get(e, d)) for e, d in zip(env_vars, default_values)
    ]
    for e, v, d in zip(env_vars, values, default_values):
        logger.info('%s=%s (default:%s)', e, v, d)
    return values


def warmup_range(config: Tuple[int, int, int]):
    """Generate a warmup range.

    Start from bmin and multiply by 2 until you reach bstep.
    Then, increase the values in the range by the value of bstep until you 
    reach bmax.

    Example:
    bmin = 2, bstep = 32, bmax = 64
    => ramp_up = (2, 4, 8, 16)
    => stable = (32, 64)
    => return ramp_up + stable => (2, 4, 8, 16, 32, 64)
    """
    bmin, bstep, bmax = config
    assert bmin <= bmax, ("Min. batch size cannot be greater than max. "
                          "batch size. If you want to skip warmup, "
                          "set VLLM_SKIP_WARMUP=true")
    base = itertools.repeat(2)
    ramp_up_acc = itertools.accumulate(base, func=operator.mul, initial=bmin)
    ramp_up_tw = itertools.takewhile(lambda x: x < bstep and x <= bmax, \
        ramp_up_acc)
    stable = range(bstep, bmax + 1, bstep)
    buckets = list(ramp_up_tw) + list(stable)
    return list(filter(lambda bucket: bucket >= bmin, buckets))


def generate_prompt_buckets(bs_bucket_config,
                            seq_bucket_config,
                            max_num_batched_tokens=None):
    buckets = list(
        itertools.product(warmup_range(bs_bucket_config),
                          warmup_range(seq_bucket_config)))
    if len(buckets) == 0:
        msg = ("No buckets could be captured with following config "
               f"(min, step, max_warmup): "
               f"bs:{bs_bucket_config}, "
               f"seq:{seq_bucket_config}")
        raise ValueError(msg)

    filtered_buckets = buckets
    if max_num_batched_tokens is not None:
        # Remove buckets exceeding batch token budget
        filtered_buckets = list(
            filter(
                lambda bucket: bucket[0] * bucket[1] <= max_num_batched_tokens,
                buckets))

        if len(filtered_buckets) == 0:
            # we can handle this if we ignore max_num_batched_tokens
            min_bucket_bs, min_bucket_seq = min(buckets,
                                                key=lambda b: (b[0] * b[1]))
            min_reqd_budget = min_bucket_bs * min_bucket_seq
            msg = (
                "The current bucketing configuration "
                f"(min, step, max_warmup): "
                f"bs:{bs_bucket_config}, "
                f"seq:{seq_bucket_config} cannot be used with specified "
                f"max_num_batched_tokens ({max_num_batched_tokens}), as the "
                f"smallest bucket ({min_reqd_budget}) would exceed token "
                "budget. Please increase max_num_batched_tokens or decrease "
                "bucket minimum Ignoring max_num_batched_tokens at risk of "
                "out-of-memory errors.")
            logger.error(msg)
            return list(
                sorted(buckets, key=lambda b: (b[0] * b[1], b[1], b[0]))), []

    captured_buckets = list(
        sorted(filtered_buckets, key=lambda b: (b[0] * b[1], b[1], b[0])))
    omitted_buckets = list(
        sorted([x for x in buckets if x not in filtered_buckets]))
    return captured_buckets, omitted_buckets


def generate_decode_buckets(bs_bucket_config, blocks_bucket_config,
                            max_blocks):
    buckets = []
    bs_buckets = warmup_range(bs_bucket_config)
    block_buckets = warmup_range(blocks_bucket_config)
    bmin, bstep, bmax = blocks_bucket_config
    last_bucket = max_blocks
    for bs in bs_buckets:
        for blocks in block_buckets:
            if blocks >= last_bucket:
                buckets.append((bs, last_bucket))
                break
            buckets.append((bs, blocks))
    return list(sorted(buckets, key=lambda b: (b[0] * b[1], b[1], b[0])))


def next_pow2(value: int, base: int):
    res = base
    while value > 1:
        value = (value + 1) // 2
        res *= 2
    return res


def round_up(value: int, k: int):
    return (value + k - 1) // k * k


def find_bucket(value: int, config: Tuple[int, int, int]):
    bmin, bstep, _ = config
    next_step = round_up(value, bstep)
    next_pow = next_pow2(value, bmin)
    return max(bmin, min(next_step, next_pow))


=======
>>>>>>> dbde4b81
def subtuple(obj: object,
             typename: str,
             to_copy: List[str],
             to_override: Optional[Dict[str, object]] = None):
    if obj is None:
        return None
    if to_override is None:
        to_override = {}
    fields = set(to_copy) | set(to_override.keys())
    if type(obj) is dict:
        values = {key: obj[key] for key in fields if key in obj}
    else:
        values = {f: to_override.get(f, getattr(obj, f)) for f in fields}
    if typename not in _TYPE_CACHE:
        _TYPE_CACHE[typename] = collections.namedtuple(typename,
                                                       ' '.join(fields))
    return _TYPE_CACHE[typename](**values)


def align_workers(value, op):
    group = get_world_group().cpu_group
    world_size = torch.distributed.get_world_size()
    if world_size <= 1:
        return value
    value_t = torch.tensor(value, device='cpu')
    torch.distributed.all_reduce(value_t, op=op, group=group)
    return value_t.item()


def setup_profiler():
    schedule = torch.profiler.schedule(wait=0, warmup=2, active=1, repeat=1)
    activities = [
        torch.profiler.ProfilerActivity.CPU,
        torch.profiler.ProfilerActivity.HPU
    ]
    profiler = torch.profiler.profile(
        schedule=schedule,
        activities=activities,
        on_trace_ready=torch.profiler.tensorboard_trace_handler('.',
                                                                use_gzip=True),
        record_shapes=False,
        with_stack=True)
    return profiler


def round_up(value: int, k: int) -> int:
    return (value + k - 1) // k * k


def pad_list(input, k, v):
    input_len = len(input)
    target_len = round_up(input_len, k)
    padding = target_len - input_len
    return input + [v] * padding


def gather_list(input, indices, v):
    return [input[i] if i is not None else v for i in indices]


def flatten(in_list):
    return list(itertools.chain(*in_list))


def modify_decoder_layer(module: torch.nn.Module, suffix="DecoderLayer"):
    if module.__class__.__name__.endswith(suffix):

        def forward_hook(module, args, output):
            htorch.core.mark_step()
            return output

        module.register_forward_hook(forward_hook)

    for child_name, child_module in module.named_children():
        modify_decoder_layer(child_module)


class HpuModelAdapter:

    def __init__(self, model, block_size, dtype, enforce_eager):
        self.model = model
        self.prefill_use_fusedsdpa = os.getenv('VLLM_PROMPT_USE_FUSEDSDPA',
                                               '1').lower() in ['1', 'true'] \
                                                and not is_fake_hpu()
        self.block_size = block_size
        self.dtype = dtype
        if not is_fake_hpu() and not htorch.utils.internal.is_lazy(
        ) and not enforce_eager:
            self.model = torch.compile(self.model,
                                       backend='hpu_backend',
                                       dynamic=False)

    def _set_attn_bias(self, attn_metadata, batch_size, seq_len, device,
                       dtype):
        if (attn_metadata is None or self.prefill_use_fusedsdpa
                or not attn_metadata.is_prompt):
            return attn_metadata

        prefill_metadata = attn_metadata

        seq_lens_t = prefill_metadata.seq_lens_tensor
        context_lens_t = prefill_metadata.context_lens_tensor
        query_lens_t = seq_lens_t - context_lens_t

        block_list = attn_metadata.block_list
        max_context_len = (block_list.size(-1) //
                           batch_size if block_list is not None else 0)
        max_context_len = max_context_len * self.block_size
        past_mask = torch.arange(0,
                                 max_context_len,
                                 dtype=torch.int32,
                                 device=device)
        past_mask = (past_mask.view(1, -1).expand(batch_size, -1).ge(
            context_lens_t.view(-1, 1)).view(batch_size, 1, -1).expand(
                batch_size, seq_len, -1).view(batch_size, 1, seq_len, -1))

        len_mask = (torch.arange(0, seq_len, device=device,
                                 dtype=torch.int32).view(1, seq_len).ge(
                                     query_lens_t.unsqueeze(-1)).view(
                                         batch_size, 1, 1, seq_len))
        causal_mask = torch.triu(torch.ones((batch_size, 1, seq_len, seq_len),
                                            device=device,
                                            dtype=torch.bool),
                                 diagonal=1)
        mask = causal_mask.logical_or(len_mask)
        mask = torch.concat((past_mask, mask), dim=-1)
        attn_bias = (torch.zeros_like(mask, dtype=dtype).masked_fill_(
            mask, -math.inf))
        attn_metadata = prefill_metadata._replace(attn_bias=attn_bias)
        return attn_metadata

    def _set_block_mapping(self, metadata, batch_size, device, dtype):
        mask = torch.arange(0,
                            self.block_size,
                            device=device,
                            dtype=torch.int32).unsqueeze(0)
        mask = mask >= metadata.block_usage.unsqueeze(-1)
        attn_bias = (torch.zeros_like(mask, dtype=dtype).masked_fill_(
            mask, -math.inf))

        if not is_fake_hpu() and htorch.utils.internal.is_lazy():
            block_mapping = torch.nn.functional.one_hot(metadata.block_groups,
                                                        num_classes=batch_size)
        else:
            # Unfortunately one_hot on CPU/torch.compile mode/eager mode
            # doesn't handle out of bounds classes so we need to convert
            # all negative values to 0 (block_mapping) or bs (block_groups)
            block_groups = metadata.block_groups.to(torch.long)
            block_mapping = torch.nn.functional.relu(block_groups)
            block_mapping = torch.nn.functional.one_hot(block_mapping,
                                                        num_classes=batch_size)
            oob_values = block_groups.lt(0)
            block_mapping.masked_fill_(oob_values.unsqueeze(-1), 0)
            block_groups.masked_fill_(oob_values, batch_size)
            metadata = metadata._replace(block_groups=block_groups)
        block_mapping = block_mapping.to(dtype)
        metadata = metadata._replace(block_mapping=block_mapping,
                                     attn_bias=attn_bias)
        return metadata

    def _set_block_scales(self, metadata, device):
        block_mapping = metadata.block_mapping
        ones = torch.ones((block_mapping.size(0), ),
                          device=device,
                          dtype=block_mapping.dtype)
        sums = batch2block(block2batch(ones, block_mapping), block_mapping)
        block_scales = torch.reciprocal(torch.maximum(ones, sums))
        metadata = metadata._replace(block_scales=block_scales)
        return metadata

    def _set_indices_and_offsets(self, metadata, block_size, is_prompt):
        slot_mapping = metadata.slot_mapping.flatten()
        indices = torch.div(slot_mapping, block_size, rounding_mode="floor")
        if is_prompt:
            indices = indices.unflatten(0, (-1, block_size))[:, 0]
            offsets = None
        else:
            offsets = torch.fmod(slot_mapping, block_size)
        metadata = metadata._replace(block_offsets=offsets,
                                     block_indices=indices)
        return metadata

    def _update_metadata(self, attn_metadata, batch_size, seq_len, device,
                         dtype):
        if attn_metadata.is_prompt:
            attn_metadata = self._set_attn_bias(attn_metadata, batch_size,
                                                seq_len, device, dtype)
        else:
            attn_metadata = self._set_block_mapping(attn_metadata, batch_size,
                                                    device, dtype)
            attn_metadata = self._set_block_scales(attn_metadata, device)
        attn_metadata = self._set_indices_and_offsets(attn_metadata,
                                                      self.block_size,
                                                      attn_metadata.is_prompt)
        return attn_metadata

    def forward(self, *args, **kwargs):
        kwargs = kwargs.copy()
        selected_token_indices = kwargs.pop('selected_token_indices')
        if 'warmup_mode' in kwargs:
            kwargs.pop('warmup_mode')
        input_ids = kwargs['input_ids']
        kwargs['attn_metadata'] = self._update_metadata(
            kwargs['attn_metadata'], input_ids.size(0), input_ids.size(1),
            input_ids.device, self.dtype)
        LoraMask.setLoraMask(kwargs.pop('lora_mask'))
        hidden_states = self.model(*args, **kwargs)
        hidden_states = hidden_states.view(-1, hidden_states.shape[-1])
        hidden_states = hidden_states.index_select(0, selected_token_indices)
        return hidden_states

    def compute_logits(self, *args, **kwargs):
        return self.model.compute_logits(*args, **kwargs)

    def sample(self, *args, **kwargs):
        return self.model.sample(*args, **kwargs)

    def generate_proposals(self, *args, **kwargs):
        return self.model.generate_proposals(*args, **kwargs)

    # sampler property will be used by spec_decode_worker
    # don't rename
    @property
    def sampler(self):
        return self.model.sampler


class PreparePromptMetadata(NamedTuple):
    input_tokens: torch.Tensor
    input_positions: List[List[int]]
    attn_metadata: Optional[AttentionMetadata]
    seq_lens: List[int]
    query_lens: List[int]
    lora_index_mapping: List[List[int]]
    lora_prompt_mapping: List[List[int]]
    lora_requests: Set[LoRARequest]
    multi_modal_kwargs: Optional[Dict[str, BatchedTensorInputs]]
    slot_mapping: List[List[int]]
    lora_ids: List[int]

    @classmethod
    def empty(cls):
        return PreparePromptMetadata(input_tokens=[],
                                     input_positions=[],
                                     attn_metadata=None,
                                     seq_lens=[],
                                     query_lens=[],
                                     lora_index_mapping=[],
                                     lora_prompt_mapping=[],
                                     lora_requests=set(),
                                     multi_modal_kwargs=None,
                                     slot_mapping=[],
                                     lora_ids=[])


class PrepareDecodeMetadata(NamedTuple):
    input_tokens: torch.Tensor
    input_positions: List[List[int]]
    attn_metadata: Optional[AttentionMetadata]
    lora_index_mapping: List[List[int]]
    lora_prompt_mapping: List[List[int]]
    lora_requests: Set[LoRARequest]
    slot_mapping: List[List[int]]
    lora_ids: List[int]

    @classmethod
    def empty(cls):
        return PrepareDecodeMetadata(input_tokens=[],
                                     input_positions=[],
                                     attn_metadata=None,
                                     lora_index_mapping=[],
                                     lora_prompt_mapping=[],
                                     lora_requests=set(),
                                     slot_mapping=[],
                                     lora_ids=[])


# How batches are constructed.
class BatchType(IntEnum):
    # Every batch is prefill.
    PREFILL = 0
    # Every batch is decode.
    DECODE = 1
    # Batch is a mixture of prefill and decode.
    MIXED = 2


TModelInputForHPU = TypeVar('TModelInputForHPU', bound="ModelInputForHPU")


@dataclasses.dataclass(frozen=True)
class ModelInputForHPU(ModelRunnerInputBase):
    """
    This base class contains metadata needed for the base model forward pass
    but not metadata for possible additional steps, e.g., sampling. Model
    runners that run additional steps should subclass this method to add
    additional fields.
    """
    input_tokens: Optional[torch.Tensor] = None
    input_positions: Optional[torch.Tensor] = None
    seq_lens: Optional[List[int]] = None
    query_lens: Optional[List[int]] = None
    lora_mapping: Optional["LoRAMapping"] = None
    lora_requests: Optional[Set[LoRARequest]] = None
    attn_metadata: Optional["AttentionMetadata"] = None
    multi_modal_kwargs: Optional[Dict[str, torch.Tensor]] = None
    real_batch_size: Optional[int] = None
    batch_size_padded: Optional[int] = None
    virtual_engine: int = 0
    lora_ids: Optional[List[int]] = None
    async_callback: Optional[Callable] = None
    is_first_multi_step: bool = True
    is_last_step: bool = True

    def as_broadcastable_tensor_dict(self) -> Dict[str, Any]:
        tensor_dict = {
            "input_tokens": self.input_tokens,
            "input_positions": self.input_positions,
            "lora_requests": self.lora_requests,
            "lora_mapping": self.lora_mapping,
            "multi_modal_kwargs": self.multi_modal_kwargs,
            "real_batch_size": self.real_batch_size,
            "batch_size_padded": self.batch_size_padded,
            "virtual_engine": self.virtual_engine,
            "lora_ids": self.lora_ids,
            "is_first_multi_step": self.is_first_multi_step,
            "is_last_step": self.is_last_step,
        }
        _add_attn_metadata_broadcastable_dict(tensor_dict, self.attn_metadata)
        return tensor_dict

    @classmethod
    def from_broadcasted_tensor_dict(
        cls: Type[TModelInputForHPU],
        tensor_dict: Dict[str, Any],
        attn_backend: Optional["AttentionBackend"] = None,
    ) -> TModelInputForHPU:
        if attn_backend is not None:
            tensor_dict = _init_attn_metadata_from_tensor_dict(
                attn_backend, tensor_dict)
        return cls(**tensor_dict)


@dataclasses.dataclass(frozen=True)
class ModelInputForHPUWithSamplingMetadata(ModelInputForHPU):
    """
    Used by the ModelRunner.
    """
    sampling_metadata: Optional["SamplingMetadata"] = None
    # Used for speculative decoding. We do not broadcast it because it is only
    # used by the driver worker.
    is_prompt: Optional[bool] = None

    def as_broadcastable_tensor_dict(self) -> Dict[str, Any]:
        tensor_dict = {
            "input_tokens": self.input_tokens,
            "input_positions": self.input_positions,
            "lora_requests": self.lora_requests,
            "lora_mapping": self.lora_mapping,
            "multi_modal_kwargs": self.multi_modal_kwargs,
            "lora_ids": self.lora_ids,
        }
        _add_attn_metadata_broadcastable_dict(tensor_dict, self.attn_metadata)
        _add_sampling_metadata_broadcastable_dict(tensor_dict,
                                                  self.sampling_metadata)
        return tensor_dict

    @classmethod
    def from_broadcasted_tensor_dict(
        cls,
        tensor_dict: Dict[str, Any],
        attn_backend: Optional["AttentionBackend"] = None,
    ) -> "ModelInputForHPUWithSamplingMetadata":
        tensor_dict = _init_sampling_metadata_from_tensor_dict(tensor_dict)
        # FIXME(kzawora): this fails for whatever reason - why?
        if attn_backend is not None:
            tensor_dict = _init_attn_metadata_from_tensor_dict(
                attn_backend, tensor_dict)
        return cls(**tensor_dict)


class HPUModelRunnerBase(ModelRunnerBase[TModelInputForHPU]):
    """
    Helper class for shared methods between GPU model runners.
    """
    _model_input_cls: Type[TModelInputForHPU]

    def __init__(
        self,
        vllm_config: VllmConfig,
        kv_cache_dtype: Optional[str] = "auto",
        is_driver_worker: bool = False,
        return_hidden_states: bool = False,
    ):
        ModelRunnerBase.__init__(self, vllm_config=vllm_config)
        self.is_driver_worker = is_driver_worker
        self.return_hidden_states = return_hidden_states

        self.sliding_window = (self.model_config.get_sliding_window()
                               if self.model_config is not None else None)
        self.device_config = (self.device_config if self.device_config
                              is not None else DeviceConfig())
        if is_fake_hpu():
            self.device_config.device = torch.device('cpu')
            self.device_config.device_type = 'cpu'
        self.device = self.device_config.device
        self.enforce_eager = self.model_config.enforce_eager
        self.max_num_seqs = self.scheduler_config.max_num_seqs
        self.max_num_prefill_seqs = self.scheduler_config.max_num_prefill_seqs \
            if self.scheduler_config.max_num_prefill_seqs is not None \
                else self.max_num_seqs
        self.max_model_len = self.scheduler_config.max_model_len
        self.max_num_batched_tokens = \
            self.scheduler_config.max_num_batched_tokens
        self.block_size = self.cache_config.block_size

        self.pin_memory = is_pin_memory_available()
        self.kv_cache_dtype = self.cache_config.cache_dtype

        num_attn_heads = self.model_config.get_num_attention_heads(
            self.parallel_config)
        needs_attn_backend = (num_attn_heads != 0
                              or self.model_config.is_attention_free)
        self.attn_backend = get_attn_backend(
            self.model_config.get_head_size(),
            self.model_config.dtype,
            self.kv_cache_dtype,
            self.block_size,
            self.model_config.is_attention_free,
        ) if needs_attn_backend else None

        # Lazy initialization
        self.lora_manager: LRUCacheWorkerLoRAManager = None
        self.model: torch.nn.Module = None
        self.inc_initialized_successfully = False

        # Profiler stats
        self.profiler = HabanaHighLevelProfiler()
        self.profiler_counter_helper = HabanaProfilerCounterHelper()
        self.seen_configs: set = set()
        self._mem_margin: Optional[int] = None
        self.bucketing_ctx = HPUBucketingContext(self.max_num_seqs,
                                                 self.max_num_prefill_seqs,
                                                 self.block_size,
                                                 self.max_num_batched_tokens)
        self.graphed_buckets: Set[Any] = set()

        self._set_gc_threshold()
        self.use_contiguous_pa = os.environ.get('VLLM_CONTIGUOUS_PA',
                                                'true').lower() == 'true'
        # For multi-step scheduling
        self.cached_step_outputs: List[torch.Tensor] = []

    def _set_gc_threshold(self) -> None:
        # Read https://docs.python.org/3/library/gc.html#gc.set_threshold
        # for comprehensive description of gc generations.
        # We can either use VLLM_GC_THR_GEN[0-2] (this has higher priority)
        # to set particular generation threshold or use simpler
        # VLLM_GC_THR_MULTIPLIER to multiply default values.
        default_gc_thrs = list(gc.get_threshold())
        requested_gc_thrs = [0] * len(default_gc_thrs)
        for i in range(len(default_gc_thrs)):
            requested_gc_thrs[i] = int(
                os.environ.get(f'VLLM_GC_THR_GEN{i}', default_gc_thrs[i]))
        if requested_gc_thrs == default_gc_thrs:
            gc_thr_multiplier = int(os.environ.get('VLLM_GC_THR_MULTIPLIER',
                                                   2))
            requested_gc_thrs = [
                t * gc_thr_multiplier for t in default_gc_thrs
            ]
        gc.set_threshold(*requested_gc_thrs)

        # Multi-modal data support
        self.multi_modal_input_mapper = MULTIMODAL_REGISTRY \
            .create_input_mapper(self.model_config)

        self.skip_warmup = os.environ.get('VLLM_SKIP_WARMUP',
                                          'false').lower() == 'true'

    def load_model(self) -> None:
        import habana_frameworks.torch.core as htcore
        if self.model_config.quantization == 'inc' or \
           self.model_config.quantization == 'fp8':
            htcore.hpu_set_env()
        with HabanaMemoryProfiler() as m:
            with HabanaMemoryProfiler() as m_getmodel:
                self.model = get_model(vllm_config=self.vllm_config)
            msg = ("Pre-loading model weights on "
                   f"{next(self.model.parameters()).device} "
                   f"took {m_getmodel.get_summary_string()}")
            logger.info(msg)

            if self.lora_config:
                assert hasattr(self.model, "supported_lora_modules"
                               ) and self.model.supported_lora_modules, (
                                   "Model does not support LoRA")
                assert hasattr(self.model, "embedding_modules"
                               ), "Model does not have embedding_modules"
                assert hasattr(
                    self.model, "embedding_padding_modules"
                ), "Model does not have embedding_padding_modules"

                if supports_multimodal(self.model):
                    logger.warning(
                        "Regarding multimodal models, vLLM currently "
                        "only supports adding LoRA to language model.")
                # It's necessary to distinguish between the
                # max_position_embeddings of VLMs and LLMs.
                if hasattr(self.model.config, "max_position_embeddings"):
                    max_pos_embeddings = (
                        self.model.config.max_position_embeddings)
                else:
                    max_pos_embeddings = (
                        self.model.config.text_config.max_position_embeddings)

                self.lora_manager = LRUCacheWorkerLoRAManager(
                    self.scheduler_config.max_num_seqs,
                    self.scheduler_config.max_num_batched_tokens,
                    self.vocab_size,
                    self.lora_config,
                    self.device,
                    self.model.embedding_modules,
                    self.model.embedding_padding_modules,
                    max_position_embeddings=max_pos_embeddings,
                )
                self.model = self.lora_manager.create_lora_manager(self.model)

            if self.model_config.quantization == 'inc':
                logger.info("Preparing model with INC..")
                with HabanaMemoryProfiler() as m_inc:
                    from neural_compressor.torch.quantization import (
                        FP8Config, convert, prepare)
                    config = FP8Config.from_json_file(
                        os.getenv("QUANT_CONFIG", ""))
                    if config.measure:
                        self.model = prepare(self.model, config)
                    elif config.quantize:
                        self.model = convert(self.model, config)
                    htcore.hpu_initialize(self.model,
                                          mark_only_scales_as_const=True)
                self.inc_initialized_successfully = True
                logger.info("Preparing model with INC took %s",
                            m_inc.get_summary_string())
            elif not is_fake_hpu():
                self.model = self.model.to("hpu")
                htcore.mark_step()
            modify_decoder_layer(self.model)
            torch.hpu.synchronize()

            with HabanaMemoryProfiler() as m_wrap:
                self.model = _maybe_wrap_in_hpu_graph(
                    self.model,
                    self.block_size,
                    dtype=self.model_config.dtype,
                    enforce_eager=self.enforce_eager)
            msg = f"Wrapping in HPU Graph took {m_wrap.get_summary_string()}"
            logger.info(msg)

        self.model_memory_usage = m.consumed_device_memory
        msg = f"Loading model weights took in total {m.get_summary_string()}"
        logger.info(msg)

    def _use_graphs(self, batch_size, seq_len, is_prompt):
        if self.enforce_eager:
            return False
        if self.skip_warmup:
            return True
        return (batch_size, seq_len, is_prompt) in self.graphed_buckets

    def _is_valid_bucket(self, bucket):
        return bucket[0] * bucket[1] <= self.max_num_batched_tokens

    def _prepare_prompt(
        self,
        seq_group_metadata_list: List[SequenceGroupMetadata],
    ) -> PreparePromptMetadata:
        input_tokens: List[List[int]] = []
        input_positions: List[List[int]] = []
        slot_mapping: List[List[int]] = []
        lora_index_mapping: List[List[int]] = []
        lora_prompt_mapping: List[List[int]] = []
        lora_requests: Set[LoRARequest] = set()

        seq_lens: List[int] = []
        context_lens: List[int] = []
        query_lens: List[int] = []
        prefix_block_tables: List[List[int]] = []
        multi_modal_kwargs_list: List[MultiModalKwargs] = []

        if len(seq_group_metadata_list) == 0:
            return PreparePromptMetadata.empty()

        for seq_group_metadata in seq_group_metadata_list:
            assert seq_group_metadata.is_prompt
            seq_ids = list(seq_group_metadata.seq_data.keys())
            assert len(seq_ids) == 1
            seq_id = seq_ids[0]

            computed_block_nums = seq_group_metadata.computed_block_nums
            if (self.scheduler_config is not None
                    and self.scheduler_config.chunked_prefill_enabled
                    and not (computed_block_nums is None
                             or computed_block_nums == [])):
                raise RuntimeError(
                    "chunked prefill cannot be used with prefix caching "
                    "now.")

            token_chunk_size = seq_group_metadata.token_chunk_size
            seq_data = seq_group_metadata.seq_data[seq_id]
            context_len = seq_data.get_num_computed_tokens()
            # We should use get_len here because in case of preemption
            # it contains output tokens.
            seq_len = min(seq_data.get_len(), context_len + token_chunk_size)
            prompt_tokens = seq_data.get_token_ids()[context_len:seq_len]
            seq_lens.append(seq_len)

            # NOTE: This only works for oooooooxxx style attention.
            if computed_block_nums is not None and len(
                    computed_block_nums) > 0 and self.sliding_window is None:
                # Prefix is not supported with sliding_window
                context_len = len(computed_block_nums) * self.block_size
                prompt_tokens = prompt_tokens[context_len:]
                prefix_block_tables.append(computed_block_nums)
            elif self.scheduler_config.chunked_prefill_enabled:
                if seq_group_metadata.block_tables is not None:
                    # Prefill has chunked before.
                    block_table = seq_group_metadata.block_tables[seq_id]
                    prefix_block_tables.append(block_table)
                else:
                    # The first prefill.
                    prefix_block_tables.append([])
            else:
                prefix_block_tables.append([])
                # Right now, prefill start is always 0. However, this
                # assumption can be changed once chunked prefill is introduced.
                assert context_len == 0

            # actual prompt lens
            context_lens.append(context_len)
            query_lens.append(seq_len - context_len)
            input_tokens.append(prompt_tokens)
            # NOTE(woosuk): Here we assume that the first token in the prompt
            # is always the first token in the sequence.
            input_positions.append(list(range(context_len, seq_len)))

            mm_data = seq_group_metadata.multi_modal_data
            if mm_data:
                mm_kwargs = self.multi_modal_input_mapper(mm_data)
                multi_modal_kwargs_list.append(mm_kwargs)

            if seq_group_metadata.block_tables is None:
                # During memory profiling, the block tables are not initialized
                # yet. In this case, we just use a dummy slot mapping.
                slot_mapping.append([_PAD_SLOT_ID] * seq_len)
                continue

            # Compute the slot mapping.
            slot_mapping.append([])
            block_table = seq_group_metadata.block_tables[seq_id]

            # Mask the [0, start_idx) tokens of the prompt with _PAD_SLOT_ID,
            # where start_idx is max(0, seq_len - sliding_window).
            # For example, if the prompt len is 10, sliding window is 8, and
            # block size is 4, the first two tokens are masked and the slot
            # mapping will be [-1, -1, 2, 3, 4, 5, 6, 7, 0, 1].
            start_idx = 0
            if self.sliding_window is not None:
                assert context_len == 0, (
                    "Prefix caching is currently not supported with "
                    "sliding window attention")
                start_idx = max(0, seq_len - self.sliding_window)
            for i in range(context_len, seq_len):
                if i < start_idx:
                    slot_mapping[-1].append(_PAD_SLOT_ID)
                    continue

                block_number = block_table[i // self.block_size]
                block_offset = i % self.block_size
                slot = block_number * self.block_size + block_offset
                slot_mapping[-1].append(slot)

        max_query_len = max(query_lens)
        sum_query_len = sum(query_lens)
        real_num_seqs = len(query_lens)
        assert max_query_len > 0

        max_prompt_len = max(
            self.bucketing_ctx.get_padded_prompt_seq_len(max(seq_lens)),
            self.block_size)

        lora_ids: List[int] = []
        for seq_group_metadata, context_len in zip(seq_group_metadata_list,
                                                   context_lens):
            lora_id = seq_group_metadata.lora_int_id
            lora_ids.append(lora_id)

            if lora_id > 0:
                lora_requests.add(seq_group_metadata.lora_request)

            lora_index_mapping += [lora_id] * max_prompt_len
            lora_prompt_mapping.extend(
                [lora_id] *
                (max_prompt_len
                 if seq_group_metadata.sampling_params.prompt_logprobs else 1))

        if any(context_lens):
            assert not self.scheduler_config.chunked_prefill_enabled
            # prefix caching

            max_num_block = max(len(bt) for bt in prefix_block_tables)
            prefix_block_list = list(
                itertools.chain.from_iterable(
                    bt if len(bt) == max_num_block else bt +
                    ([_PAD_BLOCK_ID] * (max_num_block - len(bt)))
                    for bt in prefix_block_tables))

            # TODO: pad to proper len
            pad_len = len(prefix_block_list)
            prefix_block_list = pad_list(prefix_block_list, pad_len,
                                         _PAD_BLOCK_ID)

            prefix_block_list_tensor = torch.tensor(prefix_block_list,
                                                    dtype=torch.long,
                                                    device='cpu')
        else:
            prefix_block_list_tensor = None

        input_tokens = make_tensor_with_pad(input_tokens,
                                            max_len=max_prompt_len,
                                            pad=0,
                                            dtype=torch.long,
                                            device='cpu')

        input_positions = make_tensor_with_pad(input_positions,
                                               max_len=max_prompt_len,
                                               pad=0,
                                               dtype=torch.long,
                                               device='cpu')

        slot_mapping = make_tensor_with_pad(slot_mapping,
                                            max_len=max_prompt_len,
                                            pad=_PAD_SLOT_ID,
                                            dtype=torch.long,
                                            device='cpu')

        seq_lens_tensor = torch.tensor(seq_lens,
                                       dtype=torch.long,
                                       device='cpu')

        context_lens_tensor = torch.tensor(context_lens,
                                           dtype=torch.long,
                                           device='cpu')

        if prefix_block_list_tensor:
            prefix_block_list_tensor = prefix_block_list_tensor.to(
                self.device, non_blocking=True)
        input_tokens = input_tokens.to(  # type: ignore
            self.device, non_blocking=True)
        input_positions = input_positions.to(  # type: ignore
            self.device, non_blocking=True)
        slot_mapping = slot_mapping.to(  # type: ignore
            self.device, non_blocking=True)
        seq_lens_tensor = seq_lens_tensor.to(self.device, non_blocking=True)
        context_lens_tensor = context_lens_tensor.to(self.device,
                                                     non_blocking=True)

        attn_metadata = self.attn_backend.make_metadata(
            is_prompt=True,
            block_list=prefix_block_list_tensor,
            block_mapping=None,
            block_usage=None,
            block_indices=None,
            block_offsets=None,
            block_scales=None,
            block_groups=None,
            attn_bias=None,
            seq_lens_tensor=seq_lens_tensor,
            context_lens_tensor=context_lens_tensor,
            num_prefills=real_num_seqs,
            num_prefill_tokens=sum_query_len,
            num_decode_tokens=0,
            slot_mapping=slot_mapping,
            multi_modal_placeholder_index_maps=
            None  # FIXME(kzawora): mutli-modality will not work here
        )
        multi_modal_kwargs = MultiModalKwargs.batch(multi_modal_kwargs_list)

        return PreparePromptMetadata(input_tokens=input_tokens,
                                     input_positions=input_positions,
                                     attn_metadata=attn_metadata,
                                     seq_lens=seq_lens,
                                     query_lens=query_lens,
                                     lora_index_mapping=lora_index_mapping,
                                     lora_prompt_mapping=lora_prompt_mapping,
                                     lora_requests=lora_requests,
                                     multi_modal_kwargs=multi_modal_kwargs,
                                     slot_mapping=slot_mapping,
                                     lora_ids=lora_ids)

    def _prepare_decode(
        self,
        seq_group_metadata_list: List[SequenceGroupMetadata],
        output=None,
    ) -> PrepareDecodeMetadata:
        input_tokens: List[List[int]] = []
        input_positions: List[List[int]] = []
        slot_mapping: List[List[int]] = []
        seq_lens: List[int] = []
        block_tables: List[List[int]] = []
        lora_index_mapping: List[List[int]] = []
        lora_prompt_mapping: List[List[int]] = []
        lora_requests: Set[LoRARequest] = set()

        if len(seq_group_metadata_list) == 0:
            return PrepareDecodeMetadata.empty()
        lora_ids: List[int] = []

        dummy_slots = itertools.cycle(
            range(_PAD_SLOT_ID, _PAD_SLOT_ID + self.block_size))

        for seq_group_metadata in seq_group_metadata_list:
            assert not seq_group_metadata.is_prompt
            assert seq_group_metadata.token_chunk_size == 1

            seq_ids = list(seq_group_metadata.seq_data.keys())
            lora_id = seq_group_metadata.lora_int_id
            lora_ids.append(lora_id)

            if lora_id > 0:
                lora_requests.add(seq_group_metadata.lora_request)

            for seq_id in seq_ids:
                seq_data = seq_group_metadata.seq_data[seq_id]
                if output is None:
                    generation_token = seq_data.get_last_token_id()
                    input_tokens.append([generation_token])

                seq_len = seq_data.get_len()
                position = seq_len - 1
                input_positions.append([position])

                seq_len = seq_len if self.sliding_window is None else min(
                    seq_len, self.sliding_window)
                seq_lens.append(seq_len)

                block_table = seq_group_metadata.block_tables[seq_id]
                num_fully_occupied_blocks = position // self.block_size
                block_table = block_table[:num_fully_occupied_blocks + 1]

                if len(block_table) == 0:
                    block_number = _PAD_BLOCK_ID
                else:
                    block_number = block_table[position // self.block_size]
                if block_number == _PAD_BLOCK_ID:
                    slot = next(dummy_slots)
                else:
                    block_offset = position % self.block_size
                    slot = block_number * self.block_size + block_offset
                slot_mapping.append([slot])
                lora_index_mapping.append(lora_id)
                lora_prompt_mapping.append(lora_id)

                if self.sliding_window is not None:
                    sliding_window_blocks = (self.sliding_window //
                                             self.block_size)
                    block_table = block_table[-sliding_window_blocks:]
                block_tables.append(block_table)

        if output is None:
            input_tokens = torch.tensor(input_tokens,
                                        dtype=torch.long,
                                        device='cpu')
        else:
            real_batch_size = len(seq_group_metadata_list)
            input_tokens = output[:real_batch_size]

        input_positions = torch.tensor(input_positions,
                                       dtype=torch.long,
                                       device='cpu')

        num_decode_tokens = sum(seq_lens)

        last_block_usage = [
            slot[0] % self.block_size + 1 for slot in slot_mapping
        ]
        block_groups = [[i] * len(bt) for i, bt in enumerate(block_tables)]
        block_usage = [[self.block_size] * (len(bt) - 1) + [lbu]
                       for bt, lbu in zip(block_tables, last_block_usage)
                       if bt]

        block_list = flatten(block_tables)
        block_groups = flatten(block_groups)
        block_usage = flatten(block_usage)

        assert len(block_list) == len(block_groups)
        assert len(block_list) == len(block_usage)

        padding_fn = None
        if self.use_contiguous_pa:
            block_bucket_size = max(max(block_list) + 1, len(block_list))
            block_bucket_size = self.bucketing_ctx.get_padded_decode_num_blocks(
                block_bucket_size)
            indices: List[Any]
            indices = [None] * block_bucket_size
            for i, bid in enumerate(block_list):
                indices[bid] = i
            padding_fn = lambda tensor, pad_value: gather_list(
                tensor, indices, pad_value)
        else:
            block_bucket_size = self.bucketing_ctx.get_padded_decode_num_blocks(
                len(block_list))
            padding_fn = lambda tensor, pad_value: pad_list(
                tensor, block_bucket_size, pad_value)

        block_list = padding_fn(block_list, _PAD_BLOCK_ID)
        block_groups = padding_fn(block_groups, -1)
        block_usage = padding_fn(block_usage, 1)

        block_list = torch.tensor(block_list, dtype=torch.int, device='cpu')
        block_groups = torch.tensor(block_groups,
                                    dtype=torch.int,
                                    device='cpu')
        block_usage = torch.tensor(block_usage,
                                   dtype=self.model_config.dtype,
                                   device='cpu')
        slot_mapping = torch.tensor(slot_mapping,
                                    dtype=torch.long,
                                    device='cpu')

        input_tokens = input_tokens.to(  # type: ignore
            self.device, non_blocking=True)
        input_positions = input_positions.to(  # type: ignore
            self.device, non_blocking=True)
        block_list = block_list.to(  # type: ignore
            self.device, non_blocking=True)
        block_groups = block_groups.to(  # type: ignore
            self.device, non_blocking=True)
        block_usage = block_usage.to(  # type: ignore
            self.device, non_blocking=True)
        slot_mapping = slot_mapping.to(  # type: ignore
            self.device, non_blocking=True)

        attn_metadata = self.attn_backend.make_metadata(
            is_prompt=False,
            block_list=block_list,
            block_mapping=None,
            block_usage=block_usage,
            block_indices=None,
            block_offsets=None,
            block_scales=None,
            block_groups=block_groups,
            attn_bias=None,
            seq_lens_tensor=None,
            context_lens_tensor=None,
            num_prefills=0,
            num_prefill_tokens=0,
            num_decode_tokens=num_decode_tokens,
            slot_mapping=slot_mapping,
            multi_modal_placeholder_index_maps=None)
        return PrepareDecodeMetadata(input_tokens=input_tokens,
                                     input_positions=input_positions,
                                     attn_metadata=attn_metadata,
                                     lora_index_mapping=lora_index_mapping,
                                     lora_prompt_mapping=lora_prompt_mapping,
                                     lora_requests=lora_requests,
                                     slot_mapping=slot_mapping,
                                     lora_ids=lora_ids)

    def prepare_input_tensors(
        self,
        seq_group_metadata_list: List[SequenceGroupMetadata],
    ) -> Tuple[TModelInputForHPU, SamplingMetadata]:
        if len(seq_group_metadata_list) == 0:
            return self._model_input_cls(), None

        input_tokens = None
        input_positions = None
        lora_mapping = None
        lora_requests = None
        multi_modal_kwargs = None
        batch_type = None
        seq_lens = None
        query_lens = None
        real_batch_size = None
        batch_size_padded = None

        self.event_start = self.profiler.get_timestamp_us()
        is_prompt = seq_group_metadata_list[0].is_prompt
        base_event_name = 'prompt' if is_prompt else 'decode'
        self.profiler.start('internal', base_event_name)

        real_batch_size = len(seq_group_metadata_list)
        batch_size_padded = self.bucketing_ctx.get_padded_batch_size(
            real_batch_size, is_prompt)
        batch_size_padding = batch_size_padded - real_batch_size
        seq_group_metadata_list = seq_group_metadata_list.copy()
        if batch_size_padding > 0:
            dummy_seq_group_metadata = self.create_dummy_seq_group_metadata(
                0, 0, is_prompt)
            seq_group_metadata_list.extend(dummy_seq_group_metadata
                                           for _ in range(batch_size_padding))

        prefill_reqs = []
        decode_reqs = []
        for seq_group_meta in seq_group_metadata_list:
            if seq_group_meta.is_prompt:
                prefill_reqs.append(seq_group_meta)
            else:
                decode_reqs.append(seq_group_meta)

        # Prepare input tensors.
        (
            input_tokens,
            input_positions,
            prefill_attn_metadata,
            seq_lens,
            query_lens,
            lora_index_mapping,
            lora_prompt_mapping,
            lora_requests,
            multi_modal_kwargs,
            slot_mapping,
            lora_ids,
        ) = self._prepare_prompt(prefill_reqs)
        (
            decode_input_tokens,
            decode_input_positions,
            decode_attn_metadata,
            decode_lora_index_mapping,
            decode_lora_prompt_mapping,
            decode_lora_requests,
            decode_slot_mapping,
            decode_lora_ids,
        ) = self._prepare_decode(decode_reqs)
        sampling_metadata = SamplingMetadata.prepare(seq_group_metadata_list,
                                                     seq_lens, query_lens,
                                                     self.device,
                                                     self.pin_memory)

        if not self.scheduler_config.chunked_prefill_enabled:
            assert (len(prefill_reqs) and len(decode_reqs)) == 0

        num_prefills = len(seq_lens)
        num_prefill_tokens = len(input_tokens)
        num_decode_tokens = len(decode_input_tokens)

        # NOTE(kzawora): Here we diverge from GPU code - we don't
        # support mixed batches, so we either use decode or prefill
        # inputs, without coalescing.
        assert (num_prefills == 0 and num_decode_tokens > 0) or (
            num_prefills > 0
            and num_decode_tokens == 0), "HPU does not support mixed batches!"
        if num_decode_tokens > 0:
            input_tokens = decode_input_tokens
            input_positions = decode_input_positions
            slot_mapping = decode_slot_mapping
            lora_index_mapping = decode_lora_index_mapping
            lora_prompt_mapping = decode_lora_prompt_mapping
            lora_requests = decode_lora_requests
            lora_ids = decode_lora_ids

        # FIXME: We need to adjust selected_token_indices to accommodate
        # for padding
        max_len = input_tokens.size(1)
        paddings = [max_len - q for q in query_lens]
        paddings = [0] + paddings[:-1]
        paddings = list(itertools.accumulate(paddings))
        paddings_prompt_logprobs = []
        for i, seq_group_metadata in enumerate(seq_group_metadata_list):
            if seq_group_metadata.sampling_params.prompt_logprobs is not None \
                              and seq_group_metadata.is_prompt:
                paddings_prompt_logprobs += ([paddings[i]] * seq_lens[i])
        paddings = torch.tensor(
            paddings_prompt_logprobs if paddings_prompt_logprobs else paddings,
            dtype=sampling_metadata.selected_token_indices.dtype,
            device=sampling_metadata.selected_token_indices.device)
        sampling_metadata.selected_token_indices.add_(paddings)

        if self.lora_config:
            lora_mapping = LoRAMapping(
                **dict(index_mapping=lora_index_mapping,
                       prompt_mapping=lora_prompt_mapping,
                       is_prefill=(num_prefills > 0)))
        else:
            lora_mapping = None

        if (prefill_attn_metadata is not None
                and decode_attn_metadata is not None):
            batch_type = BatchType.MIXED
            raise NotImplementedError("Mixed batch is not supported on HPU")
        elif prefill_attn_metadata is not None:
            batch_type = BatchType.PREFILL
        else:
            batch_type = BatchType.DECODE

        metadata_dict = {
            "input_tokens": input_tokens,
            "input_positions": input_positions,
            "selected_token_indices": sampling_metadata.selected_token_indices,
            "lora_requests": lora_requests,
            "lora_mapping": lora_mapping,
            "multi_modal_kwargs": multi_modal_kwargs,
            "num_prefill_tokens": num_prefill_tokens,
            "num_decode_tokens": num_decode_tokens,
            "slot_mapping": slot_mapping,
            "num_prefills": num_prefills,
            "batch_type": batch_type,
            "seq_lens": seq_lens,
            "query_lens": query_lens
        }
        if prefill_attn_metadata is not None:
            metadata_dict.update(prefill_attn_metadata.asdict_zerocopy())
        else:
            assert decode_attn_metadata is not None
            metadata_dict.update(decode_attn_metadata.asdict_zerocopy())

        attn_metadata = prefill_attn_metadata if \
            prefill_attn_metadata is not None else decode_attn_metadata

        return self._model_input_cls(input_tokens=input_tokens,
                                     seq_lens=seq_lens,
                                     query_lens=query_lens,
                                     input_positions=input_positions,
                                     attn_metadata=attn_metadata,
                                     lora_requests=lora_requests,
                                     lora_mapping=lora_mapping,
                                     multi_modal_kwargs=multi_modal_kwargs,
                                     real_batch_size=real_batch_size,
                                     batch_size_padded=batch_size_padded,
                                     lora_ids=lora_ids), \
                                        sampling_metadata

    def _seq_len(self, attn_metadata):
        if attn_metadata.num_prefills != 0:
            return attn_metadata.slot_mapping.size(1)
        else:
            return attn_metadata.block_list.numel()

    def trim_attn_metadata(self, metadata: AttentionMetadata) -> object:
        # NOTE(kzawora): To anyone working on this in the future:
        # Trimming metadata is required when using HPUGraphs.
        # Attention metadata is going to be hashed by PT bridge, and
        # appropriate HPUGraphs will be matched based on all inputs' hash.

        # Before you put more keys in here, make sure you know their
        # value type and make sure you know how it's going to be hashed.
        # You can find that information in input_hash function
        # in habana_frameworks/torch/hpu/graphs.py. You can also hash
        # it manually with torch.hpu.graphs.input_hash(attention_metadata)

        # If you use primitive types here - they will get hashed based
        # on their value. You *will* get lots of excessive graph captures
        # (and an OOM eventually) if you decide to put something like
        # seq_len int here.
        # If you absolutely need a scalar, put it in a tensor. Tensors
        # get hashed using their metadata, not their values:
        # input_hash(torch.tensor(123)) == input_hash(torch.tensor(321))
        # input_hash(123) != input_hash(321)
        # input_hash("abc") != input_hash("cba")
        attention_metadata = subtuple(metadata, 'TrimmedAttentionMetadata', [
            'attn_bias', 'seq_lens_tensor', 'context_lens_tensor',
            'block_list', 'block_mapping', 'block_usage', 'slot_mapping',
            'is_prompt', 'block_indices', 'block_offsets', 'block_scales',
            'block_groups'
        ])
        return attention_metadata

    def create_dummy_seq_group_metadata(self,
                                        group_id,
                                        seq_len,
                                        is_prompt,
                                        lora_request=None,
                                        temperature=0):
        sampling_params = SamplingParams(temperature=temperature)
        num_blocks = math.ceil(seq_len / self.block_size)
        seq_len = max(seq_len, 1)
        if is_prompt:
            input_len = seq_len
            output_len = 0
            block_tables = None
        else:
            input_len = seq_len - 1
            output_len = 1
            block_tables = {group_id: [_PAD_BLOCK_ID] * num_blocks}
        prompt_token_ids = [0] * input_len
        output_token_ids = [1] * output_len
        prompt_token_ids_array = array('l', prompt_token_ids)  # noqa: F821
        seq_data = SequenceData(prompt_token_ids_array)
        seq_data.output_token_ids = output_token_ids
        return SequenceGroupMetadata(request_id=str(group_id),
                                     is_prompt=(output_len == 0),
                                     seq_data={group_id: seq_data},
                                     sampling_params=sampling_params,
                                     block_tables=block_tables,
                                     lora_request=lora_request)

    def profile_run(self) -> None:
        num_layers = self.model_config.get_num_layers(self.parallel_config)
        kv_caches = [None] * num_layers
        max_batch_size, max_seq_len = self.bucketing_ctx.get_max_prompt_shape()
        max_seq_len = min(max_seq_len,
                          self.max_num_batched_tokens // max_batch_size)

        self.warmup_scenario(max_batch_size, max_seq_len, True, kv_caches,
                             False, True)
        return

    def warmup_scenario(self,
                        batch_size,
                        seq_len,
                        is_prompt,
                        kv_caches,
                        is_pt_profiler_run=False,
                        is_lora_profile_run=False,
                        temperature=0) -> None:
        use_graphs = self._use_graphs(batch_size, seq_len, is_prompt)
        scenario_name = ("warmup_"
                         f"{'prompt' if is_prompt else 'decode'}_"
                         f"bs{batch_size}_"
                         f"seq{seq_len}_"
                         f"graphs{'T' if use_graphs else 'F'}")
        # This represents the maximum number of different requests
        # that will have unique loras, an therefore the max amount of memory
        # consumption create dummy lora request copies from the lora request
        # passed in, which contains a lora from the lora warmup path.
        dummy_lora_requests: List[LoRARequest] = []
        dummy_lora_requests_per_seq: List[LoRARequest] = []
        if self.lora_config and is_lora_profile_run:
            assert self.lora_manager is not None
            with self.lora_manager.dummy_lora_cache():
                for idx in range(self.lora_config.max_loras):
                    lora_id = idx + 1
                    dummy_lora_request = LoRARequest(
                        lora_name=f"warmup_{lora_id}",
                        lora_int_id=lora_id,
                        lora_local_path="/not/a/real/path",
                    )
                    self.lora_manager.add_dummy_lora(dummy_lora_request,
                                                     rank=LORA_WARMUP_RANK)
                    dummy_lora_requests.append(dummy_lora_request)
                dummy_lora_requests_per_seq = [
                    dummy_lora_requests[idx % len(dummy_lora_requests)]
                    for idx in range(batch_size)
                ]
        self.profiler.start('internal', scenario_name)
        times = 3 if use_graphs or is_pt_profiler_run else 1
        if is_prompt:
            seqs = [
                self.create_dummy_seq_group_metadata(
                    i,
                    seq_len,
                    is_prompt,
                    lora_request=dummy_lora_requests_per_seq[i]
                    if dummy_lora_requests_per_seq else None,
                    temperature=temperature) for i in range(batch_size)
            ]
        else:
            # FIXME: seq_len is actually number of blocks
            blocks = [seq_len // batch_size for _ in range(batch_size)]
            blocks[0] += seq_len % batch_size
            seqs = [
                self.create_dummy_seq_group_metadata(
                    i,
                    b * self.block_size - 1,
                    is_prompt,
                    lora_request=dummy_lora_requests_per_seq[i]
                    if dummy_lora_requests_per_seq else None,
                    temperature=temperature) for i, b in enumerate(blocks)
            ]
        torch.hpu.synchronize()
        profiler = None
        if is_pt_profiler_run and self.is_driver_worker:
            profiler = setup_profiler()
            profiler.start()
        for _ in range(times):
            inputs = self.prepare_model_input(seqs)
            is_single_step = \
                self.vllm_config.scheduler_config.num_scheduler_steps == 1
            if is_prompt or is_single_step:
                self.execute_model(inputs, kv_caches, warmup_mode=True)
            else:  # decode with multi-step
                inputs = dataclasses.replace(inputs,
                                             is_first_multi_step=True,
                                             is_last_step=False)
                self.execute_model(inputs,
                                   kv_caches,
                                   warmup_mode=True,
                                   num_steps=2,
                                   seqs=seqs)
                inputs = dataclasses.replace(inputs,
                                             is_first_multi_step=False,
                                             is_last_step=True)
                self.execute_model(inputs,
                                   kv_caches,
                                   warmup_mode=True,
                                   num_steps=2,
                                   seqs=seqs)
            torch.hpu.synchronize()
            if profiler:
                profiler.step()
        if profiler:
            profiler.stop()
        self.profiler.end()
        gc.collect()

    def remove_all_loras(self):
        if not self.lora_manager:
            raise RuntimeError("LoRA is not enabled.")
        self.lora_manager.remove_all_adapters()

    def set_active_loras(self, lora_requests: Set[LoRARequest],
                         lora_mapping: LoRAMapping) -> None:
        if not self.lora_manager:
            raise RuntimeError("LoRA is not enabled.")
        self.lora_manager.set_active_adapters(lora_requests, lora_mapping)

    def add_lora(self, lora_request: LoRARequest) -> bool:
        if not self.lora_manager:
            raise RuntimeError("LoRA is not enabled.")
        return self.lora_manager.add_adapter(lora_request)

    def remove_lora(self, lora_id: int) -> bool:
        if not self.lora_manager:
            raise RuntimeError("LoRA is not enabled.")
        return self.lora_manager.remove_adapter(lora_id)

    def pin_lora(self, lora_id: int) -> bool:
        if not self.lora_manager:
            raise RuntimeError("LoRA is not enabled.")
        return self.lora_manager.pin_adapter(lora_id)

    def list_loras(self) -> Set[int]:
        if not self.lora_manager:
            raise RuntimeError("LoRA is not enabled.")
        return self.lora_manager.list_adapters()

    def log_warmup(self, phase, i, max_i, batch_size, seq_len):
        free_mem = format_bytes(
            HabanaMemoryProfiler.current_free_device_memory())
        dim = "num_blocks"
        if "Prompt" in phase:
            dim = "seq_len"
        msg = (f"[Warmup][{phase}][{i+1}/{max_i}] "
               f"batch_size:{batch_size} "
               f"{dim}:{seq_len} "
               f"free_mem:{free_mem}")
        logger.info(msg)

    def warmup_all_buckets(self, buckets, is_prompt, kv_caches):
        for i, (batch_size, seq_len) in enumerate(reversed(buckets)):
            self.log_warmup('Prompt' if is_prompt else 'Decode', i,
                            len(buckets), batch_size, seq_len)
            self.warmup_scenario(batch_size, seq_len, is_prompt, kv_caches)

    def warmup_graphs(self,
                      strategy,
                      buckets,
                      is_prompt,
                      kv_caches,
                      available_mem,
                      starting_mem=0,
                      total_batch_seq=0.001):
        total_mem = starting_mem
        idx = 0
        phase = f'Graph/{"Prompt" if is_prompt else "Decode"}'
        num_candidates = len(buckets)
        ordering : Union[Callable[[Any], Tuple[Any, Any]], \
            Callable[[Any], Tuple[Any, Any, Any]]]
        if strategy == 'min_tokens':
            ordering = lambda b: (b[0] * b[1], b[1], b[0])
        elif strategy == 'max_bs':
            ordering = lambda b: (-b[0], b[1])
        else:
            raise NotImplementedError(
                f'Unsupported graph allocation strategy: {strategy}')
        buckets = list(sorted(buckets, key=ordering))
        captured_all = True
        warmed_random_sampler_bs: Set[int] = set()
        for idx, (batch_size, seq_len) in enumerate(buckets):
            # Graph memory usage is proportional to seq dimension in a batch
            batch_seq = batch_size * seq_len if is_prompt else batch_size
            mem_estimate = batch_seq / total_batch_seq * total_mem
            if mem_estimate >= available_mem:
                captured_all = False
                continue
            graphed_bucket = (batch_size, seq_len, is_prompt)
            if graphed_bucket in self.graphed_buckets:
                continue
            self.graphed_buckets.add(graphed_bucket)
            self.log_warmup(phase, idx, num_candidates, batch_size, seq_len)
            with HabanaMemoryProfiler() as mem_prof:
                self.warmup_scenario(batch_size,
                                     seq_len,
                                     is_prompt,
                                     kv_caches,
                                     temperature=1.0 if batch_size
                                     not in warmed_random_sampler_bs else 0)
            warmed_random_sampler_bs.add(batch_size)
            used_mem = align_workers(mem_prof.consumed_device_memory,
                                     torch.distributed.ReduceOp.MAX)
            available_mem -= used_mem
            total_mem += used_mem
            total_batch_seq += batch_seq

        return total_mem, total_batch_seq, captured_all

    def log_graph_warmup_summary(self, buckets, is_prompt, total_mem):
        num_candidates = len(buckets)
        phase = f'Graph/{"Prompt" if is_prompt else "Decode"}'
        graphed = list(c[:2] for c in self.graphed_buckets
                       if c[2] == is_prompt)
        if num_candidates == 0:
            num_candidates = 1
        msg = (f'{phase} captured:{len(graphed)} '
               f'({100 * len(graphed) / num_candidates:.1f}%) '
               f'used_mem:{format_bytes(total_mem)} '
               f'buckets:{sorted(list(graphed))}')
        logger.info(msg)

    @torch.inference_mode()
    def warmup_model(self, kv_caches: List[torch.Tensor]) -> None:
        if profile := os.environ.get('VLLM_PT_PROFILE', None):
            phase, bs, seq_len, graph = profile.split('_')
            is_prompt = phase == 'prompt'
            graphs = graph == 't'
            if graphs:
                self.graphed_buckets.add((int(bs), int(seq_len), is_prompt))
            self.warmup_scenario(int(bs), int(seq_len), is_prompt, kv_caches,
                                 True)
            raise AssertionError("Finished profiling")
        if self.skip_warmup:
            logger.info("Skipping warmup...")
            return
        self.profiler.start('internal', 'warmup')
        max_blocks = kv_caches[0][0].size(0)
        self.bucketing_ctx.generate_prompt_buckets()
        self.bucketing_ctx.generate_decode_buckets(max_blocks)

        if not htorch.utils.internal.is_lazy() and not self.enforce_eager:
            cache_size_limit = len(self.bucketing_ctx.prompt_buckets) + len(
                self.bucketing_ctx.decode_buckets) + 1
            torch._dynamo.config.cache_size_limit = max(
                cache_size_limit, torch._dynamo.config.cache_size_limit)
            # Multiply by 8 to follow the original default ratio between
            # the cache_size_limit and accumulated_cache_size_limit
            torch._dynamo.config.accumulated_cache_size_limit = max(
                cache_size_limit * 8,
                torch._dynamo.config.accumulated_cache_size_limit)

        start_mem = HabanaMemoryProfiler.current_device_memory_usage()
        start_time = time.perf_counter()

        compile_only_mode_context = functools.partial(bc.env_setting,
                                                      "PT_COMPILE_ONLY_MODE",
                                                      True)
        can_use_compile_only_mode = True
        try:
            with compile_only_mode_context():
                pass
            logger.debug("Using PT_COMPILE_ONLY_MODE.")
        except KeyError:
            can_use_compile_only_mode = False
            logger.warning('Cannot use PT_COMPILE_ONLY_MODE. '
                           'Warmup time will be negatively impacted. '
                           'Please update Gaudi Software Suite.')
        with compile_only_mode_context(
        ) if can_use_compile_only_mode else contextlib.nullcontext():
            self.warmup_all_buckets(self.bucketing_ctx.prompt_buckets, True,
                                    kv_caches)
            self.warmup_all_buckets(self.bucketing_ctx.decode_buckets, False,
                                    kv_caches)

            if not self.enforce_eager and htorch.utils.internal.is_lazy():
                assert self.mem_margin is not None, \
                    ("HabanaWorker.determine_num_available_blocks needs "
                    "to be called before warming up the model.")
                free_mem = HabanaMemoryProfiler.current_free_device_memory()
                graph_free_mem = free_mem - self.mem_margin
                graph_free_mem = align_workers(graph_free_mem,
                                               torch.distributed.ReduceOp.MIN)
                prompt_graph_mem_ratio = float(
                    os.environ.get('VLLM_GRAPH_PROMPT_RATIO', '0.3'))
                prompt_available_memory = (prompt_graph_mem_ratio *
                                           graph_free_mem)
                decode_available_memory = (graph_free_mem -
                                           prompt_available_memory)
                msg = (
                    f"Using {format_bytes(graph_free_mem)}"
                    f"/{format_bytes(free_mem)} "
                    "of free device memory for HPUGraphs, "
                    f"{format_bytes(prompt_available_memory)} for prompt and "
                    f"{format_bytes(decode_available_memory)} for decode "
                    f"(VLLM_GRAPH_PROMPT_RATIO={prompt_graph_mem_ratio})")
                logger.info(msg)
                prompt_strategy = os.environ.get('VLLM_GRAPH_PROMPT_STRATEGY',
                                                 'min_tokens')
                decode_strategy = os.environ.get('VLLM_GRAPH_DECODE_STRATEGY',
                                                 'max_bs')
                mem_post_prompt, prompt_batch_seq, prompt_captured_all = \
                    self.warmup_graphs(
                    prompt_strategy, self.bucketing_ctx.prompt_buckets,
                    True, kv_caches, prompt_available_memory)
                mem_post_decode, decode_batch_seq, decode_captured_all = \
                    self.warmup_graphs(
                    decode_strategy, self.bucketing_ctx.decode_buckets,
                    False, kv_caches, decode_available_memory)

                # Not all prompt buckets were captured, but all decode buckets
                # were captured and we have some free graph-allocated space
                # left. Let's try to use it for capturing more prompt buckets.
                if (mem_post_decode + mem_post_prompt < graph_free_mem
                        and not prompt_captured_all and decode_captured_all):
                    mem_post_prompt, _, prompt_captured_all = (
                        self.warmup_graphs(
                            prompt_strategy, self.bucketing_ctx.prompt_buckets,
                            True, kv_caches,
                            graph_free_mem - mem_post_prompt - mem_post_decode,
                            mem_post_prompt, prompt_batch_seq))

                # Not all decode buckets were captured, but all prompt buckets
                # were captured and we have some free graph-allocated space
                # left. Let's try to use it for capturing more decode buckets.
                if mem_post_decode + mem_post_prompt < graph_free_mem \
                    and not decode_captured_all \
                        and prompt_captured_all:
                    mem_post_decode, _, _ = self.warmup_graphs(
                        decode_strategy, self.bucketing_ctx.decode_buckets,
                        False, kv_caches,
                        graph_free_mem - mem_post_prompt - mem_post_decode,
                        mem_post_decode, decode_batch_seq)

                self.log_graph_warmup_summary(
                    self.bucketing_ctx.prompt_buckets, True, mem_post_prompt)
                self.log_graph_warmup_summary(
                    self.bucketing_ctx.decode_buckets, False, mem_post_decode)

        end_time = time.perf_counter()
        end_mem = HabanaMemoryProfiler.current_device_memory_usage()
        elapsed_time = end_time - start_time
        msg = (
            f"Warmup finished in {elapsed_time:.0f} secs, "
            f"allocated {format_bytes(end_mem - start_mem)} of device memory")
        logger.info(msg)
        self.profiler.end()

    @property
    def vocab_size(self) -> int:
        return self.model_config.get_vocab_size()

    @property
    def mem_margin(self) -> Optional[int]:
        return self._mem_margin

    @mem_margin.setter
    def mem_margin(self, value):
        self._mem_margin = value


def _maybe_wrap_in_hpu_graph(*args, **kwargs):
    return htorch.hpu.wrap_in_hpu_graph(
        HpuModelAdapter(*args, **kwargs), disable_tensor_cache=True
    ) if htorch.utils.internal.is_lazy() else HpuModelAdapter(*args, **kwargs)


class HabanaProfilerCounterHelper:

    def __init__(self):
        self.niter = 0
        self.average_real_throughput = None
        self.logged_once = False
        self.real_seq_lens = []
        self.prompt_seq_lens = []

    def capture_seq_group_metadata_stats(self, seq_group_metadata_list):
        self.real_seq_lens = [
            len(seq_data.prompt_token_ids) + len(seq_data.output_token_ids)
            for seq_group_metadata in seq_group_metadata_list
            for seq_data in seq_group_metadata.seq_data.values()
        ]
        self.prompt_seq_lens = [
            len(seq_data.prompt_token_ids)
            for seq_group_metadata in seq_group_metadata_list
            for seq_data in seq_group_metadata.seq_data.values()
        ]

    def get_counter_dict(self, cache_config, duration, seq_len,
                         batch_size_padded, real_batch_size, is_prompt):
        throughput = batch_size_padded / (duration / 1e6)
        throughput_effective = real_batch_size / (duration / 1e6)

        real_max_seq_len = max(self.real_seq_lens)
        real_num_tokens = sum(self.real_seq_lens)
        padded_num_tokens = batch_size_padded * seq_len
        batch_token_utilization = real_num_tokens / padded_num_tokens
        if self.average_real_throughput is None:
            self.average_real_throughput = throughput_effective
        else:  # https://www.heikohoffmann.de/htmlthesis/node134.html
            self.average_real_throughput = self.average_real_throughput + 1 / (
                self.niter + 1) * (throughput_effective -
                                   self.average_real_throughput)
        phase = "prompt" if is_prompt else "decode"
        counters = {
            f'{phase}_bucket_batch_size': batch_size_padded,
            f'{phase}_batch_size': real_batch_size,
            f'{phase}_bucket_seq_len': seq_len,
            f'{phase}_seq_len': real_max_seq_len,
            f'{phase}_bucket_gen_throughput': throughput,
            f'{phase}_real_gen_throughput': throughput_effective,
            f'{phase}_batch_token_utilization': batch_token_utilization,
            'average_real_throughput': self.average_real_throughput,
            'engine_iteration': self.niter,
        }
        self.niter += 1
        if is_prompt:
            prompt_bucket_in_throughput = (seq_len * batch_size_padded) / (
                duration / 1e6)
            prompt_real_in_throughput = sum(
                self.prompt_seq_lens) / (duration / 1e6)
            counters[
                f'{phase}_bucket_in_throughput'] = prompt_bucket_in_throughput
            counters[f'{phase}_real_in_throughput'] = prompt_real_in_throughput

        # KV cache might not be created yet (e.g. for profiling run)
        if cache_config.num_gpu_blocks is not None and \
            cache_config.num_gpu_blocks != 0:
            cache_num_blocks_used = [
                math.ceil(sl / cache_config.block_size)
                for sl in self.real_seq_lens
            ]
            cache_total_num_blocks_used = sum(cache_num_blocks_used)
            num_cache_blocks = cache_config.num_gpu_blocks
            cache_total_num_free_blocks = \
                num_cache_blocks - cache_total_num_blocks_used
            cache_computed_utilization = \
                cache_total_num_blocks_used / num_cache_blocks
            max_blocks_per_seq = math.ceil(seq_len / cache_config.block_size)
            batch_block_utilization = cache_total_num_blocks_used / (
                batch_size_padded * max_blocks_per_seq)
            counters['cache_num_blocks_used'] = cache_total_num_blocks_used
            counters['cache_num_free_blocks'] = cache_total_num_free_blocks
            counters['cache_computed_utilization'] = cache_computed_utilization
            counters[
                f'{phase}_batch_block_utilization'] = batch_block_utilization
        if not self.logged_once:
            counters['const_cache_num_blocks'] = cache_config.num_gpu_blocks
            counters[
                'const_gpu_memory_utilization'] = \
                    cache_config.gpu_memory_utilization
            counters['const_block_size'] = cache_config.block_size
            self.logged_once = True
        return counters


def unwrap_model(model):
    if isinstance(model, torch._dynamo.eval_frame.OptimizedModule):
        return unwrap_model(model._orig_mod)
    else:
        model = list(vars(model)['_modules'].values())[0]
        modules = list(vars(model)['_modules'].values())
        return modules


class HPUModelRunner(HPUModelRunnerBase[ModelInputForHPUWithSamplingMetadata]):
    """
    GPU model runner with sampling step.
    """
    _model_input_cls: Type[ModelInputForHPUWithSamplingMetadata] = (
        ModelInputForHPUWithSamplingMetadata)

    def make_model_input_from_broadcasted_tensor_dict(
        self,
        tensor_dict: Dict[str, Any],
    ) -> ModelInputForHPUWithSamplingMetadata:
        return (
            ModelInputForHPUWithSamplingMetadata.from_broadcasted_tensor_dict(
                tensor_dict,
                attn_backend=self.attn_backend,
            ))

    @torch.inference_mode()
    def prepare_model_input(
        self,
        seq_group_metadata_list: List[SequenceGroupMetadata],
        virtual_engine: int = 0,
        finished_requests_ids: Optional[List[str]] = None
    ) -> ModelInputForHPUWithSamplingMetadata:
        """Prepare the model input based on a given sequence group, including
        metadata for the sampling step.
        The API assumes seq_group_metadata_list is sorted by prefill -> decode.
        The result tensors and data structure also batches input in prefill
        -> decode order. For example,
        - input_tokens[:num_prefill_tokens] contains prefill tokens.
        - input_tokens[num_prefill_tokens:] contains decode tokens.
        If cuda graph is required, this API automatically pads inputs.
        """
        with self.profiler.record_event('internal', 'prepare_input_tensors'):
            assert seq_group_metadata_list is not None
            if self.profiler.enabled:
                self.profiler_counter_helper.capture_seq_group_metadata_stats(
                    seq_group_metadata_list=seq_group_metadata_list)
            model_input, sampling_metadata = self.prepare_input_tensors(
                seq_group_metadata_list)
            assert model_input.attn_metadata is not None
            is_prompt = model_input.attn_metadata.is_prompt

        return dataclasses.replace(model_input,
                                   sampling_metadata=sampling_metadata,
                                   is_prompt=is_prompt,
                                   virtual_engine=virtual_engine)

    def finish_measurements(self):
        from neural_compressor.torch.quantization import finalize_calibration
        finalize_calibration(self.model.model)

    def _check_config(self, batch_size, seq_len, is_prompt, warmup_mode):
        cfg = (batch_size, seq_len, is_prompt)
        seen = cfg in self.seen_configs
        self.seen_configs.add(cfg)
        if not seen and not warmup_mode:
            phase = 'prompt' if is_prompt else 'decode'
            logger.warning("Configuration: (%s, %s, %s) was not warmed-up!",
                           phase, batch_size, seq_len)

    def create_lora_mask(self, input_tokens: torch.Tensor, lora_ids: List[int],
                         is_prompt: bool):
        '''
        This is a helper function to create the mask for lora computations.
        Lora Mask is needed to ensure we match the correct lora weights for the
        for the request.
        For Prompt phase we have 
        lora_mask with shape (batch_size * seq_len, max_loras * max_rank)
        lora_logits_mask with shape (batch_size, max_loras * max_rank)
        For Decode phase we have both
        lora_mask and lora_logits_mask with shape
        (batch_size, max_loras * max_rank)
        '''
        lora_mask: torch.Tensor = None
        lora_logits_mask: torch.Tensor = None
        lora_index = 0

        if self.lora_config:
            if is_prompt:
                lora_mask = torch.zeros(
                    input_tokens.shape[0] * input_tokens.shape[1],
                    (self.lora_config.max_loras) *\
                        self.lora_config.max_lora_rank,
                    dtype=self.lora_config.lora_dtype)
                lora_logits_mask = torch.zeros(
                    input_tokens.shape[0], (self.lora_config.max_loras) *
                    self.lora_config.max_lora_rank,
                    dtype=self.lora_config.lora_dtype)

                ones = torch.ones(input_tokens.shape[1],
                                  self.lora_config.max_lora_rank,
                                  dtype=self.lora_config.lora_dtype)
                logit_ones = torch.ones(1,
                                        self.lora_config.max_lora_rank,
                                        dtype=self.lora_config.lora_dtype)

                for i in range(len(lora_ids)):
                    if lora_ids[i] == 0:
                        continue
                    lora_index = self.lora_manager._adapter_manager.\
                        lora_index_to_id.index(lora_ids[i])
                    start_row = i * input_tokens.shape[1]
                    end_row = start_row + input_tokens.shape[1]
                    start_col = lora_index * self.lora_config.max_lora_rank
                    end_col = start_col + self.lora_config.max_lora_rank
                    lora_mask[start_row:end_row, start_col:end_col] = ones
                    lora_logits_mask[i, start_col:end_col] = logit_ones
                lora_mask = lora_mask.to('hpu')
                lora_logits_mask = lora_logits_mask.to('hpu')
            else:
                lora_mask = torch.zeros(input_tokens.shape[0],
                                        (self.lora_config.max_loras) *
                                        self.lora_config.max_lora_rank,
                                        dtype=self.lora_config.lora_dtype)
                ones = torch.ones(1,
                                  self.lora_config.max_lora_rank,
                                  dtype=self.lora_config.lora_dtype)
                for i in range(len(lora_ids)):
                    if lora_ids[i] == 0:
                        continue
                    lora_index = self.lora_manager._adapter_manager.\
                        lora_index_to_id.index(lora_ids[i])
                    start_pos = lora_index * self.lora_config.max_lora_rank
                    end_pos = start_pos + self.lora_config.max_lora_rank
                    lora_mask[i, start_pos:end_pos] = ones
                lora_mask = lora_mask.to('hpu')
                lora_logits_mask = lora_mask

        return lora_mask, lora_logits_mask

    @torch.inference_mode()
    def execute_model(
        self,
        model_input: ModelInputForHPUWithSamplingMetadata,
        kv_caches: List[torch.Tensor],
        intermediate_tensors: Optional[IntermediateTensors] = None,
        num_steps: int = 1,
        warmup_mode=False,
        previous_hidden_states: Optional[torch.Tensor] = None,
        seqs=None,
    ) -> Optional[Union[List[SamplerOutput], IntermediateTensors]]:
        if not model_input.is_first_multi_step:
            if not model_input.is_last_step:
                # not first or last multi-step
                return []
            # last multi-step
            output = self._decode_sampler_outputs(
                model_input) if self.is_driver_worker else []
            torch.hpu.synchronize()
        if model_input.is_first_multi_step:
            # first multi-step
            if self.lora_config:
                assert model_input.lora_requests is not None
                assert model_input.lora_mapping is not None
                self.set_active_loras(model_input.lora_requests,
                                      model_input.lora_mapping)
            input_tokens = model_input.input_tokens
            input_positions = model_input.input_positions
            attn_metadata = model_input.attn_metadata
            sampling_metadata = model_input.sampling_metadata
            real_batch_size = model_input.real_batch_size
            batch_size_padded = model_input.batch_size_padded
            assert input_tokens is not None
            assert input_positions is not None
            assert sampling_metadata is not None
            assert attn_metadata is not None
            is_prompt = attn_metadata.is_prompt
            assert is_prompt is not None
            batch_size = input_tokens.size(0)
            seq_len = self._seq_len(attn_metadata)
            use_graphs = self._use_graphs(batch_size, seq_len, is_prompt)
            self._check_config(batch_size, seq_len, is_prompt, warmup_mode)

            lora_mask: torch.Tensor = None
            lora_logits_mask: torch.Tensor = None
            if self.lora_config:
                assert model_input.lora_ids is not None
                lora_mask, lora_logits_mask = self.create_lora_mask(
                    input_tokens, model_input.lora_ids,
                    attn_metadata.is_prompt)

            execute_model_kwargs = {
                "input_ids": input_tokens,
                "positions": input_positions,
                "kv_caches": kv_caches,
                "attn_metadata": self.trim_attn_metadata(attn_metadata),
                "intermediate_tensors": intermediate_tensors,
                "lora_mask": lora_mask,
                **(model_input.multi_modal_kwargs or {}),
            }
            if previous_hidden_states is not None:
                execute_model_kwargs.update(
                    {"previous_hidden_states": previous_hidden_states})
            if htorch.utils.internal.is_lazy():
                execute_model_kwargs.update(
                    {"bypass_hpu_graphs": not use_graphs})

            htorch.core.mark_step()
            if self.is_driver_worker:
                model_event_name = ("model_"
                                    f"{'prompt' if is_prompt else 'decode'}_"
                                    f"bs{batch_size}_"
                                    f"seq{seq_len}_"
                                    f"graphs{'T' if use_graphs else 'F'}")
            else:
                model_event_name = 'model_executable'
            if num_steps > 1:
                # in case of multi-step scheduling
                # we only want to pythonize in the last step
                sampling_metadata.skip_sampler_cpu_output = True
                self.model.model.sampler.include_gpu_probs_tensor = True
            cache_orig_output_tokens_len: List[Dict] = []

            def try_revert_dummy_output_tokens():
                if len(cache_orig_output_tokens_len) > 0:
                    # Reuse the original output token ids length
                    for i, seq_group_metadata in enumerate(
                            seq_group_metadata_list):
                        for j, data in seq_group_metadata.seq_data.items():
                            orig_output_tokens_len = \
                                cache_orig_output_tokens_len[i][j]
                            data.output_token_ids = \
                                data.output_token_ids[:orig_output_tokens_len]

            for i in range(num_steps):
                if i != 0 and not self.is_driver_worker:
                    broadcast_data = broadcast_tensor_dict(src=0)
                    if 'early_exit' in broadcast_data and broadcast_data[
                            'early_exit']:
                        return [output] if num_steps == 1 else []
                    execute_model_kwargs.update({
                        "input_ids":
                        broadcast_data["input_ids"],
                        "positions":
                        broadcast_data["positions"],
                        "attn_metadata":
                        self.trim_attn_metadata(
                            broadcast_data["attn_metadata"])
                    })
                with self.profiler.record_event('internal', model_event_name):
                    hidden_states = self.model.forward(
                        **execute_model_kwargs,
                        selected_token_indices=sampling_metadata.
                        selected_token_indices)

                if self.lora_config:
                    LoraMask.setLoraMask(
                        lora_logits_mask.index_select(
                            0, sampling_metadata.selected_token_indices))

                # Compute the logits.
                with self.profiler.record_event(
                        'internal',
                    ('compute_logits_'
                     f'{"prompt" if is_prompt else "decode"}_bs'
                     f'{batch_size}_'
                     f'seq{seq_len}')):
                    if num_steps == 1:
                        sampling_metadata.selected_token_indices = None
                    logits = self.model.compute_logits(hidden_states,
                                                       sampling_metadata)
                htorch.core.mark_step()
                # Only perform sampling in the driver worker.
                if not self.is_driver_worker:
                    continue

                if model_input.async_callback is not None:
                    model_input.async_callback()
                # Sample the next token.
                with self.profiler.record_event(
                        'internal', ('sample_'
                                     f'{"prompt" if is_prompt else "decode"}_'
                                     f'bs{batch_size}_'
                                     f'seq{seq_len}')):
                    output = self.model.sample(
                        logits=logits,
                        sampling_metadata=sampling_metadata,
                    )
                    if num_steps > 1:
                        output = output.sampled_token_ids
                        self.cached_step_outputs.append(
                            output.detach().clone())
                htorch.core.mark_step()
                if i < num_steps - 1:
                    if i == 0:
                        if model_input.async_callback is not None:
                            ctx = model_input.async_callback.keywords[  # type: ignore
                                "ctx"]
                            seq_group_metadata_list = \
                                ctx.seq_group_metadata_list
                        elif seqs is not None:
                            seq_group_metadata_list = seqs
                        else:
                            raise RuntimeError(
                                "seq_group_metadata_list is uninitialized")
                        for i, seq_group_metadata in enumerate(
                                seq_group_metadata_list):
                            # Skip empty steps
                            seq_group_metadata.state.current_step += (
                                num_steps - 2)
                            # Cache the original output token ids
                            cache_orig_output_tokens_len.append({})
                            for j, data in seq_group_metadata.seq_data.items():
                                cache_orig_output_tokens_len[i][j] = \
                                    len(data.output_token_ids)
                    for seq_group_metadata in seq_group_metadata_list:
                        for data in seq_group_metadata.seq_data.values():
                            max_output_len = sampling_metadata.seq_groups[
                                0].sampling_params.max_tokens
                            if len(data.output_token_ids) < max_output_len - 1:
                                # add a place holder for prepare_decode
                                # arbitrary value, this could be any token
                                dummy_token = (540, )
                                data.output_token_ids += (dummy_token)
                            else:
                                broadcast_tensor_dict({'early_exit': True},
                                                      src=0)
                                if num_steps == 1:
                                    return [output]
                                else:
                                    try_revert_dummy_output_tokens()
                                    return []

                    result = self._prepare_decode(seq_group_metadata_list,
                                                  output=output)
                    execute_model_kwargs.update({
                        "input_ids":
                        result.input_tokens,
                        "positions":
                        result.input_positions,
                        "attn_metadata":
                        self.trim_attn_metadata(result.attn_metadata)
                    })
                    model_kwargs_broadcast_data = {
                        "input_ids": result.input_tokens,
                        "positions": result.input_positions,
                        "attn_metadata": vars(result.attn_metadata)
                    }
                    broadcast_tensor_dict(model_kwargs_broadcast_data, src=0)
                else:
                    try_revert_dummy_output_tokens()

            if self.is_driver_worker and self.profiler.enabled:
                # Stop recording 'execute_model' event
                self.profiler.end()
                event_end = self.profiler.get_timestamp_us()
                counters = self.profiler_counter_helper.get_counter_dict(
                    cache_config=self.cache_config,
                    duration=event_end - self.event_start,
                    seq_len=seq_len,
                    batch_size_padded=batch_size_padded,
                    real_batch_size=real_batch_size,
                    is_prompt=is_prompt)
                self.profiler.record_counter(self.event_start, counters)
            if num_steps == 1:
                if self.return_hidden_states:
                    # we only need to pass hidden states of most recent token
                    assert model_input.sampling_metadata is not None
                    if model_input.is_prompt:
                        output.prefill_hidden_states = hidden_states
                    output.hidden_states = hidden_states
                return [output] if self.is_driver_worker else []
            else:
                return []

        return output if type(output) is list else [output]

    def _decode_sampler_outputs(self, model_input):
        use_async_out_proc = model_input.async_callback is not None
        sampler_outputs = []
        num_outputs = len(self.cached_step_outputs)
        for i in range(num_outputs):
            next_token_ids = self.cached_step_outputs.pop(0)
            next_token_ids = next_token_ids.cpu().tolist()
            sampler_output = self._make_decode_output(
                next_token_ids, model_input.sampling_metadata.seq_groups)
            sampler_outputs.append(sampler_output)

            if i < num_outputs - 1 and use_async_out_proc:
                assert model_input.async_callback is not None
                ctx = model_input.async_callback.keywords[  # type: ignore
                    "ctx"]
                ctx.append_output(
                    outputs=[sampler_output],
                    seq_group_metadata_list=ctx.seq_group_metadata_list,
                    scheduler_outputs=ctx.scheduler_outputs,
                    is_async=False,
                    is_last_step=False,
                    is_first_step_output=False)
                model_input.async_callback()

        if use_async_out_proc:
            return [sampler_outputs[-1]]
        else:
            return sampler_outputs

    def _make_decode_output(
        self,
        next_token_ids: List[List[int]],
        seq_groups: List[SequenceGroupToSample],
    ) -> SamplerOutput:
        zero_logprob = Logprob(0.0)
        sampler_outputs = []
        batch_idx = 0
        for seq_group in seq_groups:
            seq_ids = seq_group.seq_ids
            seq_outputs = []
            for seq_id in seq_ids:
                next_token_id = next_token_ids[batch_idx][0]
                seq_outputs.append(
                    SequenceOutput(seq_id, next_token_id,
                                   {next_token_id: zero_logprob}))
                batch_idx += 1
            sampler_outputs.append(
                CompletionSequenceGroupOutput(seq_outputs, None))
        return SamplerOutput(sampler_outputs)

    def shutdown_inc(self):
        can_finalize_inc = False
        from contextlib import suppress
        with suppress(AttributeError):
            can_finalize_inc = (self.model_config.quantization == 'inc') and \
                (self.model.model is not None) and \
                self.inc_initialized_successfully and \
                not getattr(self, "_is_inc_finalized", False)
        if can_finalize_inc:
            from neural_compressor.torch.quantization import (
                finalize_calibration)
            finalize_calibration(self.model.model)
            self._is_inc_finalized = True

    def __del__(self):
        self.shutdown_inc()<|MERGE_RESOLUTION|>--- conflicted
+++ resolved
@@ -67,268 +67,6 @@
 LORA_WARMUP_RANK = 8
 
 
-<<<<<<< HEAD
-class Singleton(type):
-    _instances: Dict[type, object] = {}
-
-    def __call__(cls, *args, **kwargs):
-        if cls not in cls._instances:
-            cls._instances[cls] = super().__call__(*args, **kwargs)
-        return cls._instances[cls]
-
-
-@dataclass
-class HPUBucketingGlobalState(metaclass=Singleton):
-    prompt_bs_bucket_cfg: Tuple[int, int, int] = field(init=False)
-    decode_bs_bucket_cfg: Tuple[int, int, int] = field(init=False)
-    prompt_seq_bucket_cfg: Tuple[int, int, int] = field(init=False)
-    decode_block_bucket_cfg: Tuple[int, int, int] = field(init=False)
-    prompt_buckets: List[Tuple[int, int]] = field(init=False)
-    decode_buckets: List[Tuple[int, int]] = field(init=False)
-
-
-class HPUBucketingContext(metaclass=Singleton):
-    global_state = HPUBucketingGlobalState()
-
-    def __init__(self, max_num_seqs, max_num_prefill_seqs, block_size,
-                 max_num_batched_tokens):
-        self.max_num_seqs = max_num_seqs
-        self.max_num_prefill_seqs = max_num_prefill_seqs
-        self.block_size = block_size
-        self.max_num_batched_tokens = max_num_batched_tokens
-        self._setup_buckets()
-        self.num_hpu_blocks = None
-
-    def _setup_buckets(self) -> None:
-        align_bs = lambda x: min(self.max_num_seqs, x)
-        #FIXME: The default values should be max_model_len
-        max_prompt_seq = 1024
-        max_decode_seq = 2048
-        self.global_state.prompt_bs_bucket_cfg = read_bucket_settings(
-            'prompt',
-            'bs',
-            min=1,
-            step=align_bs(32),
-            max=self.max_num_prefill_seqs)
-        self.global_state.decode_bs_bucket_cfg = read_bucket_settings(
-            'decode', 'bs', min=1, step=align_bs(32), max=self.max_num_seqs)
-        self.global_state.prompt_seq_bucket_cfg = \
-            read_bucket_settings(
-            'prompt',
-            'seq',
-            min=self.block_size,
-            step=self.block_size,
-            max=max_prompt_seq)
-        self.global_state.decode_block_bucket_cfg = \
-            read_bucket_settings(
-            'decode',
-            'block',
-            min=self.block_size,
-            step=self.block_size,
-            max=max(self.block_size,
-                    self.max_num_seqs * max_decode_seq // self.block_size))
-
-        msg = ("Prompt bucket config (min, step, max_warmup) "
-               f"bs:{self.global_state.prompt_bs_bucket_cfg}, "
-               f"seq:{self.global_state.prompt_seq_bucket_cfg}")
-        logger.info(msg)
-
-        msg = ("Decode bucket config (min, step, max_warmup) "
-               f"bs:{self.global_state.decode_bs_bucket_cfg}, "
-               f"block:{self.global_state.decode_block_bucket_cfg}")
-        logger.info(msg)
-
-    def generate_prompt_buckets(self):
-        self.global_state.prompt_buckets, prompt_omitted_buckets = \
-            generate_prompt_buckets(
-            self.global_state.prompt_bs_bucket_cfg,
-            self.global_state.prompt_seq_bucket_cfg,
-            self.max_num_batched_tokens)
-
-        msg = (f"Generated {len(self.global_state.prompt_buckets)} "
-               f"prompt buckets [bs, seq]: \
-                {list(sorted(self.global_state.prompt_buckets))}")
-        logger.info(msg)
-
-        msg = (f"Omitted {len(prompt_omitted_buckets)} "
-               "prompt buckets due to exceeded token budget "
-               f"(max_num_batched_tokens={self.max_num_batched_tokens})")
-        logger.info(msg)
-
-        msg = f"Omitted prompt buckets: {list(sorted(prompt_omitted_buckets))}"
-        logger.debug(msg)
-
-    def generate_decode_buckets(self, max_blocks):
-        self.global_state.decode_buckets = generate_decode_buckets(
-            self.global_state.decode_bs_bucket_cfg,
-            self.global_state.decode_block_bucket_cfg, max_blocks)
-        logger.info("Generated %d decode buckets [bs, total_blocks]: %s",
-                    len(self.global_state.decode_buckets),
-                    list(sorted(self.global_state.decode_buckets)))
-
-    def get_padded_prompt_batch_size(self, batch_size):
-        return find_bucket(batch_size, self.global_state.prompt_bs_bucket_cfg)
-
-    def get_padded_decode_batch_size(self, batch_size):
-        return find_bucket(batch_size, self.global_state.decode_bs_bucket_cfg)
-
-    def get_padded_prompt_seq_len(self, seq_len):
-        return find_bucket(seq_len, self.global_state.prompt_seq_bucket_cfg)
-
-    def get_padded_decode_num_blocks(self, num_blocks):
-        assert self.num_hpu_blocks is not None, "num_hpu_blocks is not set"
-        bucket_size = find_bucket(num_blocks,
-                                  self.global_state.decode_block_bucket_cfg)
-        return min(bucket_size, self.num_hpu_blocks)
-
-    def get_padded_batch_size(self, batch_size, is_prompt):
-        if is_prompt:
-            return self.get_padded_prompt_batch_size(batch_size)
-        return self.get_padded_decode_batch_size(batch_size)
-
-    def get_padded_seq_or_block(self, seq_or_block, is_prompt):
-        if is_prompt:
-            return self.get_padded_prompt_seq_len(seq_or_block)
-        return self.get_padded_decode_num_blocks(seq_or_block)
-
-    @property
-    def prompt_buckets(self):
-        return self.global_state.prompt_buckets
-
-    @property
-    def decode_buckets(self):
-        return self.global_state.decode_buckets
-
-
-def read_bucket_settings(phase: str, dim: str, **defaults):
-    """Read bucketing configuration from env variables.
-
-    phase is either 'prompt' or 'decode'
-    dim is either 'bs', 'seq' or 'block'
-    param is either 'min', 'step' or 'max'
-    example env variable: VLLM_DECODE_BS_BUCKET_STEP=128
-    """
-    params = ['min', 'step', 'max']
-    env_vars = [f'VLLM_{phase}_{dim}_BUCKET_{p}'.upper() for p in params]
-    default_values = [defaults[p] for p in params]
-    values = [
-        int(os.environ.get(e, d)) for e, d in zip(env_vars, default_values)
-    ]
-    for e, v, d in zip(env_vars, values, default_values):
-        logger.info('%s=%s (default:%s)', e, v, d)
-    return values
-
-
-def warmup_range(config: Tuple[int, int, int]):
-    """Generate a warmup range.
-
-    Start from bmin and multiply by 2 until you reach bstep.
-    Then, increase the values in the range by the value of bstep until you 
-    reach bmax.
-
-    Example:
-    bmin = 2, bstep = 32, bmax = 64
-    => ramp_up = (2, 4, 8, 16)
-    => stable = (32, 64)
-    => return ramp_up + stable => (2, 4, 8, 16, 32, 64)
-    """
-    bmin, bstep, bmax = config
-    assert bmin <= bmax, ("Min. batch size cannot be greater than max. "
-                          "batch size. If you want to skip warmup, "
-                          "set VLLM_SKIP_WARMUP=true")
-    base = itertools.repeat(2)
-    ramp_up_acc = itertools.accumulate(base, func=operator.mul, initial=bmin)
-    ramp_up_tw = itertools.takewhile(lambda x: x < bstep and x <= bmax, \
-        ramp_up_acc)
-    stable = range(bstep, bmax + 1, bstep)
-    buckets = list(ramp_up_tw) + list(stable)
-    return list(filter(lambda bucket: bucket >= bmin, buckets))
-
-
-def generate_prompt_buckets(bs_bucket_config,
-                            seq_bucket_config,
-                            max_num_batched_tokens=None):
-    buckets = list(
-        itertools.product(warmup_range(bs_bucket_config),
-                          warmup_range(seq_bucket_config)))
-    if len(buckets) == 0:
-        msg = ("No buckets could be captured with following config "
-               f"(min, step, max_warmup): "
-               f"bs:{bs_bucket_config}, "
-               f"seq:{seq_bucket_config}")
-        raise ValueError(msg)
-
-    filtered_buckets = buckets
-    if max_num_batched_tokens is not None:
-        # Remove buckets exceeding batch token budget
-        filtered_buckets = list(
-            filter(
-                lambda bucket: bucket[0] * bucket[1] <= max_num_batched_tokens,
-                buckets))
-
-        if len(filtered_buckets) == 0:
-            # we can handle this if we ignore max_num_batched_tokens
-            min_bucket_bs, min_bucket_seq = min(buckets,
-                                                key=lambda b: (b[0] * b[1]))
-            min_reqd_budget = min_bucket_bs * min_bucket_seq
-            msg = (
-                "The current bucketing configuration "
-                f"(min, step, max_warmup): "
-                f"bs:{bs_bucket_config}, "
-                f"seq:{seq_bucket_config} cannot be used with specified "
-                f"max_num_batched_tokens ({max_num_batched_tokens}), as the "
-                f"smallest bucket ({min_reqd_budget}) would exceed token "
-                "budget. Please increase max_num_batched_tokens or decrease "
-                "bucket minimum Ignoring max_num_batched_tokens at risk of "
-                "out-of-memory errors.")
-            logger.error(msg)
-            return list(
-                sorted(buckets, key=lambda b: (b[0] * b[1], b[1], b[0]))), []
-
-    captured_buckets = list(
-        sorted(filtered_buckets, key=lambda b: (b[0] * b[1], b[1], b[0])))
-    omitted_buckets = list(
-        sorted([x for x in buckets if x not in filtered_buckets]))
-    return captured_buckets, omitted_buckets
-
-
-def generate_decode_buckets(bs_bucket_config, blocks_bucket_config,
-                            max_blocks):
-    buckets = []
-    bs_buckets = warmup_range(bs_bucket_config)
-    block_buckets = warmup_range(blocks_bucket_config)
-    bmin, bstep, bmax = blocks_bucket_config
-    last_bucket = max_blocks
-    for bs in bs_buckets:
-        for blocks in block_buckets:
-            if blocks >= last_bucket:
-                buckets.append((bs, last_bucket))
-                break
-            buckets.append((bs, blocks))
-    return list(sorted(buckets, key=lambda b: (b[0] * b[1], b[1], b[0])))
-
-
-def next_pow2(value: int, base: int):
-    res = base
-    while value > 1:
-        value = (value + 1) // 2
-        res *= 2
-    return res
-
-
-def round_up(value: int, k: int):
-    return (value + k - 1) // k * k
-
-
-def find_bucket(value: int, config: Tuple[int, int, int]):
-    bmin, bstep, _ = config
-    next_step = round_up(value, bstep)
-    next_pow = next_pow2(value, bmin)
-    return max(bmin, min(next_step, next_pow))
-
-
-=======
->>>>>>> dbde4b81
 def subtuple(obj: object,
              typename: str,
              to_copy: List[str],
