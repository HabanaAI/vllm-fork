--- conflicted
+++ resolved
@@ -448,11 +448,7 @@
                 positions, recompute_cos_sin=self.recompute_cos_sin)
         else:
             raise AttributeError(
-<<<<<<< HEAD
-               "The module at the end of the path does not have \
-=======
                 "The module at the end of the path does not have \
->>>>>>> d4a82890
                a 'prepare_cos_sin' method.")
 
     def forward(self, *args, **kwargs):
@@ -467,12 +463,8 @@
         kwargs['attn_metadata'] = self._update_metadata(
             kwargs['attn_metadata'], input_ids.size(0), input_ids.size(1),
             input_ids.device, self.dtype)
-<<<<<<< HEAD
-        LoraMask.setLoraMask(kwargs.pop('lora_mask'))
-=======
         if 'lora_mask' in kwargs:
             LoraMask.setLoraMask(kwargs.pop('lora_mask'))
->>>>>>> d4a82890
         model_config = getattr(self.model, "config", None)
         model_is_mrope = uses_mrope(model_config)
         if self.layer_names is not None and not model_is_mrope:
@@ -915,12 +907,6 @@
         return seq_group_metadata_list, real_batch_size, batch_size_padded
 
     def _maybe_wrap_in_hpu_graph(self, *args, **kwargs):
-<<<<<<< HEAD
-        import os
-        workaround = os.environ.get('WORKAROUND', '0') == '1'  # there is also a flag provided for disabletensorcache
-        return htorch.hpu.wrap_in_hpu_graph(
-            HpuModelAdapter(*args, **kwargs), disable_tensor_cache=not workaround # orig code its set to True
-=======
         disable_tensor_cache = get_hpu_disable_tensor_cache()
         if self.model_is_mrope:
             logger.warning(
@@ -929,7 +915,6 @@
         return htorch.hpu.wrap_in_hpu_graph(
             HpuModelAdapter(*args, **kwargs),
             disable_tensor_cache=disable_tensor_cache,
->>>>>>> d4a82890
         ) if htorch.utils.internal.is_lazy() else HpuModelAdapter(
             *args, **kwargs)
 
@@ -984,11 +969,7 @@
     ) -> PreparePromptMetadata:
         input_tokens: List[List[int]] = []
         input_positions: List[List[int]] = []
-<<<<<<< HEAD
-        input_mrope_positions: List[List[int]] = []
-=======
         input_mrope_positions: List[List[List[int]]] = []
->>>>>>> d4a82890
         slot_mapping: List[List[int]] = []
         lora_index_mapping: List[List[int]] = []
         lora_prompt_mapping: List[List[int]] = []
@@ -1061,11 +1042,7 @@
             # is always the first token in the sequence.
             input_positions.append(list(range(context_len, seq_len)))
 
-<<<<<<< HEAD
-            batch_input_mrope_positions = None
-=======
             seq_data_mrope_positions: Optional[List[List[int]]] = None
->>>>>>> d4a82890
             if seq_group_metadata.multi_modal_data:
                 positions = input_positions[0]
                 mm_data, placeholder_maps = MultiModalPlaceholderMap \
@@ -1080,32 +1057,6 @@
                         seq_group_metadata.mm_processor_kwargs,
                     )
 
-<<<<<<< HEAD
-                if self.model_is_mrope:
-                    image_grid_thw = mm_kwargs.get("image_grid_thw", None)
-                    video_grid_thw = mm_kwargs.get("video_grid_thw", None)
-                    second_per_grid_ts = mm_kwargs.get("second_per_grid_ts", None)
-                    assert image_grid_thw is not None or video_grid_thw is not None, (
-                        "mrope embedding type requires multi-modal input mapper "
-                        "returns 'image_grid_thw' or 'video_grid_thw'.")
-
-                    hf_config = self.model_config.hf_config
-                    token_ids = seq_data.get_token_ids()
-                    mrope_positions, mrope_position_delta = \
-                        MRotaryEmbedding.get_input_positions(
-                            token_ids,
-                            hf_config=hf_config,
-                            image_grid_thw=image_grid_thw,
-                            video_grid_thw=video_grid_thw,
-                            second_per_grid_ts=second_per_grid_ts,
-                            context_len=context_len,
-                        )
-                    assert mrope_positions is not None
-                    seq_data.mrope_position_delta = mrope_position_delta
-                    batch_input_mrope_positions = [[] for _ in range(3)]
-                    for idx in range(3):
-                        batch_input_mrope_positions[idx].extend(mrope_positions[idx])
-=======
                 # special processing for mrope position deltas.
                 if self.model_is_mrope:
                     mrope_positions, mrope_position_delta = \
@@ -1119,7 +1070,6 @@
                     for idx in range(3):
                         seq_data_mrope_positions[idx] \
                             .extend(mrope_positions[idx])
->>>>>>> d4a82890
 
                 multi_modal_kwargs_list.append(mm_kwargs)
 
@@ -1127,12 +1077,8 @@
                     multi_modal_placeholder_maps[modality].extend(
                         placeholder_map)
 
-<<<<<<< HEAD
-            input_mrope_positions.append(batch_input_mrope_positions)
-=======
             input_mrope_positions.append(
                 seq_data_mrope_positions)  # type: ignore
->>>>>>> d4a82890
 
             if seq_group_metadata.block_tables is None:
                 # During memory profiling, the block tables are not initialized
@@ -1219,43 +1165,6 @@
                                                    dtype=torch.long,
                                                    device='cpu')
 
-<<<<<<< HEAD
-        mrope_input_positions: Optional[List[List[int]]] = None
-        if any(mrope_position is not None
-               for mrope_position in input_mrope_positions):
-            assert self.model_is_mrope
-            mrope_input_positions = [[] for _ in range(3)]
-            for idx in range(3):
-                for b_idx, input_mrope_position in enumerate(input_mrope_positions):
-                    if input_mrope_position is None:
-                        positions = input_positions[b_idx]
-                    else:
-                        positions = input_mrope_position[idx]
-                    padded_positions = make_tensor_with_pad([positions],
-                                                        max_len=max_prompt_len,
-                                                        pad=0,
-                                                        dtype=torch.long,
-                                                        device='cpu').flatten().tolist()
-                    mrope_input_positions[idx].extend(padded_positions)
-            input_positions = None  # type: ignore
-            input_positions_tensor = torch.tensor(mrope_input_positions,
-                                                  dtype=torch.long,
-                                                  device='cpu',
-                                                  )
-            # print(f" ABC: input positions with MROPE shape is {input_positions_tensor.shape}")
-        else:
-            input_mrope_positions = None  # type: ignore
-            input_positions_tensor = make_tensor_with_pad(input_positions,
-                                                max_len=max_prompt_len,
-                                                pad=0,
-                                                dtype=torch.long,
-                                                device='cpu')
-            if self.model_is_mrope:
-                # Qwen 2.5 vl works with flatten input_positions
-                input_positions_tensor = input_positions_tensor.flatten()
-            # print(f" ABC: input positions no mrope shape is {input_positions_tensor.shape}")
-
-=======
         if self.model_is_mrope:
             input_positions_tensor = \
                 make_mrope_positions_tensor_with_pad(input_positions=input_positions,
@@ -1271,7 +1180,6 @@
                 pad=0,
                 dtype=torch.long,
                 device='cpu')
->>>>>>> d4a82890
 
         slot_mapping = make_tensor_with_pad(slot_mapping,
                                             max_len=max_prompt_len,
@@ -1402,20 +1310,6 @@
 
                 input_positions.append([position])
 
-<<<<<<< HEAD
-                if seq_data.mrope_position_delta is not None:
-                    context_len = seq_data.get_num_computed_tokens()
-                    pos_for_mrope = MRotaryEmbedding.get_next_input_positions(
-                        seq_data.mrope_position_delta,
-                        context_len,
-                        seq_len,
-                    )
-                else:
-                    pos_for_mrope = [[position]] * 3
-
-                for idx in range(3):
-                    input_mrope_positions[idx].extend(pos_for_mrope[idx])
-=======
                 if self.model_is_mrope:
                     if seq_data.mrope_position_delta is not None:
                         pos_for_mrope = MRotaryEmbedding \
@@ -1427,7 +1321,6 @@
                         pos_for_mrope = [[position]] * 3
                     for idx in range(3):
                         input_mrope_positions[idx].extend(pos_for_mrope[idx])
->>>>>>> d4a82890
 
                 seq_len = seq_len if self.sliding_window is None else min(
                     seq_len, self.sliding_window)
@@ -1464,15 +1357,6 @@
             real_batch_size = len(seq_group_metadata_list)
             input_tokens = output[:real_batch_size].clone()
 
-<<<<<<< HEAD
-
-        if self.model_is_mrope:
-            input_positions = None
-        else:
-            input_mrope_positions = None
-
-        input_positions = torch.tensor(input_positions or input_mrope_positions,
-=======
         if self.model_is_mrope:
             input_positions = None  # type: ignore
         else:
@@ -1480,7 +1364,6 @@
 
         input_positions = torch.tensor(input_positions
                                        or input_mrope_positions,
->>>>>>> d4a82890
                                        dtype=torch.long,
                                        device='cpu')
 
