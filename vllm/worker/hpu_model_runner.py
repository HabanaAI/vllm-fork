# SPDX-License-Identifier: Apache-2.0

###############################################################################
# Copyright (C) 2024 Habana Labs, Ltd. an Intel Company
###############################################################################

import collections
import contextlib
import dataclasses
import functools
import gc
import itertools
import math
import os
import time
from array import array
from enum import Enum, IntEnum
from typing import (TYPE_CHECKING, Any, Callable, Dict, List, NamedTuple,
                    Optional, Set, Tuple, Type, TypeVar, Union)

import habana_frameworks.torch as htorch
import habana_frameworks.torch.internal.bridge_config as bc
import torch
import torch.nn as nn
import vllm_hpu_extension.environment as environment
from vllm_hpu_extension.bucketing import HPUBucketingContext
from vllm_hpu_extension.flags import enabled_flags
from vllm_hpu_extension.ops import LoraMask as LoraMask
from vllm_hpu_extension.ops import batch2block, block2batch
from vllm_hpu_extension.profiler import (HabanaHighLevelProfiler,
                                         HabanaMemoryProfiler, format_bytes)

from vllm.attention import AttentionMetadata, get_attn_backend
from vllm.attention.backends.abstract import AttentionType
from vllm.attention.backends.hpu_attn import HPUAttentionImpl
from vllm.config import DeviceConfig, VllmConfig
from vllm.distributed import broadcast_tensor_dict, get_kv_transfer_group
from vllm.distributed.parallel_state import (get_dp_group, get_tp_group,
                                             get_pp_group, get_world_group)
from vllm.forward_context import set_forward_context
from vllm.inputs import INPUT_REGISTRY, InputRegistry
from vllm.logger import init_logger
from vllm.lora.layers import LoRAMapping
from vllm.lora.request import LoRARequest
from vllm.lora.worker_manager import LRUCacheWorkerLoRAManager
from vllm.model_executor import SamplingMetadata
from vllm.model_executor.layers.layernorm import RMSNorm
from vllm.model_executor.layers.sampler import SamplerOutput
from vllm.model_executor.layers.vocab_parallel_embedding import (
    VocabParallelEmbedding)
from vllm.model_executor.model_loader import get_model
from vllm.model_executor.models import supports_multimodal
from vllm.model_executor.sampling_metadata import SequenceGroupToSample
from vllm.multimodal import (MULTIMODAL_REGISTRY, BatchedTensorInputs,
                             MultiModalKwargs, MultiModalPlaceholderMap,
                             MultiModalRegistry)
from vllm.sampling_params import SamplingParams


from vllm.sequence import (CompletionSequenceGroupOutput, IntermediateTensors,
                           Logprob, SequenceData, SequenceGroupMetadata,ExecuteModelRequest,
                           SequenceOutput)
from vllm.utils import (bind_kv_cache, is_fake_hpu, is_pin_memory_available,
                        make_tensor_with_pad)
from vllm.worker.model_runner_base import (
    ModelRunnerBase, ModelRunnerInputBase,
    _add_attn_metadata_broadcastable_dict,
    _add_sampling_metadata_broadcastable_dict,
    _init_attn_metadata_from_tensor_dict,
    _init_sampling_metadata_from_tensor_dict)

if TYPE_CHECKING:
    from vllm.attention.backends.abstract import AttentionBackend


logger = init_logger(__name__)

_TYPE_CACHE = {}
# These values are assumed to be zero in several places.
# Use caution when updating them!
_PAD_SLOT_ID = 0
_PAD_BLOCK_ID = 0

LORA_WARMUP_RANK = 8

VLLM_DELAYED_SAMPLING = os.environ.get('VLLM_DELAYED_SAMPLING',
                                       'false').lower() == 'true'
DUMMY_TOKEN_ID = -1

_SAMPLING_EPS = 1e-5

class PhaseType(Enum):
    PREFILL = 'prefill'
    PREFIX_PREFILL = 'prefix_prefill'
    DECODE = 'decode'


def subtuple(obj: object,
             typename: str,
             to_copy: List[str],
             to_override: Optional[Dict[str, object]] = None):
    if obj is None:
        return None
    if to_override is None:
        to_override = {}
    fields = set(to_copy) | set(to_override.keys())
    if type(obj) is dict:
        values = {key: obj[key] for key in fields if key in obj}
    else:
        values = {f: to_override.get(f, getattr(obj, f)) for f in fields}
    if typename not in _TYPE_CACHE:
        _TYPE_CACHE[typename] = collections.namedtuple(typename,
                                                       ' '.join(fields))
    return _TYPE_CACHE[typename](**values)


def align_dp_groups(value, op):
    group = get_dp_group().cpu_group
    value_t = torch.tensor(value, device="cpu", dtype=torch.int32)
    torch.distributed.all_reduce(value_t, op=op, group=group)
    return value_t.item()


def align_tp_groups(value, op):
    group = get_tp_group().cpu_group
    world_size = get_tp_group().world_size
    if world_size <= 1:
        return value
    value_t = torch.tensor(value, device='cpu')
    torch.distributed.all_reduce(value_t, op=op, group=group)
    return value_t.item()


def align_workers(value, op):
    group = get_world_group().cpu_group
    world_size = torch.distributed.get_world_size()
    if world_size <= 1:
        return value
    value_t = torch.tensor(value, device='cpu')
    torch.distributed.all_reduce(value_t, op=op, group=group)
    return value_t.item()


def setup_profiler():
    schedule = torch.profiler.schedule(wait=0, warmup=2, active=1, repeat=1)
    activities = [
        torch.profiler.ProfilerActivity.CPU,
        torch.profiler.ProfilerActivity.HPU
    ]
    profiler = torch.profiler.profile(
        schedule=schedule,
        activities=activities,
        on_trace_ready=torch.profiler.tensorboard_trace_handler('.',
                                                                use_gzip=True),
        record_shapes=False,
        with_stack=True)
    return profiler


def round_up(value: int, k: int) -> int:
    return (value + k - 1) // k * k


def pad_list(input, k, v):
    input_len = len(input)
    target_len = round_up(input_len, k)
    padding = target_len - input_len
    return input + [v] * padding


def gather_list(input, indices, v):
    return [input[i] if i is not None else v for i in indices]


def flatten(in_list):
    return list(itertools.chain(*in_list))


def get_target_layer_suffix_list(model_type) -> list[str]:
    # This sets the suffix for the hidden layer name, which is controlled by
    # VLLM_CONFIG_HIDDEN_LAYERS. The default suffix is "DecoderLayer," which is
    # applicable for most language models such as LLaMA, Qwen, and BART. If the
    # model's decoder layer name differs from the default, it will need to
    # be specified here.
    decoder_layer_table = {
        "gpt_bigcode": "BigCodeBlock",
    }

    return [
        decoder_layer_table.get(model_type, "DecoderLayer"), "EncoderLayer"
    ]


def modify_model_layers(module: torch.nn.Module,
                        suffix_list: list[str],
                        n=1,
                        counter=None):
    """Currently add mark_step at the end of specified layers.
    """

    def forward_hook(module, args, output):
        htorch.core.mark_step()
        return output

    if counter is None:
        counter = [0]

    for child_name, child_module in module.named_children():
        if any(
                child_module.__class__.__name__.endswith(layer)
                for layer in suffix_list):
            counter[0] += 1
            if counter[0] % n == 0:
                child_module.register_forward_hook(forward_hook)
        else:
            modify_model_layers(child_module, suffix_list, n, counter)


def get_path_to_rope(model: torch.nn.Module):
    """Dynamically get the path to the RotaryEmbedding layer in the model.
    This function will recursively search through the module hierarchy to find
    a RotaryEmbedding layer and return the full path to that layer as a list
    of names.
    If no such layer is found, it returns None.
    """

    def find_rope_layer(parent, path):
        # Base case: check if this parent is None
        if parent is None:
            return None

        # Check if the current layer is a RotaryEmbedding
        if hasattr(parent, 'named_children'):
            for child_name, child_module in parent.named_children():
                # If the current child is of type RotaryEmbedding,
                # return the full path
                if child_module.__class__.__name__.endswith("RotaryEmbedding"):
                    return path + [child_name]
                # Otherwise, recurse into this child to check its children
                result = find_rope_layer(child_module, path + [child_name])
                if result is not None:
                    return result
        return None

    # Start the search from the top level model
    path_to_rope = find_rope_layer(model, [])

    # Return the result if found, otherwise None
    return path_to_rope


class HpuModelAdapter:

    def __init__(self, model, vllm_config, layer_names):
        self.model = model
        self.prefill_use_fusedsdpa = "fsdpa" in enabled_flags()
        self.recompute_cos_sin = os.getenv('VLLM_COS_SIN_RECOMPUTE',
                                           'false').lower() in ['1', 'true']
        self.vllm_config = vllm_config
        self.block_size = vllm_config.cache_config.block_size
        self.dtype = vllm_config.model_config.dtype
        self.layer_names = layer_names
        enforce_eager = vllm_config.model_config.enforce_eager
        self.dp_awared_padding = \
            self.vllm_config.parallel_config.data_parallel_size > 1
        self.is_pooler = hasattr(self.model, "_pooler")
        self.is_causal = True
        if self.is_pooler:
            self.set_causal_option(self.model)
        if not is_fake_hpu() and not htorch.utils.internal.is_lazy(
        ) and not enforce_eager:
            if os.getenv('VLLM_REGIONAL_COMPILATION',
                         'true').lower() == 'true':
                self.regional_compilation_layers_list = [
                    RMSNorm, VocabParallelEmbedding
                ]
                self._regional_compilation(self.model)
            else:
                self.model = torch.compile(self.model,
                                           backend='hpu_backend',
                                           dynamic=False)

    def _regional_compilation(self,
                              module,
                              parent_module=None,
                              module_name=None):
        if isinstance(module, torch.nn.ModuleList):
            for children_name, children_module in module.named_children():
                self._compile_region(module, children_name, children_module)
        elif any(
                isinstance(module, layer)
                for layer in self.regional_compilation_layers_list):
            self._compile_region(parent_module, module_name, module)
        else:
            for children_name, children_module in module.named_children():
                self._regional_compilation(children_module, module,
                                           children_name)

    def _compile_region(self, model, name, module):
        module = torch.compile(module, backend='hpu_backend', dynamic=False)
        setattr(model, name, module)

    def _set_attn_bias(self, attn_metadata, batch_size, seq_len, device,
                       dtype):
        if (attn_metadata is None
                or (self.prefill_use_fusedsdpa and self.is_causal
                    and attn_metadata.block_list is None)
                or not attn_metadata.is_prompt):
            return attn_metadata

        prefill_metadata = attn_metadata

        seq_lens_t = prefill_metadata.seq_lens_tensor
        context_lens_t = prefill_metadata.context_lens_tensor
        query_lens_t = seq_lens_t - context_lens_t

        block_list = attn_metadata.block_list
        max_context_len = (block_list.size(-1) //
                           batch_size if block_list is not None else 0)
        max_context_len = max_context_len * self.block_size
        past_mask = torch.arange(0,
                                 max_context_len,
                                 dtype=torch.int32,
                                 device=device)
        past_mask = (past_mask.view(1, -1).expand(batch_size, -1).ge(
            context_lens_t.view(-1, 1)).view(batch_size, 1, -1).expand(
                batch_size, seq_len, -1).view(batch_size, 1, seq_len, -1))

        len_mask = (torch.arange(0, seq_len, device=device,
                                 dtype=torch.int32).view(1, seq_len).ge(
                                     query_lens_t.unsqueeze(-1)).view(
                                         batch_size, 1, 1, seq_len))
        if self.is_causal:
            attn_mask = torch.triu(torch.ones(
                (batch_size, 1, seq_len, seq_len),
                device=device,
                dtype=torch.bool),
                                   diagonal=1)
        else:
            attn_mask = torch.zeros((batch_size, 1, seq_len, seq_len),
                                    device=device,
                                    dtype=torch.bool)
        if self.is_pooler:
            len_mask_v = len_mask.view(batch_size, 1, seq_len, 1)
            mask = attn_mask.logical_or(len_mask).logical_or(len_mask_v)
            off_value = -3E38  #small number, avoid nan and overflow
        else:
            mask = attn_mask.logical_or(
                len_mask)  #no need for len_mask_v as decode overwrites it
            off_value = -math.inf

        mask = torch.concat((past_mask, mask), dim=-1)
        attn_bias = (torch.zeros_like(mask, dtype=dtype).masked_fill_(
            mask, off_value))
        attn_metadata = prefill_metadata._replace(attn_bias=attn_bias)
        return attn_metadata

    def _set_block_mapping(self, metadata, batch_size, device, dtype):
        mask = torch.arange(0,
                            self.block_size,
                            device=device,
                            dtype=torch.int32).unsqueeze(0)
        mask = mask >= metadata.block_usage.unsqueeze(-1)
        attn_bias = (torch.zeros_like(mask, dtype=dtype).masked_fill_(
            mask, -math.inf))

        if not is_fake_hpu():
            block_mapping = torch.nn.functional.one_hot(metadata.block_groups,
                                                        num_classes=batch_size)
        else:
            # Unfortunately one_hot on CPU
            # doesn't handle out of bounds classes so we need to convert
            # all negative values to 0 (block_mapping) or bs (block_groups)
            block_groups = metadata.block_groups.to(torch.long)
            block_mapping = torch.nn.functional.relu(block_groups)
            block_mapping = torch.nn.functional.one_hot(block_mapping,
                                                        num_classes=batch_size)
            oob_values = block_groups.lt(0)
            block_mapping.masked_fill_(oob_values.unsqueeze(-1), 0)
            block_groups.masked_fill_(oob_values, batch_size)
            metadata = metadata._replace(block_groups=block_groups)
        block_mapping = block_mapping.to(dtype)
        metadata = metadata._replace(block_mapping=block_mapping,
                                     attn_bias=attn_bias)
        return metadata

    def forward_update_meta_only(self, *args, **kwargs):
        kwargs = kwargs.copy()
        selected_token_indices = kwargs.pop('selected_token_indices')
        if 'warmup_mode' in kwargs:
            kwargs.pop('warmup_mode')
        virtual_engine = 0
        if 'virtual_engine' in kwargs:
            virtual_engine = kwargs.pop('virtual_engine')
        input_ids = kwargs['input_ids']
        attn_metadata = self._update_metadata(
            kwargs['attn_metadata'], input_ids.size(0), input_ids.size(1),
            input_ids.device, self.dtype)
        kwargs['attn_metadata'] = attn_metadata
        return attn_metadata

    def _set_block_scales(self, metadata, device):
        block_mapping = metadata.block_mapping
        ones = torch.ones((block_mapping.size(0), ),
                          device=device,
                          dtype=block_mapping.dtype)
        sums = batch2block(block2batch(ones, block_mapping), block_mapping)
        block_scales = torch.reciprocal(torch.maximum(ones, sums))
        metadata = metadata._replace(block_scales=block_scales)
        return metadata

    def _set_indices_and_offsets(self, metadata, block_size, is_prompt):
        slot_mapping = metadata.slot_mapping.flatten()
        indices = torch.div(slot_mapping, block_size, rounding_mode="floor")
        if is_prompt:
            indices = indices.unflatten(0, (-1, block_size))[:, 0]
            offsets = None
        else:
            offsets = torch.fmod(slot_mapping, block_size)
        metadata = metadata._replace(block_offsets=offsets,
                                     block_indices=indices)
        return metadata

    def _update_metadata(self, attn_metadata, batch_size, seq_len, device,
                         dtype):

        if attn_metadata.is_prompt:
            attn_metadata = self._set_attn_bias(attn_metadata, batch_size,
                                                seq_len, device, dtype)
        else:
            attn_metadata = self._set_block_mapping(attn_metadata, batch_size,
                                                    device, dtype)
            attn_metadata = self._set_block_scales(attn_metadata, device)
        attn_metadata = self._set_indices_and_offsets(attn_metadata,
                                                      self.block_size,
                                                      attn_metadata.is_prompt)
        return attn_metadata

    def _prepare_cos_sin(self, positions):
        """Navigate through the model using the provided path and call
        the prepare_cos_sin method on the 'RotaryEmbedding' layer."""

        current_module = self.model  # Start from the top level of the model

        for layer in self.layer_names:
            if layer.isdigit():  # Check if the layer is an index
                layer = int(layer)

            # Check if the current layer is a name in a module
            if isinstance(
                    layer,
                    str) and not isinstance(layer, int):  # Name-based access
                current_module = getattr(current_module, layer)
            elif isinstance(layer,
                            int):  # Indexed-based access (like ModuleList)
                current_module = list(current_module._modules.values())[layer]

        # At the end, we should be at the RotaryEmbedding layer.
        if hasattr(current_module, 'prepare_cos_sin'):
            current_module.prepare_cos_sin(
                positions, recompute_cos_sin=self.recompute_cos_sin)
        else:
            raise AttributeError(
                "The module at the end of the path does not have \
                a 'prepare_cos_sin' method.")

    def forward(self, *args, **kwargs):
        kwargs = kwargs.copy()
        selected_token_indices = kwargs.pop('selected_token_indices')
        if 'warmup_mode' in kwargs:
            kwargs.pop('warmup_mode')
        virtual_engine = 0
        if 'virtual_engine' in kwargs:
            virtual_engine = kwargs.pop('virtual_engine')
        input_ids = kwargs['input_ids']
        kwargs['attn_metadata'] = self._update_metadata(
            kwargs['attn_metadata'], input_ids.size(0), input_ids.size(1),
            input_ids.device, self.dtype)
        if 'lora_mask' in kwargs:
            LoraMask.setLoraMask(kwargs.pop('lora_mask'))
        if self.layer_names is not None \
            and self.vllm_config.model_config.hf_config.model_type not in ("deepseek_mtp"):
            self._prepare_cos_sin(kwargs['positions'])

        with set_forward_context(kwargs['attn_metadata'],
                                 self.vllm_config,
                                 virtual_engine,
                                 dp_awared_padding=self.dp_awared_padding):
            hidden_states = self.model(*args, **kwargs)
            if not get_pp_group().is_last_rank:
                return hidden_states
            hidden_states = hidden_states.view(-1, hidden_states.shape[-1])
            if selected_token_indices is not None:
                hidden_states = hidden_states.index_select(
                    0, selected_token_indices)
        return hidden_states

    def compute_logits(self, *args, **kwargs):
        return self.model.compute_logits(*args, **kwargs)

    def sample(self, *args, **kwargs):
        return self.model.sample(*args, **kwargs)

    def make_empty_intermediate_tensors(self, *args, **kwargs):
        return self.model.make_empty_intermediate_tensors(*args, **kwargs)

    def generate_proposals(self, *args, **kwargs):
        return self.model.generate_proposals(*args, **kwargs)

    def set_causal_option(self, module):
        if isinstance(module, HPUAttentionImpl) and hasattr(
                module, 'attn_type'):
            self.is_causal = not (
                module.attn_type == AttentionType.ENCODER
                or module.attn_type == AttentionType.ENCODER_ONLY
                or module.attn_type == AttentionType.ENCODER_DECODER)
            return
        else:
            for child_name, child_module in module.named_children():
                self.set_causal_option(child_module)

    # sampler property will be used by spec_decode_worker
    # don't rename
    @property
    def sampler(self):
        return self.model.sampler


class PreparePromptMetadata(NamedTuple):
    input_tokens: torch.Tensor
    input_positions: List[List[int]]
    attn_metadata: Optional[AttentionMetadata]
    seq_lens: List[int]
    query_lens: List[int]
    lora_index_mapping: List[List[int]]
    lora_prompt_mapping: List[List[int]]
    lora_requests: Set[LoRARequest]
    multi_modal_kwargs: Optional[Dict[str, BatchedTensorInputs]]
    slot_mapping: List[List[int]]
    lora_ids: List[int]

    @classmethod
    def empty(cls):
        return PreparePromptMetadata(input_tokens=[],
                                     input_positions=[],
                                     attn_metadata=None,
                                     seq_lens=[],
                                     query_lens=[],
                                     lora_index_mapping=[],
                                     lora_prompt_mapping=[],
                                     lora_requests=set(),
                                     multi_modal_kwargs=None,
                                     slot_mapping=[],
                                     lora_ids=[])


class PrepareDecodeMetadata(NamedTuple):
    input_tokens: torch.Tensor
    input_positions: List[List[int]]
    attn_metadata: Optional[AttentionMetadata]
    lora_index_mapping: List[List[int]]
    lora_prompt_mapping: List[List[int]]
    lora_requests: Set[LoRARequest]
    slot_mapping: List[List[int]]
    lora_ids: List[int]

    @classmethod
    def empty(cls):
        return PrepareDecodeMetadata(input_tokens=[],
                                     input_positions=[],
                                     attn_metadata=None,
                                     lora_index_mapping=[],
                                     lora_prompt_mapping=[],
                                     lora_requests=set(),
                                     slot_mapping=[],
                                     lora_ids=[])


# How batches are constructed.
class BatchType(IntEnum):
    # Every batch is prefill.
    PREFILL = 0
    # Every batch is decode.
    DECODE = 1
    # Batch is a mixture of prefill and decode.
    MIXED = 2


TModelInputForHPU = TypeVar('TModelInputForHPU', bound="ModelInputForHPU")


@dataclasses.dataclass(frozen=True)
class ModelInputForHPU(ModelRunnerInputBase):
    """
    This base class contains metadata needed for the base model forward pass
    but not metadata for possible additional steps, e.g., sampling. Model
    runners that run additional steps should subclass this method to add
    additional fields.
    """
    input_tokens: Optional[torch.Tensor] = None
    input_positions: Optional[torch.Tensor] = None
    seq_lens: Optional[List[int]] = None
    query_lens: Optional[List[int]] = None
    lora_mapping: Optional["LoRAMapping"] = None
    lora_requests: Optional[Set[LoRARequest]] = None
    attn_metadata: Optional["AttentionMetadata"] = None
    multi_modal_kwargs: Optional[Dict[str, torch.Tensor]] = None
    real_batch_size: Optional[int] = None
    batch_size_padded: Optional[int] = None
    virtual_engine: int = 0
    lora_ids: Optional[List[int]] = None
    async_callback: Optional[Callable] = None
    is_first_multi_step: bool = True
    is_last_step: bool = True
    previous_hidden_states: Optional[torch.Tensor] = None

    def as_broadcastable_tensor_dict(self) -> Dict[str, Any]:
        tensor_dict = {
            "input_tokens": self.input_tokens,
            "input_positions": self.input_positions,
            "lora_requests": self.lora_requests,
            "lora_mapping": self.lora_mapping,
            "multi_modal_kwargs": self.multi_modal_kwargs,
            "real_batch_size": self.real_batch_size,
            "batch_size_padded": self.batch_size_padded,
            "virtual_engine": self.virtual_engine,
            "lora_ids": self.lora_ids,
            "is_first_multi_step": self.is_first_multi_step,
            "is_last_step": self.is_last_step,
        }
        _add_attn_metadata_broadcastable_dict(tensor_dict, self.attn_metadata)
        return tensor_dict

    @classmethod
    def from_broadcasted_tensor_dict(
        cls: Type[TModelInputForHPU],
        tensor_dict: Dict[str, Any],
        attn_backend: Optional["AttentionBackend"] = None,
    ) -> TModelInputForHPU:
        if attn_backend is not None:
            tensor_dict = _init_attn_metadata_from_tensor_dict(
                attn_backend, tensor_dict)
        return cls(**tensor_dict)


@dataclasses.dataclass(frozen=True)
class ModelInputForHPUWithSamplingMetadata(ModelInputForHPU):
    """
    Used by the ModelRunner.
    """
    sampling_metadata: Optional["SamplingMetadata"] = None
    # Used for speculative decoding. We do not broadcast it because it is only
    # used by the driver worker.
    is_prompt: Optional[bool] = None

    def as_broadcastable_tensor_dict(self) -> Dict[str, Any]:
        tensor_dict = {
            "input_tokens": self.input_tokens,
            "input_positions": self.input_positions,
            "lora_requests": self.lora_requests,
            "lora_mapping": self.lora_mapping,
            "multi_modal_kwargs": self.multi_modal_kwargs,
            "lora_ids": self.lora_ids,
        }
        _add_attn_metadata_broadcastable_dict(tensor_dict, self.attn_metadata)
        _add_sampling_metadata_broadcastable_dict(tensor_dict,
                                                  self.sampling_metadata)
        return tensor_dict

    @classmethod
    def from_broadcasted_tensor_dict(
        cls,
        tensor_dict: Dict[str, Any],
        attn_backend: Optional["AttentionBackend"] = None,
    ) -> "ModelInputForHPUWithSamplingMetadata":
        tensor_dict = _init_sampling_metadata_from_tensor_dict(tensor_dict)
        # FIXME(kzawora): this fails for whatever reason - why?
        if attn_backend is not None:
            tensor_dict = _init_attn_metadata_from_tensor_dict(
                attn_backend, tensor_dict)
        return cls(**tensor_dict)


class HPUModelRunnerBase(ModelRunnerBase[TModelInputForHPU]):
    """
    Helper class for shared methods between GPU model runners.
    """
    _model_input_cls: Type[TModelInputForHPU]

    def __init__(
        self,
        vllm_config: VllmConfig,
        kv_cache_dtype: Optional[str] = "auto",
        is_driver_worker: bool = False,
        return_hidden_states: bool = False,
        input_registry: InputRegistry = INPUT_REGISTRY,
        mm_registry: MultiModalRegistry = MULTIMODAL_REGISTRY,
    ):
        ModelRunnerBase.__init__(self, vllm_config=vllm_config)
        environment.set_model_config(self.model_config)
        self.is_driver_worker = is_driver_worker
        self.return_hidden_states = return_hidden_states

        self.sliding_window = (self.model_config.get_sliding_window()
                               if self.model_config is not None else None)
        self.device_config = (self.device_config if self.device_config
                              is not None else DeviceConfig())
        if is_fake_hpu():
            self.device_config.device = torch.device('cpu')
            self.device_config.device_type = 'cpu'
            self.load_config.device = None
        self.device = self.device_config.device
        self.enforce_eager = self.model_config.enforce_eager
        self.max_num_seqs = self.scheduler_config.max_num_seqs
        self.max_num_prefill_seqs = self.scheduler_config.max_num_prefill_seqs \
            if self.scheduler_config.max_num_prefill_seqs is not None \
                else self.max_num_seqs
        self.max_model_len = self.scheduler_config.max_model_len
        self.max_num_batched_tokens = \
            self.scheduler_config.max_num_batched_tokens
        self.max_seq_len_to_capture = self.model_config.max_seq_len_to_capture
        self.block_size = self.cache_config.block_size

        self.pin_memory = is_pin_memory_available()
        self.kv_cache_dtype = self.cache_config.cache_dtype

        if self.model_config.is_deepseek_mla and not self.model_config.use_mla:
             raise NotImplementedError(
                 "HPU doesn't support MLA off for Deepseek model, \
                     please set VLLM_MLA_DISABLE_REQUANTIZATION=1.")
        num_attn_heads = self.model_config.get_num_attention_heads(
            self.parallel_config)
        needs_attn_backend = (num_attn_heads != 0
                              or self.model_config.is_attention_free)
        self.attn_backend = get_attn_backend(
            self.model_config.get_head_size(),
            self.model_config.dtype,
            self.kv_cache_dtype,
            self.block_size,
            self.model_config.is_attention_free,
            use_mla=self.model_config.use_mla,
        ) if needs_attn_backend else None

        # Multi-modal data support
        self.input_registry = input_registry
        self.mm_registry = mm_registry
        self.mm_registry = MULTIMODAL_REGISTRY
        self.multi_modal_input_mapper = self.mm_registry \
            .create_input_mapper(self.model_config)
        self.mm_registry.init_mm_limits_per_prompt(self.model_config)

        # Lazy initialization
        self.lora_manager: LRUCacheWorkerLoRAManager = None
        self.model: torch.nn.Module = None
        self.inc_initialized_successfully = False

        # Profiler stats
        self.profiler = HabanaHighLevelProfiler()
        self.profiler_counter_helper = HabanaProfilerCounterHelper()
        self.seen_configs: set = set()
        self._mem_margin: Optional[int] = None
        self.bucketing_ctx = HPUBucketingContext(self.max_num_seqs,
                                                 self.max_num_prefill_seqs,
                                                 self.block_size,
                                                 self.max_num_batched_tokens)
        self.graphed_buckets: Set[Any] = set()

        # Data Parallel
        self.dp_size = vllm_config.parallel_config.data_parallel_size
        self.dp_awared_padding = self.dp_size > 1

        self._set_gc_threshold()
        self.use_contiguous_pa = os.environ.get('VLLM_CONTIGUOUS_PA',
                                                'true').lower() == 'true'
        if vllm_config.speculative_config is not None \
            and self.use_contiguous_pa:
            raise ValueError(
                "Speculative decoding is not supported with "
                "contiguous PA, please set VLLM_CONTIGUOUS_PA=false")
        self.model_type = self.model_config.hf_config.model_type
        if self.model_type in ("medusa", "mlp_speculator", "eagle",
                               "deepseek_mtp"):
            self.skip_warmup = True

        # For both multi-step scheduling and delayed sampling
        self.cached_step_outputs: List[torch.Tensor] = []
        self.is_pooler = False
        # For delayed sampling
        self.cached_step_inputs: List[
            ModelInputForHPUWithSamplingMetadata] = []

    def _set_gc_threshold(self) -> None:
        """
        Read https://docs.python.org/3/library/gc.html#gc.set_threshold
        for comprehensive description of gc generations.
        We can either use VLLM_GC_THR_GEN[0-2] (this has higher priority)
        to set particular generation threshold or use simpler
        VLLM_GC_THR_MULTIPLIER to multiply default values.
        """

        # gc.get_threshold default, avoiding potential overflow due to
        # multiplier and set later (get->mult->set->repeat->...->overflow)
        default_gc_thrs = [700, 10, 10]

        requested_gc_thrs = [0] * len(default_gc_thrs)
        for i in range(len(default_gc_thrs)):
            requested_gc_thrs[i] = int(
                os.environ.get(f'VLLM_GC_THR_GEN{i}', default_gc_thrs[i]))
        if requested_gc_thrs == default_gc_thrs:
            # 16*threshold is rare enough for gc to not cause perf issues
            gc_thr_multiplier = int(
                os.environ.get('VLLM_GC_THR_MULTIPLIER', 16))
            requested_gc_thrs = [
                t * gc_thr_multiplier for t in default_gc_thrs
            ]
        gc.set_threshold(*requested_gc_thrs)

        # Multi-modal data support
        self.multi_modal_input_mapper = MULTIMODAL_REGISTRY \
            .create_input_mapper(self.model_config)

        self.skip_warmup = os.environ.get('VLLM_SKIP_WARMUP',
                                          'false').lower() == 'true'

    def _remove_duplicate_submodules_(self, model, inc_config):
        # FIXME: (Yi)  for deepseek v3 only
        self_attn = model.model.layers[0].self_attn
        for layer in model.model.layers:
            self_attn = layer.self_attn
            # delete attrs: q_b_proj, kv_b_proj, o_proj in self_attn,
            # as they have been transferred to the MLAImpl.
            if hasattr(self_attn, "q_b_proj"):
                delattr(self_attn, "q_b_proj")
            if hasattr(self_attn, "kv_b_proj"):
                delattr(self_attn, "kv_b_proj")
            if hasattr(self_attn, "o_proj"):
                delattr(self_attn, "o_proj")

    def _inc_preprocess_(self, model: torch.nn.Module, inc_config):
        self._remove_duplicate_submodules_(model, inc_config)

    def _is_quant_with_inc(self):
        return (
            self.model_config.quantization == "inc"
            or os.getenv("VLLM_REQUANT_FP8_INC", "0") in ["1", "true"]
        )
    
    def load_model(self) -> None:
        import habana_frameworks.torch.core as htcore
        if self.model_config.quantization == 'inc' or \
           self.model_config.quantization == 'fp8':
            htcore.hpu_set_env()
        with HabanaMemoryProfiler() as m:
            with HabanaMemoryProfiler() as m_getmodel:
                self.model = get_model(vllm_config=self.vllm_config)
            msg = ("Pre-loading model weights on "
                   f"{next(self.model.parameters()).device} "
                   f"took {m_getmodel.get_summary_string()}")
            logger.info(msg)
            self.is_pooler = hasattr(self.model, "_pooler")
            if self.lora_config:
                assert hasattr(self.model, "supported_lora_modules"
                               ) and self.model.supported_lora_modules, (
                                   "Model does not support LoRA")
                assert hasattr(self.model, "embedding_modules"
                               ), "Model does not have embedding_modules"
                assert hasattr(
                    self.model, "embedding_padding_modules"
                ), "Model does not have embedding_padding_modules"
                assert not self.lora_config.bias_enabled, \
                    "Bias support in LoRA is not enabled in HPU yet."
                assert not self.lora_config.fully_sharded_loras, \
                    "Fully sharded LoRAs is not enabled in HPU yet."
                if supports_multimodal(self.model):
                    logger.warning(
                        "Regarding multimodal models, vLLM currently "
                        "only supports adding LoRA to language model.")
                # It's necessary to distinguish between the
                # max_position_embeddings of VLMs and LLMs.
                if hasattr(self.model.config, "max_position_embeddings"):
                    max_pos_embeddings = (
                        self.model.config.max_position_embeddings)
                else:
                    max_pos_embeddings = (
                        self.model.config.text_config.max_position_embeddings)

                self.lora_manager = LRUCacheWorkerLoRAManager(
                    self.scheduler_config.max_num_seqs,
                    self.scheduler_config.max_num_batched_tokens,
                    self.vocab_size,
                    self.lora_config,
                    self.device,
                    self.model.embedding_modules,
                    self.model.embedding_padding_modules,
                    max_position_embeddings=max_pos_embeddings,
                )
                self.model = self.lora_manager.create_lora_manager(self.model)

            if self._is_quant_with_inc():
                logger.info("Preparing model with INC..")
                if torch.distributed.get_rank() == 0:
                    logger.debug(f"Original model \n {self.model}")
                with HabanaMemoryProfiler() as m_inc:
                    from neural_compressor.torch.quantization import (
                        FP8Config, convert, prepare)

                    mark_scales_as_const = os.getenv(
                        "VLLM_HPU_MARK_SCALES_AS_CONST", "true"
                    ) in ("1", "true")
                    config = FP8Config.from_json_file(
                        os.getenv("QUANT_CONFIG", ""))

                    self._inc_preprocess_(self.model, config)
                    if config.measure:
                        self.model = prepare(self.model, config)
                        
                    elif config.quantize:
                        self.model = convert(self.model, config)
                    if mark_scales_as_const:
                        htcore.hpu_initialize(self.model,
                                              mark_only_scales_as_const=True)
                    if torch.distributed.is_initialized():
                        torch.distributed.barrier()
                self.inc_initialized_successfully = True
                logger.info("Preparing model with INC took %s",
                            m_inc.get_summary_string())
            elif not is_fake_hpu():
                self.model = self.model.to("hpu")
                htcore.mark_step()

            hidden_layer_markstep_interval = int(
                os.getenv('VLLM_CONFIG_HIDDEN_LAYERS', '1'))
            model_config = getattr(self.model, "config", None)
            modify_model_layers(
                self.model,
                get_target_layer_suffix_list(
                    model_config.
                    model_type if model_config is not None else None),
                hidden_layer_markstep_interval)
            path_to_rope = get_path_to_rope(self.model)
            torch.hpu.synchronize()

            with HabanaMemoryProfiler() as m_wrap:
                self.model = self._maybe_wrap_in_hpu_graph(
                    self.model,
                    vllm_config=self.vllm_config,
                    layer_names=path_to_rope)
            msg = f"Wrapping in HPU Graph took {m_wrap.get_summary_string()}"
            logger.info(msg)

        self.model_memory_usage = m.consumed_device_memory
        msg = f"Loading model weights took in total {m.get_summary_string()}"
        logger.info(msg)
        logger.info(f"")

    def _add_dummy_seq(self,
                       seq_group_metadata_list,
                       is_prompt,
                       align_worker=False):
        real_batch_size = len(seq_group_metadata_list)
        batch_size_padded = self.bucketing_ctx.get_padded_batch_size(
            real_batch_size, is_prompt)
        if self.dp_awared_padding and (self.vllm_config.kv_transfer_config is None or not is_prompt):
            if self.is_driver_worker:
                batch_size_padded = align_dp_groups(
                    batch_size_padded, torch.distributed.ReduceOp.MAX)
            if align_worker:
                batch_size_padded = align_tp_groups(
                    batch_size_padded, torch.distributed.ReduceOp.MAX)
        batch_size_padding = batch_size_padded - real_batch_size

        seq_group_metadata_list = seq_group_metadata_list.copy()

        if batch_size_padding > 0:
            if self.is_pooler:
                temperature = None
            else:
                has_greedy_samples = any(
                    seq_group_metadata.sampling_params.temperature == 0.0
                    for seq_group_metadata in seq_group_metadata_list)
                temperature = 0.0 if has_greedy_samples else 1.0
            dummy_seq_group_metadata = self.create_dummy_seq_group_metadata(
                -1, 0, is_prompt, temperature=temperature)
            seq_group_metadata_list.extend(dummy_seq_group_metadata
                                           for _ in range(batch_size_padding))
        return seq_group_metadata_list, real_batch_size, batch_size_padded

    def _maybe_wrap_in_hpu_graph(self, *args, **kwargs):
        return htorch.hpu.wrap_in_hpu_graph(
            HpuModelAdapter(*args, **kwargs), disable_tensor_cache=True
        ) if htorch.utils.internal.is_lazy() else HpuModelAdapter(
            *args, **kwargs)

    def get_model(self) -> nn.Module:
        if isinstance(self.model, HpuModelAdapter):
            return self.model.model
        return self.model

    def _use_graphs(self, batch_size, seq_len, is_prompt, is_profile_run=False):
        if is_prompt and batch_size * seq_len > self.max_seq_len_to_capture:
            return False
        if self.enforce_eager:
            return False
        if is_profile_run:
            return False
        if self.skip_warmup:
            return True
        return (batch_size, seq_len, is_prompt) in self.graphed_buckets

    def _is_valid_bucket(self, bucket):
        return bucket[0] * bucket[1] <= self.max_num_batched_tokens

    def _num_blocks(self, attn_metadata):
        if attn_metadata.block_list is None:
            return 0
        return attn_metadata.block_list.numel()

    def _phase(self, attn_metadata):
        phase_type: PhaseType
        is_prompt = attn_metadata.is_prompt
        is_prefix_prefill = is_prompt and attn_metadata.block_list is not None
        if is_prompt and is_prefix_prefill:
            phase_type = PhaseType.PREFIX_PREFILL
        elif is_prompt and not is_prefix_prefill:
            phase_type = PhaseType.PREFILL
        elif not is_prompt:
            phase_type = PhaseType.DECODE
        else:
            raise ValueError("Unrecognized pass type, likely due to malformed "
                             "attention metadata")
        return phase_type

    def _check_config(self, batch_size, seq_len, attn_metadata, warmup_mode):
        phase = self._phase(attn_metadata)
        num_blocks = self._num_blocks(attn_metadata)
        cfg = (batch_size, seq_len, num_blocks, phase)
        seen = cfg in self.seen_configs
        self.seen_configs.add(cfg)
        if not seen and not warmup_mode:
            phase = phase.value
            logger.warning(
                "Configuration: (%s, %s, %s, %s) was not warmed-up!", phase,
                batch_size, seq_len, num_blocks)

    def _prepare_prompt(
        self,
        seq_group_metadata_list: List[SequenceGroupMetadata],
        align_worker=False,
    ) -> PreparePromptMetadata:
        input_tokens: List[List[int]] = []
        input_positions: List[List[int]] = []
        slot_mapping: List[List[int]] = []
        lora_index_mapping: List[List[int]] = []
        lora_prompt_mapping: List[List[int]] = []
        lora_requests: Set[LoRARequest] = set()

        seq_lens: List[int] = []
        context_lens: List[int] = []
        query_lens: List[int] = []
        prefix_block_tables: List[List[int]] = []
        multi_modal_kwargs_list: List[MultiModalKwargs] = []
        multi_modal_placeholder_maps: Dict[
            str, MultiModalPlaceholderMap] = collections.defaultdict(
                MultiModalPlaceholderMap)

        if len(seq_group_metadata_list) == 0:
            return PreparePromptMetadata.empty()

        for seq_group_metadata in seq_group_metadata_list:
            assert seq_group_metadata.is_prompt
            seq_ids = list(seq_group_metadata.seq_data.keys())
            assert len(seq_ids) == 1
            seq_id = seq_ids[0]

            computed_block_nums = seq_group_metadata.computed_block_nums
            if (self.scheduler_config is not None
                    and self.scheduler_config.chunked_prefill_enabled
                    and not (computed_block_nums is None
                             or computed_block_nums == [])):
                raise RuntimeError(
                    "chunked prefill cannot be used with prefix caching "
                    "now.")

            token_chunk_size = seq_group_metadata.token_chunk_size
            seq_data = seq_group_metadata.seq_data[seq_id]
            context_len = seq_data.get_num_computed_tokens()
            # We should use get_len here because in case of preemption
            # it contains output tokens.
            seq_len = min(seq_data.get_len(), context_len + token_chunk_size)
            prompt_tokens = seq_data.get_token_ids()[context_len:seq_len]
            seq_lens.append(seq_len)

            # NOTE: This only works for oooooooxxx style attention.
            if computed_block_nums is not None and len(
                    computed_block_nums) > 0 and self.sliding_window is None:
                # Prefix is not supported with sliding_window
                context_len = len(computed_block_nums) * self.block_size
                prompt_tokens = prompt_tokens[context_len:]
                prefix_block_tables.append(computed_block_nums)
            elif self.scheduler_config.chunked_prefill_enabled:
                if seq_group_metadata.block_tables is not None:
                    # Prefill has chunked before.
                    block_table = seq_group_metadata.block_tables[seq_id]
                    prefix_block_tables.append(block_table)
                else:
                    # The first prefill.
                    prefix_block_tables.append([])
            else:
                prefix_block_tables.append([])
                # Right now, prefill start is always 0. However, this
                # assumption can be changed once chunked prefill is introduced.
                assert context_len == 0

            # actual prompt lens
            context_lens.append(context_len)
            query_lens.append(seq_len - context_len)
            input_tokens.append(prompt_tokens)
            # NOTE(woosuk): Here we assume that the first token in the prompt
            # is always the first token in the sequence.
            input_positions.append(list(range(context_len, seq_len)))

            if seq_group_metadata.multi_modal_data:
                positions = input_positions[0]
                mm_data, placeholder_maps = MultiModalPlaceholderMap \
                    .from_seq_group(seq_group_metadata,
                      range(positions[0], positions[0] + len(positions)))

                if self.mm_registry.has_processor(self.model_config):
                    mm_kwargs = mm_data
                else:
                    mm_kwargs = self.multi_modal_input_mapper(
                        mm_data,
                        seq_group_metadata.mm_processor_kwargs,
                    )

                multi_modal_kwargs_list.append(mm_kwargs)

                for modality, placeholder_map in placeholder_maps.items():
                    multi_modal_placeholder_maps[modality].extend(
                        placeholder_map)

            if seq_group_metadata.block_tables is None:
                # During memory profiling, the block tables are not initialized
                # yet. In this case, we just use a dummy slot mapping.
                slot_mapping.append([_PAD_SLOT_ID] * seq_len)
                continue

            # Compute the slot mapping.
            slot_mapping.append([])
            block_table = seq_group_metadata.block_tables[seq_id]

            # Mask the [0, start_idx) tokens of the prompt with _PAD_SLOT_ID,
            # where start_idx is max(0, seq_len - sliding_window).
            # For example, if the prompt len is 10, sliding window is 8, and
            # block size is 4, the first two tokens are masked and the slot
            # mapping will be [-1, -1, 2, 3, 4, 5, 6, 7, 0, 1].
            start_idx = 0
            if self.sliding_window is not None:
                assert context_len == 0, (
                    "Prefix caching is currently not supported with "
                    "sliding window attention")
                start_idx = max(0, seq_len - self.sliding_window)
            for i in range(context_len, seq_len):
                if i < start_idx:
                    slot_mapping[-1].append(_PAD_SLOT_ID)
                    continue
                # For encoder-only models, the block_table is None,
                # and there is no need to initialize the slot_mapping.
                if block_table is not None:
                    block_number = block_table[i // self.block_size]
                    block_offset = i % self.block_size
                    slot = block_number * self.block_size + block_offset
                    slot_mapping[-1].append(slot)

        max_query_len = max(query_lens)
        real_num_seqs = len(query_lens)

        assert max_query_len > 0

        max_prompt_len = max(
            self.bucketing_ctx.get_padded_prompt_seq_len(max_query_len),
            self.block_size)

        # Align the prompt length across DP groups when PD aggregation is not enabled.
        if self.dp_awared_padding and self.vllm_config.kv_transfer_config is None:
            if self.is_driver_worker:
                max_prompt_len = align_dp_groups(
                    max_prompt_len, torch.distributed.ReduceOp.MAX)
            if align_worker:
                max_prompt_len = align_tp_groups(
                    max_prompt_len, torch.distributed.ReduceOp.MAX)

        lora_ids: List[int] = []
        for seq_group_metadata, context_len in zip(seq_group_metadata_list,
                                                   context_lens):
            lora_id = seq_group_metadata.lora_int_id
            lora_ids.append(lora_id)

            if lora_id > 0:
                lora_requests.add(seq_group_metadata.lora_request)

            lora_index_mapping += [lora_id] * max_prompt_len
            lora_prompt_mapping.extend(
                [lora_id] *
                (max_prompt_len if seq_group_metadata.sampling_params and
                 seq_group_metadata.sampling_params.prompt_logprobs else 1))

        if any(context_lens):
            assert not self.scheduler_config.chunked_prefill_enabled
            # prefix caching

            max_num_block = max(len(bt) for bt in prefix_block_tables)
            prefix_block_list = list(
                itertools.chain.from_iterable(
                    bt if len(bt) == max_num_block else bt +
                    ([_PAD_BLOCK_ID] * (max_num_block - len(bt)))
                    for bt in prefix_block_tables))

            # TODO: pad to proper len
            pad_len = len(prefix_block_list)
            prefix_block_list = pad_list(prefix_block_list, pad_len,
                                         _PAD_BLOCK_ID)

            prefix_block_list_tensor = torch.tensor(prefix_block_list,
                                                    dtype=torch.long,
                                                    device='cpu')
        else:
            prefix_block_list_tensor = None

        input_tokens_tensor = make_tensor_with_pad(input_tokens,
                                                   max_len=max_prompt_len,
                                                   pad=0,
                                                   dtype=torch.long,
                                                   device='cpu')

        input_positions = make_tensor_with_pad(input_positions,
                                               max_len=max_prompt_len,
                                               pad=0,
                                               dtype=torch.long,
                                               device='cpu')

        slot_mapping = make_tensor_with_pad(slot_mapping,
                                            max_len=max_prompt_len,
                                            pad=_PAD_SLOT_ID,
                                            dtype=torch.long,
                                            device='cpu')
        seq_lens_tensor = torch.tensor(seq_lens,
                                       dtype=torch.long,
                                       device='cpu')

        context_lens_tensor = torch.tensor(context_lens,
                                           dtype=torch.long,
                                           device='cpu')

        placeholder_index_maps = {
            modality: placeholder_map.index_map()
            for modality, placeholder_map in
            multi_modal_placeholder_maps.items()
        }

        # Note: num_prefill_tokens is calculated using the length of
        # input_tokens after padding.
        num_prefill_tokens = input_tokens_tensor.numel()
        if prefix_block_list_tensor is not None:
            prefix_block_list_tensor = prefix_block_list_tensor.to(
                self.device, non_blocking=True)
        input_tokens_tensor = input_tokens_tensor.to(  # type: ignore
            self.device, non_blocking=True)
        input_positions = input_positions.to(  # type: ignore
            self.device, non_blocking=True)
        slot_mapping = slot_mapping.to(  # type: ignore
            self.device, non_blocking=True)
        seq_lens_tensor = seq_lens_tensor.to(self.device, non_blocking=True)
        context_lens_tensor = context_lens_tensor.to(self.device,
                                                     non_blocking=True)

        attn_metadata = self.attn_backend.make_metadata(
            is_prompt=True,
            block_list=prefix_block_list_tensor,
            block_mapping=None,
            block_usage=None,
            block_indices=None,
            block_offsets=None,
            block_scales=None,
            block_groups=None,
            attn_bias=None,
            seq_lens=seq_lens,
            seq_lens_tensor=seq_lens_tensor,
            context_lens_tensor=context_lens_tensor,
            num_prefills=real_num_seqs,
            num_prefill_tokens=num_prefill_tokens,
            num_decode_tokens=0,
            slot_mapping=slot_mapping,
            multi_modal_placeholder_index_maps=placeholder_index_maps,
            enable_kv_scales_calculation=False,
            input_positions=input_positions,
        )
        multi_modal_kwargs = MultiModalKwargs.batch(multi_modal_kwargs_list)
        for t in multi_modal_kwargs:
            if torch.is_tensor(multi_modal_kwargs[t]):
                multi_modal_kwargs[t] = multi_modal_kwargs[t].to(
                    self.device, non_blocking=True)

        return PreparePromptMetadata(input_tokens=input_tokens_tensor,
                                     input_positions=input_positions,
                                     attn_metadata=attn_metadata,
                                     seq_lens=seq_lens,
                                     query_lens=query_lens,
                                     lora_index_mapping=lora_index_mapping,
                                     lora_prompt_mapping=lora_prompt_mapping,
                                     lora_requests=lora_requests,
                                     multi_modal_kwargs=multi_modal_kwargs,
                                     slot_mapping=slot_mapping,
                                     lora_ids=lora_ids)

    def _prepare_decode(
        self,
        seq_group_metadata_list: List[SequenceGroupMetadata],
        output=None,
        align_worker=False,
    ) -> PrepareDecodeMetadata:
        input_tokens: List[List[int]] = []
        input_positions: List[List[int]] = []
        slot_mapping: List[List[int]] = []
        seq_lens: List[int] = []
        encoder_seq_lens: List[int] = []
        cross_block_tables: List[List[int]] = []
        block_tables: List[List[int]] = []
        lora_index_mapping: List[List[int]] = []
        lora_prompt_mapping: List[List[int]] = []
        lora_requests: Set[LoRARequest] = set()

        is_enc_dec_model = self.model_config.is_encoder_decoder
        if len(seq_group_metadata_list) == 0:
            return PrepareDecodeMetadata.empty()
        lora_ids: List[int] = []

        dummy_slots = itertools.cycle(
            range(_PAD_SLOT_ID, _PAD_SLOT_ID + self.block_size))

        for seq_group_metadata in seq_group_metadata_list:
            assert not seq_group_metadata.is_prompt
            assert seq_group_metadata.token_chunk_size == 1

            seq_ids = list(seq_group_metadata.seq_data.keys())
            lora_id = seq_group_metadata.lora_int_id
            lora_ids.append(lora_id)
            if is_enc_dec_model:
                for _ in range(len(seq_group_metadata.seq_data)):
                    encoder_seq_len = (
                        seq_group_metadata.encoder_seq_data.get_len()
                        if seq_group_metadata.encoder_seq_data else 0)
                    encoder_seq_lens.append(encoder_seq_len)
                    cross_block_table = seq_group_metadata.cross_block_table
                    cross_block_tables.append([] if (
                        cross_block_table is None) else cross_block_table)

            if lora_id > 0:
                lora_requests.add(seq_group_metadata.lora_request)

            for seq_id in seq_ids:
                seq_data = seq_group_metadata.seq_data[seq_id]
                if output is None:
                    generation_token = seq_data.get_last_token_id()
                    input_tokens.append([generation_token])

                seq_len = seq_data.get_len()
                position = seq_len - 1
                input_positions.append([position])

                seq_len = seq_len if self.sliding_window is None else min(
                    seq_len, self.sliding_window)
                seq_lens.append(seq_len)

                block_table = seq_group_metadata.block_tables[seq_id]
                num_fully_occupied_blocks = position // self.block_size
                block_table = block_table[:num_fully_occupied_blocks + 1]

                if len(block_table) == 0:
                    block_number = _PAD_BLOCK_ID
                else:
                    block_number = block_table[position // self.block_size]
                if block_number == _PAD_BLOCK_ID:
                    slot = next(dummy_slots)
                else:
                    block_offset = position % self.block_size
                    slot = block_number * self.block_size + block_offset
                slot_mapping.append([slot])
                lora_index_mapping.append(lora_id)
                lora_prompt_mapping.append(lora_id)

                if self.sliding_window is not None:
                    sliding_window_blocks = (self.sliding_window //
                                             self.block_size)
                    block_table = block_table[-sliding_window_blocks:]
                block_tables.append(block_table)

        if output is None:
            input_tokens = torch.tensor(input_tokens,
                                        dtype=torch.long,
                                        device='cpu')
        else:
            real_batch_size = len(seq_group_metadata_list)
            input_tokens = output[:real_batch_size].clone()

        input_positions = torch.tensor(input_positions,
                                       dtype=torch.long,
                                       device='cpu')

        num_decode_tokens = len(seq_lens)

        last_block_usage = [
            slot[0] % self.block_size + 1 for slot in slot_mapping
        ]
        block_groups = [[i] * len(bt) for i, bt in enumerate(block_tables)]
        block_usage = [[self.block_size] * (len(bt) - 1) + [lbu]
                       for bt, lbu in zip(block_tables, last_block_usage)
                       if bt]

        block_list = flatten(block_tables)
        block_groups = flatten(block_groups)
        block_usage = flatten(block_usage)

        assert len(block_list) == len(block_groups)
        assert len(block_list) == len(block_usage)

        if is_enc_dec_model:
            last_cross_block_usage = [
                (encoder_seq_len - 1) % self.block_size + 1
                for encoder_seq_len in encoder_seq_lens
            ]
            cross_block_groups = [[i] * len(bt)
                                  for i, bt in enumerate(cross_block_tables)]
            cross_block_usage = [
                [self.block_size] * (len(bt) - 1) + [lbu]
                for bt, lbu in zip(cross_block_tables, last_cross_block_usage)
                if bt
            ]
            cross_block_list = flatten(cross_block_tables)
            cross_block_groups = flatten(cross_block_groups)
            cross_block_usage = flatten(cross_block_usage)
            assert len(cross_block_list) == len(cross_block_groups)
            assert len(cross_block_list) == len(cross_block_usage)

        else:
            cross_block_list = None
            cross_block_groups = None
            cross_block_usage = None
            encoder_seq_lens_tensor = None

        padding_fn = None
        if self.use_contiguous_pa:
            block_bucket_size = max(max(block_list) + 1, len(block_list))
            block_bucket_size = self.bucketing_ctx.get_padded_decode_num_blocks(
                block_bucket_size)
            if self.dp_awared_padding:
                if self.is_driver_worker:
                    block_bucket_size = align_dp_groups(
                        block_bucket_size, torch.distributed.ReduceOp.MAX)
                if align_worker:
                    block_bucket_size = align_tp_groups(
                        block_bucket_size, torch.distributed.ReduceOp.MAX)
            indices: List[Any]
            indices = [None] * block_bucket_size
            for i, bid in enumerate(block_list):
                indices[bid] = i
            padding_fn = lambda tensor, pad_value: gather_list(
                tensor, indices, pad_value)
        else:
            block_bucket_size = self.bucketing_ctx.get_padded_decode_num_blocks(
                len(block_list))
            if self.dp_awared_padding:
                if self.is_driver_worker:
                    block_bucket_size = align_dp_groups(
                        block_bucket_size, torch.distributed.ReduceOp.MAX)
                if align_worker:
                    block_bucket_size = align_tp_groups(
                        block_bucket_size, torch.distributed.ReduceOp.MAX)
            padding_fn = lambda tensor, pad_value: pad_list(
                tensor, block_bucket_size, pad_value)

        block_list = padding_fn(block_list, _PAD_BLOCK_ID)
        block_groups = padding_fn(block_groups, -1)
        block_usage = padding_fn(block_usage, 1)

        if is_enc_dec_model:
            if self.use_contiguous_pa:
                cross_block_bucket_size = max(
                    max(cross_block_list) +
                    1, len(cross_block_list)) if cross_block_list else 0
                cross_block_bucket_size = \
                    self.bucketing_ctx.get_padded_decode_num_blocks(
                    cross_block_bucket_size)
                indices = [None] * cross_block_bucket_size
                for i, bid in enumerate(cross_block_list):
                    indices[bid] = i
                padding_fn = lambda tensor, pad_value: gather_list(
                    tensor, indices, pad_value)
            else:
                cross_block_bucket_size = \
                    self.bucketing_ctx.get_padded_decode_num_blocks(
                    len(cross_block_list))
                padding_fn = lambda tensor, pad_value: pad_list(
                    tensor, cross_block_bucket_size, pad_value)

            real_batch_size = len(seq_group_metadata_list)
            batch_size_padded = self.bucketing_ctx.get_padded_batch_size(
                real_batch_size, False)
            if self.dp_awared_padding:
                if self.is_driver_worker:
                    batch_size_padded = align_dp_groups(
                        batch_size_padded, torch.distributed.ReduceOp.MAX)
                if align_worker:
                    batch_size_padded = align_tp_groups(
                        batch_size_padded, torch.distributed.ReduceOp.MAX)
            batch_size_padding = batch_size_padded - real_batch_size
            if batch_size_padding > 0:
                encoder_seq_lens.extend(encoder_seq_lens[0]
                                        for _ in range(batch_size_padding))
            cross_block_list = padding_fn(cross_block_list, _PAD_BLOCK_ID)
            cross_block_groups = padding_fn(cross_block_groups, -1)
            cross_block_usage = padding_fn(cross_block_usage, 1)

            cross_block_list = torch.tensor(cross_block_list,
                                            dtype=torch.int,
                                            device='cpu')
            cross_block_groups = torch.tensor(cross_block_groups,
                                              dtype=torch.int,
                                              device='cpu')
            cross_block_usage = torch.tensor(cross_block_usage,
                                             dtype=self.model_config.dtype,
                                             device='cpu')
            encoder_seq_lens_tensor = torch.tensor(encoder_seq_lens,
                                                   dtype=torch.long,
                                                   device='cpu')

        block_list = torch.tensor(block_list, dtype=torch.int, device='cpu')
        block_groups = torch.tensor(block_groups,
                                    dtype=torch.int,
                                    device='cpu')
        block_usage = torch.tensor(block_usage,
                                   dtype=self.model_config.dtype,
                                   device='cpu')
        slot_mapping = torch.tensor(slot_mapping,
                                    dtype=torch.long,
                                    device='cpu')

        input_tokens = input_tokens.to(  # type: ignore
            self.device, non_blocking=True)
        input_positions = input_positions.to(  # type: ignore
            self.device, non_blocking=True)
        
        block_list = block_list.to(  # type: ignore
            self.device, non_blocking=True)
        block_groups = block_groups.to(  # type: ignore
            self.device, non_blocking=True)
        block_usage = block_usage.to(  # type: ignore
            self.device, non_blocking=True)
        slot_mapping = slot_mapping.to(  # type: ignore
            self.device, non_blocking=True)
        if is_enc_dec_model:
            cross_block_list = cross_block_list.to(  # type: ignore
                self.device, non_blocking=True)
            cross_block_groups = cross_block_groups.to(  # type: ignore
                self.device, non_blocking=True)
            cross_block_usage = cross_block_usage.to(  # type: ignore
                self.device, non_blocking=True)
            encoder_seq_lens_tensor = encoder_seq_lens_tensor.to(  # type: ignore
                self.device, non_blocking=True)

        attn_metadata = self.attn_backend.make_metadata(
            is_prompt=False,
            block_list=block_list,
            block_mapping=None,
            block_usage=block_usage,
            block_indices=None,
            block_offsets=None,
            block_scales=None,
            block_groups=block_groups,
            attn_bias=None,
            seq_lens_tensor=None,
            encoder_seq_lens=encoder_seq_lens,
            encoder_seq_lens_tensor=encoder_seq_lens_tensor,
            cross_block_list=cross_block_list,
            cross_block_groups=cross_block_groups,
            cross_block_usage=cross_block_usage,
            context_lens_tensor=None,
            num_prefills=0,
            num_prefill_tokens=0,
            num_decode_tokens=num_decode_tokens,
            slot_mapping=slot_mapping,
            multi_modal_placeholder_index_maps=None,
            enable_kv_scales_calculation=False,
            input_positions=input_positions
        )
        return PrepareDecodeMetadata(input_tokens=input_tokens,
                                     input_positions=input_positions,
                                     attn_metadata=attn_metadata,
                                     lora_index_mapping=lora_index_mapping,
                                     lora_prompt_mapping=lora_prompt_mapping,
                                     lora_requests=lora_requests,
                                     slot_mapping=slot_mapping,
                                     lora_ids=lora_ids)

    def prepare_input_tensors(
        self,
        seq_group_metadata_list: List[SequenceGroupMetadata],
        finished_requests_ids: Optional[List[str]] = None,
        align_worker=False,
        accepted_token_id: Optional[torch.Tensor] = None,
        execute_model_req=None,
    ) -> Tuple[TModelInputForHPU, SamplingMetadata]:
        
        
        
        
   
        rank = torch.distributed.get_rank()
        if rank==0:
            if execute_model_req is not None:
                b=0
            if execute_model_req is not None and execute_model_req.expand is not None:
                expanded_request, indices_of_seq_with_bonus_tokens = execute_model_req.expand()
                seq_group_metadata_list = expanded_request.seq_group_metadata_list
                finished_requests_ids=expanded_request.finished_requests_ids
                execute_model_req.hack_indices_of_seq_with_bonus_tokens=indices_of_seq_with_bonus_tokens
                execute_model_req.expand_req=expanded_request
            c=0
                #  execute_model_req.seq_group_metadata_list,
                # execute_model_req.virtual_engine,
                # execute_model_req.finished_requests_ids,
        if len(seq_group_metadata_list) == 0:
            return self._model_input_cls(), None

        input_tokens = None
        input_positions = None
        lora_mapping = None
        lora_requests = None
        multi_modal_kwargs = None
        batch_type = None
        seq_lens = None
        query_lens = None
        real_batch_size = None
        batch_size_padded = None

        
        
        self.event_start = self.profiler.get_timestamp_us()
        is_prompt = seq_group_metadata_list[0].is_prompt
        base_event_name = 'prompt' if is_prompt else 'decode'
        self.profiler.start('internal', base_event_name)

        seq_group_metadata_list, real_batch_size, batch_size_padded = (
            self._add_dummy_seq(seq_group_metadata_list, is_prompt,
                                align_worker))

        prefill_reqs = []
        decode_reqs = []
        
        if accepted_token_id is not None:
            valid_tokens = accepted_token_id[accepted_token_id != -1]
            
            if accepted_token_id.numel()-valid_tokens.numel()==1:
                pass
                
        for seq_group_meta in seq_group_metadata_list:
            if seq_group_meta.is_prompt:
                prefill_reqs.append(seq_group_meta)
            else:
                decode_reqs.append(seq_group_meta)

        # Prepare input tensors.
        (
            input_tokens,
            input_positions,
            prefill_attn_metadata,
            seq_lens,
            query_lens,
            lora_index_mapping,
            lora_prompt_mapping,
            lora_requests,
            multi_modal_kwargs,
            slot_mapping,
            lora_ids,
        ) = self._prepare_prompt(prefill_reqs, align_worker=align_worker)
        
        

                
        (
            decode_input_tokens,
            decode_input_positions,
            decode_attn_metadata,
            decode_lora_index_mapping,
            decode_lora_prompt_mapping,
            decode_lora_requests,
            decode_slot_mapping,
            decode_lora_ids,
        ) = self._prepare_decode(decode_reqs, align_worker=align_worker)
        
        
        if not self.is_pooler:
            generators = self.get_generators(finished_requests_ids)
            sampling_metadata = SamplingMetadata.prepare(
                seq_group_metadata_list,
                seq_lens,
                query_lens,
                self.device,
                self.pin_memory,
                generators=generators,
            )

        if not self.scheduler_config.chunked_prefill_enabled:
            assert (len(prefill_reqs) and len(decode_reqs)) == 0

        num_prefills = len(seq_lens)
        num_prefill_tokens = len(input_tokens)
        num_decode_tokens = len(decode_input_tokens)

        # NOTE(kzawora): Here we diverge from GPU code - we don't
        # support mixed batches, so we either use decode or prefill
        # inputs, without coalescing.
        assert (num_prefills == 0 and num_decode_tokens > 0) or (
            num_prefills > 0
            and num_decode_tokens == 0), "HPU does not support mixed batches!"
        if num_decode_tokens > 0:
            input_tokens = decode_input_tokens
            input_positions = decode_input_positions
            slot_mapping = decode_slot_mapping
            lora_index_mapping = decode_lora_index_mapping
            lora_prompt_mapping = decode_lora_prompt_mapping
            lora_requests = decode_lora_requests
            lora_ids = decode_lora_ids

        # FIXME: We need to adjust selected_token_indices to accommodate
        # for padding
        max_len = input_tokens.size(1)
        paddings = [max_len - q for q in query_lens]
        paddings = [0] + paddings[:-1]
        paddings = list(itertools.accumulate(paddings))
        paddings_prompt_logprobs = []

        if not self.is_pooler:
            for i, seq_group_metadata in enumerate(seq_group_metadata_list):
                if seq_group_metadata.sampling_params \
                    and seq_group_metadata.sampling_params.prompt_logprobs \
                        is not None and seq_group_metadata.is_prompt:
                    paddings_prompt_logprobs += ([paddings[i]] * seq_lens[i])

            paddings = torch.tensor(
                paddings_prompt_logprobs
                if paddings_prompt_logprobs else paddings,
                dtype=sampling_metadata.selected_token_indices.dtype,
                device=sampling_metadata.selected_token_indices.device)
            sampling_metadata.selected_token_indices.add_(paddings)
        else:
            sampling_metadata = None

        if self.lora_config:
            lora_mapping = LoRAMapping(
                **dict(index_mapping=lora_index_mapping,
                       prompt_mapping=lora_prompt_mapping,
                       is_prefill=(num_prefills > 0)))
        else:
            lora_mapping = None

        if (prefill_attn_metadata is not None
                and decode_attn_metadata is not None):
            batch_type = BatchType.MIXED
            raise NotImplementedError("Mixed batch is not supported on HPU")
        elif prefill_attn_metadata is not None:
            batch_type = BatchType.PREFILL
        else:
            batch_type = BatchType.DECODE

        metadata_dict = {
            "input_tokens":
            input_tokens,
            "input_positions":
            input_positions,
            "selected_token_indices":
            sampling_metadata.selected_token_indices
            if sampling_metadata else None,
            "lora_requests":
            lora_requests,
            "lora_mapping":
            lora_mapping,
            "multi_modal_kwargs":
            multi_modal_kwargs,
            "num_prefill_tokens":
            num_prefill_tokens,
            "num_decode_tokens":
            num_decode_tokens,
            "slot_mapping":
            slot_mapping,
            "num_prefills":
            num_prefills,
            "batch_type":
            batch_type,
            "seq_lens":
            seq_lens,
            "query_lens":
            query_lens
        }
        if prefill_attn_metadata is not None:
            metadata_dict.update(prefill_attn_metadata.asdict_zerocopy())
        else:
            assert decode_attn_metadata is not None
            metadata_dict.update(decode_attn_metadata.asdict_zerocopy())

        attn_metadata = prefill_attn_metadata if \
            prefill_attn_metadata is not None else decode_attn_metadata

        rank = torch.distributed.get_rank()
        
   

        if rank==0 and input_tokens[-1][0]==2578:
            print(f"{input_tokens=}")
            print(f"{query_lens=}")
            print(f"{input_positions=}")
            print(f"{lora_requests=}")
            print(f"{sampling_metadata=}")
            print(f"{lora_ids=}")
            print(f"{lora_mapping=}")
            print(f"{real_batch_size=}")
            print(f"{batch_size_padded=}")
            print(f"{seq_lens=}")
            print(f"{attn_metadata.num_decode_tokens=}")
            print(f"{attn_metadata.slot_mapping=}")
            print(f"{attn_metadata.input_positions=}")
            print(f"{attn_metadata.block_usage.shape=}")
            print(f"{attn_metadata.block_groups.shape=}")
            
     
        return self._model_input_cls(input_tokens=input_tokens,
                                     seq_lens=seq_lens,
                                     query_lens=query_lens,
                                     input_positions=input_positions,
                                     attn_metadata=attn_metadata,
                                     lora_requests=lora_requests,
                                     lora_mapping=lora_mapping,
                                     multi_modal_kwargs=multi_modal_kwargs,
                                     real_batch_size=real_batch_size,
                                     batch_size_padded=batch_size_padded,
                                     lora_ids=lora_ids), \
                                        sampling_metadata

    def _seq_len(self, attn_metadata):
        if attn_metadata.num_prefills != 0:
            return attn_metadata.slot_mapping.size(1)
        else:
            return attn_metadata.block_list.numel()

    def trim_attn_metadata(self, metadata: AttentionMetadata) -> object:
        # NOTE(kzawora): To anyone working on this in the future:
        # Trimming metadata is required when using HPUGraphs.
        # Attention metadata is going to be hashed by PT bridge, and
        # appropriate HPUGraphs will be matched based on all inputs' hash.

        # Before you put more keys in here, make sure you know their
        # value type and make sure you know how it's going to be hashed.
        # You can find that information in input_hash function
        # in habana_frameworks/torch/hpu/graphs.py. You can also hash
        # it manually with torch.hpu.graphs.input_hash(attention_metadata)

        # If you use primitive types here - they will get hashed based
        # on their value. You *will* get lots of excessive graph captures
        # (and an OOM eventually) if you decide to put something like
        # seq_len int here.
        # If you absolutely need a scalar, put it in a tensor. Tensors
        # get hashed using their metadata, not their values:
        # input_hash(torch.tensor(123)) == input_hash(torch.tensor(321))
        # input_hash(123) != input_hash(321)
        # input_hash("abc") != input_hash("cba")
        attention_metadata = subtuple(metadata, 'TrimmedAttentionMetadata', [
            'attn_bias',
            'seq_lens_tensor',
            'context_lens_tensor',
            'block_list',
            'block_mapping',
            'block_usage',
            'slot_mapping',
            'is_prompt',
            'block_indices',
            'block_offsets',
            'block_scales',
            'block_groups',
            'input_positions',
        ])
        return attention_metadata

    def create_dummy_seq_group_metadata(self,
                                        group_id,
                                        seq_len,
                                        is_prompt,
                                        lora_request=None,
                                        temperature=0):
        if self.is_pooler:
            sampling_params = None
        else:
            sampling_params = SamplingParams(temperature=temperature)
            num_blocks = math.ceil(seq_len / self.block_size)
        seq_len = max(seq_len, 1)
        if is_prompt:
            input_len = seq_len
            output_len = 0
            block_tables = None
        else:
            input_len = seq_len - 1
            output_len = 1
            block_tables = {group_id: [_PAD_BLOCK_ID] * num_blocks}
        prompt_token_ids = [0] * input_len
        output_token_ids = [1] * output_len
        prompt_token_ids_array = array('l', prompt_token_ids)  # noqa: F821
        seq_data = SequenceData(prompt_token_ids_array)
        seq_data.output_token_ids = output_token_ids
        return SequenceGroupMetadata(request_id=str(group_id),
                                     is_prompt=(output_len == 0),
                                     seq_data={group_id: seq_data},
                                     sampling_params=sampling_params,
                                     block_tables=block_tables,
                                     lora_request=lora_request)

    def profile_run(self) -> None:
        if self.vllm_config.kv_transfer_config is not None and\
            self.vllm_config.kv_transfer_config.is_kv_consumer:
            return

        num_layers = self.model_config.get_num_layers(self.parallel_config)
        kv_caches = [None] * num_layers
        bind_kv_cache(
            self.vllm_config.compilation_config.static_forward_context,
            [kv_caches] * self.parallel_config.pipeline_parallel_size)
        _, max_seq_len = self.bucketing_ctx.get_max_prompt_shape()
        max_batch_size = min(self.max_num_seqs,
                             self.max_num_batched_tokens // max_seq_len)

        self.warmup_scenario(max_batch_size, max_seq_len, True, kv_caches,
                             False, True, is_profile_run=True)
        return

    def _dummy_run(self, max_num_batched_tokens: int) -> None:
        assert max_num_batched_tokens == 1
        self.warmup_scenario(max_num_batched_tokens, 1, False, None, False,
                             True, False, 0, 1, True, True)
        return

    def warmup_scenario(self,
                        batch_size,
                        seq_len,
                        is_prompt,
                        kv_caches,
                        is_pt_profiler_run=False,
                        is_lora_profile_run=False,
                        is_profile_run=False,
                        temperature=0,
                        num_iters=3,
                        align_worker=False,
                        is_dummy_run=False) -> None:
        use_graphs = (is_dummy_run) or self._use_graphs(batch_size,
                                      seq_len,
                                      is_prompt,
                                      is_profile_run=is_profile_run)
        scenario_name = ("warmup_"
                         f"{'prompt' if is_prompt else 'decode'}_"
                         f"bs{batch_size}_"
                         f"seq{seq_len}_"
                         f"graphs{'T' if use_graphs else 'F'}")
        # This represents the maximum number of different requests
        # that will have unique loras, an therefore the max amount of memory
        # consumption create dummy lora request copies from the lora request
        # passed in, which contains a lora from the lora warmup path.
        dummy_lora_requests: List[LoRARequest] = []
        dummy_lora_requests_per_seq: List[LoRARequest] = []
        if self.lora_config and is_lora_profile_run:
            assert self.lora_manager is not None
            with self.lora_manager.dummy_lora_cache():
                for idx in range(self.lora_config.max_loras):
                    lora_id = idx + 1
                    dummy_lora_request = LoRARequest(
                        lora_name=f"warmup_{lora_id}",
                        lora_int_id=lora_id,
                        lora_local_path="/not/a/real/path",
                    )
                    self.lora_manager.add_dummy_lora(dummy_lora_request,
                                                     rank=LORA_WARMUP_RANK)
                    dummy_lora_requests.append(dummy_lora_request)
                dummy_lora_requests_per_seq = [
                    dummy_lora_requests[idx % len(dummy_lora_requests)]
                    for idx in range(batch_size)
                ]
        self.profiler.start('internal', scenario_name)
        times = num_iters if use_graphs or is_pt_profiler_run else 1
        if is_prompt:
            seqs = [
                self.create_dummy_seq_group_metadata(
                    i,
                    seq_len,
                    is_prompt,
                    lora_request=dummy_lora_requests_per_seq[i]
                    if dummy_lora_requests_per_seq else None,
                    temperature=temperature) for i in range(batch_size)
            ]
        else:
            # FIXME: seq_len is actually number of blocks
            blocks = [seq_len // batch_size for _ in range(batch_size)]
            blocks[0] += seq_len % batch_size
            seqs = [
                self.create_dummy_seq_group_metadata(
                    i,
                    b * self.block_size - 1,
                    is_prompt,
                    lora_request=dummy_lora_requests_per_seq[i]
                    if dummy_lora_requests_per_seq else None,
                    temperature=temperature) for i, b in enumerate(blocks)
            ]
        if not is_dummy_run:
            torch.hpu.synchronize()
        profiler = None
        if is_pt_profiler_run and self.is_driver_worker:
            profiler = setup_profiler()
            profiler.start()
        for time_index in range(times):
            inputs = self.prepare_model_input_align_worker(
                seqs, align_worker=align_worker)
            additional_inputs = {}
            if self.model_type in ("medusa", "mlp_speculator", "eagle",
                                    "deepseek_mtp"):
                 input_tokens = inputs.input_tokens
                 assert input_tokens is not None
                 bs = input_tokens.shape[0]
                 hidden_size = self.model_config.get_hidden_size()
                 previous_hidden_states = torch.zeros(
                     (bs, hidden_size),
                     device=input_tokens.device,
                     dtype=self.model_config.dtype)
                 additional_inputs = {
                     "previous_hidden_states": previous_hidden_states
                 }
            if time_index == 0:
                if self.is_driver_worker:
                    broadcast_tensor_dict({"input_tokens": inputs.input_tokens}, src=0)
                else:
                    broadcast_tensor_dict(src=0)
            is_single_step = \
                self.vllm_config.scheduler_config.num_scheduler_steps == 1
            if is_prompt or is_single_step:
                intermediate_tensors = None
                if not get_pp_group().is_first_rank:
                    intermediate_tensors = \
                        self.model.make_empty_intermediate_tensors(
                            batch_size=batch_size,
                            context_size=seq_len if is_prompt else 1,
                            dtype=self.model_config.dtype,
                            device=self.device)
                self.execute_model(inputs,
                                   kv_caches,
                                   intermediate_tensors=intermediate_tensors,
                                   warmup_mode=True,
                                   profile_run_mode=is_profile_run,
                                   is_dummy_run=is_dummy_run,
                                   **additional_inputs)
            else:  # decode with multi-step
                inputs = dataclasses.replace(inputs,
                                             is_first_multi_step=True,
                                             is_last_step=False)
                self.execute_model(inputs,
                                   kv_caches,
                                   warmup_mode=True,
                                   profile_run_mode=is_profile_run,
                                   num_steps=2,
                                   seqs=seqs,
                                   **additional_inputs)
                inputs = dataclasses.replace(inputs,
                                             is_first_multi_step=False,
                                             is_last_step=True)
                self.execute_model(inputs,
                                   kv_caches,
                                   warmup_mode=True,
                                   profile_run_mode=is_profile_run,
                                   num_steps=2,
                                   seqs=seqs,
                                   **additional_inputs)
            if not is_dummy_run:
                torch.hpu.synchronize()
            if profiler:
                profiler.step()
        if profiler:
            profiler.stop()
        self.profiler.end()
        # don't do gc for dummy run
        if not is_dummy_run:
            gc.collect()

    def remove_all_loras(self):
        if not self.lora_manager:
            raise RuntimeError("LoRA is not enabled.")
        self.lora_manager.remove_all_adapters()

    def set_active_loras(self, lora_requests: Set[LoRARequest],
                         lora_mapping: LoRAMapping) -> None:
        if not self.lora_manager:
            raise RuntimeError("LoRA is not enabled.")
        self.lora_manager.set_active_adapters(lora_requests, lora_mapping)

    def add_lora(self, lora_request: LoRARequest) -> bool:
        if not self.lora_manager:
            raise RuntimeError("LoRA is not enabled.")
        return self.lora_manager.add_adapter(lora_request)

    def remove_lora(self, lora_id: int) -> bool:
        if not self.lora_manager:
            raise RuntimeError("LoRA is not enabled.")
        return self.lora_manager.remove_adapter(lora_id)

    def pin_lora(self, lora_id: int) -> bool:
        if not self.lora_manager:
            raise RuntimeError("LoRA is not enabled.")
        return self.lora_manager.pin_adapter(lora_id)

    def list_loras(self) -> Set[int]:
        if not self.lora_manager:
            raise RuntimeError("LoRA is not enabled.")
        return self.lora_manager.list_adapters()

    def log_warmup(self, phase, i, max_i, batch_size, seq_len):
        free_mem = format_bytes(
            HabanaMemoryProfiler.current_free_device_memory())
        dim = "num_blocks"
        if "Prompt" in phase:
            dim = "seq_len"
        msg = (f"[Warmup][{phase}][{i+1}/{max_i}] "
               f"batch_size:{batch_size} "
               f"{dim}:{seq_len} "
               f"free_mem:{free_mem}")
        logger.info(msg)

    def warmup_all_buckets(self, buckets, is_prompt, kv_caches):
        for i, (batch_size, seq_len) in enumerate(reversed(buckets)):
            self.log_warmup('Prompt' if is_prompt else 'Decode', i,
                            len(buckets), batch_size, seq_len)
            self.warmup_scenario(batch_size, seq_len, is_prompt, kv_caches)

    def warmup_graphs(self,
                      strategy,
                      buckets,
                      is_prompt,
                      kv_caches,
                      available_mem,
                      starting_mem=0,
                      total_batch_seq=0.001):
        total_mem = starting_mem
        idx = 0
        phase = f'Graph/{"Prompt" if is_prompt else "Decode"}'
        num_candidates = len(buckets)
        ordering : Union[Callable[[Any], Tuple[Any, Any]], \
            Callable[[Any], Tuple[Any, Any, Any]]]
        if strategy == 'min_tokens':
            ordering = lambda b: (b[0] * b[1], b[1], b[0])
        elif strategy == 'max_bs':
            ordering = lambda b: (-b[0], b[1])
        else:
            raise NotImplementedError(
                f'Unsupported graph allocation strategy: {strategy}')
        buckets = list(sorted(buckets, key=ordering))
        captured_all = True
        warmed_random_sampler_bs: Set[int] = set()
        for idx, (batch_size, seq_len) in enumerate(buckets):
            # Graph memory usage is proportional to seq dimension in a batch
            batch_seq = batch_size * seq_len if is_prompt else batch_size
            mem_estimate = batch_seq / total_batch_seq * total_mem
            if mem_estimate >= available_mem or batch_seq > self.max_seq_len_to_capture:
                captured_all = False
                continue
            graphed_bucket = (batch_size, seq_len, is_prompt)
            if graphed_bucket in self.graphed_buckets:
                continue
            self.graphed_buckets.add(graphed_bucket)
            self.log_warmup(phase, idx, num_candidates, batch_size, seq_len)
            with HabanaMemoryProfiler() as mem_prof:
                self.warmup_scenario(batch_size,
                                     seq_len,
                                     is_prompt,
                                     kv_caches,
                                     temperature=1.0 if batch_size
                                     not in warmed_random_sampler_bs else 0)
            warmed_random_sampler_bs.add(batch_size)
            used_mem = align_workers(mem_prof.consumed_device_memory,
                                     torch.distributed.ReduceOp.MAX)
            available_mem -= used_mem
            total_mem += used_mem
            total_batch_seq += batch_seq

        return total_mem, total_batch_seq, captured_all

    def log_graph_warmup_summary(self, buckets, is_prompt, total_mem):
        num_candidates = len(buckets)
        phase = f'Graph/{"Prompt" if is_prompt else "Decode"}'
        graphed = list(c[:2] for c in self.graphed_buckets
                       if c[2] == is_prompt)
        if num_candidates == 0:
            num_candidates = 1
        msg = (f'{phase} captured:{len(graphed)} '
               f'({100 * len(graphed) / num_candidates:.1f}%) '
               f'used_mem:{format_bytes(total_mem)} '
               f'buckets:{sorted(list(graphed))}')
        logger.info(msg)

    @torch.inference_mode()
    def warmup_model(self, kv_caches: List[torch.Tensor]) -> None:
        if profile := os.environ.get('VLLM_PT_PROFILE', None):
            phase, bs, seq_len, graph = profile.split('_')
            is_prompt = phase == 'prompt'
            graphs = graph == 't'
            if graphs:
                self.graphed_buckets.add((int(bs), int(seq_len), is_prompt))
            self.warmup_scenario(int(bs), int(seq_len), is_prompt, kv_caches,
                                 True)
            raise AssertionError("Finished profiling")
        self.bucketing_ctx.generate_prompt_buckets()
        if not self.is_pooler:
            max_blocks = kv_caches[0][0].size(0)
            self.bucketing_ctx.generate_decode_buckets(max_blocks)
        if not htorch.utils.internal.is_lazy() and not self.enforce_eager:
            multiplier = 3 if os.getenv('VLLM_REGIONAL_COMPILATION',
                                        'true').lower() == 'true' else 1
            cache_size_limit = 1 + multiplier * (
                len(self.bucketing_ctx.prompt_buckets) +
                len(self.bucketing_ctx.decode_buckets))
            torch._dynamo.config.cache_size_limit = max(
                cache_size_limit, torch._dynamo.config.cache_size_limit)
            # Multiply by 8 to follow the original default ratio between
            # the cache_size_limit and accumulated_cache_size_limit
            torch._dynamo.config.accumulated_cache_size_limit = max(
                cache_size_limit * 8,
                torch._dynamo.config.accumulated_cache_size_limit)
        if self.skip_warmup:
            logger.info("Skipping warmup...")
            return
        self.profiler.start('internal', 'warmup')
        start_mem = HabanaMemoryProfiler.current_device_memory_usage()
        start_time = time.perf_counter()

        compile_only_mode_context = functools.partial(bc.env_setting,
                                                      "PT_COMPILE_ONLY_MODE",
                                                      True)
        can_use_compile_only_mode = True
        try:
            with compile_only_mode_context():
                pass
            logger.debug("Using PT_COMPILE_ONLY_MODE.")
        except KeyError:
            can_use_compile_only_mode = False
            logger.warning('Cannot use PT_COMPILE_ONLY_MODE. '
                           'Warmup time will be negatively impacted. '
                           'Please update Gaudi Software Suite.')
        with compile_only_mode_context(
        ) if can_use_compile_only_mode else contextlib.nullcontext():
            self.warmup_all_buckets(self.bucketing_ctx.prompt_buckets, True,
                                    kv_caches)
            if not self.is_pooler:
                self.warmup_all_buckets(self.bucketing_ctx.decode_buckets,
                                        False, kv_caches)

            if not self.enforce_eager and htorch.utils.internal.is_lazy():
                if not self.is_pooler:
                    assert self.mem_margin is not None, \
                        ("HabanaWorker.determine_num_available_blocks needs "
                        "to be called before warming up the model.")

                free_mem = HabanaMemoryProfiler.current_free_device_memory()
                graph_free_mem = free_mem - self.mem_margin
                graph_free_mem = align_workers(graph_free_mem,
                                               torch.distributed.ReduceOp.MIN)
                prompt_strategy = os.environ.get('VLLM_GRAPH_PROMPT_STRATEGY',
                                                 'min_tokens')
                if not self.is_pooler:
                    prompt_graph_mem_ratio = float(
                        os.environ.get('VLLM_GRAPH_PROMPT_RATIO', '0.3'))
                    prompt_available_memory = (prompt_graph_mem_ratio *
                                               graph_free_mem)
                    decode_available_memory = (graph_free_mem -
                                               prompt_available_memory)
                    msg = (
                        f"Using {format_bytes(graph_free_mem)}"
                        f"/{format_bytes(free_mem)} "
                        "of free device memory for HPUGraphs, "
                        f"{format_bytes(prompt_available_memory)} \
                            for prompt and "
                        f"{format_bytes(decode_available_memory)} for decode "
                        f"(VLLM_GRAPH_PROMPT_RATIO={prompt_graph_mem_ratio})")
                    logger.info(msg)
                    mem_post_prompt, prompt_batch_seq, prompt_captured_all = \
                        self.warmup_graphs(
                        prompt_strategy, self.bucketing_ctx.prompt_buckets,
                        True, kv_caches, prompt_available_memory)

                    decode_strategy = os.environ.get(
                        'VLLM_GRAPH_DECODE_STRATEGY', 'max_bs')
                    mem_post_decode, decode_batch_seq, decode_captured_all = \
                        self.warmup_graphs(
                        decode_strategy, self.bucketing_ctx.decode_buckets,
                        False, kv_caches, decode_available_memory)

                    # Not all prompt buckets were captured, but all decode
                    # buckets were captured and we have some free
                    # graph-allocated space left. Let's try to use it for
                    # capturing more prompt buckets.
                    if (mem_post_decode + mem_post_prompt < graph_free_mem
                            and not prompt_captured_all
                            and decode_captured_all):
                        mem_post_prompt, _, prompt_captured_all = (
                            self.warmup_graphs(
                                prompt_strategy,
                                self.bucketing_ctx.prompt_buckets, True,
                                kv_caches, graph_free_mem - mem_post_prompt -
                                mem_post_decode, mem_post_prompt,
                                prompt_batch_seq))
                        # Not all decode buckets were captured, but all prompt
                        # buckets were captured and we have some free
                        # graph-allocated space left. Let's try to use it for
                        # capturing more decode buckets.
                        if mem_post_decode + mem_post_prompt < graph_free_mem \
                            and not decode_captured_all \
                                and prompt_captured_all:
                            mem_post_decode, _, _ = self.warmup_graphs(
                                decode_strategy,
                                self.bucketing_ctx.decode_buckets, False,
                                kv_caches, graph_free_mem - mem_post_prompt -
                                mem_post_decode, mem_post_decode,
                                decode_batch_seq)
                else:
                    prompt_available_memory = graph_free_mem
                    msg = (
                        f"Using {format_bytes(graph_free_mem)}"
                        f"/{format_bytes(free_mem)} "
                        "of free device memory for HPUGraphs, "
                        f"{format_bytes(prompt_available_memory)} for prompt")
                    logger.info(msg)
                    prompt_strategy = os.environ.get(
                        'VLLM_GRAPH_PROMPT_STRATEGY', 'min_tokens')

                    mem_post_prompt, prompt_batch_seq, prompt_captured_all = \
                        self.warmup_graphs(
                        prompt_strategy, self.bucketing_ctx.prompt_buckets,
                        True, kv_caches, prompt_available_memory)
                    if mem_post_prompt < graph_free_mem \
                        and not prompt_captured_all:
                        mem_post_prompt, _, prompt_captured_all = (
                            self.warmup_graphs(
                                prompt_strategy,
                                self.bucketing_ctx.prompt_buckets, True,
                                kv_caches, graph_free_mem - mem_post_prompt,
                                mem_post_prompt, prompt_batch_seq))

                self.log_graph_warmup_summary(
                    self.bucketing_ctx.prompt_buckets, True, mem_post_prompt)
                if not self.is_pooler:
                    self.log_graph_warmup_summary(
                        self.bucketing_ctx.decode_buckets, False,
                        mem_post_decode)

        end_time = time.perf_counter()
        end_mem = HabanaMemoryProfiler.current_device_memory_usage()
        elapsed_time = end_time - start_time
        msg = (
            f"Warmup finished in {elapsed_time:.0f} secs, "
            f"allocated {format_bytes(end_mem - start_mem)} of device memory")
        logger.info(msg)
        self.profiler.end()

    def finish_measurements(self):
        from neural_compressor.torch.quantization import finalize_calibration
        finalize_calibration(self.model.model)

    def shutdown_inc(self):
        can_finalize_inc = self._is_quant_with_inc() and \
            (self.model.model is not None) and \
            self.inc_initialized_successfully and \
            not getattr(self, "_is_inc_finalized", False)
        if can_finalize_inc:
            from neural_compressor.torch.quantization import (
                finalize_calibration)
            finalize_calibration(self.model.model)
            self._is_inc_finalized = True

    @property
    def vocab_size(self) -> int:
        return self.model_config.get_vocab_size()

    @property
    def mem_margin(self) -> Optional[int]:
        return self._mem_margin

    @mem_margin.setter
    def mem_margin(self, value):
        self._mem_margin = value


class HabanaProfilerCounterHelper:

    def __init__(self):
        self.niter = 0
        self.average_real_throughput = None
        self.logged_once = False
        self.real_seq_lens = []
        self.prompt_seq_lens = []

    def capture_seq_group_metadata_stats(self, seq_group_metadata_list):
        self.real_seq_lens = [
            len(seq_data.prompt_token_ids) + len(seq_data.output_token_ids)
            for seq_group_metadata in seq_group_metadata_list
            for seq_data in seq_group_metadata.seq_data.values()
        ]
        self.prompt_seq_lens = [
            len(seq_data.prompt_token_ids)
            for seq_group_metadata in seq_group_metadata_list
            for seq_data in seq_group_metadata.seq_data.values()
        ]

    def get_counter_dict(self, cache_config, duration, seq_len,
                         batch_size_padded, real_batch_size, is_prompt):
        throughput = batch_size_padded / (duration / 1e6)
        throughput_effective = real_batch_size / (duration / 1e6)

        real_max_seq_len = max(self.real_seq_lens)
        real_num_tokens = sum(self.real_seq_lens)
        padded_num_tokens = batch_size_padded * seq_len
        batch_token_utilization = real_num_tokens / padded_num_tokens
        if self.average_real_throughput is None:
            self.average_real_throughput = throughput_effective
        else:  # https://www.heikohoffmann.de/htmlthesis/node134.html
            self.average_real_throughput = self.average_real_throughput + 1 / (
                self.niter + 1) * (throughput_effective -
                                   self.average_real_throughput)
        phase = "prompt" if is_prompt else "decode"
        counters = {
            f'{phase}_bucket_batch_size': batch_size_padded,
            f'{phase}_batch_size': real_batch_size,
            f'{phase}_bucket_seq_len': seq_len,
            f'{phase}_seq_len': real_max_seq_len,
            f'{phase}_bucket_gen_throughput': throughput,
            f'{phase}_real_gen_throughput': throughput_effective,
            f'{phase}_batch_token_utilization': batch_token_utilization,
            'average_real_throughput': self.average_real_throughput,
            'engine_iteration': self.niter,
        }
        self.niter += 1
        if is_prompt:
            prompt_bucket_in_throughput = (seq_len * batch_size_padded) / (
                duration / 1e6)
            prompt_real_in_throughput = sum(
                self.prompt_seq_lens) / (duration / 1e6)
            counters[
                f'{phase}_bucket_in_throughput'] = prompt_bucket_in_throughput
            counters[f'{phase}_real_in_throughput'] = prompt_real_in_throughput

        # KV cache might not be created yet (e.g. for profiling run)
        if cache_config.num_gpu_blocks is not None and \
            cache_config.num_gpu_blocks != 0:
            cache_num_blocks_used = [
                math.ceil(sl / cache_config.block_size)
                for sl in self.real_seq_lens
            ]
            cache_total_num_blocks_used = sum(cache_num_blocks_used)
            num_cache_blocks = cache_config.num_gpu_blocks
            cache_total_num_free_blocks = \
                num_cache_blocks - cache_total_num_blocks_used
            cache_computed_utilization = \
                cache_total_num_blocks_used / num_cache_blocks
            max_blocks_per_seq = math.ceil(seq_len / cache_config.block_size)
            batch_block_utilization = cache_total_num_blocks_used / (
                batch_size_padded * max_blocks_per_seq)
            counters['cache_num_blocks_used'] = cache_total_num_blocks_used
            counters['cache_num_free_blocks'] = cache_total_num_free_blocks
            counters['cache_computed_utilization'] = cache_computed_utilization
            counters[
                f'{phase}_batch_block_utilization'] = batch_block_utilization
        if not self.logged_once:
            counters['const_cache_num_blocks'] = cache_config.num_gpu_blocks
            counters[
                'const_gpu_memory_utilization'] = \
                    cache_config.gpu_memory_utilization
            counters['const_block_size'] = cache_config.block_size
            self.logged_once = True
        return counters


class HPUModelRunner(HPUModelRunnerBase[ModelInputForHPUWithSamplingMetadata]):
    """
    GPU model runner with sampling step.
    """
    _model_input_cls: Type[ModelInputForHPUWithSamplingMetadata] = (
        ModelInputForHPUWithSamplingMetadata)

    def make_model_input_from_broadcasted_tensor_dict(
        self,
        tensor_dict: Dict[str, Any],
    ) -> ModelInputForHPUWithSamplingMetadata:
        return (
            ModelInputForHPUWithSamplingMetadata.from_broadcasted_tensor_dict(
                tensor_dict,
                attn_backend=self.attn_backend,
            ))

    def need_recv_kv(self, model_input, kv_caches, warmup_mode) -> bool:
        """Check if we need to receive kv-cache from the other worker.
        We need to receive KV when
            1. current vLLM instance is KV cache consumer/decode vLLM instance
            2. this batch is not a profiling run
            3. this batch is a prefill run

        Args:
            model_input: input to the model executable
            kv_caches: vLLM's paged memory
        """
        if warmup_mode:
            return False

        if self.vllm_config.kv_transfer_config is None:
            return False

        is_prefill_run = model_input.attn_metadata.is_prompt

        # check if the current run is profiling
        is_profile_run = kv_caches is None or kv_caches[0] is None or (kv_caches[0][0].numel() == 0)
        # check if the current run is prefill
        return self.vllm_config.kv_transfer_config.is_kv_consumer and (
            not is_profile_run) and is_prefill_run

    def need_send_kv(self, model_input, kv_caches, warmup_mode) -> bool:
        """Check if we need to send kv-cache to the other worker.
        We need to send KV when
            1. current vLLM instance is KV cache producer/prefill vLLM instance
            2. this batch is not a profiling run
            3. this batch is a prefill run

        Args:
            model_input: input to the model executable
            kv_caches: vLLM's paged memory
        """
        if warmup_mode:
            return False

        if self.vllm_config.kv_transfer_config is None:
            return False

        is_prefill_run = model_input.attn_metadata.is_prompt

        # check if the current run is profiling
        is_profile_run = kv_caches is None or kv_caches[0] is None or (kv_caches[0][0].numel() == 0)
        # check if the current run is prefill

        return self.vllm_config.kv_transfer_config.is_kv_producer and (
            not is_profile_run) and is_prefill_run

    @torch.inference_mode()
    def prepare_model_input(
        self,
        seq_group_metadata_list: List[SequenceGroupMetadata],
        virtual_engine: int = 0,
        finished_requests_ids: Optional[List[str]] = None,
        accepted_token_id: Optional[torch.Tensor] = None,
        execute_model_req:Optional[ExecuteModelRequest]=None
    ) -> ModelInputForHPUWithSamplingMetadata:
        """Prepare the model input based on a given sequence group, including
        metadata for the sampling step.
        The API assumes seq_group_metadata_list is sorted by prefill -> decode.
        The result tensors and data structure also batches input in prefill
        -> decode order. For example,
        - input_tokens[:num_prefill_tokens] contains prefill tokens.
        - input_tokens[num_prefill_tokens:] contains decode tokens.
        If cuda graph is required, this API automatically pads inputs.
        """
        return self.prepare_model_input_align_worker(seq_group_metadata_list,
                                                     virtual_engine,
                                                     finished_requests_ids,
                                                     False,
                                                     accepted_token_id,
                                                    execute_model_req,)

    @torch.inference_mode()
    def prepare_model_input_align_worker(
        self,
        seq_group_metadata_list: List[SequenceGroupMetadata],
        virtual_engine: int = 0,
        finished_requests_ids: Optional[List[str]] = None,
        align_worker: bool = False,
        accepted_token_id: Optional[torch.Tensor] = None,
        execute_model_req:Optional[ExecuteModelRequest]=None,
    ) -> ModelInputForHPUWithSamplingMetadata:
        """Prepare the model input based on a given sequence group, including
        metadata for the sampling step.
        The API assumes seq_group_metadata_list is sorted by prefill -> decode.
        The result tensors and data structure also batches input in prefill
        -> decode order. For example,
        - input_tokens[:num_prefill_tokens] contains prefill tokens.
        - input_tokens[num_prefill_tokens:] contains decode tokens.
        If cuda graph is required, this API automatically pads inputs.
        """
        with self.profiler.record_event('internal', 'prepare_input_tensors'):
            assert seq_group_metadata_list is not None
            if self.profiler.enabled:
                self.profiler_counter_helper.capture_seq_group_metadata_stats(
                    seq_group_metadata_list=seq_group_metadata_list)
            #print(f"a77!!!{accepted_token_id=}")

            model_input, sampling_metadata = self.prepare_input_tensors(
                seq_group_metadata_list, finished_requests_ids, align_worker, accepted_token_id,execute_model_req)
            assert model_input.attn_metadata is not None
            is_prompt = model_input.attn_metadata.is_prompt

        return dataclasses.replace(model_input,
                                   sampling_metadata=sampling_metadata,
                                   is_prompt=is_prompt,
                                   virtual_engine=virtual_engine)

    def create_lora_mask(self, input_tokens: torch.Tensor, lora_ids: List[int],
                         is_prompt: bool):
        '''
        This is a helper function to create the mask for lora computations.
        Lora Mask is needed to ensure we match the correct lora weights for the
        for the request.
        For Prompt phase we have
        lora_mask with shape (batch_size * seq_len, max_loras * max_rank)
        lora_logits_mask with shape (batch_size, max_loras * max_rank)
        For Decode phase we have both
        lora_mask and lora_logits_mask with shape
        (batch_size, max_loras * max_rank)
        '''
        lora_mask: torch.Tensor = None
        lora_logits_mask: torch.Tensor = None
        lora_index = 0

        if self.lora_config:
            if is_prompt:
                lora_mask = torch.zeros(
                    input_tokens.shape[0] * input_tokens.shape[1],
                    (self.lora_config.max_loras) *\
                        self.lora_config.max_lora_rank,
                    dtype=self.lora_config.lora_dtype)
                lora_logits_mask = torch.zeros(
                    input_tokens.shape[0], (self.lora_config.max_loras) *
                    self.lora_config.max_lora_rank,
                    dtype=self.lora_config.lora_dtype)

                ones = torch.ones(input_tokens.shape[1],
                                  self.lora_config.max_lora_rank,
                                  dtype=self.lora_config.lora_dtype)
                logit_ones = torch.ones(1,
                                        self.lora_config.max_lora_rank,
                                        dtype=self.lora_config.lora_dtype)

                for i in range(len(lora_ids)):
                    if lora_ids[i] == 0:
                        continue
                    lora_index = self.lora_manager._adapter_manager.\
                        lora_index_to_id.index(lora_ids[i])
                    start_row = i * input_tokens.shape[1]
                    end_row = start_row + input_tokens.shape[1]
                    start_col = lora_index * self.lora_config.max_lora_rank
                    end_col = start_col + self.lora_config.max_lora_rank
                    lora_mask[start_row:end_row, start_col:end_col] = ones
                    lora_logits_mask[i, start_col:end_col] = logit_ones
                lora_mask = lora_mask.to('hpu')
                lora_logits_mask = lora_logits_mask.to('hpu')
            else:
                lora_mask = torch.zeros(input_tokens.shape[0],
                                        (self.lora_config.max_loras) *
                                        self.lora_config.max_lora_rank,
                                        dtype=self.lora_config.lora_dtype)
                ones = torch.ones(1,
                                  self.lora_config.max_lora_rank,
                                  dtype=self.lora_config.lora_dtype)
                for i in range(len(lora_ids)):
                    if lora_ids[i] == 0:
                        continue
                    lora_index = self.lora_manager._adapter_manager.\
                        lora_index_to_id.index(lora_ids[i])
                    start_pos = lora_index * self.lora_config.max_lora_rank
                    end_pos = start_pos + self.lora_config.max_lora_rank
                    lora_mask[i, start_pos:end_pos] = ones
                lora_mask = lora_mask.to('hpu')
                lora_logits_mask = lora_mask

        return lora_mask, lora_logits_mask

    def _get_seq_ids(self, model_input):
        return ([
            sg.seq_ids[0] for sg in model_input.sampling_metadata.seq_groups
        ])

    def _pad_to_max_num_seqs(self, tensor, value):
        padding_needed = self.max_num_seqs - tensor.size(0)
        if padding_needed > 0:
            padding = torch.full((padding_needed, *tensor.shape[1:]),
                                 value,
                                 device=tensor.device,
                                 dtype=tensor.dtype)
            tensor = torch.cat([tensor, padding])
        return tensor

    def has_logits_processors(self, sampling_metadata):
        return any(seq_group.sampling_params.logits_processors
                   for seq_group in sampling_metadata.seq_groups)

    @torch.inference_mode()
    def execute_model(
        self,
        model_input: ModelInputForHPUWithSamplingMetadata,
        kv_caches: List[torch.Tensor],
        intermediate_tensors: Optional[IntermediateTensors] = None,
        num_steps: int = 1,
        profile_run_mode=False,
        seqs=None,
<<<<<<< HEAD
        accepted_token_id: Optional[torch.Tensor] = None,
        execute_model_req=None,
=======
        is_dummy_run=False,
>>>>>>> b871bb60
        **kwargs,
    ) -> Optional[Union[List[SamplerOutput], IntermediateTensors]]:
        warmup_mode = kwargs.get('warmup_mode', False)
        previous_hidden_states = kwargs.get('previous_hidden_states')
<<<<<<< HEAD
        accepted_token_id_=None
        rank = torch.distributed.get_rank()
        #accepted_token_ids_=self.cached_step_accepted_tokens.pop(0).cpu()
        #print(f"================================{accepted_token_id_=}, {rank=}, {self.is_driver_worker=}=========================")
        #if rank==0:
        #    print("!!model_input.input_tokens",model_input.input_tokens)
        #    print("!!!end model_input")
        if accepted_token_id is not None:
            c=0
        # mingzhidebug
        # if execute_model_req is not None and execute_model_req.expand is not None:
        #     expanded_request, indices_of_seq_with_bonus_tokens = execute_model_req.expand()
        #     seq_group_metadata_list = expanded_request.seq_group_metadata_list
        #     finished_requests_ids=expanded_request.finished_requests_ids
        #     execute_model_req.hack_indices_of_seq_with_bonus_tokens=indices_of_seq_with_bonus_tokens
        #     execute_model_req.expand_req=expanded_request
        
        
        # if accepted_token_id is not None:
        #     #print(f"============prepare_input_tensors====={accepted_token_id=}==============")
        #     #print(f"============000prepare_input_tensors {input_tokens}, {rank=}")
        #     # 过滤掉-1的非法token
        #     valid_tokens = accepted_token_id[accepted_token_id != -1]

        #     # 创建目标索引 [0, 1, ..., n-1]
        #     indices = torch.arange(valid_tokens.size(0), device=valid_tokens.device)#.unsqueeze(1)

        #     # 使用index_copy_更新input_tokens
        #     model_input.input_tokens.index_copy_(
        #         0,
        #         indices,
        #         valid_tokens.unsqueeze(1)
        #         )

        #     # 只保留有效token部分
        #     #print(f"==============111prepare_input_tensors after {input_tokens=}, {rank=}")
        #     # model_input.input_tokens=model_input.input_tokens[:2]
        #     c=0
=======

        self.has_patched_prev_output = False
>>>>>>> b871bb60
        use_delayed_sampling = VLLM_DELAYED_SAMPLING and not warmup_mode
        assert not (use_delayed_sampling and num_steps != 1), \
            'Delayed sampling is not compatible with MSS!'
        assert not (use_delayed_sampling and
            self.parallel_config.pipeline_parallel_size != 1), \
            'Delayed sampling is not compatible with Pipeline Parallelism!'
        assert model_input.input_tokens is not None
        if use_delayed_sampling and not model_input.is_prompt and \
                self.is_driver_worker:
            num_cached = len(self.cached_step_outputs)
            assert num_cached > 0
            cur_seq_ids = self._get_seq_ids(model_input)
            cur_seq_id_pos = {
                sid: idx
                for idx, sid in enumerate(cur_seq_ids) if sid >= 0
            }
            htorch.core.mark_step()
            for i in range(num_cached):
                prev_seq_ids = self._get_seq_ids(self.cached_step_inputs[i])
                target_indices = [
                    cur_seq_id_pos.get(psi, -1) for psi in prev_seq_ids
                ]
                padding = self.cached_step_outputs[i].size(0) - len(
                    target_indices)
                target_indices.extend([-1] * padding)
                target_indices = torch.tensor(
                    target_indices,
                    device=model_input.input_tokens.device,
                    dtype=model_input.input_tokens.dtype)
                model_input.input_tokens.index_copy_(
                    0, target_indices, self.cached_step_outputs[i])
                htorch.core.mark_step()



        # if False: # !self.hpu_opt
        if self.is_driver_worker:
            model_kwargs_broadcast_data = {
                "input_tokens": model_input.input_tokens
            }
            broadcast_tensor_dict(model_kwargs_broadcast_data, src=0)
            input_tokens = model_input.input_tokens

        else:
            model_kwargs_broadcast_data = broadcast_tensor_dict(src=0)
            input_tokens = model_kwargs_broadcast_data["input_tokens"]

       
        if not model_input.is_first_multi_step:
            if not model_input.is_last_step:
                # not first or last multi-step
                return []
            # last multi-step
            output = self._decode_sampler_outputs(
                model_input) if self.is_driver_worker else []
            torch.hpu.synchronize()
        if model_input.is_first_multi_step:
            # first multi-step
            if self.lora_config:
                assert model_input.lora_requests is not None
                assert model_input.lora_mapping is not None
                self.set_active_loras(model_input.lora_requests,
                                      model_input.lora_mapping)
            # Rank!=0 workers has is_prompt==None
            if use_delayed_sampling and not model_input.is_prompt and \
                    model_input.input_tokens.size(1) == 1:
                if self.is_driver_worker:
                    model_kwargs_broadcast_data = {
                        "input_tokens": model_input.input_tokens
                    }
                    broadcast_tensor_dict(model_kwargs_broadcast_data, src=0)
                    input_tokens = model_input.input_tokens

                else:
                    model_kwargs_broadcast_data = broadcast_tensor_dict(src=0)
                    input_tokens = model_kwargs_broadcast_data["input_tokens"]
            else:
                input_tokens = model_input.input_tokens
            input_positions = model_input.input_positions
            attn_metadata = model_input.attn_metadata
            sampling_metadata = model_input.sampling_metadata
            real_batch_size = model_input.real_batch_size
            batch_size_padded = model_input.batch_size_padded
            assert input_tokens is not None
            assert input_positions is not None
            assert sampling_metadata is not None
            assert attn_metadata is not None
            is_prompt = attn_metadata.is_prompt
            assert is_prompt is not None
            batch_size = input_tokens.size(0)
            seq_len = self._seq_len(attn_metadata)
            use_graphs = self._use_graphs(batch_size,
                                          seq_len,
                                          is_prompt,
                                          is_profile_run=profile_run_mode)
            self._check_config(batch_size, seq_len, attn_metadata, warmup_mode)

            lora_mask: torch.Tensor = None
            lora_logits_mask: torch.Tensor = None
            if self.lora_config:
                assert model_input.lora_ids is not None
                lora_mask, lora_logits_mask = self.create_lora_mask(
                    input_tokens, model_input.lora_ids,
                    attn_metadata.is_prompt)

            execute_model_kwargs = {
                "input_ids": input_tokens,
                "positions": input_positions,
                "kv_caches": kv_caches,
                "attn_metadata": self.trim_attn_metadata(attn_metadata),
                "intermediate_tensors": intermediate_tensors,
                "lora_mask": lora_mask,
                "virtual_engine": model_input.virtual_engine,
                **(model_input.multi_modal_kwargs or {}),
            }
            if previous_hidden_states is not None:
                # HPU will pad up to block_size,
                # pad previous_hidden_states as well
                previous_hidden_states = previous_hidden_states.unsqueeze(
                    1).expand(-1, input_tokens.shape[-1], -1)
                batch_size_padding = batch_size - previous_hidden_states.shape[0]
                if batch_size_padding > 0:
                    dummy_previous_hidden_states = torch.zeros(
                        batch_size_padding,
                        *previous_hidden_states.shape[1:],
                        dtype=previous_hidden_states.dtype,
                        device=previous_hidden_states.device)
                    previous_hidden_states = torch.cat(
                        [previous_hidden_states, dummy_previous_hidden_states],
                        dim=0)
                execute_model_kwargs.update(
                    {"previous_hidden_states": previous_hidden_states})

            if htorch.utils.internal.is_lazy():
                execute_model_kwargs.update(
                    {"bypass_hpu_graphs": not use_graphs})

            htorch.core.mark_step()
            if self.is_driver_worker:
                model_event_name = ("model_"
                                    f"{self.model_type}_"
                                    f"{'prompt' if is_prompt else 'decode'}_"
                                    f"bs{batch_size}_"
                                    f"seq{seq_len}_"
                                    f"graphs{'T' if use_graphs else 'F'}")
            else:
                model_event_name = 'model_executable'
            if num_steps > 1 or use_delayed_sampling:
                # in case of multi-step scheduling
                # we only want to pythonize in the last step
                sampling_metadata.skip_sampler_cpu_output = True
                self.model.model.sampler.include_gpu_probs_tensor = True
            cache_orig_output_tokens_len: List[Dict] = []

            def try_revert_dummy_output_tokens():
                if len(cache_orig_output_tokens_len) > 0:
                    # Reuse the original output token ids length
                    for i in range(len(cache_orig_output_tokens_len)):
                        seq_group_metadata = seq_group_metadata_list[i]
                        for j, data in seq_group_metadata.seq_data.items():
                            orig_output_tokens_len = \
                                cache_orig_output_tokens_len[i][j]
                            data.output_token_ids = \
                                data.output_token_ids[:orig_output_tokens_len]

            for i in range(num_steps):
                if i != 0 and not self.is_driver_worker:
                    broadcast_data = broadcast_tensor_dict(src=0)
                    if 'early_exit' in broadcast_data and broadcast_data[
                            'early_exit']:
                        return [output] if num_steps == 1 else []
                    execute_model_kwargs.update({
                        "input_ids":
                        broadcast_data["input_ids"],
                        "positions":
                        broadcast_data["positions"],
                        "attn_metadata":
                        self.trim_attn_metadata(
                            broadcast_data["attn_metadata"])
                    })

                # Receive KV cache in distributed KV cache transfer setting
                # In disagg prefill setting, it will also recv hidden states and bypass
                # model forwarding
                # In KV cache database setting, it will change the model input so that
                # we can skip prefilling on tokens that successfully received KV caches
                # NOTE: The receive operation is blocking
                bypass_model_exec = False
                if self.need_recv_kv(model_input, kv_caches, warmup_mode):
                    cur_time = time.time()
                    attn_metadata = self.model.forward_update_meta_only(
                        **execute_model_kwargs,
                        selected_token_indices=sampling_metadata.
                        selected_token_indices)
                    hidden_states, bypass_model_exec, model_input = \
                    get_kv_transfer_group().recv_kv_caches_and_hidden_states_hpu(
                        # model is used to know which layer the current worker
                        # is working on, so that we can receive KV for only those
                        # layers.
                        self.get_model(),
                        model_input,
                        attn_metadata,
                        kv_caches=kv_caches
                    )
                    now = time.time()
                    logger.info(f"KV transfer recv time: {now - cur_time}")

                profiler_args = {
                    'real_seq_len': model_input.seq_lens,
                    'real_batch_size': real_batch_size
                }
                if not bypass_model_exec:
                    with self.profiler.record_event('internal', model_event_name, args=profiler_args):
                        hidden_states = self.model.forward(
                            **execute_model_kwargs,
                            selected_token_indices=sampling_metadata.selected_token_indices
                        )
                        if warmup_mode == True and is_dummy_run == False:
                            torch.hpu.synchronize()
                            import torch.distributed as dist
                            if dist.is_initialized():
                                get_tp_group().barrier()
                else:
                    logger.debug("Bypassing model execution")

                # torch.hpu.synchronize()
                # Sending KV cache in distributed KV cache transfer setting
                # NOTE: the send operation is non-blocking
                cur_time = time.time()
                if self.need_send_kv(model_input, kv_caches, warmup_mode):
                    get_kv_transfer_group().send_kv_caches_and_hidden_states_hpu(
                        # model_executable is used to know which layer the current
                        # worker is working on, so that we can send KV for only those
                        # layers.
                        self.get_model(),
                        model_input,
                        kv_caches,
                        hidden_states,
                    )
                    now = time.time()
                    logger.info(f"KV transfer send time: {now - cur_time}")

                if self.lora_config:
                    LoraMask.setLoraMask(
                        lora_logits_mask.index_select(
                            0, sampling_metadata.selected_token_indices))

                if not get_pp_group().is_last_rank:
                    return hidden_states

                if is_dummy_run:
                    fake_output = self._delayed_sampler_outputs(model_input)
                    return [fake_output]

                if (use_delayed_sampling and self.is_driver_worker
                        and self.has_logits_processors(sampling_metadata)):
                    # when use_delayed_sampling if the computation
                    # of logits depends on the sampled results
                    # we obtain the actual sampled results in advance
                    self._patch_prev_output()

                # Compute the logits.
                with self.profiler.record_event(
                        'internal',
                    ('compute_logits_'
                     f"{self.model_type}_"
                     f'{"prompt" if is_prompt else "decode"}_bs'
                     f'{batch_size}_'
                     f'seq{seq_len}'),
                        args=profiler_args):
                    if num_steps == 1:
                        sampling_metadata.selected_token_indices = None
                    logits = self.model.compute_logits(hidden_states,
                                                       sampling_metadata)
                htorch.core.mark_step()
                # Only perform sampling in the driver worker.
                if not self.is_driver_worker:
                    return []

                is_prev_output_patched = False
                if use_delayed_sampling:
                    fake_output = self._delayed_sampler_outputs(model_input)
                    if not model_input.is_prompt:
                        penalty_are_requested = any([
                            abs(sg.sampling_params.presence_penalty) >= _SAMPLING_EPS
                            or abs(sg.sampling_params.frequency_penalty) >= _SAMPLING_EPS
                            or abs(sg.sampling_params.repetition_penalty) >= _SAMPLING_EPS
                            for sg in sampling_metadata.seq_groups])
                        # If penalty is requsted, move _patch_prev_output
                        # before sampler, as output_token_ids is required
                        # but not yet updated for some requests.
                        if penalty_are_requested:
                            is_prev_output_patched =True
                            self._patch_prev_output()

                with self.profiler.record_event(
                        'internal', ('sample_'
                                     f"{self.model_type}_"
                                     f'{"prompt" if is_prompt else "decode"}_'
                                     f'bs{batch_size}_'
                                     f'seq{seq_len}'),
                        args=profiler_args):
                    output = self.model.sample(
                        logits=logits,
                        sampling_metadata=sampling_metadata,
                    )
                    if num_steps > 1:
                        output = output.sampled_token_ids
                        self.cached_step_outputs.append(output)
                    if use_delayed_sampling and self.is_driver_worker:
                        if not is_prev_output_patched:
                            self._patch_prev_output()
                        output = self._pad_to_max_num_seqs(
                            output.sampled_token_ids, DUMMY_TOKEN_ID)
                        self.cached_step_outputs.append(output)
                        self.cached_step_inputs.append(model_input)
                htorch.core.mark_step()
                if model_input.async_callback is not None:
                    model_input.async_callback()
                if i < num_steps - 1:
                    if i == 0:
                        if model_input.async_callback is not None:
                            ctx = model_input.async_callback.keywords[  # type: ignore
                                "ctx"]
                            seq_group_metadata_list = \
                                ctx.seq_group_metadata_list
                        elif seqs is not None:
                            seq_group_metadata_list = seqs
                        else:
                            raise RuntimeError(
                                "seq_group_metadata_list is uninitialized")
                        for seq_idx, seq_group_metadata in enumerate(
                                seq_group_metadata_list):
                            # Skip empty steps
                            seq_group_metadata.state.current_step += (
                                num_steps - 2)
                            # Cache the original output token ids
                            cache_orig_output_tokens_len.append({})
                            for j, data in seq_group_metadata.seq_data.items():
                                cache_orig_output_tokens_len[seq_idx][j] = \
                                    len(data.output_token_ids)
                    seq_group_metadata_list, _, _ = self._add_dummy_seq(
                        seq_group_metadata_list, is_prompt=False)
                    for seq_group_metadata in seq_group_metadata_list:
                        for data in seq_group_metadata.seq_data.values():
                            max_output_len = sampling_metadata.seq_groups[
                                0].sampling_params.max_tokens
                            if len(data.output_token_ids) < max_output_len - 1:
                                # add a place holder for prepare_decode
                                # arbitrary value, this could be any token
                                dummy_token = (540, )
                                data.output_token_ids += (dummy_token)
                            else:
                                broadcast_tensor_dict({'early_exit': True},
                                                      src=0)
                                if num_steps == 1:
                                    return [output]
                                else:
                                    try_revert_dummy_output_tokens()
                                    return []

                    result = self._prepare_decode(seq_group_metadata_list,
                                                  output=output)
                    if self.lora_config:
                        lora_mapping = LoRAMapping(
                            **dict(index_mapping=result.lora_index_mapping,
                                   prompt_mapping=result.lora_prompt_mapping,
                                   is_prefill=False))
                        self.set_active_loras(result.lora_requests,
                                              lora_mapping)
                        lora_mask, lora_logits_mask = self.create_lora_mask(
                            result.input_tokens, result.lora_ids, False)

                    execute_model_kwargs.update({
                        "input_ids":
                        result.input_tokens,
                        "positions":
                        result.input_positions,
                        "attn_metadata":
                        self.trim_attn_metadata(result.attn_metadata),
                        "lora_mask":
                        lora_mask,
                    })
                    model_kwargs_broadcast_data = {
                        "input_ids": result.input_tokens,
                        "positions": result.input_positions,
                        "attn_metadata": vars(result.attn_metadata),
                        "lora_mask": lora_mask,
                    }
                    broadcast_tensor_dict(model_kwargs_broadcast_data, src=0)
                else:
                    try_revert_dummy_output_tokens()

            if self.is_driver_worker and self.profiler.enabled:
                # Stop recording 'execute_model' event
                self.profiler.end()
                event_end = self.profiler.get_timestamp_us()
                counters = self.profiler_counter_helper.get_counter_dict(
                    cache_config=self.cache_config,
                    duration=event_end - self.event_start,
                    seq_len=seq_len,
                    batch_size_padded=batch_size_padded,
                    real_batch_size=real_batch_size,
                    is_prompt=is_prompt)
                self.profiler.record_counter(self.event_start, counters)
            if num_steps == 1:
                if self.return_hidden_states:
                    # we only need to pass hidden states of most recent token
                    assert model_input.sampling_metadata is not None
                    hidden_states = hidden_states[:real_batch_size]
                    output.sampled_token_ids = output.sampled_token_ids[:
                                                                        real_batch_size]
                    output.sampled_token_probs = output.sampled_token_probs[:
                                                                            real_batch_size]
                    output.logprobs = output.logprobs[:real_batch_size]
                    if model_input.is_prompt:
                        output.prefill_hidden_states = hidden_states
                    output.hidden_states = hidden_states

                if use_delayed_sampling:
                    if self.is_driver_worker:
                        return [fake_output]
                    else:
                        return []

                return [output] if self.is_driver_worker else []
            else:
                return []

        return output if type(output) is list else [output]

    def _delayed_sampler_outputs(self, model_input):
        next_token_ids = [[DUMMY_TOKEN_ID]] * len(
            model_input.sampling_metadata.seq_groups)
        sampler_output = self._make_decode_output(
            next_token_ids, model_input.sampling_metadata.seq_groups)
        return sampler_output

    def _decode_sampler_outputs(self, model_input):
        use_async_out_proc = model_input.async_callback is not None
        sampler_outputs = []
        num_outputs = len(self.cached_step_outputs)
        for i in range(num_outputs):
            next_token_ids = self.cached_step_outputs.pop(0)
            next_token_ids = next_token_ids.cpu().tolist()
            sampler_output = self._make_decode_output(
                next_token_ids, model_input.sampling_metadata.seq_groups)
            sampler_outputs.append(sampler_output)

            if i < num_outputs - 1 and use_async_out_proc:
                assert model_input.async_callback is not None
                ctx = model_input.async_callback.keywords[  # type: ignore
                    "ctx"]
                ctx.append_output(
                    outputs=[sampler_output],
                    seq_group_metadata_list=ctx.seq_group_metadata_list,
                    scheduler_outputs=ctx.scheduler_outputs,
                    is_async=False,
                    is_last_step=False,
                    is_first_step_output=False)
                model_input.async_callback()

        if use_async_out_proc:
            return [sampler_outputs[-1]]
        else:
            return sampler_outputs

    def _make_decode_output(
        self,
        next_token_ids: List[List[int]],
        seq_groups: List[SequenceGroupToSample],
    ) -> SamplerOutput:
        zero_logprob = Logprob(0.0)
        sampler_outputs = []
        batch_idx = 0
        for seq_group in seq_groups:
            seq_ids = seq_group.seq_ids
            seq_outputs = []
            for seq_id in seq_ids:
                next_token_id = next_token_ids[batch_idx][0]
                seq_outputs.append(
                    SequenceOutput(seq_id, next_token_id,
                                   {next_token_id: zero_logprob}))
                batch_idx += 1
            sampler_outputs.append(
                CompletionSequenceGroupOutput(seq_outputs, None))
        return SamplerOutput(sampler_outputs)

    def _patch_prev_output(self):
        if self.has_patched_prev_output:
            return
        assert len(self.cached_step_inputs) == len(self.cached_step_outputs), \
            f'''Inputs and outputs are out of sync!
            {len(self.cached_step_inputs)} vs {len(self.cached_step_outputs)}'''
        if len(self.cached_step_inputs) == 0:
            return
        model_input = self.cached_step_inputs.pop(0)
        delayed_output = self.cached_step_outputs.pop(0).cpu().squeeze(
            -1).tolist()
        ctx = model_input.async_callback.keywords["ctx"]  # type: ignore
        # If there's no output to patch with, which is usually the case when
        # we're starting a new request after all requests are completed.
        if len(ctx.output_queue) == 0:
            return
        assert len(
            ctx.output_queue) == 1, 'There should be exactly 1 output waiting!'
        output_data = ctx.output_queue[0]
        assert len(output_data.outputs) == 1
        for fake_out, real_out in zip(output_data.outputs[0], delayed_output):
            fake_out.samples[0].output_token = real_out
        for sg, real_out in zip(output_data.seq_group_metadata_list,
                                delayed_output):
            assert len(sg.seq_data) == 1
            seq_data = list(sg.seq_data.values())[0]
            # This is a hack. Assigning output_token_ids triggers
            # a cache recomputation and we only need to update the last token
            seq_data.output_token_ids_array[-1] = real_out
            seq_data._cached_all_token_ids[-1] = real_out
        self.has_patched_prev_output = True<|MERGE_RESOLUTION|>--- conflicted
+++ resolved
@@ -2714,17 +2714,13 @@
         num_steps: int = 1,
         profile_run_mode=False,
         seqs=None,
-<<<<<<< HEAD
         accepted_token_id: Optional[torch.Tensor] = None,
         execute_model_req=None,
-=======
         is_dummy_run=False,
->>>>>>> b871bb60
         **kwargs,
     ) -> Optional[Union[List[SamplerOutput], IntermediateTensors]]:
         warmup_mode = kwargs.get('warmup_mode', False)
         previous_hidden_states = kwargs.get('previous_hidden_states')
-<<<<<<< HEAD
         accepted_token_id_=None
         rank = torch.distributed.get_rank()
         #accepted_token_ids_=self.cached_step_accepted_tokens.pop(0).cpu()
@@ -2763,10 +2759,7 @@
         #     #print(f"==============111prepare_input_tensors after {input_tokens=}, {rank=}")
         #     # model_input.input_tokens=model_input.input_tokens[:2]
         #     c=0
-=======
-
         self.has_patched_prev_output = False
->>>>>>> b871bb60
         use_delayed_sampling = VLLM_DELAYED_SAMPLING and not warmup_mode
         assert not (use_delayed_sampling and num_steps != 1), \
             'Delayed sampling is not compatible with MSS!'
