--- conflicted
+++ resolved
@@ -989,14 +989,6 @@
 
         self.use_prefix_caching = (
             self.vllm_config.cache_config.enable_prefix_caching)
-<<<<<<< HEAD
-        HPUBucketingContext = get_bucketing_context()
-
-        self.bucketing_ctx = HPUBucketingContext(
-            self.max_num_seqs, self.max_num_prefill_seqs, self.block_size,
-            self.max_num_batched_tokens, self.use_merged_prefill,
-            self.use_prefix_caching, self.max_model_len)
-=======
         self.bucketing_manager = HPUBucketingManager()
         self.bucketing_manager.initialize(
             max_num_seqs=self.max_num_seqs,
@@ -1004,7 +996,6 @@
             block_size=self.block_size,
             max_num_batched_tokens=self.max_num_batched_tokens,
             max_model_len=self.max_model_len)
->>>>>>> 4d5ee6c6
         self.graphed_buckets: Set[Any] = set()
         self.multimodal_buckets: List[int] = [
         ]  #TODO: Move to HPUBucketingContext
@@ -2710,12 +2701,7 @@
         bind_kv_cache(
             self.vllm_config.compilation_config.static_forward_context,
             [kv_caches] * self.parallel_config.pipeline_parallel_size)
-<<<<<<< HEAD
-        _, max_seq_len = self.bucketing_ctx.get_max_prompt_shape()
-
-=======
         max_seq_len = self.bucketing_manager.get_max_prompt_shape()
->>>>>>> 4d5ee6c6
         max_batch_size = min(self.max_num_seqs,
                              self.max_num_batched_tokens // max_seq_len)
         # Using batch_size 1 is profile multimodal models
@@ -2955,30 +2941,6 @@
                f"free_mem:{free_mem}")
         logger.info(msg)
 
-<<<<<<< HEAD
-=======
-    def _warmup_multimodal(self, kv_caches):
-        if not self.model_is_mrope:
-            return
-        max_seq_len = self.bucketing_manager.get_max_prompt_shape()
-        seq_len = max_seq_len
-        batch_size = 1
-        phase = 'Multimodal'
-        num_candidates = len(self.multimodal_buckets)
-
-        for i, num_patches in enumerate(self.multimodal_buckets):
-            self.log_warmup_multimodal(phase, i, num_candidates, batch_size,
-                                       seq_len, num_patches)
-            self.warmup_scenario(batch_size=batch_size,
-                                 seq_len=seq_len,
-                                 ctx=0,
-                                 is_prompt=True,
-                                 kv_caches=kv_caches,
-                                 is_pt_profiler_run=False,
-                                 is_lora_profile_run=True,
-                                 num_patches=num_patches)
-
->>>>>>> 4d5ee6c6
     def warmup_graphs(self,
                       buckets,
                       is_prompt,
