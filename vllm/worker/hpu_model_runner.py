# SPDX-License-Identifier: Apache-2.0
# SPDX-FileCopyrightText: Copyright contributors to the vLLM project

###############################################################################
# Copyright (C) 2024 Habana Labs, Ltd. an Intel Company
###############################################################################

import collections
import contextlib
import dataclasses
import functools
import gc
import itertools
import math
import os
import time
from array import array
from contextlib import suppress
from enum import Enum, IntEnum

if os.getenv("QUANT_CONFIG", None) is not None:
    from neural_compressor.torch.quantization import finalize_calibration
else:
    finalize_calibration = None
from typing import (TYPE_CHECKING, Any, Callable, Dict, List, NamedTuple,
                    Optional, Set, Tuple, Type, TypeVar, Union)

import habana_frameworks.torch as htorch
import habana_frameworks.torch.internal.bridge_config as bc
import torch
import vllm_hpu_extension.environment as environment
from attr import dataclass
from vllm_hpu_extension.bucketing.common import HPUBucketingManager
from vllm_hpu_extension.ops import LoraMask as LoraMask
from vllm_hpu_extension.profiler import (HabanaHighLevelProfiler,
                                         HabanaMemoryProfiler,
                                         HabanaProfilerCounterHelper,
                                         format_bytes)
from vllm_hpu_extension.runtime import finalize_config, get_config

import vllm.envs as envs
from vllm.attention import AttentionMetadata, get_attn_backend
from vllm.attention.backends.abstract import AttentionType
from vllm.attention.backends.hpu_attn import HPUAttentionImpl
from vllm.config import DeviceConfig, VllmConfig
from vllm.distributed import broadcast_tensor_dict, get_pp_group
from vllm.distributed.kv_transfer import get_kv_transfer_group
from vllm.distributed.parallel_state import (get_dp_group, get_tp_group,
                                             get_world_group)
from vllm.forward_context import set_forward_context
from vllm.inputs import INPUT_REGISTRY, InputRegistry
from vllm.logger import init_logger
from vllm.lora.layers import LoRAMapping
from vllm.lora.request import LoRARequest
from vllm.lora.worker_manager import LRUCacheWorkerLoRAManager
from vllm.model_executor import SamplingMetadata
from vllm.model_executor.layers.layernorm import RMSNorm
from vllm.model_executor.layers.rotary_embedding import MRotaryEmbedding
from vllm.model_executor.layers.sampler import (SampleResultArgsType,
                                                SamplerOutput, get_logprobs,
                                                get_pythonized_sample_results,
                                                get_sampler)
from vllm.model_executor.layers.vocab_parallel_embedding import (
    VocabParallelEmbedding)
from vllm.model_executor.model_loader import get_model
from vllm.model_executor.models import supports_multimodal
from vllm.model_executor.sampling_metadata import SequenceGroupToSample
from vllm.multimodal import (MULTIMODAL_REGISTRY, BatchedTensorInputs,
                             MultiModalKwargs, MultiModalPlaceholderMap,
                             MultiModalRegistry)
from vllm.multimodal.inputs import PlaceholderRange
from vllm.sampling_params import SamplingParams
from vllm.sequence import (CompletionSequenceGroupOutput, IntermediateTensors,
                           Logprob, SequenceData, SequenceGroupMetadata,
                           SequenceOutput)
from vllm.transformers_utils.config import uses_mrope
from vllm.utils import (bind_kv_cache, is_fake_hpu, is_pin_memory_available,
                        make_mrope_positions_tensor_with_pad,
                        make_tensor_with_pad)
from vllm.worker.model_runner_base import (
    ModelRunnerBase, ModelRunnerInputBase,
    _add_attn_metadata_broadcastable_dict,
    _add_sampling_metadata_broadcastable_dict,
    _init_attn_metadata_from_tensor_dict,
    _init_sampling_metadata_from_tensor_dict)

if TYPE_CHECKING:
    from vllm.attention.backends.abstract import AttentionBackend

logger = init_logger(__name__)

_TYPE_CACHE = {}
# These values are assumed to be zero in several places.
# Use caution when updating them!
_PAD_SLOT_ID = 0
_PAD_BLOCK_ID = 0
LORA_WARMUP_RANK = 8

DUMMY_TOKEN_ID = -1
UNSET_IMG_ARGS = 9999999
shutdown_inc_called = False


class PhaseType(Enum):
    PREFILL = 'prefill'
    PREFIX_PREFILL = 'prefix_prefill'
    DECODE = 'decode'


class VisionBuckets:
    '''
    This class is used to bucket image tokens
    '''

    def __init__(self, is_batch_based):
        self.is_batch_based = is_batch_based
        envvar = os.environ.get('VLLM_MULTIMODAL_BUCKETS', "")
        if envvar == 'None':
            self.multimodal_buckets = None
        else:
            if envvar == "":
                if is_batch_based:
                    multimodal_buckets = [1, 2, 4, 8]  # batch sizes for gemma3
                else:
                    multimodal_buckets = [
                        1600, 3136, 4096, 6400, 7744, 9216, 12544
                    ]
            else:
                multimodal_buckets = [int(i) for i in envvar.split(',')]
            self.multimodal_buckets = self._process_buckets(multimodal_buckets)

    def _process_buckets(self, buckets):
        if not self.is_batch_based:
            for bucket in buckets:
                assert bucket % 8 == 0, (
                    'Buckets needs to be multiples 8 (slices of 64)')
        return sorted(buckets)

    def get_multimodal_bucket(self, curr_num_image_patches):
        if self.multimodal_buckets is not None:
            for mm_bucket in self.multimodal_buckets:
                if curr_num_image_patches <= mm_bucket:
                    return mm_bucket
            return curr_num_image_patches
        else:
            return 0

    def __repr__(self):
        return str(self.multimodal_buckets)


class Singleton(type):
    _instances: Dict[type, object] = {}

    def __call__(cls, *args, **kwargs):
        if cls not in cls._instances:
            cls._instances[cls] = super().__call__(*args, **kwargs)
        return cls._instances[cls]


def is_mm_optimized(model):
    return 'Gemma3ForConditionalGeneration' in str(type(model.model)) \
        if hasattr(model, 'model') else \
        'Gemma3ForConditionalGeneration' in str(type(model))


def pad_flat_tensor(tensor, desired_size):
    assert tensor.dim() == 1, 'Only flat tensors are supported'
    padding_needed = desired_size - tensor.size(0)
    if padding_needed > 0 and tensor.size(0) > 0:
        padding = torch.zeros((padding_needed, ),
                              dtype=tensor.dtype,
                              device=tensor.device)
        tensor = torch.cat([tensor, padding])
    return tensor


def subtuple(obj: object,
             typename: str,
             to_copy: List[str],
             to_override: Optional[Dict[str, object]] = None):
    if obj is None:
        return None
    if to_override is None:
        to_override = {}
    fields = set(to_copy) | set(to_override.keys())
    if type(obj) is dict:
        values = {key: obj[key] for key in fields if key in obj}
    else:
        values = {f: to_override.get(f, getattr(obj, f)) for f in fields}
    if typename not in _TYPE_CACHE:
        _TYPE_CACHE[typename] = {
            'type': collections.namedtuple(typename, ' '.join(fields)),
            'fields': fields
        }
    return _TYPE_CACHE[typename]['type'](**values)  # type: ignore


def custom_tuple_replace(obj: object, typename: str, **to_override):
    # Torch compile dynamo doesn't support calling any named tuple
    # dynamic methods other than len and get_attr. This function is
    # a torch.compile friendly version of tuple._replace

    cached_type = _TYPE_CACHE[typename]['type']
    fields = _TYPE_CACHE[typename]['fields']
    values = {
        field: getattr(obj, field)
        for field in fields  # type: ignore
    }
    values.update(to_override)
    return cached_type(**values)  # type: ignore


def align_dp_groups(value, op):
    group = get_dp_group().cpu_group
    value_t = torch.tensor(value, device="cpu", dtype=torch.int32)
    torch.distributed.all_reduce(value_t, op=op, group=group)
    return value_t.item()


def align_tp_groups(value, op):
    group = get_tp_group().cpu_group
    world_size = get_tp_group().world_size
    if world_size <= 1:
        return value
    value_t = torch.tensor(value, device='cpu')
    torch.distributed.all_reduce(value_t, op=op, group=group)
    return value_t.item()


def align_workers(value, op):
    group = get_world_group().cpu_group
    world_size = torch.distributed.get_world_size()
    if world_size <= 1:
        return value
    value_t = torch.tensor(value, device='cpu')
    torch.distributed.all_reduce(value_t, op=op, group=group)
    return value_t.item()


def setup_profiler():
    schedule = torch.profiler.schedule(wait=0, warmup=2, active=1, repeat=1)
    activities = [
        torch.profiler.ProfilerActivity.CPU,
        torch.profiler.ProfilerActivity.HPU
    ]
    profiler = torch.profiler.profile(
        schedule=schedule,
        activities=activities,
        on_trace_ready=torch.profiler.tensorboard_trace_handler('.',
                                                                use_gzip=True),
        record_shapes=False,
        with_stack=True)
    return profiler


def round_up(value: int, k: int) -> int:
    return (value + k - 1) // k * k


def pad_list(input, k, v):
    input_len = len(input)
    target_len = round_up(input_len, k)
    padding = target_len - input_len
    return input + [v] * padding


def gather_list(input, indices, v):
    return [input[i] if i is not None else v for i in indices]


def flatten(in_list):
    return list(itertools.chain(*in_list))


def make_cpu_tensor(data, max_len, pad, dtype, flat) -> torch.Tensor:
    if flat:
        data = [flatten(data)]
    return make_tensor_with_pad(data,
                                max_len=max_len,
                                pad=pad,
                                dtype=dtype,
                                device='cpu')


def get_target_layer_suffix_list(model_type) -> list[str]:
    # This sets the suffix for the hidden layer name, which is controlled by
    # VLLM_CONFIG_HIDDEN_LAYERS. The default suffix is "DecoderLayer," which is
    # applicable for most language models such as LLaMA, Qwen, and BART. If the
    # model's decoder layer name differs from the default, it will need to
    # be specified here.
    decoder_layer_table = {
        "gpt_bigcode": "BigCodeBlock",
    }

    return [
        decoder_layer_table.get(model_type, "DecoderLayer"), "EncoderLayer"
    ]


def modify_model_layers(module: torch.nn.Module,
                        suffix_list: list[str],
                        n=1,
                        counter=None):
    """Currently add mark_step at the end of specified layers.
    """

    def forward_hook(module, args, output):
        htorch.core.mark_step()
        return output

    if counter is None:
        counter = [0]

    for child_name, child_module in module.named_children():
        if any(
                child_module.__class__.__name__.endswith(layer)
                for layer in suffix_list):
            counter[0] += 1
            if counter[0] % n == 0:
                child_module.register_forward_hook(forward_hook)
        else:
            modify_model_layers(child_module, suffix_list, n, counter)


class HpuModelAdapter(torch.nn.Module):

    def __init__(self, model, vllm_config, is_causal, sampler):
        super().__init__()
        self.model = model
        self.prefill_use_fusedsdpa = get_config(
        ).prompt_attn_impl == 'fsdpa_impl'
        self.recompute_cos_sin = os.getenv('VLLM_COS_SIN_RECOMPUTE',
                                           'false').lower() in ['1', 'true']
        self.sampler = sampler
        self.vllm_config = vllm_config
        self.block_size = vllm_config.cache_config.block_size
        self.dtype = vllm_config.model_config.dtype
        self.is_pooler = hasattr(self.model, "_pooler")
        self.is_causal = is_causal
        self.use_merged_prefill = get_config().merged_prefill
        self.dp_awared_padding = \
            self.vllm_config.parallel_config.data_parallel_size > 1

        model_config = getattr(self.model, "config", None)

        self.model_is_mrope = uses_mrope(model_config)
        self.is_mm_optimized = is_mm_optimized(self.model)
        text_config = vllm_config.model_config.hf_config.get_text_config()
        self.interleaved_sliding_window = getattr(
            text_config, "interleaved_sliding_window",
            None) if text_config else None

        self.use_window_sdpa = os.getenv("PT_HPU_SDPA_QKV_SLICE_MODE_FWD",
                                         "false").strip().lower() in ("1",
                                                                      "true")
        if self.use_window_sdpa:
            self.slice_size = int(os.getenv("PT_HPU_SDPA_BC_FACTOR", "1024"))
            self.sliding_window_thld = int(
                os.environ.get('VLLM_FUSEDSDPA_SLIDE_THLD', '8192'))

        # This applies exclusively to Qwen2/2.5-VL models
        # both use mrope. We wrap the visual and language
        # models separately with HPU graph.
        # This is to ensure that we keeps
        # the static and dynamic parts distinct.
        if htorch.utils.internal.is_lazy():
            if self.model_is_mrope and hasattr(self.model, 'visual'):
                logger.info("[Multimodal] Wrapping Visual Model")
                self.model.visual = htorch.hpu.wrap_in_hpu_graph(
                    self.model.visual, disable_tensor_cache=True)

            if self.is_mm_optimized:
                if hasattr(self.model, 'vision_tower'):
                    self.model.vision_tower = htorch.hpu.wrap_in_hpu_graph(
                        self.model.vision_tower, disable_tensor_cache=True)
                if hasattr(self.model, 'multi_modal_projector'):
                    self.model.multi_modal_projector = \
                            htorch.hpu.wrap_in_hpu_graph( \
                            self.model.multi_modal_projector, \
                            disable_tensor_cache=True)

        self._rotary_embed_module = self._get_rotary_embedding_module(
            self.model)
        self._rotary_prepare_cos_sin = self._get_prepare_cos_sin()

    def _get_rotary_embedding_module(self, model: torch.nn.Module):
        """
        Dynamically get the RotaryEmbedding layer in the model.
        This function will recursively search through the module 
        hierarchy to find and return a RotaryEmbedding layer.
        If no such layer is found, it returns None.
        """
        if model is None:
            return None

        if model.__class__.__name__.endswith("RotaryEmbedding"):
            return model

        if hasattr(model, 'children'):
            for child in model.children():
                result = self._get_rotary_embedding_module(child)
                if result is not None:
                    return result
        return None

    def _get_prepare_cos_sin(self):
        if self._rotary_embed_module is not None and hasattr(
                self._rotary_embed_module, 'prepare_cos_sin'):
            return self._rotary_embed_module.prepare_cos_sin
        return None

    def _reset_rotary_cos_sin(self):
        if hasattr(self._rotary_embed_module, "cos"):
            delattr(self._rotary_embed_module, "cos")
        if hasattr(self._rotary_embed_module, "sin"):
            delattr(self._rotary_embed_module, "sin")

    def _set_attn_bias(self, attn_metadata, batch_size, seq_len, device,
                       dtype):
        if (attn_metadata is None
                or (self.prefill_use_fusedsdpa and self.is_causal
                    and attn_metadata.block_list is None)
                or not attn_metadata.is_prompt):
            return attn_metadata

        if attn_metadata.attn_bias is not None:
            return attn_metadata

        prefill_metadata = attn_metadata

        seq_lens_t = prefill_metadata.seq_lens_tensor
        context_lens_t = prefill_metadata.context_lens_tensor
        query_lens_t = seq_lens_t - context_lens_t

        block_list = attn_metadata.block_list
        max_context_len = (block_list.size(-1) //
                           batch_size if block_list is not None else 0)
        max_context_len = max_context_len * self.block_size
        past_mask = torch.arange(0,
                                 max_context_len,
                                 dtype=torch.int32,
                                 device=device)
        past_mask = (past_mask.view(1, -1).expand(batch_size, -1).ge(
            context_lens_t.view(-1, 1)).view(batch_size, 1, -1).expand(
                batch_size, seq_len, -1).view(batch_size, 1, seq_len, -1))

        len_mask = (torch.arange(0, seq_len, device=device,
                                 dtype=torch.int32).view(1, seq_len).ge(
                                     query_lens_t.unsqueeze(-1)).view(
                                         batch_size, 1, 1, seq_len))
        if self.is_causal:
            attn_mask = torch.triu(torch.ones(
                (batch_size, 1, seq_len, seq_len),
                device=device,
                dtype=torch.bool),
                                   diagonal=1)
        else:
            attn_mask = torch.zeros((batch_size, 1, seq_len, seq_len),
                                    device=device,
                                    dtype=torch.bool)
        if self.is_pooler:
            len_mask_v = len_mask.view(batch_size, 1, seq_len, 1)
            mask = attn_mask.logical_or(len_mask).logical_or(len_mask_v)
            off_value = -3E38  #small number, avoid nan and overflow
        else:
            mask = attn_mask.logical_or(
                len_mask)  #no need for len_mask_v as decode overwrites it
            off_value = -math.inf

        mask = torch.concat((past_mask, mask), dim=-1)
        attn_bias = (torch.zeros_like(mask, dtype=dtype).masked_fill_(
            mask, off_value))
        attn_metadata = custom_tuple_replace(prefill_metadata,
                                             "TrimmedAttentionMetadata",
                                             attn_bias=attn_bias)
        return attn_metadata

    def _set_attn_bias_for_sliding_window(self, attn_metadata, batch_size,
                                          seq_len, window_size, device, dtype):

        if (seq_len <= window_size) or (not attn_metadata.is_prompt) or (
                attn_metadata.use_window_sdpa):
            # no need to set sliding window mask, just use built-in sdpa
            return attn_metadata

        prefill_metadata = attn_metadata
        shift = 0

        #causal + window size
        tensor = torch.full((batch_size, 1, seq_len, seq_len),
                            device=device,
                            dtype=dtype,
                            fill_value=1)
        mask = torch.tril(tensor, diagonal=shift)
        mask = torch.triu(mask, diagonal=shift - window_size + 1)
        attn_bias = torch.log(mask)

        attn_metadata = prefill_metadata._replace(window_attn_bias=attn_bias)
        return attn_metadata

    def _set_block_mapping(self, metadata, batch_size, device, dtype,
                           is_window_block):
        if is_window_block:
            block_usage = metadata.window_block_usage
            block_groups = metadata.window_block_groups
        else:
            block_usage = metadata.block_usage
            block_groups = metadata.block_groups

        mask = torch.arange(0,
                            self.block_size,
                            device=device,
                            dtype=torch.int32).unsqueeze(0)
        mask = mask >= block_usage.unsqueeze(-1)
        attn_bias = (torch.zeros_like(mask, dtype=dtype).masked_fill_(
            mask, -math.inf))

        if not is_fake_hpu():
            block_mapping = torch.nn.functional.one_hot(block_groups,
                                                        num_classes=batch_size)
        else:
            # Unfortunately one_hot on CPU
            # doesn't handle out of bounds classes so we need to convert
            # all negative values to 0 (block_mapping) or bs (block_groups)
            block_groups = block_groups.to(torch.long)
            block_mapping = torch.nn.functional.relu(block_groups)
            block_mapping = torch.nn.functional.one_hot(block_mapping,
                                                        num_classes=batch_size)
            oob_values = block_groups.lt(0)
            block_mapping.masked_fill_(oob_values.unsqueeze(-1), 0)
            block_groups.masked_fill_(oob_values, batch_size)
            if is_window_block:
                metadata = custom_tuple_replace(
                    metadata,
                    "TrimmedAttentionMetadata",
                    window_block_groups=block_groups)
            else:
                metadata = custom_tuple_replace(metadata,
                                                "TrimmedAttentionMetadata",
                                                block_groups=block_groups)
        block_mapping = block_mapping.to(dtype)
        if is_window_block:
            metadata = custom_tuple_replace(metadata,
                                            "TrimmedAttentionMetadata",
                                            window_block_mapping=block_mapping,
                                            window_attn_bias=attn_bias)
        else:
            metadata = custom_tuple_replace(metadata,
                                            "TrimmedAttentionMetadata",
                                            block_mapping=block_mapping,
                                            attn_bias=attn_bias)
        return metadata

    def forward_update_meta_only(self, *args, **kwargs):
        kwargs = kwargs.copy()
        if 'warmup_mode' in kwargs:
            kwargs.pop('warmup_mode')
        input_ids = kwargs['input_ids']
        attn_metadata = self._update_metadata(kwargs['attn_metadata'],
                                              input_ids.size(0),
                                              input_ids.size(1),
                                              input_ids.device, self.dtype)
        kwargs['attn_metadata'] = attn_metadata
        return attn_metadata

    def _update_use_window_sdpa(self, attn_metadata, seq_len, is_img):
        use_window_sdpa = False
        if self.use_window_sdpa and seq_len >= self.sliding_window_thld and \
           self.prefill_use_fusedsdpa:
            if self.slice_size != 0 and (seq_len % self.slice_size == 0):
                use_window_sdpa = True
            else:
                raise AssertionError(
                    f"input token length {seq_len} is not multiple "
                    f"of SLICE_SIZE {self.slice_size}. Please adjust "
                    f"VLLM_EXPONENTIAL_BUCKETING: False "
                    f"VLLM_PROMPT_SEQ_BUCKET_MIN: 1024 "
                    f"VLLM_PROMPT_SEQ_BUCKET_STEP: 1024 ")

        attn_metadata = attn_metadata._replace(use_window_sdpa=use_window_sdpa)
        return attn_metadata

    def _update_metadata(self,
                         attn_metadata,
                         batch_size,
                         seq_len,
                         device,
                         dtype,
                         global_attn_masks=None,
                         local_attn_masks=None):

        if attn_metadata.is_prompt:
            attn_metadata = self._set_attn_bias(attn_metadata, batch_size,
                                                seq_len, device, dtype)

            #For Gemma3, we need to override attn_mask with these sliding_window
            #mask which are updated during prepare_attn_mask()
            if global_attn_masks is not None:
                attn_metadata = attn_metadata._replace(
                    attn_bias=global_attn_masks[0])

            if self.interleaved_sliding_window:
                if local_attn_masks is not None:
                    attn_metadata = attn_metadata._replace(
                        window_attn_bias=local_attn_masks[0])
                elif global_attn_masks is None:
                    attn_metadata = self._set_attn_bias_for_sliding_window(
                        attn_metadata, batch_size, seq_len,
                        self.interleaved_sliding_window, device, dtype)

        else:
            attn_metadata = self._set_block_mapping(attn_metadata, batch_size,
                                                    device, dtype, False)
        if hasattr(attn_metadata, 'window_block_list'
                   ) and attn_metadata.window_block_list is not None:

            attn_metadata = self._set_block_mapping(attn_metadata, batch_size,
                                                    device, dtype, True)
        return attn_metadata

    def compute_input_embeddings_for_mm_optimized(self, **kwargs):
        input_ids = kwargs['input_ids']
        vision_embeddings = self.model.get_multimodal_embeddings(**kwargs)
        inputs_embeds = self.model.get_input_embeddings(
            input_ids, vision_embeddings)

        if vision_embeddings is not None:
            input_ids = kwargs['input_ids']
            positions = kwargs['positions']
            kwargs = self.model.prepare_attn_masks(
                mask_dtype=self.dtype,
                **kwargs,
            )
            kwargs['input_ids'] = input_ids
            kwargs['positions'] = positions
            #input_ids = None
        kwargs.update({'inputs_embeds': inputs_embeds})
        # done compute the visual tokens
        kwargs.pop('pixel_values', None)
        return kwargs

    def compute_input_embeddings_for_mrope_mm_optimized(self, **kwargs):

        if 'inputs_embeds' in kwargs:
            return kwargs
        if not self.model_is_mrope and not self.is_mm_optimized:
            return None
        # For Qwen2.5-VL/Gemma3 VL multimodal embedding,
        # this embedding part should be executed
        # with PT_COMPILE_ONLY_MODE off at all times
        # due to it's dynamicity.
        # During warmup, this is ON by default, so we
        # are turning it off here.
        # Also, we moved this code block from
        # model.forward() since we want to get
        # embedding before pass it to model which is also
        # aligned with VLLM V1.
        compile_only_mode_context_false = functools.partial(
            bc.env_setting, "PT_COMPILE_ONLY_MODE", False)

        input_ids = kwargs['input_ids']
        with compile_only_mode_context_false():
            if self.model_is_mrope:
                image_input = self.model._parse_and_validate_image_input(
                    **kwargs)
                video_input = self.model._parse_and_validate_video_input(
                    **kwargs)
                inputs_embeds = self.model.get_input_embeddings_v0(
                    input_ids,
                    image_input=image_input,
                    video_input=video_input)
                input_ids = None
                kwargs.update({
                    'inputs_embeds': inputs_embeds,
                })
                # done compute the visual tokens
                kwargs.pop('pixel_values', None)
                kwargs.pop('image_grid_thw', None)
                return kwargs
            else:
                return self.compute_input_embeddings_for_mm_optimized(**kwargs)

    def forward(self, *args, **kwargs):
        kwargs = kwargs.copy()
        selected_token_indices = kwargs.pop('selected_token_indices')
        if 'warmup_mode' in kwargs:
            kwargs.pop('warmup_mode')
        virtual_engine = 0
        if 'virtual_engine' in kwargs:
            virtual_engine = kwargs.pop('virtual_engine')

        input_ids = kwargs['input_ids']
        global_attn_masks = kwargs.get("global_attn_masks") \
                if kwargs.get("global_attn_masks") else None
        local_attn_masks = kwargs.get("local_attn_masks") \
                if kwargs.get("local_attn_masks") else None

        kwargs['attn_metadata'] = self._update_metadata(
            kwargs['attn_metadata'], input_ids.size(0), input_ids.size(1),
            input_ids.device, self.dtype, global_attn_masks, local_attn_masks)

        if 'lora_mask' in kwargs:
            LoraMask.setLoraMask(kwargs.pop('lora_mask'))
        if self._rotary_prepare_cos_sin is not None and not self.model_is_mrope:
            self._rotary_prepare_cos_sin(
                kwargs['positions'], recompute_cos_sin=self.recompute_cos_sin)
        if self.model_is_mrope or self.is_mm_optimized:
            # inputs_embeds was computed on execute_model
            # now we always want to use the inputs_embeds
            # even if the prompt is text only
            # that keeps all the shapes consistent with warmup
            kwargs.update({
                'input_ids': None,
            })
        attn_meta = kwargs.pop('attn_metadata')
        if 'kv_caches' in kwargs:
            kwargs.pop('kv_caches')
        with set_forward_context(attn_meta,
                                 self.vllm_config,
                                 virtual_engine,
                                 dp_awared_padding=self.dp_awared_padding):
            hidden_states = self.model(*args, **kwargs)
            if self._rotary_prepare_cos_sin is not None and \
                not self.model_is_mrope:
                self._reset_rotary_cos_sin()
            if not get_pp_group().is_last_rank:
                return hidden_states
            hidden_states = hidden_states.view(-1, hidden_states.shape[-1])
            if selected_token_indices is not None:
                hidden_states = hidden_states.index_select(
                    0, selected_token_indices)

        return hidden_states

    def compute_logits(self, *args, **kwargs):
        return self.model.compute_logits(*args, **kwargs)

    # def sample(self, *args, **kwargs):
    #    return self.sampler(*args, **kwargs)

    def make_empty_intermediate_tensors(self, *args, **kwargs):
        return self.model.make_empty_intermediate_tensors(*args, **kwargs)

    def generate_proposals(self, *args, **kwargs):
        if hasattr(self.model, "sampler"):
            # Speculative decoding
            self.model.sampler = self.sampler
        return self.model.generate_proposals(*args, **kwargs)

    # sampler property will be used by spec_decode_worker
    # don't rename
    # @property
    # def sampler(self):
    #    return self.model.sampler

    # lm_head property will be used by spec_decode_worker
    # don't rename
    @property
    def lm_head(self):
        return self.model.lm_head


class PreparePromptMetadata(NamedTuple):
    input_tokens: torch.Tensor
    input_positions: List[List[int]]
    attn_metadata: Optional[AttentionMetadata]
    seq_lens: List[int]
    query_lens: List[int]
    lora_index_mapping: List[List[int]]
    lora_prompt_mapping: List[List[int]]
    lora_requests: Set[LoRARequest]
    multi_modal_kwargs: Optional[Dict[str, BatchedTensorInputs]]
    slot_mapping: List[List[int]]
    lora_ids: List[int]

    @classmethod
    def empty(cls):
        return PreparePromptMetadata(input_tokens=[],
                                     input_positions=[],
                                     attn_metadata=None,
                                     seq_lens=[],
                                     query_lens=[],
                                     lora_index_mapping=[],
                                     lora_prompt_mapping=[],
                                     lora_requests=set(),
                                     multi_modal_kwargs=None,
                                     slot_mapping=[],
                                     lora_ids=[])


class PrepareDecodeMetadata(NamedTuple):
    input_tokens: torch.Tensor
    input_positions: List[List[int]]
    attn_metadata: Optional[AttentionMetadata]
    lora_index_mapping: List[List[int]]
    lora_prompt_mapping: List[List[int]]
    lora_requests: Set[LoRARequest]
    slot_mapping: List[List[int]]
    lora_ids: List[int]

    @classmethod
    def empty(cls):
        return PrepareDecodeMetadata(input_tokens=[],
                                     input_positions=[],
                                     attn_metadata=None,
                                     lora_index_mapping=[],
                                     lora_prompt_mapping=[],
                                     lora_requests=set(),
                                     slot_mapping=[],
                                     lora_ids=[])


# How batches are constructed.
class BatchType(IntEnum):
    # Every batch is prefill.
    PREFILL = 0
    # Every batch is decode.
    DECODE = 1
    # Batch is a mixture of prefill and decode.
    MIXED = 2


TModelInputForHPU = TypeVar('TModelInputForHPU', bound="ModelInputForHPU")


@dataclasses.dataclass(frozen=True)
class ModelInputForHPU(ModelRunnerInputBase):
    """
    This base class contains metadata needed for the base model forward pass
    but not metadata for possible additional steps, e.g., sampling. Model
    runners that run additional steps should subclass this method to add
    additional fields.
    """
    input_tokens: Optional[torch.Tensor] = None
    input_positions: Optional[torch.Tensor] = None
    seq_lens: Optional[List[int]] = None
    query_lens: Optional[List[int]] = None
    lora_mapping: Optional["LoRAMapping"] = None
    lora_requests: Optional[Set[LoRARequest]] = None
    attn_metadata: Optional["AttentionMetadata"] = None
    multi_modal_kwargs: Optional[Dict[str, torch.Tensor]] = None
    real_batch_size: Optional[int] = None
    batch_size_padded: Optional[int] = None
    virtual_engine: int = 0
    lora_ids: Optional[List[int]] = None
    async_callback: Optional[Callable] = None
    is_first_multi_step: bool = True
    is_last_step: bool = True
    previous_hidden_states: Optional[torch.Tensor] = None

    def as_broadcastable_tensor_dict(self) -> Dict[str, Any]:
        tensor_dict = {
            "input_tokens": self.input_tokens,
            "input_positions": self.input_positions,
            "lora_requests": self.lora_requests,
            "lora_mapping": self.lora_mapping,
            "multi_modal_kwargs": self.multi_modal_kwargs,
            "real_batch_size": self.real_batch_size,
            "batch_size_padded": self.batch_size_padded,
            "virtual_engine": self.virtual_engine,
            "lora_ids": self.lora_ids,
            "is_first_multi_step": self.is_first_multi_step,
            "is_last_step": self.is_last_step,
        }
        _add_attn_metadata_broadcastable_dict(tensor_dict, self.attn_metadata)
        return tensor_dict

    @classmethod
    def from_broadcasted_tensor_dict(
        cls: Type[TModelInputForHPU],
        tensor_dict: Dict[str, Any],
        attn_backend: Optional["AttentionBackend"] = None,
    ) -> TModelInputForHPU:
        if attn_backend is not None:
            tensor_dict = _init_attn_metadata_from_tensor_dict(
                attn_backend, tensor_dict)
        return cls(**tensor_dict)


@dataclasses.dataclass(frozen=True)
class ModelInputForHPUWithSamplingMetadata(ModelInputForHPU):
    """
    Used by the ModelRunner.
    """
    sampling_metadata: Optional["SamplingMetadata"] = None
    # Used for speculative decoding. We do not broadcast it because it is only
    # used by the driver worker.
    is_prompt: Optional[bool] = None

    def as_broadcastable_tensor_dict(self) -> Dict[str, Any]:
        tensor_dict = {
            "input_tokens": self.input_tokens,
            "input_positions": self.input_positions,
            "lora_requests": self.lora_requests,
            "lora_mapping": self.lora_mapping,
            "multi_modal_kwargs": self.multi_modal_kwargs,
            "lora_ids": self.lora_ids,
        }
        _add_attn_metadata_broadcastable_dict(tensor_dict, self.attn_metadata)
        _add_sampling_metadata_broadcastable_dict(tensor_dict,
                                                  self.sampling_metadata)
        return tensor_dict

    @classmethod
    def from_broadcasted_tensor_dict(
        cls,
        tensor_dict: Dict[str, Any],
        attn_backend: Optional["AttentionBackend"] = None,
    ) -> "ModelInputForHPUWithSamplingMetadata":
        tensor_dict = _init_sampling_metadata_from_tensor_dict(tensor_dict)
        # FIXME(kzawora): this fails for whatever reason - why?
        if attn_backend is not None:
            tensor_dict = _init_attn_metadata_from_tensor_dict(
                attn_backend, tensor_dict)
        return cls(**tensor_dict)


@dataclass
class CachedStepOutput:
    token_ids: torch.Tensor
    logprobs: Optional[torch.Tensor] = None
    deffered_sample_results: Optional[SampleResultArgsType] = None
    sampling_metadata: Optional[SamplingMetadata] = None
    is_prompt: Optional[bool] = False

    def __init__(
            self,
            token_ids: torch.Tensor,
            logprobs: Optional[torch.Tensor] = None,
            deffered_sample_results: Optional[SampleResultArgsType] = None,
            sampling_metadata: Optional[SamplingMetadata] = None,
            is_prompt: Optional[bool] = False):
        self.token_ids = token_ids
        self.logprobs = logprobs
        self.deffered_sample_results = deffered_sample_results
        self.sampling_metadata = sampling_metadata
        self.is_prompt = is_prompt


class HPUModelRunnerBase(ModelRunnerBase[TModelInputForHPU]):
    """
    Helper class for shared methods between GPU model runners.
    """
    _model_input_cls: Type[TModelInputForHPU]

    def __init__(
        self,
        vllm_config: VllmConfig,
        kv_cache_dtype: Optional[str] = "auto",
        is_driver_worker: bool = False,
        return_hidden_states: bool = False,
        input_registry: InputRegistry = INPUT_REGISTRY,
        mm_registry: MultiModalRegistry = MULTIMODAL_REGISTRY,
        is_causal: bool = True,
    ):
        ModelRunnerBase.__init__(self, vllm_config=vllm_config)

        environment.set_vllm_config(vllm_config)
        finalize_config()

        self.is_driver_worker = is_driver_worker
        self.return_hidden_states = return_hidden_states

        self.sliding_window = (self.model_config.get_sliding_window()
                               if self.model_config is not None else None)

        self.interleaved_sliding_window = getattr(
            self.model_config.hf_text_config, "interleaved_sliding_window",
            None)

        self.device_config = (self.device_config if self.device_config
                              is not None else DeviceConfig())
        if is_fake_hpu():
            self.device_config.device = torch.device('cpu')
            self.device_config.device_type = 'cpu'
            self.load_config.device = None
        self.device = self.device_config.device
        self.enforce_eager = self.model_config.enforce_eager
        self.max_num_seqs = self.scheduler_config.max_num_seqs
        self.max_num_prefill_seqs = \
            self.scheduler_config.max_num_prefill_seqs \
            if self.scheduler_config.max_num_prefill_seqs is not None \
                else self.max_num_seqs
        self.max_model_len = self.scheduler_config.max_model_len
        self.max_num_batched_tokens = \
            self.scheduler_config.max_num_batched_tokens
        self.block_size = self.cache_config.block_size
        self.use_merged_prefill = get_config().merged_prefill
        assert not (self.scheduler_config.use_padding_aware_scheduling
                    and self.use_merged_prefill), \
            'Merged prefill is not compatible with padding aware scheduling!'

        self.pin_memory = is_pin_memory_available()
        self.kv_cache_dtype = self.cache_config.cache_dtype

        num_attn_heads = self.model_config.get_num_attention_heads(
            self.parallel_config)
        needs_attn_backend = (num_attn_heads != 0
                              or self.model_config.is_attention_free)
        self.attn_backend = get_attn_backend(
            self.model_config.get_head_size(),
            self.model_config.dtype,
            self.kv_cache_dtype,
            self.block_size,
            self.model_config.is_attention_free,
            use_mla=self.model_config.use_mla,
        ) if needs_attn_backend else None

        # Multi-modal data support
        self.input_registry = input_registry
        self.mm_registry = mm_registry
        self.mm_registry = MULTIMODAL_REGISTRY
        self.multi_modal_input_mapper = self.mm_registry \
            .create_input_mapper(self.model_config)
        self.mm_registry.init_mm_limits_per_prompt(self.model_config)
        self.is_mm_optimized = False
        # Lazy initialization
        self.lora_manager: LRUCacheWorkerLoRAManager = None
        self.model: torch.nn.Module = None
        self.inc_initialized_successfully = False

        # Profiler stats
        self.profiler = HabanaHighLevelProfiler()
        self.profiler_counter_helper = HabanaProfilerCounterHelper(is_v1=False)
        self.seen_configs: set = set()
        self._mem_margin: Optional[int] = None
        self.use_prefix_caching = (
            self.vllm_config.cache_config.enable_prefix_caching)
        self.bucketing_manager = HPUBucketingManager()
        self.bucketing_manager.initialize(
            max_num_seqs=self.max_num_seqs,
            max_num_prefill_seqs=self.max_num_prefill_seqs,
            block_size=self.block_size,
            max_num_batched_tokens=self.max_num_batched_tokens,
            max_model_len=self.max_model_len)
        self.graphed_buckets: Set[Any] = set()
        self.multimodal_buckets: List[int] = [
        ]  #TODO: Move to HPUBucketingContext
        self.graphed_multimodal_buckets: Set[Any] = set()
        self.use_contiguous_pa = envs.VLLM_USE_HPU_CONTIGUOUS_CACHE_FETCH
        self.do_mark_step = envs.VLLM_HPU_FORCE_MARK_STEP

        # Data Parallel
        self.dp_size = vllm_config.parallel_config.data_parallel_size
        self.dp_awared_padding = self.dp_size > 1

        self._set_gc_threshold()
        self.use_contiguous_pa = get_config().use_contiguous_pa
        if vllm_config.speculative_config is not None \
           and self.use_contiguous_pa:
            raise ValueError(
                "Speculative decoding is not supported with "
                "contiguous PA, please set VLLM_CONTIGUOUS_PA=false")
        # For both multi-step scheduling and delayed sampling
        self.is_single_step = \
            self.vllm_config.scheduler_config.num_scheduler_steps == 1
        self.cached_step_outputs: List[CachedStepOutput] = []
        self.is_pooler = False
        self.is_causal = is_causal
        # For delayed sampling
        self.cached_step_inputs: List[
            ModelInputForHPUWithSamplingMetadata] = []
        self.spec_decode_enabled = \
            self.vllm_config.speculative_config is not None
        self.sampler = get_sampler()
        can_use_delayed_sampling = (not self.spec_decode_enabled
                                    and not is_fake_hpu()
                                    and self.is_single_step
                                    and not self.lora_config)
        self.use_delayed_sampling = get_config(
        ).use_delayed_sampling and can_use_delayed_sampling

    def _set_gc_threshold(self) -> None:
        """
        Read https://docs.python.org/3/library/gc.html#gc.set_threshold
        for comprehensive description of gc generations.
        We can either use VLLM_GC_THR_GEN[0-2] (this has higher priority)
        to set particular generation threshold or use simpler
        VLLM_GC_THR_MULTIPLIER to multiply default values.
        """

        # gc.get_threshold default, avoiding potential overflow due to
        # multiplier and set later (get->mult->set->repeat->...->overflow)
        default_gc_thrs = [700, 10, 10]

        requested_gc_thrs = [0] * len(default_gc_thrs)
        for i in range(len(default_gc_thrs)):
            requested_gc_thrs[i] = int(
                os.environ.get(f'VLLM_GC_THR_GEN{i}', default_gc_thrs[i]))
        if requested_gc_thrs == default_gc_thrs:
            # 16*threshold is rare enough for gc to not cause perf issues
            gc_thr_multiplier = int(
                os.environ.get('VLLM_GC_THR_MULTIPLIER', 16))
            requested_gc_thrs = [
                t * gc_thr_multiplier for t in default_gc_thrs
            ]
        gc.set_threshold(*requested_gc_thrs)

        self.skip_warmup = get_config().skip_warmup

    @property
    def model_is_mrope(self) -> bool:
        self._model_is_mrope = getattr(self, '_model_is_mrope', None)
        if self._model_is_mrope is None:
            config = self.model_config.hf_config
            self._model_is_mrope = uses_mrope(config)
        return self._model_is_mrope

    def _is_quant_with_inc(self):
        quant_config = os.getenv("QUANT_CONFIG", None) is not None
        return (self.model_config.quantization == "inc" or quant_config)

    def _maybe_init_alibi_biases(self) -> None:
        layers = None
        layer_alibi_config = None
        if (not hasattr(self.model, "config")
                or not hasattr(self.model.config, "architectures")):
            pass
        elif "BaichuanForCausalLM" in self.model.config.architectures:
            if self.model.config.hidden_size != 4096:
                layers = self.model.model.layers
                layer_alibi_config = lambda layer: \
                    layer.self_attn.attn \
                        if hasattr(layer, 'self_attn') else None
        elif "JAISLMHeadModel" in self.model.config.architectures:
            if self.model.config.position_embedding_type == "alibi":
                layers = self.model.transformer.h
                layer_alibi_config = lambda layer: \
                    layer.attn.attn \
                        if hasattr(layer, 'attn') else None
        elif "FalconForCausalLM" in self.model.config.architectures:
            if self.model.config.alibi:
                layers = self.model.transformer.h
                layer_alibi_config = lambda layer: \
                    layer.self_attention.attn \
                        if hasattr(layer, 'self_attention') else None
        elif "MPTForCausalLM" in self.model.config.architectures:
            if self.model.config.attn_config['alibi']:
                layers = self.model.transformer.blocks
                layer_alibi_config = lambda layer: \
                    layer.attn.attn \
                        if hasattr(layer, 'attn') else None
        elif "BloomForCausalLM" in self.model.config.architectures:
            layers = self.model.transformer.h
            layer_alibi_config = lambda layer: \
                layer.self_attention.attn \
                    if hasattr(layer, 'self_attention') else None

        if (layers is not None and layer_alibi_config is not None):
            max_seq_len = self.bucketing_manager.get_max_prompt_shape()
            self.use_alibi = True
            prev_attn = None
            for layer in layers:
                attn = layer_alibi_config(layer)
                if attn is None or not hasattr(attn, "impl"):
                    continue
                if (hasattr(attn.impl, "_maybe_init_alibi_biases")):
                    attn.impl._maybe_init_alibi_biases(
                        max_seq_len=max_seq_len,
                        prev_attn=prev_attn,
                    )
                prev_attn = attn
        else:
            self.use_alibi = False

    def load_model(self) -> None:
        import habana_frameworks.torch.core as htcore
        if self.model_config.quantization == 'inc' or \
           self.model_config.quantization == 'fp8':
            htcore.hpu_set_env()
        with HabanaMemoryProfiler() as m:
            with HabanaMemoryProfiler() as m_getmodel:
                self.model = get_model(vllm_config=self.vllm_config)
            msg = ("Pre-loading model weights on "
                   f"{next(self.model.parameters()).device} "
                   f"took {m_getmodel.get_summary_string()}")
            logger.info(msg)
            self.is_pooler = hasattr(self.model, "_pooler")
            if self.lora_config:
                assert hasattr(self.model, "embedding_modules"
                               ), "Model does not have embedding_modules"
                assert hasattr(
                    self.model, "embedding_padding_modules"
                ), "Model does not have embedding_padding_modules"
                assert not self.lora_config.bias_enabled, \
                    "Bias support in LoRA is not enabled in HPU yet."
                assert not self.lora_config.fully_sharded_loras, \
                    "Fully sharded LoRAs is not enabled in HPU yet."
                if supports_multimodal(self.model):
                    logger.warning(
                        "Regarding multimodal models, vLLM currently "
                        "only supports adding LoRA to language model.")

                # Use get_text_config() in case of multimodal models
                text_config = self.model_config.hf_config.get_text_config()

                self.lora_manager = LRUCacheWorkerLoRAManager(
                    self.scheduler_config.max_num_seqs,
                    self.scheduler_config.max_num_batched_tokens,
                    self.vocab_size,
                    self.lora_config,
                    self.device,
                    self.model.embedding_modules,
                    self.model.embedding_padding_modules,
                    max_position_embeddings=text_config.
                    max_position_embeddings,
                )
                self.model = self.lora_manager.create_lora_manager(self.model)

            if self._is_quant_with_inc():
                logger.info("Preparing model with INC..")
                with HabanaMemoryProfiler() as m_inc:
                    from neural_compressor.torch.quantization import (
                        FP8Config, convert, prepare)

                    disable_mark_scales_as_const = os.getenv(
                        "VLLM_DISABLE_MARK_SCALES_AS_CONST",
                        "false") in ("1", "true")
                    config = FP8Config.from_json_file(
                        os.getenv("QUANT_CONFIG", ""))
                    self._inc_preprocess()
                    if config.measure:
                        self.model = prepare(self.model, config)
                    elif config.quantize:
                        self.model = convert(self.model, config)
                    if not disable_mark_scales_as_const:
                        htcore.hpu_initialize(self.model,
                                              mark_only_scales_as_const=True)
                    if torch.distributed.is_initialized():
                        torch.distributed.barrier()
                self.inc_initialized_successfully = True
                logger.info("Preparing model with INC took %s",
                            m_inc.get_summary_string())
            elif not is_fake_hpu():
                self.model = self.model.to("hpu")
                htcore.mark_step()

            self._maybe_init_alibi_biases()
            hidden_layer_markstep_interval = int(
                os.getenv('VLLM_CONFIG_HIDDEN_LAYERS', '1'))
            model_config = getattr(self.model, "config", None)
            if self.do_mark_step:
                modify_model_layers(
                    self.model,
                    get_target_layer_suffix_list(
                        model_config.
                        model_type if model_config is not None else None),
                    hidden_layer_markstep_interval)
            torch.hpu.synchronize()

            if self.is_pooler:
                self.set_causal_option(self.model)
            with HabanaMemoryProfiler() as m_wrap:
                self.model = self._maybe_wrap_in_hpu_graph(
                    self.model,
                    vllm_config=self.vllm_config,
                    is_causal=self.is_causal,
                    sampler=self.sampler)
            msg = f"Wrapping in HPU Graph took {m_wrap.get_summary_string()}"
            logger.info(msg)
            with HabanaMemoryProfiler() as m_wrap:
                self._maybe_compile(self.model)
            msg = f"Compiling took {m_wrap.get_summary_string()}"
            logger.info(msg)

        self.model_memory_usage = m.consumed_device_memory
        msg = f"Loading model weights took in total {m.get_summary_string()}"
        logger.info(msg)

        # Models that process images at different resolutions
        # need to be warmed up. Current tested for MRoPE models only.
        self.add_vision_buckets_to_mrope_mm_optimized()

    def _add_dummy_seq(self,
                       seq_group_metadata_list,
                       is_prompt,
                       align_worker=False):
        real_batch_size = len(seq_group_metadata_list)
        ctx = seq_group_metadata_list[0].computed_block_nums
        ctx = 0 if ctx is None else sum(ctx)
        batch_size_padded = real_batch_size
        if is_prompt:
            first_key = next(iter(seq_group_metadata_list[0].seq_data))
            seq_len = len(seq_group_metadata_list[0].seq_data[first_key].
                          prompt_token_ids)
            query_len = seq_len - ctx * self.block_size
            if real_batch_size > 1 and self.use_merged_prefill:
                real_batch_size = 1
            batch_size_padded = self.bucketing_manager.find_prompt_bucket(
                real_batch_size, query_len, ctx)[0]
        else:
            batch_size_padded = self.bucketing_manager.find_decode_bucket(
                real_batch_size, ctx)[0]
        if self.dp_awared_padding and (self.vllm_config.kv_transfer_config
                                       is None or not is_prompt):
            if self.is_driver_worker:
                batch_size_padded = align_dp_groups(
                    batch_size_padded, torch.distributed.ReduceOp.MAX)
            if align_worker:
                batch_size_padded = align_tp_groups(
                    batch_size_padded, torch.distributed.ReduceOp.MAX)
        batch_size_padding = batch_size_padded - real_batch_size

        seq_group_metadata_list = seq_group_metadata_list.copy()

        if batch_size_padding > 0:
            if self.is_pooler:
                temperature = None
            else:
                has_greedy_samples = any(
                    seq_group_metadata.sampling_params.temperature == 0.0
                    for seq_group_metadata in seq_group_metadata_list)
                temperature = 0.0 if has_greedy_samples else 1.0
            dummy_seq_group_metadata = self.create_dummy_seq_group_metadata(
                -1, 0, is_prompt, temperature=temperature)
            seq_group_metadata_list.extend(dummy_seq_group_metadata
                                           for _ in range(batch_size_padding))
        return seq_group_metadata_list, real_batch_size, batch_size_padded

    def _maybe_wrap_in_hpu_graph(self, *args, **kwargs):
        if htorch.utils.internal.is_lazy():
            return htorch.hpu.wrap_in_hpu_graph(HpuModelAdapter(
                *args, **kwargs),
                                                disable_tensor_cache=True)
        else:
            return HpuModelAdapter(*args, **kwargs)

    def _maybe_compile(self, *args, **kwargs):
        if not is_fake_hpu() and not htorch.utils.internal.is_lazy(
        ) and not self.vllm_config.model_config.enforce_eager:
            if os.getenv('VLLM_REGIONAL_COMPILATION',
                         'true').strip().lower() in ("1", "true"):
                compiled_methods = [
                    '_update_metadata', '_rotary_prepare_cos_sin'
                ]
                for method_name in compiled_methods:
                    method = getattr(self.model, method_name)
                    if method is not None:
                        self._compile_region(self.model, method_name, method)

                self.regional_compilation_layers_list = [
                    RMSNorm, VocabParallelEmbedding
                ]
                self._regional_compilation(self.model)
            else:
                self.model = self._compile(self.model)

    def _regional_compilation(self,
                              module,
                              parent_module=None,
                              module_name=None):
        if isinstance(module, torch.nn.ModuleList):
            for children_name, children_module in module.named_children():
                self._compile_region(module, children_name, children_module)
        elif any(
                isinstance(module, layer)
                for layer in self.regional_compilation_layers_list):
            self._compile_region(
                parent_module,
                module_name,
                module,
            )
        else:
            for children_name, children_module in module.named_children():
                self._regional_compilation(children_module, module,
                                           children_name)

    def _compile_region(self, model, name, module):
        module = self._compile(module)
        setattr(model, name, module)

    def _compile(self, module):
        if not hasattr(self, '_compile_config'):
            fullgraph = os.getenv('VLLM_T_COMPILE_FULLGRAPH',
                                  'false').strip().lower() in ("1", "true")
            dynamic = os.getenv('VLLM_T_COMPILE_DYNAMIC_SHAPES',
                                'false').strip().lower() in ("1", "true")
            self._compile_config = {'fullgraph': fullgraph, 'dynamic': dynamic}
        fullgraph = self._compile_config['fullgraph']
        dynamic = self._compile_config['dynamic']
        if dynamic:
            return torch.compile(module,
                                 backend='hpu_backend',
                                 fullgraph=fullgraph,
                                 options={"force_static_compile": True})
        else:
            return torch.compile(module,
                                 backend='hpu_backend',
                                 fullgraph=fullgraph,
                                 dynamic=False)

    def get_model(self) -> torch.nn.Module:
        if isinstance(self.model, HpuModelAdapter):
            return self.model.model
        return self.model

    def _use_graphs(self, img_args=None):
        if not img_args:
            return not self.enforce_eager
        #TODO: We might need to check both language bucket and multimodal bucket
        # and return True only it's avialble, or return separately.
        return (img_args) in self.graphed_multimodal_buckets

    def _is_valid_bucket(self, bucket):
        return bucket[0] * bucket[1] <= self.max_num_batched_tokens

    def _num_blocks(self, attn_metadata):
        if attn_metadata.block_list is None:
            return 0
        return attn_metadata.block_list.numel()

    def _check_config(self, batch_size, seq_len, ctx, attn_metadata,
                      warmup_mode):
        phase = 'prompt' if attn_metadata.is_prompt else 'decode'
        num_blocks = ctx if warmup_mode else self._num_blocks(attn_metadata)
        cfg: Optional[tuple] = (batch_size, seq_len, num_blocks, phase)
        seen = cfg in self.seen_configs
        self.seen_configs.add(cfg)
        if not seen and not warmup_mode:
            logger.warning("Configuration: %s was not warmed-up!",
                           (phase, batch_size, seq_len, num_blocks))

    def _get_mrope_positions_and_delta(self, seq_data, mm_kwargs, context_len):
        image_grid_thw = mm_kwargs.get("image_grid_thw", None)
        video_grid_thw = mm_kwargs.get("video_grid_thw", None)
        second_per_grid_ts = mm_kwargs.get("second_per_grid_ts", None)
        assert image_grid_thw is not None or video_grid_thw is not None, (
            "mrope embedding type requires multi-modal input mapper "
            "returns 'image_grid_thw' or 'video_grid_thw'.")
        hf_config = self.model_config.hf_config
        token_ids = seq_data.get_token_ids()
        mrope_positions, mrope_position_delta = \
            MRotaryEmbedding.get_input_positions(
                token_ids,
                hf_config=hf_config,
                image_grid_thw=image_grid_thw,
                video_grid_thw=video_grid_thw,
                second_per_grid_ts=second_per_grid_ts,
                context_len=context_len,
            )
        assert mrope_positions is not None
        return mrope_positions, mrope_position_delta

    def make_attn_bias(self, seq_lens, max_prompt_len, dtype):
        seq_pos = [list(range(sl)) for sl in seq_lens]
        seq_idx = [[i] * sl for i, sl in enumerate(seq_lens)]

        seq_pos_t = make_cpu_tensor(seq_pos,
                                    max_len=max_prompt_len,
                                    pad=-1,
                                    dtype=torch.long,
                                    flat=self.use_merged_prefill)
        seq_idx_t = make_cpu_tensor(seq_idx,
                                    max_len=max_prompt_len,
                                    pad=-1,
                                    dtype=torch.long,
                                    flat=self.use_merged_prefill)

        q_seq_idx_t = seq_idx_t.unsqueeze(-1)
        kv_seq_idx_t = seq_idx_t.unsqueeze(-2)
        q_seq_pos_t = seq_pos_t.unsqueeze(-1)
        kv_seq_pos_t = seq_pos_t.unsqueeze(-2)
        seq_idx_t = q_seq_idx_t != kv_seq_idx_t
        seq_pos_t = kv_seq_pos_t > q_seq_pos_t
        attn_mask = (seq_idx_t | seq_pos_t) if self.is_causal else seq_idx_t
        if self.is_pooler:
            mask_v = torch.where(q_seq_pos_t < 0, True, False)
            attn_mask = attn_mask | mask_v
            off_value = -3E38  #small number, avoid nan and overflow
        else:
            off_value = -math.inf
        attn_bias = torch.zeros_like(attn_mask, dtype=dtype)
        attn_bias.masked_fill_(attn_mask, off_value)
        return attn_bias.unsqueeze(1)

    def set_causal_option(self, module):
        if isinstance(module, HPUAttentionImpl) and hasattr(
                module, 'attn_type'):
            self.is_causal = not (
                module.attn_type == AttentionType.ENCODER
                or module.attn_type == AttentionType.ENCODER_ONLY
                or module.attn_type == AttentionType.ENCODER_DECODER)
            return
        else:
            for child_name, child_module in module.named_children():
                self.set_causal_option(child_module)

    def move_to_device(self, tensor):
        return tensor if tensor is None else tensor.to(self.device,
                                                       non_blocking=True)

    def add_vision_buckets_to_mrope_mm_optimized(self):
        if self.mm_registry is not None:
            model = self.get_model()
            self.is_mm_optimized = is_mm_optimized(model)
            if self.model_is_mrope or self.is_mm_optimized:
                model.vision_buckets = VisionBuckets(self.is_mm_optimized)

    def _prepare_prompt(
        self,
        seq_group_metadata_list: List[SequenceGroupMetadata],
        align_worker=False,
    ) -> PreparePromptMetadata:
        input_tokens: List[List[int]] = []
        input_positions: List[List[int]] = []
        input_mrope_positions: List[List[List[int]]] = []
        slot_mapping: List[List[int]] = []
        lora_index_mapping: List[List[int]] = []
        lora_prompt_mapping: List[List[int]] = []
        lora_requests: Set[LoRARequest] = set()

        seq_lens: List[int] = []
        context_lens: List[int] = []
        query_lens: List[int] = []
        prefix_block_tables: List[List[int]] = []
        multi_modal_kwargs_list: List[MultiModalKwargs] = []
        multi_modal_placeholder_maps: Dict[
            str, MultiModalPlaceholderMap] = collections.defaultdict(
                MultiModalPlaceholderMap)
        encoder_seq_lens: List[int] = []
        cross_slot_mapping: List[int] = []

        if len(seq_group_metadata_list) == 0:
            return PreparePromptMetadata.empty()

        is_enc_dec_model = self.model_config.is_encoder_decoder
        for seq_group_metadata in seq_group_metadata_list:
            assert seq_group_metadata.is_prompt
            seq_ids = list(seq_group_metadata.seq_data.keys())
            assert len(seq_ids) == 1
            seq_id = seq_ids[0]

            computed_block_nums = seq_group_metadata.computed_block_nums
            if (self.scheduler_config is not None
                    and self.scheduler_config.chunked_prefill_enabled
                    and not (computed_block_nums is None
                             or computed_block_nums == [])):
                raise RuntimeError(
                    "chunked prefill cannot be used with prefix caching "
                    "now.")

            token_chunk_size = seq_group_metadata.token_chunk_size
            seq_data = seq_group_metadata.seq_data[seq_id]
            context_len = seq_data.get_num_computed_tokens()
            # We should use get_len here because in case of preemption
            # it contains output tokens.
            seq_len = min(seq_data.get_len(), context_len + token_chunk_size)
            prompt_tokens = seq_data.get_token_ids()[context_len:seq_len]
            seq_lens.append(seq_len)

            # NOTE: This only works for oooooooxxx style attention.
            if computed_block_nums is not None and len(
                    computed_block_nums) > 0 and self.sliding_window is None:
                # Prefix is not supported with sliding_window
                context_len = len(computed_block_nums) * self.block_size
                if context_len == seq_len \
                and self.use_prefix_caching:
                    # Fully cached prompt - compute only last token
                    context_len = context_len - 1
                prompt_tokens = prompt_tokens[context_len:]
                prefix_block_tables.append(computed_block_nums)
            elif self.scheduler_config.chunked_prefill_enabled:
                if seq_group_metadata.block_tables is not None:
                    # Prefill has chunked before.
                    block_table = seq_group_metadata.block_tables[seq_id]
                    prefix_block_tables.append(block_table)
                else:
                    # The first prefill.
                    prefix_block_tables.append([])
            else:
                prefix_block_tables.append([])
                # Right now, prefill start is always 0. However, this
                # assumption can be changed once chunked prefill is introduced.
                assert context_len == 0

            # actual prompt lens
            context_lens.append(context_len)
            query_lens.append(seq_len - context_len)
            input_tokens.append(prompt_tokens)
            # NOTE(woosuk): Here we assume that the first token in the prompt
            # is always the first token in the sequence.
            input_positions.append(list(range(context_len, seq_len)))

            seq_data_mrope_positions: Optional[List[List[int]]] = None

            if is_enc_dec_model:
                encoder_seq_len = seq_group_metadata.encoder_seq_data.get_len(
                ) if seq_group_metadata.encoder_seq_data else 0
                encoder_seq_lens.append(encoder_seq_len)
                # Build slot mapping
                if seq_group_metadata.cross_block_table is None:
                    cross_slot_mapping.extend([_PAD_SLOT_ID] * encoder_seq_len)
                else:
                    for i in range(0, encoder_seq_len):
                        block_number = seq_group_metadata.cross_block_table[
                            i // self.block_size]
                        block_offset = i % self.block_size
                        slot = block_number * self.block_size + block_offset
                        cross_slot_mapping.append(slot)

            if seq_group_metadata.multi_modal_data:
                positions = input_positions[0]
                mm_data, placeholder_maps = MultiModalPlaceholderMap \
                    .from_seq_group(seq_group_metadata,
                      range(positions[0], positions[0] + len(positions)))

                if self.mm_registry.has_processor(self.model_config):
                    mm_kwargs = mm_data
                else:
                    mm_kwargs = self.multi_modal_input_mapper(
                        mm_data,
                        seq_group_metadata.mm_processor_kwargs,
                    )

                # special processing for mrope position deltas.
                if self.model_is_mrope:
                    mrope_positions, mrope_position_delta = \
                        self._get_mrope_positions_and_delta(
                            seq_data=seq_data,
                            mm_kwargs=mm_kwargs,
                            context_len=context_len)
                    assert mrope_positions is not None
                    seq_data.mrope_position_delta = mrope_position_delta
                    seq_data_mrope_positions = [[] for _ in range(3)]
                    for idx in range(3):
                        seq_data_mrope_positions[idx] \
                            .extend(mrope_positions[idx])

                multi_modal_kwargs_list.append(mm_kwargs)

                for modality, placeholder_map in placeholder_maps.items():
                    multi_modal_placeholder_maps[modality].extend(
                        placeholder_map)

            input_mrope_positions.append(
                seq_data_mrope_positions)  # type: ignore

            if seq_group_metadata.block_tables is None:
                # During memory profiling, the block tables are not initialized
                # yet. In this case, we just use a dummy slot mapping.
                slot_mapping.append([_PAD_SLOT_ID] * seq_len)
                continue

            # Compute the slot mapping.
            slot_mapping.append([])
            block_table = seq_group_metadata.block_tables[seq_id]

            # Mask the [0, start_idx) tokens of the prompt with _PAD_SLOT_ID,
            # where start_idx is max(0, seq_len - sliding_window).
            # For example, if the prompt len is 10, sliding window is 8, and
            # block size is 4, the first two tokens are masked and the slot
            # mapping will be [-1, -1, 2, 3, 4, 5, 6, 7, 0, 1].
            start_idx = 0
            if self.sliding_window is not None:
                assert context_len == 0, (
                    "Prefix caching is currently not supported with "
                    "sliding window attention")
                start_idx = max(0, seq_len - self.sliding_window)
            for i in range(context_len, seq_len):
                if i < start_idx:
                    slot_mapping[-1].append(_PAD_SLOT_ID)
                    continue
                # For encoder-only models, the block_table is None,
                # and there is no need to initialize the slot_mapping.
                if block_table is not None:
                    block_number = block_table[i // self.block_size]
                    block_offset = i % self.block_size
                    slot = block_number * self.block_size + block_offset
                    slot_mapping[-1].append(slot)

        if self.use_merged_prefill:
            target_query_len = sum(query_lens)
        else:
            target_query_len = max(query_lens)
        ctx = len(computed_block_nums) if computed_block_nums else 0

        if is_enc_dec_model:
            real_batch_size = len(seq_group_metadata_list)
            batch_size_padded = self.bucketing_manager.find_prompt_bucket(
                real_batch_size, target_query_len, ctx)[0]
            batch_size_padding = batch_size_padded - real_batch_size
            if batch_size_padding > 0:
                encoder_seq_lens.extend(encoder_seq_lens[0]
                                        for _ in range(batch_size_padding))

        real_num_seqs = len(query_lens)
        bs = len(seq_group_metadata_list)
        if bs > 1 and self.use_merged_prefill:
            bs = 1
        max_prompt_len = max(
            self.bucketing_manager.find_prompt_bucket(bs, target_query_len,
                                                      ctx)[1], self.block_size)

        if self.dp_awared_padding and\
            self.vllm_config.kv_transfer_config is None:
            if self.is_driver_worker:
                max_prompt_len = align_dp_groups(
                    max_prompt_len, torch.distributed.ReduceOp.MAX)
            if align_worker:
                max_prompt_len = align_tp_groups(
                    max_prompt_len, torch.distributed.ReduceOp.MAX)

        lora_ids: List[int] = []
        for seq_group_metadata, context_len in zip(seq_group_metadata_list,
                                                   context_lens):
            lora_id = seq_group_metadata.lora_int_id
            lora_ids.append(lora_id)

            if lora_id > 0:
                lora_requests.add(seq_group_metadata.lora_request)

            lora_index_mapping += [lora_id] * max_prompt_len
            lora_prompt_mapping.extend(
                [lora_id] *
                (max_prompt_len if seq_group_metadata.sampling_params and
                 seq_group_metadata.sampling_params.prompt_logprobs else 1))

        if any(context_lens):
            assert not self.scheduler_config.chunked_prefill_enabled
            # prefix caching

            max_num_block = max(len(bt) for bt in prefix_block_tables)
            prefix_block_list = list(
                itertools.chain.from_iterable(
                    bt if len(bt) == max_num_block else bt +
                    ([_PAD_BLOCK_ID] * (max_num_block - len(bt)))
                    for bt in prefix_block_tables))

            pad_len = len(prefix_block_list)
            prefix_block_list = pad_list(prefix_block_list, pad_len,
                                         _PAD_BLOCK_ID)

            prefix_block_list_tensor = torch.tensor(prefix_block_list,
                                                    dtype=torch.long,
                                                    device=self.device)
        else:
            prefix_block_list_tensor = None

        input_tokens_tensor = make_cpu_tensor(input_tokens,
                                              max_len=max_prompt_len,
                                              pad=0,
                                              dtype=torch.long,
                                              flat=self.use_merged_prefill)
        if self.model_is_mrope:
            input_positions = \
                make_mrope_positions_tensor_with_pad(input_positions=input_positions,
                                                     input_mrope_positions=input_mrope_positions,
                                                     max_prompt_len=max_prompt_len,
                                                     pad=0)
        else:
            input_positions = make_cpu_tensor(input_positions,
                                              max_len=max_prompt_len,
                                              pad=0,
                                              dtype=torch.long,
                                              flat=self.use_merged_prefill)

        slot_mapping = make_cpu_tensor(slot_mapping,
                                       max_len=max_prompt_len,
                                       pad=_PAD_SLOT_ID,
                                       dtype=torch.long,
                                       flat=self.use_merged_prefill)

        if is_enc_dec_model:
            encoder_seq_lens_tensor = torch.tensor(encoder_seq_lens,
                                                   dtype=torch.int32,
                                                   device='cpu')
            cross_slot_mapping = torch.tensor(cross_slot_mapping,
                                              dtype=torch.long,
                                              device='cpu')
        else:
            encoder_seq_lens = []
            encoder_seq_lens_tensor = None
            cross_slot_mapping = []

        attn_bias = None
        seq_lens_tensor = None
        context_lens_tensor = None

        if self.use_merged_prefill:
            attn_bias = self.make_attn_bias(seq_lens, max_prompt_len,
                                            self.model_config.dtype)

        num_seqs = self.max_num_prefill_seqs \
            if self.use_merged_prefill else real_num_seqs
        seq_lens_tensor = make_cpu_tensor([seq_lens],
                                          max_len=num_seqs,
                                          pad=0,
                                          dtype=torch.long,
                                          flat=True).flatten()
        context_lens_tensor = make_cpu_tensor([context_lens],
                                              max_len=num_seqs,
                                              pad=0,
                                              dtype=torch.long,
                                              flat=True).flatten()

        placeholder_index_maps = {
            modality: placeholder_map.index_map()
            for modality, placeholder_map in
            multi_modal_placeholder_maps.items()
        }

        # Note: num_prefill_tokens is calculated using the length of
        # input_tokens after padding.
        num_prefill_tokens = input_tokens_tensor.numel()

        prefix_block_list_tensor = self.move_to_device(
            prefix_block_list_tensor)
        input_tokens_tensor = self.move_to_device(input_tokens_tensor)
        input_positions = self.move_to_device(input_positions)
        seq_lens_tensor = self.move_to_device(seq_lens_tensor)
        slot_mapping = self.move_to_device(slot_mapping)
        context_lens_tensor = self.move_to_device(context_lens_tensor)
        attn_bias = self.move_to_device(attn_bias)
        if is_enc_dec_model:
            cross_slot_mapping = self.move_to_device(cross_slot_mapping)
            encoder_seq_lens_tensor = self.move_to_device(
                encoder_seq_lens_tensor)

        attn_metadata = self.attn_backend.make_metadata(
            is_prompt=True,
            block_size=self.block_size,
            block_list=prefix_block_list_tensor,
            block_mapping=None,
            block_usage=None,
            block_groups=None,
            attn_bias=attn_bias,
            seq_lens=seq_lens,
            seq_lens_tensor=seq_lens_tensor,
            encoder_seq_lens=encoder_seq_lens,
            encoder_seq_lens_tensor=encoder_seq_lens_tensor,
            max_encoder_seq_len=max(encoder_seq_lens, default=0),
            cross_slot_mapping=cross_slot_mapping,
            context_lens_tensor=context_lens_tensor,
            num_prefills=real_num_seqs,
            num_prefill_tokens=num_prefill_tokens,
            num_decode_tokens=0,
            slot_mapping=slot_mapping,
            alibi_blocks=None,
            multi_modal_placeholder_index_maps=placeholder_index_maps,
            enable_kv_scales_calculation=False,
            input_positions=input_positions,
        )
        multi_modal_kwargs = MultiModalKwargs.batch(multi_modal_kwargs_list)
        multi_modal_kwargs = MultiModalKwargs.as_kwargs(multi_modal_kwargs,
                                                        device=self.device)

        return PreparePromptMetadata(input_tokens=input_tokens_tensor,
                                     input_positions=input_positions,
                                     attn_metadata=attn_metadata,
                                     seq_lens=seq_lens,
                                     query_lens=query_lens,
                                     lora_index_mapping=lora_index_mapping,
                                     lora_prompt_mapping=lora_prompt_mapping,
                                     lora_requests=lora_requests,
                                     multi_modal_kwargs=multi_modal_kwargs,
                                     slot_mapping=slot_mapping,
                                     lora_ids=lora_ids)

    def _prepare_decode(
        self,
        seq_group_metadata_list: List[SequenceGroupMetadata],
        output=None,
        align_worker=False,
    ) -> PrepareDecodeMetadata:
        input_tokens: List[List[int]] = []
        input_positions: List[List[int]] = []
        input_mrope_positions: List[List[int]] = [[] for _ in range(3)]
        slot_mapping: List[List[int]] = []
        seq_lens: List[int] = []
        encoder_seq_lens: List[int] = []
        cross_block_tables: List[List[int]] = []
        block_tables: List[List[int]] = []
        window_block_tables: List[List[int]] = []
        lora_index_mapping: List[List[int]] = []
        lora_prompt_mapping: List[List[int]] = []
        lora_requests: Set[LoRARequest] = set()

        is_enc_dec_model = self.model_config.is_encoder_decoder
        if len(seq_group_metadata_list) == 0:
            return PrepareDecodeMetadata.empty()
        lora_ids: List[int] = []

        dummy_slots = itertools.cycle(
            range(_PAD_SLOT_ID, _PAD_SLOT_ID + self.block_size))

        for seq_group_metadata in seq_group_metadata_list:
            assert not seq_group_metadata.is_prompt
            assert seq_group_metadata.token_chunk_size == 1

            seq_ids = list(seq_group_metadata.seq_data.keys())
            lora_id = seq_group_metadata.lora_int_id
            lora_ids.append(lora_id)
            if is_enc_dec_model:
                for _ in range(len(seq_group_metadata.seq_data)):
                    encoder_seq_len = (
                        seq_group_metadata.encoder_seq_data.get_len()
                        if seq_group_metadata.encoder_seq_data else 0)
                    encoder_seq_lens.append(encoder_seq_len)
                    cross_block_table = seq_group_metadata.cross_block_table
                    cross_block_tables.append([] if (
                        cross_block_table is None) else cross_block_table)

            if lora_id > 0:
                lora_requests.add(seq_group_metadata.lora_request)

            for seq_id in seq_ids:
                seq_data = seq_group_metadata.seq_data[seq_id]
                if output is None:
                    generation_token = seq_data.get_last_token_id()
                    input_tokens.append([generation_token])

                seq_len = seq_data.get_len()
                position = seq_len - 1
                input_positions.append([position])

                if self.model_is_mrope:
                    if seq_data.mrope_position_delta is not None:
                        pos_for_mrope = MRotaryEmbedding \
                            .get_next_input_positions(
                                seq_data.mrope_position_delta,
                                seq_data.get_num_computed_tokens(),
                                seq_len)
                    else:
                        pos_for_mrope = [[position]] * 3
                    for idx in range(3):
                        input_mrope_positions[idx].extend(pos_for_mrope[idx])

                seq_len = seq_len if self.sliding_window is None else min(
                    seq_len, self.sliding_window)
                seq_lens.append(seq_len)

                block_table = seq_group_metadata.block_tables[seq_id]
                num_fully_occupied_blocks = position // self.block_size
                block_table = block_table[:num_fully_occupied_blocks + 1]

                if len(block_table) == 0:
                    block_number = _PAD_BLOCK_ID
                else:
                    block_number = block_table[position // self.block_size]
                if block_number == _PAD_BLOCK_ID:
                    slot = next(dummy_slots)
                else:
                    block_offset = position % self.block_size
                    slot = block_number * self.block_size + block_offset
                slot_mapping.append([slot])
                lora_index_mapping.append(lora_id)
                lora_prompt_mapping.append(lora_id)

                if self.sliding_window is not None:
                    sliding_window_blocks = (self.sliding_window //
                                             self.block_size)
                    block_table = block_table[-sliding_window_blocks:]
                block_tables.append(block_table)

                if self.interleaved_sliding_window is not None:
                    sliding_window_blocks = (self.interleaved_sliding_window //
                                             self.block_size)
                    window_block_table = block_table[-sliding_window_blocks:]
                    window_block_tables.append(window_block_table)

        if output is None:
            input_tokens = torch.tensor(input_tokens,
                                        dtype=torch.long,
                                        device='cpu')
        else:
            real_batch_size = len(seq_group_metadata_list)
            input_tokens = output[:real_batch_size].clone()

        input_positions = torch.tensor(
            input_mrope_positions if self.model_is_mrope else input_positions,
            dtype=torch.long,
            device='cpu')

        num_decode_tokens = len(seq_lens)

        last_block_usage = [
            slot[0] % self.block_size + 1 for slot in slot_mapping
        ]
        block_groups = [[i] * len(bt) for i, bt in enumerate(block_tables)]
        block_usage = [[self.block_size] * (len(bt) - 1) + [lbu]
                       for bt, lbu in zip(block_tables, last_block_usage)
                       if bt]

        block_list = flatten(block_tables)
        block_groups = flatten(block_groups)
        block_usage = flatten(block_usage)

        assert len(block_list) == len(block_groups)
        assert len(block_list) == len(block_usage)

        if self.interleaved_sliding_window is not None:
            window_block_groups = [[i] * len(bt)
                                   for i, bt in enumerate(window_block_tables)]
            window_block_usage = [
                [self.block_size] * (len(bt) - 1) + [lbu]
                for bt, lbu in zip(block_tables, last_block_usage) if bt
            ]

            window_block_list = flatten(window_block_tables)
            window_block_groups = flatten(window_block_groups)
            window_block_usage = flatten(window_block_usage)

            assert len(window_block_list) == len(window_block_groups)
            assert len(window_block_list) == len(window_block_list)
        else:
            window_block_list = None
            window_block_groups = None
            window_block_usage = None

        if is_enc_dec_model:
            last_cross_block_usage = [
                (encoder_seq_len - 1) % self.block_size + 1
                for encoder_seq_len in encoder_seq_lens
            ]
            cross_block_groups = [[i] * len(bt)
                                  for i, bt in enumerate(cross_block_tables)]
            cross_block_usage = [
                [self.block_size] * (len(bt) - 1) + [lbu]
                for bt, lbu in zip(cross_block_tables, last_cross_block_usage)
                if bt
            ]
            cross_block_list = flatten(cross_block_tables)
            cross_block_groups = flatten(cross_block_groups)
            cross_block_usage = flatten(cross_block_usage)
            assert len(cross_block_list) == len(cross_block_groups)
            assert len(cross_block_list) == len(cross_block_usage)

        else:
            cross_block_list = None
            cross_block_groups = None
            cross_block_usage = None
            encoder_seq_lens_tensor = None

        padding_fn = None
        if self.use_contiguous_pa:
            block_bucket_size = max(max(block_list) + 1, len(block_list))
            block_bucket_size = self.bucketing_manager.find_decode_bucket(
                len(seq_group_metadata_list), block_bucket_size)[2]
            if self.dp_awared_padding:
                if self.is_driver_worker:
                    block_bucket_size = align_dp_groups(
                        block_bucket_size, torch.distributed.ReduceOp.MAX)
                if align_worker:
                    block_bucket_size = align_tp_groups(
                        block_bucket_size, torch.distributed.ReduceOp.MAX)
            indices: List[Any]
            indices = [None] * block_bucket_size
            for i, bid in enumerate(block_list):
                indices[bid] = i
            padding_fn = lambda tensor, pad_value: gather_list(
                tensor, indices, pad_value)
            if self.interleaved_sliding_window is not None:
                window_indices: List[Any]
                window_indices = [None] * block_bucket_size
                for i, bid in enumerate(window_block_list):
                    window_indices[bid] = i
                window_padding_fn = lambda tensor, pad_value: gather_list(
                    tensor, window_indices, pad_value)
        else:
            block_bucket_size = self.bucketing_manager.find_decode_bucket(
                len(seq_group_metadata_list), len(block_list))[2]
            if self.dp_awared_padding:
                if self.is_driver_worker:
                    block_bucket_size = align_dp_groups(
                        block_bucket_size, torch.distributed.ReduceOp.MAX)
                if align_worker:
                    block_bucket_size = align_tp_groups(
                        block_bucket_size, torch.distributed.ReduceOp.MAX)
            padding_fn = lambda tensor, pad_value: pad_list(
                tensor, block_bucket_size, pad_value)

        block_list = padding_fn(block_list, _PAD_BLOCK_ID)
        block_groups = padding_fn(block_groups, -1)
        block_usage = padding_fn(block_usage, 1)

        if self.interleaved_sliding_window is not None:
            window_block_list = window_padding_fn(window_block_list,
                                                  _PAD_BLOCK_ID)
            window_block_groups = window_padding_fn(window_block_groups, -1)
            #window_block_usage = window_padding_fn(window_block_usage, 1)
            window_block_usage = [
                [1] if i == 0 else [block_usage[idx]]
                for idx, (i,
                          j) in enumerate(zip(window_block_list, block_usage))
            ]

        if is_enc_dec_model:
            if self.use_contiguous_pa:
                cross_block_bucket_size = max(
                    max(cross_block_list) +
                    1, len(cross_block_list)) if cross_block_list else 0
                cross_block_bucket_size = \
                    self.bucketing_manager.find_decode_bucket(
                        len(seq_group_metadata_list),
                        cross_block_bucket_size)[2]
                indices = [None] * cross_block_bucket_size
                for i, bid in enumerate(cross_block_list):
                    indices[bid] = i
                padding_fn = lambda tensor, pad_value: gather_list(
                    tensor, indices, pad_value)
            else:
                cross_block_bucket_size = \
                    self.bucketing_manager.find_decode_bucket(
                        len(seq_group_metadata_list),
                        len(cross_block_list))[2]
                padding_fn = lambda tensor, pad_value: pad_list(
                    tensor, cross_block_bucket_size, pad_value)

            real_batch_size = len(seq_group_metadata_list)
            batch_size_padded = \
                self.bucketing_manager.find_decode_bucket(
                        real_batch_size,
                        cross_block_bucket_size)[0]
            if self.dp_awared_padding:
                if self.is_driver_worker:
                    batch_size_padded = align_dp_groups(
                        batch_size_padded, torch.distributed.ReduceOp.MAX)
                if align_worker:
                    batch_size_padded = align_tp_groups(
                        batch_size_padded, torch.distributed.ReduceOp.MAX)
            batch_size_padding = batch_size_padded - real_batch_size
            if batch_size_padding > 0:
                encoder_seq_lens.extend(encoder_seq_lens[0]
                                        for _ in range(batch_size_padding))
            cross_block_list = padding_fn(cross_block_list, _PAD_BLOCK_ID)
            cross_block_groups = padding_fn(cross_block_groups, -1)
            cross_block_usage = padding_fn(cross_block_usage, 1)

            cross_block_list = torch.tensor(cross_block_list,
                                            dtype=torch.int,
                                            device='cpu')
            cross_block_groups = torch.tensor(cross_block_groups,
                                              dtype=torch.int,
                                              device='cpu')
            cross_block_usage = torch.tensor(cross_block_usage,
                                             dtype=self.model_config.dtype,
                                             device='cpu')
            encoder_seq_lens_tensor = torch.tensor(encoder_seq_lens,
                                                   dtype=torch.long,
                                                   device='cpu')

        alibi_blocks = None
        if self.use_alibi:
            alibi_blocks = self._compute_alibi_block(block_tables, seq_lens,
                                                     len(block_groups))
            alibi_blocks = alibi_blocks.to(  # type: ignore
                self.device, non_blocking=True)

        block_list = torch.tensor(block_list, dtype=torch.int, device='cpu')
        block_groups = torch.tensor(block_groups,
                                    dtype=torch.int,
                                    device='cpu')
        block_usage = torch.tensor(block_usage,
                                   dtype=self.model_config.dtype,
                                   device='cpu')
        slot_mapping = torch.tensor(slot_mapping,
                                    dtype=torch.long,
                                    device='cpu')

        input_tokens = input_tokens.to(  # type: ignore
            self.device, non_blocking=True)
        input_positions = input_positions.to(  # type: ignore
            self.device, non_blocking=True)
        block_list = block_list.to(  # type: ignore
            self.device, non_blocking=True)
        block_groups = block_groups.to(  # type: ignore
            self.device, non_blocking=True)
        block_usage = block_usage.to(  # type: ignore
            self.device, non_blocking=True)
        slot_mapping = slot_mapping.to(  # type: ignore
            self.device, non_blocking=True)
        if is_enc_dec_model:
            cross_block_list = cross_block_list.to(  # type: ignore
                self.device, non_blocking=True)
            cross_block_groups = cross_block_groups.to(  # type: ignore
                self.device, non_blocking=True)
            cross_block_usage = cross_block_usage.to(  # type: ignore
                self.device, non_blocking=True)

            encoder_seq_lens_tensor = \
                encoder_seq_lens_tensor.to(  # type: ignore
                    self.device, non_blocking=True)

        if self.interleaved_sliding_window is not None:
            window_block_list = torch.tensor(window_block_list,
                                             dtype=torch.int,
                                             device='cpu')
            window_block_groups = torch.tensor(window_block_groups,
                                               dtype=torch.int,
                                               device='cpu')
            window_block_usage = torch.tensor(window_block_usage,
                                              dtype=self.model_config.dtype,
                                              device='cpu')

            window_block_list = window_block_list.to(  # type: ignore
                self.device, non_blocking=True)
            window_block_groups = window_block_groups.to(  # type: ignore
                self.device, non_blocking=True)
            window_block_usage = window_block_usage.to(  # type: ignore
                self.device, non_blocking=True)

        attn_metadata = self.attn_backend.make_metadata(
            is_prompt=False,
            block_size=self.block_size,
            block_list=block_list,
            block_mapping=None,
            block_usage=block_usage,
            block_groups=block_groups,
            window_block_list=window_block_list,
            window_block_mapping=None,
            window_block_usage=window_block_usage,
            window_block_groups=window_block_groups,
            attn_bias=None,
            seq_lens_tensor=None,
            encoder_seq_lens=encoder_seq_lens,
            encoder_seq_lens_tensor=encoder_seq_lens_tensor,
            max_encoder_seq_len=max(encoder_seq_lens, default=0),
            cross_block_list=cross_block_list,
            cross_block_groups=cross_block_groups,
            cross_block_usage=cross_block_usage,
            context_lens_tensor=None,
            num_prefills=0,
            num_prefill_tokens=0,
            num_decode_tokens=num_decode_tokens,
            slot_mapping=slot_mapping,
            alibi_blocks=alibi_blocks,
            multi_modal_placeholder_index_maps=None,
            enable_kv_scales_calculation=False,
            input_positions=input_positions)
        return PrepareDecodeMetadata(input_tokens=input_tokens,
                                     input_positions=input_positions,
                                     attn_metadata=attn_metadata,
                                     lora_index_mapping=lora_index_mapping,
                                     lora_prompt_mapping=lora_prompt_mapping,
                                     lora_requests=lora_requests,
                                     slot_mapping=slot_mapping,
                                     lora_ids=lora_ids)

    def _compute_alibi_block(self, block_tables, seq_lens, num_blocks):
        """
        Compute the ALiBi offsets for each block during decoding.

        For each block in each sequence, this function assigns position-based
        offsets according to ALiBi logic. It returns a tensor that captures
        these offsets for all sequences and blocks, which is then used for
        decode-time ALiBi bias creation.

        Args:
            block_tables:
                A list of lists, where each inner list contains block indices
                assigned to a particular sequence.
            seq_lens:
                A list of sequence lengths corresponding to each sequence.
            num_blocks:
                The total number of blocks across all sequences for which
                ALiBi offsets need to be computed.

        Returns:
            A torch.Tensor of shape [num_blocks, block_size], containing ALiBi
            offsets for each block.
        """
        # Create intermediary and output structures on the CPU
        max_block_table_len = max(
            len(block_table) for block_table in block_tables)
        alibi_offsets = torch.arange(
            -max_block_table_len * self.block_size + 1,
            1,
            dtype=torch.long,
            device='cpu',
        )
        alibi_blocks = torch.zeros(
            (num_blocks, self.block_size),
            dtype=torch.long,
            device='cpu',
        )

        # Use lists to accumulate data for each block
        block_data: List[List[int]] = [[] for _ in range(num_blocks)]

        # Assign biases per token
        for batch_idx, block_table in enumerate(block_tables):
            seq_len = seq_lens[batch_idx]
            for seq_idx, block_idx in enumerate(block_table):
                # Calculate the number of valid positions in the current block
                valid_length = seq_len - seq_idx * self.block_size
                if valid_length > 0:
                    current_block_length = min(valid_length, self.block_size)
                    offset_end = current_block_length - valid_length
                    if offset_end == 0:
                        block_data[block_idx] = alibi_offsets[
                            -valid_length:].tolist()
                    else:
                        block_data[block_idx] = alibi_offsets[
                            -valid_length:offset_end].tolist()

        # Populate the alibi_blocks tensor from the accumulated data
        for block_idx, data in enumerate(block_data):
            alibi_blocks[block_idx, :len(data)] = torch.tensor(
                data, dtype=torch.long)

        return alibi_blocks

    def prepare_input_tensors(
        self,
        seq_group_metadata_list: List[SequenceGroupMetadata],
        finished_requests_ids: Optional[List[str]] = None,
        align_worker=False,
    ) -> Tuple[TModelInputForHPU, SamplingMetadata]:
        if len(seq_group_metadata_list) == 0:
            return self._model_input_cls(), None

        input_tokens = None
        input_positions = None
        lora_mapping = None
        lora_requests = None
        multi_modal_kwargs = None
        batch_type = None
        seq_lens = None
        query_lens = None
        real_batch_size = None
        batch_size_padded = None

        self.event_start = self.profiler.get_timestamp_us()
        is_prompt = seq_group_metadata_list[0].is_prompt
        base_event_name = 'prompt' if is_prompt else 'decode'
        self.profiler.start('internal', base_event_name)

        seq_group_metadata_list, real_batch_size, batch_size_padded = (
            self._add_dummy_seq(seq_group_metadata_list, is_prompt,
                                align_worker))

        prefill_reqs = []
        decode_reqs = []
        for seq_group_meta in seq_group_metadata_list:
            if seq_group_meta.is_prompt:
                prefill_reqs.append(seq_group_meta)
            else:
                decode_reqs.append(seq_group_meta)

        # Prepare input tensors.
        (
            input_tokens,
            input_positions,
            prefill_attn_metadata,
            seq_lens,
            query_lens,
            lora_index_mapping,
            lora_prompt_mapping,
            lora_requests,
            multi_modal_kwargs,
            slot_mapping,
            lora_ids,
        ) = self._prepare_prompt(prefill_reqs, align_worker=align_worker)
        (
            decode_input_tokens,
            decode_input_positions,
            decode_attn_metadata,
            decode_lora_index_mapping,
            decode_lora_prompt_mapping,
            decode_lora_requests,
            decode_slot_mapping,
            decode_lora_ids,
        ) = self._prepare_decode(decode_reqs, align_worker=align_worker)

        selected_token_indices = None
        if not self.is_pooler:
            generators = self.get_generators(finished_requests_ids)
            sampling_metadata = SamplingMetadata.prepare(
                seq_group_metadata_list,
                seq_lens,
                query_lens,
                'cpu',
                self.pin_memory,
                generators=generators)
            selected_token_indices = \
                sampling_metadata.selected_token_indices
            categorized_sample_indices = \
                sampling_metadata.categorized_sample_indices
            if self.use_merged_prefill and len(seq_lens) > 0:
                selected_token_indices = pad_flat_tensor(
                    selected_token_indices, self.max_num_prefill_seqs)
                categorized_sample_indices = {
                    k: pad_flat_tensor(v, self.max_num_prefill_seqs)
                    for k, v in categorized_sample_indices.items()
                }
                padding_groups = self.max_num_prefill_seqs - len(
                    sampling_metadata.seq_groups)
                import copy
                dummy_seq_group = copy.deepcopy(
                    sampling_metadata.seq_groups[0])
                sampling_metadata.seq_groups.extend(
                    dummy_seq_group for _ in range(padding_groups))
            sampling_metadata.selected_token_indices = \
                self.move_to_device(selected_token_indices)
            sampling_metadata.categorized_sample_indices = \
                {k: self.move_to_device(v)
                 for k, v in categorized_sample_indices.items()}

        if not self.scheduler_config.chunked_prefill_enabled:
            assert (len(prefill_reqs) and len(decode_reqs)) == 0

        num_prefills = len(seq_lens)
        num_prefill_tokens = len(input_tokens)
        num_decode_tokens = len(decode_input_tokens)

        # NOTE(kzawora): Here we diverge from GPU code - we don't
        # support mixed batches, so we either use decode or prefill
        # inputs, without coalescing.
        assert (num_prefills == 0 and num_decode_tokens > 0) or (
            num_prefills > 0
            and num_decode_tokens == 0), "HPU does not support mixed batches!"
        if num_decode_tokens > 0:
            input_tokens = decode_input_tokens
            input_positions = decode_input_positions
            slot_mapping = decode_slot_mapping
            lora_index_mapping = decode_lora_index_mapping
            lora_prompt_mapping = decode_lora_prompt_mapping
            lora_requests = decode_lora_requests
            lora_ids = decode_lora_ids

        if self.is_pooler:
            sampling_metadata = None
        elif not self.use_merged_prefill:
            # FIXME: We need to adjust selected_token_indices to accommodate
            # for padding
            max_len = input_tokens.size(1)
            paddings = [max_len - q for q in query_lens]
            paddings = [0] + paddings[:-1]
            paddings = list(itertools.accumulate(paddings))
            paddings_prompt_logprobs = []

            for i, seq_group_metadata in enumerate(seq_group_metadata_list):
                if seq_group_metadata.sampling_params \
                    and seq_group_metadata.sampling_params.prompt_logprobs \
                        is not None and seq_group_metadata.is_prompt:
                    paddings_prompt_logprobs += ([paddings[i]] * seq_lens[i])

            paddings = torch.tensor(
                paddings_prompt_logprobs
                if paddings_prompt_logprobs else paddings,
                dtype=sampling_metadata.selected_token_indices.dtype,
                device=sampling_metadata.selected_token_indices.device)
            sampling_metadata.selected_token_indices.add_(paddings)

        if self.lora_config:
            lora_mapping = LoRAMapping(
                **dict(index_mapping=lora_index_mapping,
                       prompt_mapping=lora_prompt_mapping,
                       is_prefill=(num_prefills > 0)))
        else:
            lora_mapping = None

        if (prefill_attn_metadata is not None
                and decode_attn_metadata is not None):
            batch_type = BatchType.MIXED
            raise NotImplementedError("Mixed batch is not supported on HPU")
        elif prefill_attn_metadata is not None:
            batch_type = BatchType.PREFILL
        else:
            batch_type = BatchType.DECODE

        metadata_dict = {
            "input_tokens": input_tokens,
            "input_positions": input_positions,
            "selected_token_indices": selected_token_indices,
            "lora_requests": lora_requests,
            "lora_mapping": lora_mapping,
            "multi_modal_kwargs": multi_modal_kwargs,
            "num_prefill_tokens": num_prefill_tokens,
            "num_decode_tokens": num_decode_tokens,
            "slot_mapping": slot_mapping,
            "num_prefills": num_prefills,
            "batch_type": batch_type,
            "seq_lens": seq_lens,
            "query_lens": query_lens
        }
        if prefill_attn_metadata is not None:
            metadata_dict.update(prefill_attn_metadata.asdict_zerocopy())
        else:
            assert decode_attn_metadata is not None
            metadata_dict.update(decode_attn_metadata.asdict_zerocopy())

        attn_metadata = prefill_attn_metadata if \
            prefill_attn_metadata is not None else decode_attn_metadata

        return self._model_input_cls(input_tokens=input_tokens,
                                     seq_lens=seq_lens,
                                     query_lens=query_lens,
                                     input_positions=input_positions,
                                     attn_metadata=attn_metadata,
                                     lora_requests=lora_requests,
                                     lora_mapping=lora_mapping,
                                     multi_modal_kwargs=multi_modal_kwargs,
                                     real_batch_size=real_batch_size,
                                     batch_size_padded=batch_size_padded,
                                     lora_ids=lora_ids), \
                                     sampling_metadata

    @torch.inference_mode()
    def prepare_model_input_align_worker(
        self,
        seq_group_metadata_list: List[SequenceGroupMetadata],
        virtual_engine: int = 0,
        finished_requests_ids: Optional[List[str]] = None,
        align_worker: bool = False,
    ) -> ModelInputForHPUWithSamplingMetadata:
        """Prepare the model input based on a given sequence group, including
        metadata for the sampling step.
        The API assumes seq_group_metadata_list is sorted by prefill -> decode.
        The result tensors and data structure also batches input in prefill
        -> decode order. For example,
        - input_tokens[:num_prefill_tokens] contains prefill tokens.
        - input_tokens[num_prefill_tokens:] contains decode tokens.
        If cuda graph is required, this API automatically pads inputs.
        """
        with self.profiler.record_event('internal', 'prepare_input_tensors'):
            assert seq_group_metadata_list is not None
            if self.profiler.enabled:
                self.profiler_counter_helper.capture_seq_group_metadata_stats(
                    seq_group_metadata_list=seq_group_metadata_list)
            model_input, sampling_metadata = self.prepare_input_tensors(
                seq_group_metadata_list, finished_requests_ids, align_worker)
            assert model_input.attn_metadata is not None
            is_prompt = model_input.attn_metadata.is_prompt

        return ModelInputForHPUWithSamplingMetadata(
            input_tokens=model_input.input_tokens,
            input_positions=model_input.input_positions,
            seq_lens=model_input.seq_lens,
            query_lens=model_input.query_lens,
            lora_mapping=model_input.lora_mapping,
            lora_requests=model_input.lora_requests,
            attn_metadata=model_input.attn_metadata,
            multi_modal_kwargs=model_input.multi_modal_kwargs,
            real_batch_size=model_input.real_batch_size,
            batch_size_padded=model_input.batch_size_padded,
            virtual_engine=virtual_engine,
            lora_ids=model_input.lora_ids,
            async_callback=model_input.async_callback,
            is_first_multi_step=model_input.is_first_multi_step,
            is_last_step=model_input.is_last_step,
            previous_hidden_states=model_input.previous_hidden_states,
            sampling_metadata=sampling_metadata,
            is_prompt=is_prompt,
        )

    def create_lora_mask(self, input_tokens: torch.Tensor, lora_ids: List[int],
                         is_prompt: bool):
        '''
        This is a helper function to create the mask for lora computations.
        Lora Mask is needed to ensure we match the correct lora weights for the
        for the request.
        For Prompt phase we have
        lora_mask with shape (batch_size * seq_len, max_loras * max_rank)
        lora_logits_mask with shape (batch_size, max_loras * max_rank)
        For Decode phase we have both
        lora_mask and lora_logits_mask with shape
        (batch_size, max_loras * max_rank)
        '''
        lora_mask: torch.Tensor = None
        lora_logits_mask: torch.Tensor = None
        lora_index = 0

        if self.lora_config:
            if is_prompt:
                lora_mask = torch.zeros(
                    input_tokens.shape[0] * input_tokens.shape[1],
                    (self.lora_config.max_loras) *\
                        self.lora_config.max_lora_rank,
                    dtype=self.lora_config.lora_dtype)
                lora_logits_mask = torch.zeros(
                    input_tokens.shape[0], (self.lora_config.max_loras) *
                    self.lora_config.max_lora_rank,
                    dtype=self.lora_config.lora_dtype)

                ones = torch.ones(input_tokens.shape[1],
                                  self.lora_config.max_lora_rank,
                                  dtype=self.lora_config.lora_dtype)
                logit_ones = torch.ones(1,
                                        self.lora_config.max_lora_rank,
                                        dtype=self.lora_config.lora_dtype)

                for i in range(len(lora_ids)):
                    if lora_ids[i] == 0:
                        continue
                    lora_index = self.lora_manager._adapter_manager.\
                        lora_index_to_id.index(lora_ids[i])
                    start_row = i * input_tokens.shape[1]
                    end_row = start_row + input_tokens.shape[1]
                    start_col = lora_index * self.lora_config.max_lora_rank
                    end_col = start_col + self.lora_config.max_lora_rank
                    lora_mask[start_row:end_row, start_col:end_col] = ones
                    lora_logits_mask[i, start_col:end_col] = logit_ones
                lora_mask = lora_mask.to('hpu')
                lora_logits_mask = lora_logits_mask.to('hpu')
            else:
                lora_mask = torch.zeros(input_tokens.shape[0],
                                        (self.lora_config.max_loras) *
                                        self.lora_config.max_lora_rank,
                                        dtype=self.lora_config.lora_dtype)
                ones = torch.ones(1,
                                  self.lora_config.max_lora_rank,
                                  dtype=self.lora_config.lora_dtype)
                for i in range(len(lora_ids)):
                    if lora_ids[i] == 0:
                        continue
                    lora_index = self.lora_manager._adapter_manager.\
                        lora_index_to_id.index(lora_ids[i])
                    start_pos = lora_index * self.lora_config.max_lora_rank
                    end_pos = start_pos + self.lora_config.max_lora_rank
                    lora_mask[i, start_pos:end_pos] = ones
                lora_mask = lora_mask.to('hpu')
                lora_logits_mask = lora_mask

        return lora_mask, lora_logits_mask

    def _seq_len(self, attn_metadata):
        if attn_metadata.num_prefills != 0:
            return attn_metadata.slot_mapping.size(1)
        else:
            return attn_metadata.block_list.numel()

    def trim_attn_metadata(self, metadata: AttentionMetadata) -> object:
        # NOTE(kzawora): To anyone working on this in the future:
        # Trimming metadata is required when using HPUGraphs.
        # Attention metadata is going to be hashed by PT bridge, and
        # appropriate HPUGraphs will be matched based on all inputs' hash.

        # Before you put more keys in here, make sure you know their
        # value type and make sure you know how it's going to be hashed.
        # You can find that information in input_hash function
        # in habana_frameworks/torch/hpu/graphs.py. You can also hash
        # it manually with torch.hpu.graphs.input_hash(attention_metadata)

        # If you use primitive types here - they will get hashed based
        # on their value. You *will* get lots of excessive graph captures
        # (and an OOM eventually) if you decide to put something like
        # seq_len int here.
        # If you absolutely need a scalar, put it in a tensor. Tensors
        # get hashed using their metadata, not their values:
        # input_hash(torch.tensor(123)) == input_hash(torch.tensor(321))
        # input_hash(123) != input_hash(321)
        # input_hash("abc") != input_hash("cba")
        attention_metadata = subtuple(metadata, 'TrimmedAttentionMetadata', [
            'attn_bias',
            'seq_lens_tensor',
            'context_lens_tensor',
            'block_list',
            'block_mapping',
            'block_usage',
            'slot_mapping',
            'is_prompt',
            'block_size',
            'block_groups',
            'input_positions',
            'alibi_blocks',
            'window_block_list',
            'window_block_mapping',
            'window_block_usage',
            'window_block_groups',
            'window_attn_bias',
            'use_window_sdpa',
            'sliding_window_right',
        ])
        return attention_metadata

    def create_dummy_multi_modal_seq_group_metadata(self, group_id, img_args,
                                                    sampling_params,
                                                    lora_request, seq_len):
        assert self.model_is_mrope or self.is_mm_optimized, \
            ("Warmup compatible with Qwen2vl/Gemma3 models")
        img_args = int(img_args)
        if img_args == UNSET_IMG_ARGS:
            # Using the largest bucket
            img_args = self.get_model().vision_buckets.multimodal_buckets[-1]

        if self.model_is_mrope:
            if not hasattr(self.get_model().config, "vision_config"):
                raise ValueError("Expect mrope model to have vision_config")
            vision_config = self.get_model().config.vision_config
            if not hasattr(vision_config, "spatial_merge_size"):
                raise ValueError(
                    "Expect mrope model to have spatial_merge_size")

            spatial_merge_unit = vision_config.spatial_merge_size**2
            num_image_tokens = img_args // spatial_merge_unit
            assert img_args % 8 == 0, (
                f"Expects img_args to be multiples of 8, got: {img_args}")
            image_h = img_args // 8
            image_grid_thw = torch.tensor(
                [[1, image_h, int(img_args / image_h)]])
            pixel_values = torch.randn(
                image_grid_thw[0].prod(),
                1176)  # TODO: figure out the variable name

            assert pixel_values.shape[0] % 64 == 0, (
                f"pixel_values must be sliced in 64 chunks, "
                f"got: {pixel_values.shape}")

            multi_modal_data = {
                "pixel_values": pixel_values,
                "image_grid_thw": image_grid_thw,
            }
        else:
            s = self.model.model.config.vision_config.image_size
            pixel_values = torch.randn([img_args, 3, s, s])
            num_image_tokens = self.model.model.config.mm_tokens_per_image \
                    * img_args
            multi_modal_data = {
                "pixel_values": pixel_values,
                "num_crops": torch.zeros([img_args], dtype=torch.int32)
            }

        image_token_id = self.get_model().config.image_token_id
        prompt_token_ids_image = [image_token_id] * num_image_tokens
        prompt_token_ids = [0] * (
            seq_len - len(prompt_token_ids_image)) + prompt_token_ids_image
        prompt_token_ids_array = array('l', prompt_token_ids)  # noqa: F821
        placeholders_by_modality = {
            'image':
            [PlaceholderRange(offset=0, length=len(prompt_token_ids))]
        }
        seq_data = SequenceData.from_seqs(prompt_token_ids)
        seq_data = SequenceData(prompt_token_ids_array)
        multi_modal_data = MultiModalKwargs(multi_modal_data)

        seq_group = SequenceGroupMetadata(
            request_id=str(group_id),
            is_prompt=True,
            seq_data={group_id: seq_data},
            sampling_params=sampling_params,
            block_tables=None,
            lora_request=lora_request[group_id] if lora_request else None,
            multi_modal_data=multi_modal_data,
            multi_modal_placeholders=placeholders_by_modality,
        )
        return seq_group

    def create_dummy_seq_group_metadata(self,
                                        group_id,
                                        seq_len,
                                        is_prompt,
                                        lora_request=None,
                                        img_args=None,
                                        temperature=0,
                                        ctx=0):
        if self.is_pooler:
            sampling_params = None
        else:
            sampling_params = SamplingParams(temperature=temperature)
        num_blocks = math.ceil(seq_len / self.block_size)
        seq_len = max(seq_len, 1)
        computed_block_nums = None
        if is_prompt:
            if self.is_mm_run() and img_args is not None:
                return self.create_dummy_multi_modal_seq_group_metadata(
                    group_id=group_id,
                    img_args=img_args,
                    sampling_params=sampling_params,
                    lora_request=lora_request,
                    seq_len=seq_len,
                )
            else:
                input_len = seq_len
                output_len = 0
                block_tables = None
                if ctx:
                    block_tables = {
                        group_id: [_PAD_BLOCK_ID] * ctx * self.block_size
                    }
                    computed_block_nums = ([1] * ctx)
        else:
            input_len = seq_len - 1
            output_len = 1
            block_tables = {group_id: [_PAD_BLOCK_ID] * num_blocks}
            computed_block_nums = ([1] * ctx)
        prompt_token_ids = [0] * input_len
        output_token_ids = [1] * output_len
        prompt_token_ids_array = array('l', prompt_token_ids)  # noqa: F821
        seq_data = SequenceData(prompt_token_ids_array)
        seq_data.output_token_ids = output_token_ids
        return SequenceGroupMetadata(request_id=str(group_id),
                                     is_prompt=(output_len == 0),
                                     seq_data={group_id: seq_data},
                                     sampling_params=sampling_params,
                                     computed_block_nums=computed_block_nums,
                                     block_tables=block_tables,
                                     lora_request=lora_request)

    def is_mm_run(self) -> bool:
        return (self.is_mm_optimized or self.model_is_mrope) and \
            (self.multimodal_buckets is not None)

    def profile_run(self) -> None:
        # Skip profile run on decode instances
        if self.vllm_config.kv_transfer_config is not None and\
            self.vllm_config.kv_transfer_config.is_kv_consumer:
            return

        num_layers = self.model_config.get_num_layers(self.parallel_config)
        kv_caches = [None] * num_layers
        bind_kv_cache(
            self.vllm_config.compilation_config.static_forward_context,
            [kv_caches] * self.parallel_config.pipeline_parallel_size)
        max_seq_len = self.bucketing_manager.get_max_prompt_shape()
        max_batch_size = min(self.max_num_seqs,
                             self.max_num_batched_tokens // max_seq_len)
        # Using batch_size 1 is profile multimodal models
        max_batch_size = max_batch_size if self.mm_registry is None else 1

        if self.model_is_mrope or self.is_mm_optimized:
            model = self.get_model()
            self.multimodal_buckets = model.vision_buckets.multimodal_buckets
            logger_msg = "Multimodal bucket : " + str(self.multimodal_buckets)
            logger.info(logger_msg)

        self.warmup_scenario(
            batch_size=max_batch_size,
            seq_len=max_seq_len,
            ctx=0,
            is_prompt=True,
            kv_caches=kv_caches,
            is_pt_profiler_run=False,
            img_args=UNSET_IMG_ARGS if self.is_mm_run() else None,
            is_lora_profile_run=True,
        )

        return

    def _dummy_run(self, max_num_batched_tokens: int) -> None:
        assert max_num_batched_tokens == 1
        self.warmup_scenario(
            batch_size=max_num_batched_tokens,
            seq_len=1,
            ctx=1,
            is_prompt=False,
            kv_caches=None,
            is_pt_profiler_run=False,
            img_args=UNSET_IMG_ARGS if self.is_mm_run() else None,
            is_lora_profile_run=True,
            num_iters=1,
            align_worker=True,
            is_dummy_run=True)
        return

    def _remove_duplicate_submodules(self):
        model = self.get_model()
        if hasattr(model, "model"):
            for layer in self.get_model().model.layers:
                self_attn = layer.self_attn
                # delete attr kv_b_proj in self_attn,
                # as they have been transferred to the MLAImpl.
                if hasattr(self_attn, "mla_attn") and hasattr(
                        self_attn, "kv_b_proj"):
                    delattr(self_attn, "kv_b_proj")

    def _inc_preprocess(self):
        self._remove_duplicate_submodules()

    def warmup_scenario(self,
                        batch_size,
                        seq_len,
                        ctx,
                        is_prompt,
                        kv_caches,
                        is_pt_profiler_run=False,
                        is_lora_profile_run=False,
                        temperature=0,
                        img_args=None,
                        num_iters=3,
                        align_worker=False,
                        is_dummy_run=False) -> None:
        phase = 'prompt' if is_prompt else 'decode'
        use_graphs = is_dummy_run or self._use_graphs(img_args)

        scenario_name = ("warmup_"
                         f"{phase}_"
                         f"bs{batch_size}_"
                         f"seq{seq_len}_"
                         f"ctx{ctx}_"
                         f"multimodal{img_args if img_args else 'F'}_"
                         f"graphs{'T' if use_graphs else 'F'}")
        # This represents the maximum number of different requests
        # that will have unique loras, an therefore the max amount of memory
        # consumption create dummy lora request copies from the lora request
        # passed in, which contains a lora from the lora warmup path.
        dummy_lora_requests: List[LoRARequest] = []
        dummy_lora_requests_per_seq: List[LoRARequest] = []
        if self.lora_config and is_lora_profile_run:
            assert self.lora_manager is not None
            with self.lora_manager.dummy_lora_cache():
                for idx in range(self.lora_config.max_loras):
                    lora_id = idx + 1
                    dummy_lora_request = LoRARequest(
                        lora_name=f"warmup_{lora_id}",
                        lora_int_id=lora_id,
                        lora_local_path="/not/a/real/path",
                    )
                    self.lora_manager.add_dummy_lora(dummy_lora_request,
                                                     rank=LORA_WARMUP_RANK)
                    dummy_lora_requests.append(dummy_lora_request)
                dummy_lora_requests_per_seq = [
                    dummy_lora_requests[idx % len(dummy_lora_requests)]
                    for idx in range(batch_size)
                ]
        self.profiler.start('internal', scenario_name)
        times = num_iters if use_graphs or is_pt_profiler_run else 1
        if is_prompt:
            seqs = [
                self.create_dummy_seq_group_metadata(
                    i,
                    seq_len + ctx * self.block_size,
                    is_prompt,
                    lora_request=dummy_lora_requests_per_seq[i]
                    if dummy_lora_requests_per_seq else None,
                    img_args=img_args,
                    temperature=temperature,
                    ctx=ctx) for i in range(batch_size)
            ]
        else:
            blocks = [ctx // batch_size for _ in range(batch_size)]
            blocks[0] += ctx % batch_size
            seqs = [
                self.create_dummy_seq_group_metadata(
                    i,
                    b * self.block_size - 1,
                    is_prompt,
                    lora_request=dummy_lora_requests_per_seq[i]
                    if dummy_lora_requests_per_seq else None,
                    temperature=temperature,
                    ctx=ctx) for i, b in enumerate(blocks)
            ]
        if not is_dummy_run:
            torch.hpu.synchronize()
        profiler = None
        if is_pt_profiler_run and self.is_driver_worker:
            profiler = setup_profiler()
            profiler.start()
        for time_index in range(times):
            inputs = self.prepare_model_input_align_worker(
                seqs, align_worker=align_worker)
            # Chendi: Necessary fix for warmup with TP>1
            if time_index == 0:
                if self.is_driver_worker:
                    broadcast_tensor_dict(
                        {"input_tokens": inputs.input_tokens}, src=0)
                else:
                    broadcast_tensor_dict(src=0)
            if is_prompt or self.is_single_step:
                intermediate_tensors = None
                if not get_pp_group().is_first_rank:
                    intermediate_tensors = \
                        self.model.make_empty_intermediate_tensors(
                            batch_size=batch_size,
                            context_size=seq_len if is_prompt else 1,
                            dtype=self.model_config.dtype,
                            device=self.device)
                self.execute_model(inputs,
                                   kv_caches,
                                   intermediate_tensors=intermediate_tensors,
                                   warmup_mode=True,
                                   ctx_blocks=ctx,
                                   is_dummy_run=is_dummy_run,
                                   is_pt_profiler_run=is_pt_profiler_run)
            else:  # decode with multi-step
                inputs = dataclasses.replace(inputs,
                                             is_first_multi_step=True,
                                             is_last_step=False)
                self.execute_model(inputs,
                                   kv_caches,
                                   warmup_mode=True,
                                   num_steps=2,
                                   seqs=seqs,
                                   ctx_blocks=ctx)
                inputs = dataclasses.replace(inputs,
                                             is_first_multi_step=False,
                                             is_last_step=True)
                self.execute_model(inputs,
                                   kv_caches,
                                   warmup_mode=True,
                                   num_steps=2,
                                   seqs=seqs,
                                   ctx_blocks=ctx)
            if not is_dummy_run:
                torch.hpu.synchronize()
            if profiler:
                profiler.step()
        if profiler:
            profiler.stop()
        self.profiler.end()
        if not is_dummy_run:
            gc.collect()

    def remove_all_loras(self):
        if not self.lora_manager:
            raise RuntimeError("LoRA is not enabled.")
        self.lora_manager.remove_all_adapters()

    def set_active_loras(self, lora_requests: Set[LoRARequest],
                         lora_mapping: LoRAMapping) -> None:
        if not self.lora_manager:
            raise RuntimeError("LoRA is not enabled.")
        self.lora_manager.set_active_adapters(lora_requests, lora_mapping)

    def add_lora(self, lora_request: LoRARequest) -> bool:
        if not self.lora_manager:
            raise RuntimeError("LoRA is not enabled.")
        return self.lora_manager.add_adapter(lora_request)

    def remove_lora(self, lora_id: int) -> bool:
        if not self.lora_manager:
            raise RuntimeError("LoRA is not enabled.")
        return self.lora_manager.remove_adapter(lora_id)

    def pin_lora(self, lora_id: int) -> bool:
        if not self.lora_manager:
            raise RuntimeError("LoRA is not enabled.")
        return self.lora_manager.pin_adapter(lora_id)

    def list_loras(self) -> Set[int]:
        if not self.lora_manager:
            raise RuntimeError("LoRA is not enabled.")
        return self.lora_manager.list_adapters()

    def log_warmup(self, phase, i, max_i, batch_size, seq_len, ctx):
        free_mem = format_bytes(
            HabanaMemoryProfiler.current_free_device_memory())
        msg = (f"[Warmup][{phase}][{i+1}/{max_i}] "
               f"batch_size:{batch_size} "
               f"query_len:{seq_len} "
               f"num_blocks:{ctx} "
               f"free_mem:{free_mem}")
        logger.info(msg)

    def log_warmup_multimodal(self, phase, i, max_i, batch_size, seq_len,
                              img_args):
        free_mem = format_bytes(
            HabanaMemoryProfiler.current_free_device_memory())
        dim = "seq_len"
        msg = (f"[Warmup][{phase}][{i+1}/{max_i}] "
               f"batch_size:{batch_size} "
               f"{dim}:{seq_len} "
               f"img_args:{img_args} "
               f"free_mem:{free_mem}")
        logger.info(msg)

    def warmup_graphs(self,
                      buckets,
                      is_prompt,
                      kv_caches,
                      starting_mem=0,
                      total_batch_seq=0.001):
        total_mem = starting_mem
        idx = 0
        num_candidates = len(buckets)
        captured_all = True
        warmed_random_sampler_bs: Set[int] = set()
        for idx, (batch_size, query_len, ctx) in enumerate(reversed(buckets)):
            # Graph memory usage is proportional to seq dimension in a batch
            phase = f"Graph/{'prompt' if is_prompt else 'decode'}"
            if is_prompt:
                seq_len = query_len + ctx * self.block_size
                batch_seq = batch_size * seq_len
            else:
                batch_seq = batch_size
            graphed_bucket = (batch_size, query_len, ctx, is_prompt)
            if graphed_bucket in self.graphed_buckets:
                continue
            self.graphed_buckets.add(graphed_bucket)
            self.log_warmup(phase, idx, num_candidates, batch_size, query_len,
                            ctx)
            with HabanaMemoryProfiler() as mem_prof:
                self.warmup_scenario(
                    batch_size,
                    query_len,
                    ctx,
                    is_prompt,
                    kv_caches,
                    temperature=1.0
                    if batch_size not in warmed_random_sampler_bs else 0,
                )
            warmed_random_sampler_bs.add(batch_size)
            used_mem = align_workers(mem_prof.consumed_device_memory,
                                     torch.distributed.ReduceOp.MAX)
            total_mem += used_mem
            total_batch_seq += batch_seq

        if is_prompt and self.is_mm_run():
            #For multimodal total_batch_seq and total_mem, we store it in the
            #attribute for now.
            mm_outputs = self._warmup_multimodal_graph(
                kv_caches=kv_caches,
                starting_mem=0
                if not hasattr(self, "mm_total_mem") \
                    else self.mm_total_mem, # type: ignore
                total_batch_seq=0.001
                if not hasattr(self, "mm_total_batch_seq") else
                self.mm_total_batch_seq) # type: ignore

            if mm_outputs is not None:
                mm_total_mem, total_mm_batch_seq, mm_captured_all = mm_outputs
                total_mem = total_mem + mm_total_mem
                captured_all = captured_all and mm_captured_all
                self.mm_total_mem = mm_total_mem
                self.mm_total_batch_seq = total_mm_batch_seq

        return total_mem, total_batch_seq, captured_all

    def _warmup_multimodal_graph(self,
                                 kv_caches,
                                 starting_mem=0,
                                 total_batch_seq=0.001):

        total_mem = starting_mem
        idx = 0
        phase = 'Graph/Multimodal'
        num_candidates = len(self.multimodal_buckets)
        captured_all = True

        for idx, img_args in enumerate(self.multimodal_buckets):
            batch_size = 1  # Note: Multimodal buckets do not change with bs
            max_seq_len = self.bucketing_manager.get_max_prompt_shape()
            seq_len = max_seq_len
            batch_seq = 1 * img_args
            graphed_multimodal_bucket = img_args
            if graphed_multimodal_bucket in self.graphed_multimodal_buckets:
                continue
            self.graphed_multimodal_buckets.add(graphed_multimodal_bucket)
            self.log_warmup_multimodal(phase, idx, num_candidates, batch_size,
                                       seq_len, img_args)

            with HabanaMemoryProfiler() as mem_prof:
                self.warmup_scenario(batch_size=batch_size,
                                     seq_len=seq_len,
                                     ctx=0,
                                     is_prompt=True,
                                     kv_caches=kv_caches,
                                     img_args=img_args)

            used_mem = align_workers(mem_prof.consumed_device_memory,
                                     torch.distributed.ReduceOp.MAX)
            total_mem += used_mem
            total_batch_seq += batch_seq

        return total_mem, total_batch_seq, captured_all

    def log_graph_warmup_summary(self, buckets, is_prompt, total_mem):
        num_candidates = len(buckets)
        phase = 'Prompt' if is_prompt else 'Decode'
        graphed = buckets
        if num_candidates == 0:
            num_candidates = 1
        msg = (f'{phase} captured:{len(graphed)} '
               f'({100 * len(graphed) / num_candidates:.1f}%) '
               f'used_mem:{format_bytes(total_mem)}')
        logger.info(msg)
        if "Prompt" in phase and len(self.multimodal_buckets) > 0:
            phase = "Graph/Multimodal"
            num_candidates = len(self.multimodal_buckets)
            mm_graphed = self.graphed_multimodal_buckets
            msg = (f'{phase} captured:{len(mm_graphed)} '
                   f'({100 * len(mm_graphed) / num_candidates:.1f}%) '
                   f'buckets:{sorted(list(mm_graphed))}')
            logger.info(msg)

    @torch.inference_mode()
    def warmup_model(self, kv_caches: List[torch.Tensor]) -> None:
        prompt_buckets = len(self.bucketing_manager.prompt_buckets)
        if not self.is_pooler:
            decode_buckets = len(self.bucketing_manager.decode_buckets)
        else:
            # When pooling we're not using decode phase
            decode_buckets = 0

        if profile := os.environ.get('VLLM_PT_PROFILE', None):
            if len(profile.split('_')) == 5:
                phase, bs, seq_len, graph, img_args = profile.split('_')
            else:
                phase, bs, seq_len, graph = profile.split('_')
                img_args = None
            is_prompt = phase == 'prompt'
            ctx = 0
            if not is_prompt:
                ctx = int(seq_len)
                seq_len = '1'
            cfg = (int(bs), int(seq_len), ctx, is_prompt)
            graphs = graph == 't'
            if graphs:
                self.graphed_buckets.add(cfg)
<<<<<<< HEAD
=======
            if self.is_mm_run():
                img_args = (int(seq_len) //
                            self.model.model.config.mm_tokens_per_image
                            if self.is_mm_optimized else int(seq_len))
>>>>>>> b5089fd8
            self.warmup_scenario(
                int(bs),
                int(seq_len),
                ctx,
                is_prompt,
                kv_caches,
                is_pt_profiler_run=True,
                img_args=img_args if self.is_mm_run() else None)
            raise AssertionError("Finished profiling")
        if not htorch.utils.internal.is_lazy() and not self.enforce_eager:
            multiplier = 5 if os.getenv('VLLM_REGIONAL_COMPILATION',
                                        'true').lower() == 'true' else 1
            cache_size_limit = 1 + multiplier * (prompt_buckets +
                                                 decode_buckets)
            torch._dynamo.config.cache_size_limit = max(
                cache_size_limit, torch._dynamo.config.cache_size_limit)
            # Multiply by 8 to follow the original default ratio between
            # the cache_size_limit and accumulated_cache_size_limit
            torch._dynamo.config.accumulated_cache_size_limit = max(
                cache_size_limit * 8,
                torch._dynamo.config.accumulated_cache_size_limit)
        if self.skip_warmup:
            logger.info("Skipping warmup...")
            return
        self.profiler.start('internal', 'warmup')
        start_mem = HabanaMemoryProfiler.current_device_memory_usage()
        start_time = time.perf_counter()

        compile_only_mode_context = functools.partial(bc.env_setting,
                                                      "PT_COMPILE_ONLY_MODE",
                                                      True)
        can_use_compile_only_mode = True
        try:
            with compile_only_mode_context():
                pass
            logger.debug("Using PT_COMPILE_ONLY_MODE.")
        except KeyError:
            can_use_compile_only_mode = False
            logger.warning('Cannot use PT_COMPILE_ONLY_MODE. '
                           'Warmup time will be negatively impacted. '
                           'Please update Gaudi Software Suite.')
        with compile_only_mode_context(
        ) if can_use_compile_only_mode else contextlib.nullcontext():
            if not self.enforce_eager:
                if not self.is_pooler:
                    assert self.mem_margin is not None, \
                        ("HabanaWorker.determine_num_available_blocks needs "
                        "to be called before warming up the model.")

                free_mem = HabanaMemoryProfiler.current_free_device_memory()
                graph_free_mem = free_mem - self.mem_margin
                graph_free_mem = align_workers(graph_free_mem,
                                               torch.distributed.ReduceOp.MIN)

                if not self.is_pooler:
                    mem_post_prompt, prompt_batch_seq, prompt_captured_all = \
                        self.warmup_graphs(
                        self.bucketing_manager.prompt_buckets,
                        True, kv_caches)

                    mem_post_decode, decode_batch_seq, decode_captured_all = \
                        self.warmup_graphs(
                        self.bucketing_manager.decode_buckets,
                        False, kv_caches)
                else:
                    msg = (f"Using {format_bytes(graph_free_mem)}"
                           f"/{format_bytes(free_mem)} "
                           "of free device memory for HPUGraphs")
                    logger.info(msg)

                    mem_post_prompt, prompt_batch_seq, prompt_captured_all = \
                        self.warmup_graphs(
                        self.bucketing_manager.prompt_buckets,
                        True, kv_caches)
                    if mem_post_prompt < graph_free_mem \
                        and not prompt_captured_all:
                        mem_post_prompt, _, prompt_captured_all = (
                            self.warmup_graphs(
                                self.bucketing_manager.prompt_buckets, True,
                                kv_caches))

                self.log_graph_warmup_summary(
                    self.bucketing_manager.prompt_buckets, True,
                    mem_post_prompt)
                if not self.is_pooler:
                    self.log_graph_warmup_summary(
                        self.bucketing_manager.decode_buckets, False,
                        mem_post_decode)

        end_time = time.perf_counter()
        end_mem = HabanaMemoryProfiler.current_device_memory_usage()
        if os.getenv('VLLM_FULL_WARMUP',
                     'false').strip().lower() in ("1", "true"):
            # Since the model is warmed up for all possible tensor sizes,
            # Dynamo can skip checking the guards
            torch.compiler.set_stance(skip_guard_eval_unsafe=True)
        elapsed_time = end_time - start_time
        msg = (
            f"Warmup finished in {elapsed_time:.0f} secs, "
            f"allocated {format_bytes(end_mem - start_mem)} of device memory")
        logger.info(msg)
        self.profiler.end()

    def finish_measurements(self):
        from neural_compressor.torch.quantization import finalize_calibration
        finalize_calibration(self.model.model)

    def shutdown_inc(self,
                     suppress=suppress,
                     finalize_calibration=finalize_calibration):
        global shutdown_inc_called
        if shutdown_inc_called:
            return
        shutdown_inc_called = True
        can_finalize_inc = False
        with suppress(AttributeError):
            can_finalize_inc = (self._is_quant_with_inc()
                                and (self.model.model is not None)
                                and self.inc_initialized_successfully and
                                not getattr(self, "_is_inc_finalized", False))
        if can_finalize_inc:
            finalize_calibration(self.model.model)
            self._is_inc_finalized = True

    @property
    def vocab_size(self) -> int:
        return self.model_config.get_vocab_size()

    @property
    def mem_margin(self) -> Optional[int]:
        return self._mem_margin

    @mem_margin.setter
    def mem_margin(self, value):
        self._mem_margin = value


class HPUModelRunner(HPUModelRunnerBase[ModelInputForHPUWithSamplingMetadata]):
    """
    GPU model runner with sampling step.
    """
    _model_input_cls: Type[ModelInputForHPUWithSamplingMetadata] = (
        ModelInputForHPUWithSamplingMetadata)

    def make_model_input_from_broadcasted_tensor_dict(
        self,
        tensor_dict: Dict[str, Any],
    ) -> ModelInputForHPUWithSamplingMetadata:
        return (
            ModelInputForHPUWithSamplingMetadata.from_broadcasted_tensor_dict(
                tensor_dict,
                attn_backend=self.attn_backend,
            ))

    def need_recv_kv(self, model_input, kv_caches, warmup_mode) -> bool:
        """Check if we need to receive kv-cache from the other worker.
        We need to receive KV when
            1. current vLLM instance is KV cache consumer/decode vLLM instance
            2. this batch is not a profiling run
            3. this batch is a prefill run
        Args:
            model_input: input to the model executable
            kv_caches: vLLM's paged memory
        """
        if warmup_mode:
            return False

        if self.vllm_config.kv_transfer_config is None:
            return False

        is_prefill_run = model_input.attn_metadata.is_prompt

        # check if the current run is profiling
        is_profile_run = kv_caches is None or kv_caches[0] is None or (
            kv_caches[0][0].numel() == 0)
        # check if the current run is prefill
        return self.vllm_config.kv_transfer_config.is_kv_consumer and (
            not is_profile_run) and is_prefill_run

    def need_send_kv(self, model_input, kv_caches, warmup_mode) -> bool:
        """Check if we need to send kv-cache to the other worker.
        We need to send KV when
            1. current vLLM instance is KV cache producer/prefill vLLM instance
            2. this batch is not a profiling run or a warmup run.
            3. this batch is a prefill run
        Args:
            model_input: input to the model executable
            kv_caches: vLLM's paged memory
        """
        if warmup_mode:
            return False

        if self.vllm_config.kv_transfer_config is None:
            return False

        is_prefill_run = model_input.attn_metadata.is_prompt

        # check if the current run is profiling
        is_profile_run = kv_caches is None or kv_caches[0] is None or (
            kv_caches[0][0].numel() == 0)
        # check if the current run is prefill

        return self.vllm_config.kv_transfer_config.is_kv_producer and (
            not is_profile_run) and is_prefill_run

    @torch.inference_mode()
    def prepare_model_input(
        self,
        seq_group_metadata_list: List[SequenceGroupMetadata],
        virtual_engine: int = 0,
        finished_requests_ids: Optional[List[str]] = None
    ) -> ModelInputForHPUWithSamplingMetadata:
        """Prepare the model input based on a given sequence group, including
        metadata for the sampling step.
        The API assumes seq_group_metadata_list is sorted by prefill -> decode.
        The result tensors and data structure also batches input in prefill
        -> decode order. For example,
        - input_tokens[:num_prefill_tokens] contains prefill tokens.
        - input_tokens[num_prefill_tokens:] contains decode tokens.
        If cuda graph is required, this API automatically pads inputs.
        """
        return self.prepare_model_input_align_worker(seq_group_metadata_list,
                                                     virtual_engine,
                                                     finished_requests_ids,
                                                     False)

    def finish_measurements(self):
        from neural_compressor.torch.quantization import finalize_calibration
        finalize_calibration(self.model.model)

    def _num_blocks(self, attn_metadata):
        if attn_metadata.block_list is None:
            return 0
        return attn_metadata.block_list.numel()

    def _phase(self, attn_metadata):
        phase_type: PhaseType
        is_prompt = attn_metadata.is_prompt
        is_prefix_prefill = is_prompt and attn_metadata.block_list is not None
        if is_prompt and is_prefix_prefill:
            phase_type = PhaseType.PREFIX_PREFILL
        elif is_prompt and not is_prefix_prefill:
            phase_type = PhaseType.PREFILL
        elif not is_prompt:
            phase_type = PhaseType.DECODE
        else:
            raise ValueError("Unrecognized pass type, likely due to malformed "
                             "attention metadata")
        return phase_type

    def _check_config(self, batch_size, seq_len, ctx, attn_metadata,
                      warmup_mode):
        is_prefix_caching = self.vllm_config.cache_config.enable_prefix_caching
        cfg: Optional[tuple] = None
        assert cfg is None, "Configs changed between 2D and 3D"
        if is_prefix_caching:
            phase = self._phase(attn_metadata)
            num_blocks = self._num_blocks(attn_metadata)
            cfg = (batch_size, seq_len, num_blocks, phase)
        else:
            phase = 'prompt' if attn_metadata.is_prompt else 'decode'
            cfg = (batch_size, seq_len, phase)
        seen = cfg in self.seen_configs
        self.seen_configs.add(cfg)
        if not seen and not warmup_mode:
            logger.warning("Configuration: %s was not warmed-up!",
                           (phase.value, batch_size, seq_len,
                            num_blocks) if is_prefix_caching else
                           (phase, batch_size, seq_len))

    def create_lora_mask(self, input_tokens: torch.Tensor, lora_ids: List[int],
                         is_prompt: bool):
        '''
        This is a helper function to create the mask for lora computations.
        Lora Mask is needed to ensure we match the correct lora weights for the
        for the request.
        For Prompt phase we have 
        lora_mask with shape (batch_size * seq_len, max_loras * max_rank)
        lora_logits_mask with shape (batch_size, max_loras * max_rank)
        For Decode phase we have both
        lora_mask and lora_logits_mask with shape
        (batch_size, max_loras * max_rank)
        '''
        lora_mask: torch.Tensor = None
        lora_logits_mask: torch.Tensor = None
        lora_index = 0

        if self.lora_config:
            if is_prompt:
                lora_mask = torch.zeros(
                    input_tokens.shape[0] * input_tokens.shape[1],
                    (self.lora_config.max_loras) *\
                        self.lora_config.max_lora_rank,
                    dtype=self.lora_config.lora_dtype)
                lora_logits_mask = torch.zeros(
                    input_tokens.shape[0], (self.lora_config.max_loras) *
                    self.lora_config.max_lora_rank,
                    dtype=self.lora_config.lora_dtype)

                ones = torch.ones(input_tokens.shape[1],
                                  self.lora_config.max_lora_rank,
                                  dtype=self.lora_config.lora_dtype)
                logit_ones = torch.ones(1,
                                        self.lora_config.max_lora_rank,
                                        dtype=self.lora_config.lora_dtype)

                for i in range(len(lora_ids)):
                    if lora_ids[i] == 0:
                        continue
                    lora_index = self.lora_manager._adapter_manager.\
                        lora_index_to_id.index(lora_ids[i])
                    start_row = i * input_tokens.shape[1]
                    end_row = start_row + input_tokens.shape[1]
                    start_col = lora_index * self.lora_config.max_lora_rank
                    end_col = start_col + self.lora_config.max_lora_rank
                    lora_mask[start_row:end_row, start_col:end_col] = ones
                    lora_logits_mask[i, start_col:end_col] = logit_ones
                lora_mask = lora_mask.to('hpu')
                lora_logits_mask = lora_logits_mask.to('hpu')
            else:
                lora_mask = torch.zeros(input_tokens.shape[0],
                                        (self.lora_config.max_loras) *
                                        self.lora_config.max_lora_rank,
                                        dtype=self.lora_config.lora_dtype)
                ones = torch.ones(1,
                                  self.lora_config.max_lora_rank,
                                  dtype=self.lora_config.lora_dtype)
                for i in range(len(lora_ids)):
                    if lora_ids[i] == 0:
                        continue
                    lora_index = self.lora_manager._adapter_manager.\
                        lora_index_to_id.index(lora_ids[i])
                    start_pos = lora_index * self.lora_config.max_lora_rank
                    end_pos = start_pos + self.lora_config.max_lora_rank
                    lora_mask[i, start_pos:end_pos] = ones
                lora_mask = lora_mask.to('hpu')
                lora_logits_mask = lora_mask

        return lora_mask, lora_logits_mask

    def _get_seq_ids(self, model_input):
        return ([
            sg.seq_ids[0] for sg in model_input.sampling_metadata.seq_groups
        ])

    def _get_img_args_from_model_input(self, model_input):
        if (not self.model_is_mrope and not self.is_mm_optimized) or \
            not model_input.multi_modal_kwargs or \
            'pixel_values' not in model_input.multi_modal_kwargs:
            return None
        if self.model_is_mrope:
            pixel_values_list = model_input.multi_modal_kwargs['pixel_values']
            if isinstance(pixel_values_list, torch.Tensor):
                pixel_values_list = [pixel_values_list]
            assert isinstance(pixel_values_list, list)
            model = self.get_model()
            max_bucket_size = 0
            for pixel_values in pixel_values_list:
                assert isinstance(pixel_values, torch.Tensor)
                curr_num_pixels = pixel_values.shape[-2]
                bucket_size = model.vision_buckets.get_multimodal_bucket(
                    curr_num_pixels)
                max_bucket_size = max(max_bucket_size, bucket_size)
        else:
            max_bucket_size = self.get_model(
            ).vision_buckets.multimodal_buckets[-1]
        return max_bucket_size

    def _pad_to_max_num_seqs(self, tensor, value):
        padding_needed = self.max_num_seqs - tensor.size(0)
        if padding_needed > 0:
            padding = torch.full((padding_needed, *tensor.shape[1:]),
                                 value,
                                 device=tensor.device,
                                 dtype=tensor.dtype)
            tensor = torch.cat([tensor, padding])
        return tensor

    def has_logits_processors(self, sampling_metadata):
        return any(seq_group.sampling_params.logits_processors
                   for seq_group in sampling_metadata.seq_groups)

    @torch.inference_mode()
    def execute_model(
        self,
        model_input: ModelInputForHPUWithSamplingMetadata,
        kv_caches: List[torch.Tensor],
        intermediate_tensors: Optional[IntermediateTensors] = None,
        num_steps: int = 1,
        warmup_mode=False,
        previous_hidden_states: Optional[torch.Tensor] = None,
        seqs=None,
        ctx_blocks: int = 1,
        is_dummy_run: bool = False,
        is_pt_profiler_run: bool = False,
    ) -> Optional[Union[List[SamplerOutput], IntermediateTensors]]:
        self.has_patched_prev_output = False
        use_delayed_sampling = self.use_delayed_sampling and not warmup_mode
        assert not (use_delayed_sampling and num_steps != 1), \
            'Delayed sampling is not compatible with MSS!'
        assert not (use_delayed_sampling and
            self.parallel_config.pipeline_parallel_size != 1), \
            'Delayed sampling is not compatible with Pipeline Parallelism!'
        assert not (use_delayed_sampling and self.spec_decode_enabled), \
            'Delayed sampling is not compatible with speculative decoding!'
        assert model_input.input_tokens is not None
        output = None
        if use_delayed_sampling and not model_input.is_prompt and \
                self.is_driver_worker:
            num_cached = len(self.cached_step_outputs)
            assert num_cached > 0
            cur_seq_ids = self._get_seq_ids(model_input)
            cur_seq_id_pos = {
                sid: idx
                for idx, sid in enumerate(cur_seq_ids) if sid >= 0
            }
            htorch.core.mark_step()
            for i in range(num_cached):
                prev_seq_ids = self._get_seq_ids(self.cached_step_inputs[i])
                target_indices = [
                    cur_seq_id_pos.get(psi, -1) for psi in prev_seq_ids
                ]
                padding = self.cached_step_outputs[i].token_ids.size(0) - len(
                    target_indices)
                target_indices.extend([-1] * padding)
                target_indices = torch.tensor(
                    target_indices,
                    device=model_input.input_tokens.device,
                    dtype=model_input.input_tokens.dtype)
                model_input.input_tokens.index_copy_(
                    0, target_indices, self.cached_step_outputs[i].token_ids)
                htorch.core.mark_step()

        if not model_input.is_first_multi_step:
            if not model_input.is_last_step:
                # not first or last multi-step
                return []
            # last multi-step
            output = self._decode_sampler_outputs(
                model_input) if self.is_driver_worker else []
            torch.hpu.synchronize()
        if model_input.is_first_multi_step:
            # first multi-step
            if self.lora_config:
                assert model_input.lora_requests is not None
                assert model_input.lora_mapping is not None
                self.set_active_loras(model_input.lora_requests,
                                      model_input.lora_mapping)
            # Rank!=0 workers has is_prompt==None
            if use_delayed_sampling and not model_input.is_prompt and \
                    model_input.input_tokens.size(1) == 1:
                if self.is_driver_worker:
                    model_kwargs_broadcast_data = {
                        "input_tokens": model_input.input_tokens
                    }
                    broadcast_tensor_dict(model_kwargs_broadcast_data, src=0)
                    input_tokens = model_input.input_tokens

                else:
                    model_kwargs_broadcast_data = broadcast_tensor_dict(src=0)
                    input_tokens = model_kwargs_broadcast_data["input_tokens"]
            else:
                input_tokens = model_input.input_tokens
            input_positions = model_input.input_positions
            attn_metadata = model_input.attn_metadata
            sampling_metadata = model_input.sampling_metadata
            real_batch_size = model_input.real_batch_size
            batch_size_padded = model_input.batch_size_padded
            assert input_tokens is not None
            assert input_positions is not None
            assert sampling_metadata is not None
            assert attn_metadata is not None
            is_prompt = attn_metadata.is_prompt
            assert is_prompt is not None
            batch_size = input_tokens.size(0)
            seq_len = self._seq_len(attn_metadata)
            phase = 'prompt' if is_prompt else 'decode'
            if phase == 'decode':
                if not warmup_mode:
                    ctx_blocks = seq_len
                seq_len = 1
            img_args = self._get_img_args_from_model_input(model_input)
            use_graphs = self._use_graphs(img_args=img_args)
            self._check_config(batch_size, seq_len, ctx_blocks, attn_metadata,
                               warmup_mode)
            lora_mask: torch.Tensor = None
            lora_logits_mask: torch.Tensor = None
            if self.lora_config:
                assert model_input.lora_ids is not None
                lora_mask, lora_logits_mask = self.create_lora_mask(
                    input_tokens, model_input.lora_ids,
                    attn_metadata.is_prompt)
            if model_input.multi_modal_kwargs is not None \
                and 'embed_is_patch' in model_input.multi_modal_kwargs:

                def fix_embed_is_patch(embed_is_patch):
                    if isinstance(embed_is_patch, torch.Tensor):
                        if embed_is_patch.dim() == 3:
                            result = []
                            if embed_is_patch.size(1) > 1:
                                embed_is_patch = embed_is_patch.transpose(0, 1)
                            for i in range(embed_is_patch.size(0)):
                                result.append(embed_is_patch[i])
                            return result
                        elif embed_is_patch.dim() == 2:
                            result = []
                            result.append(embed_is_patch)
                            return result
                    elif isinstance(embed_is_patch, (list, tuple)):
                        # Apply only once per item, avoid repeated recursion
                        result = []
                        for item in embed_is_patch:
                            fixed = fix_embed_is_patch(item)
                            if isinstance(fixed, list):
                                result.extend(fixed)
                            else:
                                result.append(fixed)
                        return result
                    else:
                        return None

                model_input.multi_modal_kwargs[
                    'embed_is_patch'] = fix_embed_is_patch(
                        model_input.multi_modal_kwargs['embed_is_patch'])

            execute_model_kwargs = {
                "input_ids": input_tokens,
                "positions": input_positions,
                "kv_caches": kv_caches,
                "attn_metadata": self.trim_attn_metadata(attn_metadata),
                "intermediate_tensors": intermediate_tensors,
                "lora_mask": lora_mask,
                "virtual_engine": model_input.virtual_engine,
                **(model_input.multi_modal_kwargs or {}),
            }
            if previous_hidden_states is not None:
                # HPU will pad up to block_size,
                # pad previous_hidden_states as well
                previous_hidden_states = previous_hidden_states.unsqueeze(
                    1).expand(-1, input_tokens.shape[-1], -1)
                batch_size_padding = batch_size - previous_hidden_states.shape[
                    0]
                if batch_size_padding > 0:
                    dummy_previous_hidden_states = torch.zeros(
                        batch_size_padding,
                        *previous_hidden_states.shape[1:],
                        dtype=previous_hidden_states.dtype,
                        device=previous_hidden_states.device)
                    previous_hidden_states = torch.cat(
                        [previous_hidden_states, dummy_previous_hidden_states],
                        dim=0)
                execute_model_kwargs.update(
                    {"previous_hidden_states": previous_hidden_states})
            if htorch.utils.internal.is_lazy():
                execute_model_kwargs.update(
                    {"bypass_hpu_graphs": not use_graphs})

            htorch.core.mark_step()
            if self.is_driver_worker:
                model_event_name = ("model_"
                                    f"{phase}_"
                                    f"bs{batch_size}_"
                                    f"seq{seq_len}_"
                                    f"ctx{ctx_blocks}_"
                                    f"graphs{'T' if use_graphs else 'F'}")
            else:
                model_event_name = 'model_executable'
            if num_steps > 1 or use_delayed_sampling:
                # in case of multi-step scheduling
                # we only want to pythonize in the last step
                sampling_metadata.skip_sampler_cpu_output = True
                self.sampler.include_gpu_probs_tensor = True
            cache_orig_output_tokens_len: List[Dict] = []

            def try_revert_dummy_output_tokens():
                if len(cache_orig_output_tokens_len) > 0:
                    # Reuse the original output token ids length
                    for i in range(len(cache_orig_output_tokens_len)):
                        seq_group_metadata = seq_group_metadata_list[i]
                        for j, data in seq_group_metadata.seq_data.items():
                            orig_output_tokens_len = \
                                cache_orig_output_tokens_len[i][j]
                            data.output_token_ids = \
                                data.output_token_ids[:orig_output_tokens_len]

            for i in range(num_steps):
                if i != 0 and not self.is_driver_worker:
                    broadcast_data = broadcast_tensor_dict(src=0)
                    if 'early_exit' in broadcast_data and broadcast_data[
                            'early_exit']:
                        return [output] if num_steps == 1 else []
                    execute_model_kwargs.update({
                        "input_ids":
                        broadcast_data["input_ids"],
                        "positions":
                        broadcast_data["positions"],
                        "attn_metadata":
                        self.trim_attn_metadata(
                            broadcast_data["attn_metadata"])
                    })
                # Receive KV cache in distributed KV cache transfer setting
                # In disagg prefill setting, it will also recv hidden states
                # and bypass model forwarding. In KV cache database setting,
                # it will change the model input so that we can skip prefilling
                # on tokens that successfully received KV caches
                # NOTE: The receive operation is blocking
                bypass_model_exec = False
                if self.need_recv_kv(model_input, kv_caches, warmup_mode):
                    attn_metadata = self.model.forward_update_meta_only(
                        **execute_model_kwargs,
                        selected_token_indices=sampling_metadata.
                        selected_token_indices)
                    hidden_states, bypass_model_exec, model_input = \
                    get_kv_transfer_group().recv_kv_caches_and_hidden_states_hpu(
                        # model is used to know which layer the current worker
                        # is working on, so that we can receive KV for
                        # only those layers.
                        self.get_model(),
                        model_input,
                        attn_metadata,
                        kv_caches=kv_caches
                    )
                profiler_args = {
                    'real_seq_len': model_input.seq_lens,
                    'real_batch_size': real_batch_size
                }

                #Need to set the window_slide mask at this point to decide
                if is_prompt:
                    attn_metadata = self.model._update_use_window_sdpa(
                        execute_model_kwargs['attn_metadata'], seq_len,
                        bool(model_input.multi_modal_kwargs and \
                       'pixel_values' in model_input.multi_modal_kwargs))
                    execute_model_kwargs['attn_metadata'] = attn_metadata

                if not bypass_model_exec:
                    if self.model_is_mrope or self.is_mm_optimized:
                        if 'pixel_values' in execute_model_kwargs and \
                                self.is_mm_optimized:
                            if warmup_mode and not is_pt_profiler_run:
                                bypass_model_exec = True
                            execute_model_kwargs[
                                    'graphed_multimodal_buckets'] = \
                                list(self.graphed_multimodal_buckets)
                            # set is unhasable and causes friction with
                            # hpu graphs, hence turning it to a list
                        execute_model_kwargs = \
                            self.model.compute_input_embeddings_for_mrope_mm_optimized(
                            **execute_model_kwargs)
                        if warmup_mode and bypass_model_exec:
                            return []

                    with self.profiler.record_event('internal',
                                                    model_event_name,
                                                    args=profiler_args):
                        hidden_states = self.model.forward(
                            **execute_model_kwargs,
                            selected_token_indices=sampling_metadata.
                            selected_token_indices)
                        if warmup_mode and not is_dummy_run:
                            torch.hpu.synchronize()
                            import torch.distributed as dist
                            if dist.is_initialized():
                                get_tp_group().barrier()
                else:
                    logger.debug("Bypassing model execution")

                # Sending KV cache in distributed KV cache transfer setting
                # TODO: update send operation to blocking one.
                if self.need_send_kv(model_input, kv_caches, warmup_mode):
                    get_kv_transfer_group(
                    ).send_kv_caches_and_hidden_states_hpu(
                        # model_executable is used to know which layer the
                        # current worker is working on, so that we can send KV
                        # for only those layers.
                        self.get_model(),
                        model_input,
                        kv_caches,
                        hidden_states,
                    )

                if self.lora_config:
                    LoraMask.setLoraMask(
                        lora_logits_mask.index_select(
                            0, sampling_metadata.selected_token_indices))

                if is_dummy_run:
                    fake_output = self._delayed_sampler_outputs(model_input)
                    return [fake_output]

                if not get_pp_group().is_last_rank:
                    return hidden_states

                # In case there are any logits processors pending
                # we need to sync with host earlier
                if use_delayed_sampling \
                   and self.is_driver_worker:
                    self._patch_prev_output()

                if (use_delayed_sampling and self.is_driver_worker
                        and self.has_logits_processors(sampling_metadata)):
                    # when use_delayed_sampling if the computation
                    # of logits depends on the sampled results
                    # we obtain the actual sampled results in advance
                    self._patch_prev_output()
                # Compute the logits.
                with self.profiler.record_event('internal',
                                                ('compute_logits_'
                                                 f'{phase}_bs'
                                                 f'{batch_size}_'
                                                 f'seq{seq_len}_ctx'
                                                 f'{ctx_blocks}'),
                                                args=profiler_args):
                    if num_steps == 1:
                        sampling_metadata.selected_token_indices = None
                    logits = self.model.compute_logits(hidden_states,
                                                       sampling_metadata)
                if self.do_mark_step:
                    htorch.core.mark_step()
                # Only perform sampling in the driver worker.
                if not self.is_driver_worker:
                    continue

                if use_delayed_sampling:
                    fake_output = self._delayed_sampler_outputs(model_input)
                elif model_input.async_callback is not None:
                    model_input.async_callback()

                with self.profiler.record_event('internal',
                                                ('sample_'
                                                 f'{phase}_'
                                                 f'bs{batch_size}_'
                                                 f'seq{seq_len}_'
                                                 f'ctx{ctx_blocks}'),
                                                args=profiler_args):
                    output = self.sampler(
                        logits=logits,
                        sampling_metadata=sampling_metadata,
                    )
                    if num_steps > 1:
                        output = output.sampled_token_ids
                        self.cached_step_outputs.append(
                            CachedStepOutput(output))
                    if use_delayed_sampling and self.is_driver_worker:
                        token_ids = self._pad_to_max_num_seqs(
                            output.sampled_token_ids, DUMMY_TOKEN_ID)
                        self.cached_step_outputs.append(
                            CachedStepOutput(
                                token_ids, output.logprobs,
                                output.deferred_sample_results_args,
                                sampling_metadata, is_prompt))
                        self.cached_step_inputs.append(model_input)
                if self.do_mark_step:
                    htorch.core.mark_step()
                if use_delayed_sampling \
                   and model_input.async_callback is not None:
                    model_input.async_callback()
                if i < num_steps - 1:
                    if i == 0:
                        if model_input.async_callback is not None:
                            ctx = model_input.async_callback.keywords[  # type: ignore
                                "ctx"]
                            seq_group_metadata_list = \
                                ctx.seq_group_metadata_list
                        elif seqs is not None:
                            seq_group_metadata_list = seqs
                        else:
                            raise RuntimeError(
                                "seq_group_metadata_list is uninitialized")
                        for seq_idx, seq_group_metadata in enumerate(
                                seq_group_metadata_list):
                            # Skip empty steps
                            seq_group_metadata.state.current_step += (
                                num_steps - 2)
                            # Cache the original output token ids
                            cache_orig_output_tokens_len.append({})
                            for j, data in seq_group_metadata.seq_data.items():
                                cache_orig_output_tokens_len[seq_idx][j] = \
                                    len(data.output_token_ids)
                    seq_group_metadata_list, _, _ = self._add_dummy_seq(
                        seq_group_metadata_list, is_prompt=False)
                    for seq_group_metadata in seq_group_metadata_list:
                        for data in seq_group_metadata.seq_data.values():
                            max_output_len = sampling_metadata.seq_groups[
                                0].sampling_params.max_tokens
                            if len(data.output_token_ids) < max_output_len - 1:
                                # add a place holder for prepare_decode
                                # arbitrary value, this could be any token
                                dummy_token = (540, )
                                data.output_token_ids += (dummy_token)
                            else:
                                broadcast_tensor_dict({'early_exit': True},
                                                      src=0)
                                if num_steps == 1:
                                    return [output]
                                else:
                                    try_revert_dummy_output_tokens()
                                    return []

                    result = self._prepare_decode(seq_group_metadata_list,
                                                  output=output)
                    if self.lora_config:
                        lora_mapping = LoRAMapping(
                            **dict(index_mapping=result.lora_index_mapping,
                                   prompt_mapping=result.lora_prompt_mapping,
                                   is_prefill=False))
                        self.set_active_loras(result.lora_requests,
                                              lora_mapping)
                        lora_mask, lora_logits_mask = self.create_lora_mask(
                            result.input_tokens, result.lora_ids, False)

                    execute_model_kwargs.update({
                        "input_ids":
                        result.input_tokens,
                        "positions":
                        result.input_positions,
                        "attn_metadata":
                        self.trim_attn_metadata(result.attn_metadata),
                        "lora_mask":
                        lora_mask,
                    })
                    model_kwargs_broadcast_data = {
                        "input_ids": result.input_tokens,
                        "positions": result.input_positions,
                        "attn_metadata": vars(result.attn_metadata),
                        "lora_mask": lora_mask,
                    }
                    broadcast_tensor_dict(model_kwargs_broadcast_data, src=0)
                else:
                    try_revert_dummy_output_tokens()

            if self.is_driver_worker and self.profiler.enabled:
                # Stop recording 'execute_model' event
                self.profiler.end()
                event_end = self.profiler.get_timestamp_us()
                counters = self.profiler_counter_helper.get_counter_dict(
                    cache_config=self.cache_config,
                    duration=event_end - self.event_start,
                    seq_len=seq_len,
                    batch_size_padded=batch_size_padded,
                    real_batch_size=real_batch_size,
                    prompt_batch_idx=0,
                    is_prompt=is_prompt)
                self.profiler.record_counter(self.event_start, counters)
            if num_steps == 1:
                if self.spec_decode_enabled and isinstance(
                        output, SamplerOutput):
                    output.sampled_token_ids = output.sampled_token_ids[:
                                                                        real_batch_size]
                    output.sampled_token_probs = output.sampled_token_probs[:
                                                                            real_batch_size]
                    output.logprobs = output.logprobs[:real_batch_size]
                if self.return_hidden_states and isinstance(
                        output, SamplerOutput):
                    # we only need to pass hidden states of most recent token
                    assert model_input.sampling_metadata is not None
                    hidden_states = hidden_states[:real_batch_size]
                    if model_input.is_prompt:
                        output.prefill_hidden_states = hidden_states
                    output.hidden_states = hidden_states

                if use_delayed_sampling:
                    if self.is_driver_worker:
                        return [fake_output]
                    else:
                        return []

                return [output] if self.is_driver_worker else []
            else:
                return []
        return output if type(output) is list else [output]

    def _delayed_sampler_outputs(self, model_input):
        next_token_ids = [[DUMMY_TOKEN_ID]] * len(
            model_input.sampling_metadata.seq_groups)
        sampler_output = self._make_decode_output(
            next_token_ids, model_input.sampling_metadata.seq_groups)
        return sampler_output

    def _decode_sampler_outputs(self, model_input):
        use_async_out_proc = model_input.async_callback is not None
        sampler_outputs = []
        num_outputs = len(self.cached_step_outputs)
        for i in range(num_outputs):
            next_token_ids = self.cached_step_outputs.pop(0).token_ids
            next_token_ids = next_token_ids.cpu().tolist()
            sampler_output = self._make_decode_output(
                next_token_ids, model_input.sampling_metadata.seq_groups)
            sampler_outputs.append(sampler_output)

            if i < num_outputs - 1 and use_async_out_proc:
                assert model_input.async_callback is not None
                ctx = model_input.async_callback.keywords[  # type: ignore
                    "ctx"]
                ctx.append_output(
                    outputs=[sampler_output],
                    seq_group_metadata_list=ctx.seq_group_metadata_list,
                    scheduler_outputs=ctx.scheduler_outputs,
                    is_async=False,
                    is_last_step=False,
                    is_first_step_output=False)
                model_input.async_callback()

        if use_async_out_proc:
            return [sampler_outputs[-1]]
        else:
            return sampler_outputs

    def _make_decode_output(
        self,
        next_token_ids: List[List[int]],
        seq_groups: List[SequenceGroupToSample],
    ) -> SamplerOutput:
        zero_logprob = Logprob(0.0)
        sampler_outputs = []
        batch_idx = 0
        for seq_group in seq_groups:
            seq_ids = seq_group.seq_ids
            seq_outputs = []
            for seq_id in seq_ids:
                next_token_id = next_token_ids[batch_idx][0]
                seq_outputs.append(
                    SequenceOutput(seq_id, next_token_id,
                                   {next_token_id: zero_logprob}))
                batch_idx += 1
            sampler_outputs.append(
                CompletionSequenceGroupOutput(seq_outputs, None))
        return SamplerOutput(sampler_outputs)

    def __del__(self):
        self.shutdown_inc()

    def _patch_prev_output(self):
        if self.has_patched_prev_output:
            return
        assert len(self.cached_step_inputs) == len(self.cached_step_outputs), \
            f'''Inputs and outputs are out of sync!
            {len(self.cached_step_inputs)} vs {len(self.cached_step_outputs)}'''
        if len(self.cached_step_inputs) == 0:
            return
        model_input = self.cached_step_inputs.pop(0)
        model_output = self.cached_step_outputs.pop(0)

        assert model_output.sampling_metadata is not None, \
            'Sampling metadata is required to patch the output!'
        seq_groups = model_output.sampling_metadata.seq_groups
        logprobs_required = any(seq_group.sampling_params.logprobs is not None
                                for seq_group in seq_groups)
        prompt_logprobs_required = any(
            seq_group.sampling_params.prompt_logprobs is not None
            for seq_group in seq_groups)

        if model_output.is_prompt and prompt_logprobs_required:
            sample_idx_tensor = torch.tensor(
                [sdx for sg in seq_groups for sdx in sg.sample_indices])

            sampled_tokens = model_output.token_ids[sample_idx_tensor, :]
            delayed_tokens = sampled_tokens.cpu().squeeze(-1).tolist()
        else:
            delayed_tokens = model_output.token_ids.cpu().squeeze(-1).tolist()

        ctx = model_input.async_callback.keywords["ctx"]  # type: ignore
        # If there's no output to patch with, which is usually the case when
        # we're starting a new request after all requests are completed.
        if len(ctx.output_queue) == 0:
            return
        assert len(
            ctx.output_queue) == 1, 'There should be exactly 1 output waiting!'
        output_data = ctx.output_queue[0]
        assert len(output_data.outputs) == 1
        for fake_out, real_out in zip(output_data.outputs[0], delayed_tokens):
            fake_out.samples[0].output_token = real_out
        for sg, real_out in zip(output_data.seq_group_metadata_list,
                                delayed_tokens):
            assert len(sg.seq_data) == 1
            seq_data = list(sg.seq_data.values())[0]
            # This is a hack. Assigning output_token_ids triggers
            # a cache recomputation and we only need to update the last token
            seq_data.output_token_ids_array[-1] = real_out
            seq_data._cached_all_token_ids[-1] = real_out
        delayed_logprobs = None
        delayed_prompt_logprobs = None
        if logprobs_required or prompt_logprobs_required:
            # We are one step ahead, so prompt is already marked as a computed.
            # We need to reset the computed tokens count to 0,
            # so that we can recompute the prompt logprobs.
            computed_tokens = []
            if model_output.is_prompt:
                for seq_group in seq_groups:
                    seq_ids = seq_group.seq_ids
                    assert len(seq_ids) == 1  # prompt has only 1 seq id.
                    seq_data = seq_group.seq_data[seq_ids[0]]
                    computed_tokens.append(seq_data.get_num_computed_tokens())
                    seq_data._num_computed_tokens = 0
            sampling_results = get_pythonized_sample_results(
                model_output.deffered_sample_results)
            delayed_prompt_logprobs, delayed_logprobs = get_logprobs(
                model_output.logprobs, model_output.sampling_metadata,
                sampling_results)

            # Reset the computed tokens count to the original value.
            if model_output.is_prompt:
                for seq_group in seq_groups:
                    seq_ids = seq_group.seq_ids
                    seq_data = seq_group.seq_data[seq_ids[0]]
                    seq_data.update_num_computed_tokens(computed_tokens.pop(0))

        # Another hack. We need to pass the logprobs to the output data,
        # which are part of scheduler output.
        if logprobs_required and delayed_logprobs is not None:
            for sg, real_logprobs in zip(
                    output_data.scheduler_outputs.scheduled_seq_groups,
                    delayed_logprobs):
                assert len(sg.seq_group.seqs) == 1
                assert len(real_logprobs) == 1
                sg.seq_group.first_seq.output_logprobs[-1] = real_logprobs[0]

        # If prompt logprobs are available, we need to patch them
        # as well.
        if prompt_logprobs_required and delayed_prompt_logprobs is not None:
            seq_groups = output_data.scheduler_outputs.scheduled_seq_groups
            assert len(seq_groups) == len(delayed_prompt_logprobs), \
                f'''Output data has {len(seq_groups)} seq groups, but prompt
                logprobs has {len(delayed_prompt_logprobs)} entries!'''
            for sg, real_logprobs in zip(seq_groups, delayed_prompt_logprobs):
                if real_logprobs is not None:
                    # Prepending None just like in vllm.engine.output_processor
                    # .single_step.single_step_process_prompt_logprob, but
                    # hence we are not going through async output processor
                    # with data from prompt in delayed sampling scenario we
                    # need to do that manually.
                    sg.seq_group.prompt_logprobs = [None] + real_logprobs
        self.has_patched_prev_output = True<|MERGE_RESOLUTION|>--- conflicted
+++ resolved
@@ -3188,13 +3188,6 @@
             graphs = graph == 't'
             if graphs:
                 self.graphed_buckets.add(cfg)
-<<<<<<< HEAD
-=======
-            if self.is_mm_run():
-                img_args = (int(seq_len) //
-                            self.model.model.config.mm_tokens_per_image
-                            if self.is_mm_optimized else int(seq_len))
->>>>>>> b5089fd8
             self.warmup_scenario(
                 int(bs),
                 int(seq_len),
