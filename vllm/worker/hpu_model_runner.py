--- conflicted
+++ resolved
@@ -88,7 +88,6 @@
 DUMMY_TOKEN_ID = -1
 
 
-<<<<<<< HEAD
 class VisionBuckets:
     '''
     This class is used to bucket image tokens
@@ -116,7 +115,8 @@
 
     def __repr__(self):
         return str(self.multimodal_buckets)
-=======
+
+
 class Singleton(type):
     _instances: Dict[type, object] = {}
 
@@ -124,7 +124,6 @@
         if cls not in cls._instances:
             cls._instances[cls] = super().__call__(*args, **kwargs)
         return cls._instances[cls]
->>>>>>> d6f76ee2
 
 
 class PhaseType(Enum):
