--- conflicted
+++ resolved
@@ -640,9 +640,14 @@
 
         inputs_embeds = self.model.get_input_embeddings(
             input_ids, vision_embeddings)
-
-<<<<<<< HEAD
-        if vision_embeddings is not None:
+    
+        # TODO: In warmup, we need to warmup the model with dummy image data for
+        # multimodal model for prompt, here instead of generating a dummy image,
+        # we are just generating attn_mask for the images and pass with
+        # attn_metadata, so we can reuse HPU graph without running
+        # the whole vision tower.
+        if vision_embeddings is not None or (
+            warmup_mode and kwargs['attn_metadata'].is_prompt):
             if hasattr(self.model, 'prepare_attn_masks'):
                 input_ids = kwargs['input_ids']
                 positions = kwargs['positions']
@@ -660,29 +665,8 @@
                 kwargs.pop("image_token_id", None)
 
         kwargs.update({'inputs_embeds': inputs_embeds})
-=======
-        # TODO: In warmup, we need to warmup the model with dummy image data for
-        # multimodal model for prompt, here instead of generating a dummy image,
-        # we are just generating attn_mask for the images and pass with
-        # attn_metadata, so we can reuse HPU graph without running
-        # the whole vision tower.
-        if vision_embeddings is not None or (
-                warmup_mode and kwargs['attn_metadata'].is_prompt):
-            input_ids = kwargs['input_ids']
-            positions = kwargs['positions']
-            kwargs = self.model.prepare_attn_masks(
-                mask_dtype=self.dtype,
-                **kwargs,
-            )
-            kwargs['input_ids'] = input_ids
-            kwargs['positions'] = positions
-
-        kwargs.update({'inputs_embeds': inputs_embeds})
-        # done compute the visual tokens and others
-        kwargs.pop('pixel_values', None)
         kwargs.pop("num_crops", None)
         kwargs.pop("graphed_multimodal_buckets", None)
->>>>>>> 36eb2cf9
         return kwargs
 
     def compute_input_embeddings_for_mrope_mm_optimized(
@@ -2752,7 +2736,6 @@
             s = self.model.model.config.vision_config.image_size
             pixel_values = torch.randn([img_args, 3, s, s])
 
-<<<<<<< HEAD
             if 'Gemma3ForConditionalGeneration' in str(type(self.model.model)):
                 multi_modal_data = {
                     "pixel_values": pixel_values,
@@ -2770,13 +2753,10 @@
             else:
                 logger.warning("No support for other models yet")
             num_image_tokens = self.mm_tokens_per_image * img_args
-        prompt_token_ids = [self.image_token_id] * num_image_tokens
-=======
-        image_token_id = self.get_model().config.image_token_id
-        prompt_token_ids_image = [image_token_id] * num_image_tokens
+        prompt_token_ids_image = [self.image_token_id] * num_image_tokens
         prompt_token_ids = [0] * (
             seq_len - len(prompt_token_ids_image)) + prompt_token_ids_image
->>>>>>> 36eb2cf9
+
         prompt_token_ids_array = array('l', prompt_token_ids)  # noqa: F821
         placeholders_by_modality = {
             'image':
