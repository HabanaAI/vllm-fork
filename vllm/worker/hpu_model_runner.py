# SPDX-License-Identifier: Apache-2.0
# SPDX-FileCopyrightText: Copyright contributors to the vLLM project

###############################################################################
# Copyright (C) 2024 Habana Labs, Ltd. an Intel Company
###############################################################################

import collections
import contextlib
import dataclasses
import functools
import gc
import itertools
import math
import os
import time
from array import array
from contextlib import suppress
from enum import Enum, IntEnum

if os.getenv("QUANT_CONFIG", None) is not None:
    from neural_compressor.torch.quantization import finalize_calibration
else:
    finalize_calibration = None
from typing import (TYPE_CHECKING, Any, Callable, Dict, List, NamedTuple,
                    Optional, Set, Tuple, Type, TypeVar, Union)

import habana_frameworks.torch as htorch
import habana_frameworks.torch.internal.bridge_config as bc
import torch
import vllm_hpu_extension.environment as environment
from attr import dataclass
from vllm_hpu_extension.bucketing.common import HPUBucketingManager
from vllm_hpu_extension.ops import LoraMask as LoraMask
from vllm_hpu_extension.profiler import (HabanaHighLevelProfiler,
                                         HabanaMemoryProfiler, format_bytes)
from vllm_hpu_extension.runtime import get_config

import vllm.envs as envs
from vllm.attention import AttentionMetadata, get_attn_backend
from vllm.attention.backends.abstract import AttentionType
from vllm.attention.backends.hpu_attn import HPUAttentionImpl
from vllm.config import DeviceConfig, VllmConfig
from vllm.distributed import broadcast_tensor_dict, get_pp_group
from vllm.distributed.kv_transfer import get_kv_transfer_group
from vllm.distributed.parallel_state import (get_dp_group, get_tp_group,
                                             get_world_group)
from vllm.forward_context import set_forward_context
from vllm.inputs import INPUT_REGISTRY, InputRegistry
from vllm.logger import init_logger
from vllm.lora.layers import LoRAMapping
from vllm.lora.request import LoRARequest
from vllm.lora.worker_manager import LRUCacheWorkerLoRAManager
from vllm.model_executor import SamplingMetadata
from vllm.model_executor.layers.layernorm import RMSNorm
from vllm.model_executor.layers.rotary_embedding import MRotaryEmbedding
from vllm.model_executor.layers.sampler import (SampleResultArgsType,
                                                SamplerOutput, get_logprobs,
                                                get_pythonized_sample_results,
                                                get_sampler)
from vllm.model_executor.layers.vocab_parallel_embedding import (
    VocabParallelEmbedding)
from vllm.model_executor.model_loader import get_model
from vllm.model_executor.models import supports_multimodal
from vllm.model_executor.sampling_metadata import SequenceGroupToSample
from vllm.multimodal import (MULTIMODAL_REGISTRY, BatchedTensorInputs,
                             MultiModalKwargs, MultiModalPlaceholderMap,
                             MultiModalRegistry)
from vllm.multimodal.inputs import PlaceholderRange
from vllm.sampling_params import SamplingParams
from vllm.sequence import (CompletionSequenceGroupOutput, IntermediateTensors,
                           Logprob, SequenceData, SequenceGroupMetadata,
                           SequenceOutput)
from vllm.transformers_utils.config import uses_mrope
from vllm.utils import (bind_kv_cache, is_fake_hpu, is_pin_memory_available,
                        make_mrope_positions_tensor_with_pad,
                        make_tensor_with_pad)
from vllm.worker.model_runner_base import (
    ModelRunnerBase, ModelRunnerInputBase,
    _add_attn_metadata_broadcastable_dict,
    _add_sampling_metadata_broadcastable_dict,
    _init_attn_metadata_from_tensor_dict,
    _init_sampling_metadata_from_tensor_dict)

if TYPE_CHECKING:
    from vllm.attention.backends.abstract import AttentionBackend

logger = init_logger(__name__)

_TYPE_CACHE = {}
# These values are assumed to be zero in several places.
# Use caution when updating them!
_PAD_SLOT_ID = 0
_PAD_BLOCK_ID = 0
LORA_WARMUP_RANK = 8

DUMMY_TOKEN_ID = -1
<<<<<<< HEAD
UNSET_IMG_ARGS = 9999999
=======
UNSET_NUM_PATCHES = 9999999
shutdown_inc_called = False
>>>>>>> 82fc0607


class PhaseType(Enum):
    PREFILL = 'prefill'
    PREFIX_PREFILL = 'prefix_prefill'
    DECODE = 'decode'


class VisionBuckets:
    '''
    This class is used to bucket image tokens
    '''

    def __init__(self, is_batch_based):
        self.is_batch_based = is_batch_based
        envvar = os.environ.get('VLLM_MULTIMODAL_BUCKETS', "")
        if envvar == 'None':
            self.multimodal_buckets = None
        else:
            if envvar == "":
                if is_batch_based:
                    multimodal_buckets = [1, 2, 4, 8]  # batch sizes for gemma3
                else:
                    multimodal_buckets = [
                        1600, 3136, 4096, 6400, 7744, 9216, 12544
                    ]
            else:
                multimodal_buckets = [int(i) for i in envvar.split(',')]
            self.multimodal_buckets = self._process_buckets(multimodal_buckets)

    def _process_buckets(self, buckets):
        if not self.is_batch_based:
            for bucket in buckets:
                assert bucket % 8 == 0, (
                    'Buckets needs to be multiples 8 (slices of 64)')
        return sorted(buckets)

    def get_multimodal_bucket(self, curr_num_image_patches):
        if self.multimodal_buckets is not None:
            for mm_bucket in self.multimodal_buckets:
                if curr_num_image_patches <= mm_bucket:
                    return mm_bucket
            return curr_num_image_patches
        else:
            return 0

    def __repr__(self):
        return str(self.multimodal_buckets)


class Singleton(type):
    _instances: Dict[type, object] = {}

    def __call__(cls, *args, **kwargs):
        if cls not in cls._instances:
            cls._instances[cls] = super().__call__(*args, **kwargs)
        return cls._instances[cls]


def is_mm_optimized(model):
    return 'Gemma3ForConditionalGeneration' in str(type(model.model)) \
        if hasattr(model, 'model') else \
        'Gemma3ForConditionalGeneration' in str(type(model))


def pad_flat_tensor(tensor, desired_size):
    assert tensor.dim() == 1, 'Only flat tensors are supported'
    padding_needed = desired_size - tensor.size(0)
    if padding_needed > 0 and tensor.size(0) > 0:
        padding = torch.zeros((padding_needed, ),
                              dtype=tensor.dtype,
                              device=tensor.device)
        tensor = torch.cat([tensor, padding])
    return tensor


def subtuple(obj: object,
             typename: str,
             to_copy: List[str],
             to_override: Optional[Dict[str, object]] = None):
    if obj is None:
        return None
    if to_override is None:
        to_override = {}
    fields = set(to_copy) | set(to_override.keys())
    if type(obj) is dict:
        values = {key: obj[key] for key in fields if key in obj}
    else:
        values = {f: to_override.get(f, getattr(obj, f)) for f in fields}
    if typename not in _TYPE_CACHE:
        _TYPE_CACHE[typename] = {
            'type': collections.namedtuple(typename, ' '.join(fields)),
            'fields': fields
        }
    return _TYPE_CACHE[typename]['type'](**values)  # type: ignore


def custom_tuple_replace(obj: object, typename: str, **to_override):
    # Torch compile dynamo doesn't support calling any named tuple
    # dynamic methods other than len and get_attr. This function is
    # a torch.compile friendly version of tuple._replace

    cached_type = _TYPE_CACHE[typename]['type']
    fields = _TYPE_CACHE[typename]['fields']
    values = {
        field: getattr(obj, field)
        for field in fields  # type: ignore
    }
    values.update(to_override)
    return cached_type(**values)  # type: ignore


def align_dp_groups(value, op):
    group = get_dp_group().cpu_group
    value_t = torch.tensor(value, device="cpu", dtype=torch.int32)
    torch.distributed.all_reduce(value_t, op=op, group=group)
    return value_t.item()


def align_tp_groups(value, op):
    group = get_tp_group().cpu_group
    world_size = get_tp_group().world_size
    if world_size <= 1:
        return value
    value_t = torch.tensor(value, device='cpu')
    torch.distributed.all_reduce(value_t, op=op, group=group)
    return value_t.item()


def align_workers(value, op):
    group = get_world_group().cpu_group
    world_size = torch.distributed.get_world_size()
    if world_size <= 1:
        return value
    value_t = torch.tensor(value, device='cpu')
    torch.distributed.all_reduce(value_t, op=op, group=group)
    return value_t.item()


def setup_profiler():
    schedule = torch.profiler.schedule(wait=0, warmup=2, active=1, repeat=1)
    activities = [
        torch.profiler.ProfilerActivity.CPU,
        torch.profiler.ProfilerActivity.HPU
    ]
    profiler = torch.profiler.profile(
        schedule=schedule,
        activities=activities,
        on_trace_ready=torch.profiler.tensorboard_trace_handler('.',
                                                                use_gzip=True),
        record_shapes=False,
        with_stack=True)
    return profiler


def round_up(value: int, k: int) -> int:
    return (value + k - 1) // k * k


def pad_list(input, k, v):
    input_len = len(input)
    target_len = round_up(input_len, k)
    padding = target_len - input_len
    return input + [v] * padding


def gather_list(input, indices, v):
    return [input[i] if i is not None else v for i in indices]


def flatten(in_list):
    return list(itertools.chain(*in_list))


def make_cpu_tensor(data, max_len, pad, dtype, flat) -> torch.Tensor:
    if flat:
        data = [flatten(data)]
    return make_tensor_with_pad(data,
                                max_len=max_len,
                                pad=pad,
                                dtype=dtype,
                                device='cpu')


def get_target_layer_suffix_list(model_type) -> list[str]:
    # This sets the suffix for the hidden layer name, which is controlled by
    # VLLM_CONFIG_HIDDEN_LAYERS. The default suffix is "DecoderLayer," which is
    # applicable for most language models such as LLaMA, Qwen, and BART. If the
    # model's decoder layer name differs from the default, it will need to
    # be specified here.
    decoder_layer_table = {
        "gpt_bigcode": "BigCodeBlock",
    }

    return [
        decoder_layer_table.get(model_type, "DecoderLayer"), "EncoderLayer"
    ]


def modify_model_layers(module: torch.nn.Module,
                        suffix_list: list[str],
                        n=1,
                        counter=None):
    """Currently add mark_step at the end of specified layers.
    """

    def forward_hook(module, args, output):
        htorch.core.mark_step()
        return output

    if counter is None:
        counter = [0]

    for child_name, child_module in module.named_children():
        if any(
                child_module.__class__.__name__.endswith(layer)
                for layer in suffix_list):
            counter[0] += 1
            if counter[0] % n == 0:
                child_module.register_forward_hook(forward_hook)
        else:
            modify_model_layers(child_module, suffix_list, n, counter)


class HpuModelAdapter(torch.nn.Module):

    def __init__(self, model, vllm_config, is_causal, sampler):
        super().__init__()
        self.model = model
        self.prefill_use_fusedsdpa = get_config(
        ).prompt_attn_impl == 'fsdpa_impl'
        self.recompute_cos_sin = os.getenv('VLLM_COS_SIN_RECOMPUTE',
                                           'false').lower() in ['1', 'true']
        self.sampler = sampler
        self.vllm_config = vllm_config
        self.block_size = vllm_config.cache_config.block_size
        self.dtype = vllm_config.model_config.dtype
        self.is_pooler = hasattr(self.model, "_pooler")
        self.is_causal = is_causal
        self.use_merged_prefill = get_config().merged_prefill
        self.dp_awared_padding = \
            self.vllm_config.parallel_config.data_parallel_size > 1

        model_config = getattr(self.model, "config", None)

        self.model_is_mrope = uses_mrope(model_config)
        self.is_mm_optimized = is_mm_optimized(self.model)
        text_config = vllm_config.model_config.hf_config.get_text_config()
        self.interleaved_sliding_window = getattr(
            text_config, "interleaved_sliding_window",
            None) if text_config else None

        text_config = vllm_config.model_config.hf_config.get_text_config()
        self.interleaved_sliding_window = getattr(
            text_config, "interleaved_sliding_window",
            None) if text_config else None

        # This applies exclusively to Qwen2/2.5-VL models
        # both use mrope. We wrap the visual and language
        # models separately with HPU graph.
        # This is to ensure that we keeps
        # the static and dynamic parts distinct.
        if htorch.utils.internal.is_lazy():
            if self.model_is_mrope and hasattr(self.model, 'visual'):
                logger.info("[Multimodal] Wrapping Visual Model")
                self.model.visual = htorch.hpu.wrap_in_hpu_graph(
                    self.model.visual, disable_tensor_cache=True)

            if self.is_mm_optimized:
                if hasattr(self.model, 'vision_tower'):
                    self.model.vision_tower = htorch.hpu.wrap_in_hpu_graph(
                        self.model.vision_tower, disable_tensor_cache=True)
                if hasattr(self.model, 'multi_modal_projector'):
                    self.model.multi_modal_projector = \
                            htorch.hpu.wrap_in_hpu_graph( \
                            self.model.multi_modal_projector, \
                            disable_tensor_cache=True)

        self._rotary_embed_module = self._get_rotary_embedding_module(
            self.model)
        self._rotary_prepare_cos_sin = self._get_prepare_cos_sin()

    def _get_rotary_embedding_module(self, model: torch.nn.Module):
        """
        Dynamically get the RotaryEmbedding layer in the model.
        This function will recursively search through the module 
        hierarchy to find and return a RotaryEmbedding layer.
        If no such layer is found, it returns None.
        """
        if model is None:
            return None

        if model.__class__.__name__.endswith("RotaryEmbedding"):
            return model

        if hasattr(model, 'children'):
            for child in model.children():
                result = self._get_rotary_embedding_module(child)
                if result is not None:
                    return result
        return None

    def _get_prepare_cos_sin(self):
        if self._rotary_embed_module is not None and hasattr(
                self._rotary_embed_module, 'prepare_cos_sin'):
            return self._rotary_embed_module.prepare_cos_sin
        return None

    def _reset_rotary_cos_sin(self):
        if hasattr(self._rotary_embed_module, "cos"):
            delattr(self._rotary_embed_module, "cos")
        if hasattr(self._rotary_embed_module, "sin"):
            delattr(self._rotary_embed_module, "sin")

    # copying from PR 1163
    # needs cleanup/unified approach later
    def compute_input_embeddings_for_gemma(self, **kwargs):

        if 'inputs_embeds' in kwargs:
            print('do nothing')
            return kwargs

        input_ids = kwargs['input_ids']

        vision_embeddings = self.model.get_multimodal_embeddings(**kwargs)
        inputs_embeds = self.model.get_input_embeddings(
            input_ids, vision_embeddings)

        if vision_embeddings is not None:
            input_ids = kwargs['input_ids']
            positions = kwargs['positions']
            kwargs = self.model.prepare_attn_masks(
                mask_dtype=self.dtype,
                **kwargs,
            )
            kwargs['input_ids'] = input_ids
            kwargs['positions'] = positions

        kwargs.update({'inputs_embeds': inputs_embeds})
        kwargs.pop('pixel_values', None)
        return kwargs

    def _set_attn_bias(self, attn_metadata, batch_size, seq_len, device,
                       dtype):
        if (attn_metadata is None
                or (self.prefill_use_fusedsdpa and self.is_causal
                    and attn_metadata.block_list is None)
                or not attn_metadata.is_prompt):
            return attn_metadata

        if attn_metadata.attn_bias is not None:
            return attn_metadata

        prefill_metadata = attn_metadata

        seq_lens_t = prefill_metadata.seq_lens_tensor
        context_lens_t = prefill_metadata.context_lens_tensor
        query_lens_t = seq_lens_t - context_lens_t

        block_list = attn_metadata.block_list
        max_context_len = (block_list.size(-1) //
                           batch_size if block_list is not None else 0)
        max_context_len = max_context_len * self.block_size
        past_mask = torch.arange(0,
                                 max_context_len,
                                 dtype=torch.int32,
                                 device=device)
        past_mask = (past_mask.view(1, -1).expand(batch_size, -1).ge(
            context_lens_t.view(-1, 1)).view(batch_size, 1, -1).expand(
                batch_size, seq_len, -1).view(batch_size, 1, seq_len, -1))

        len_mask = (torch.arange(0, seq_len, device=device,
                                 dtype=torch.int32).view(1, seq_len).ge(
                                     query_lens_t.unsqueeze(-1)).view(
                                         batch_size, 1, 1, seq_len))
        if self.is_causal:
            attn_mask = torch.triu(torch.ones(
                (batch_size, 1, seq_len, seq_len),
                device=device,
                dtype=torch.bool),
                                   diagonal=1)
        else:
            attn_mask = torch.zeros((batch_size, 1, seq_len, seq_len),
                                    device=device,
                                    dtype=torch.bool)
        if self.is_pooler:
            len_mask_v = len_mask.view(batch_size, 1, seq_len, 1)
            mask = attn_mask.logical_or(len_mask).logical_or(len_mask_v)
            off_value = -3E38  #small number, avoid nan and overflow
        else:
            mask = attn_mask.logical_or(
                len_mask)  #no need for len_mask_v as decode overwrites it
            off_value = -math.inf

        mask = torch.concat((past_mask, mask), dim=-1)
        attn_bias = (torch.zeros_like(mask, dtype=dtype).masked_fill_(
            mask, off_value))
        attn_metadata = custom_tuple_replace(prefill_metadata,
                                             "TrimmedAttentionMetadata",
                                             attn_bias=attn_bias)
        return attn_metadata

    def _set_attn_bias_for_sliding_window(self, attn_metadata, batch_size,
                                          seq_len, window_size, device, dtype):

        if seq_len <= window_size:
            #no need to set sliding window mask, just use causal mask
            return attn_metadata

        prefill_metadata = attn_metadata
        shift = 0

        #causal + window size : accuracy good
        tensor = torch.full((batch_size, 1, seq_len, seq_len),
                            device=device,
                            dtype=dtype,
                            fill_value=1)
        mask = torch.tril(tensor, diagonal=shift)
        mask = torch.triu(mask, diagonal=shift - window_size + 1)
        attn_bias = torch.log(mask)

        attn_metadata = prefill_metadata._replace(window_attn_bias=attn_bias)

        return attn_metadata

    def _set_block_mapping(self, metadata, batch_size, device, dtype,
                           is_window_block):
        if is_window_block:
            block_usage = metadata.window_block_usage
            block_groups = metadata.window_block_groups
        else:
            block_usage = metadata.block_usage
            block_groups = metadata.block_groups

        mask = torch.arange(0,
                            self.block_size,
                            device=device,
                            dtype=torch.int32).unsqueeze(0)
        mask = mask >= block_usage.unsqueeze(-1)
        attn_bias = (torch.zeros_like(mask, dtype=dtype).masked_fill_(
            mask, -math.inf))

        if not is_fake_hpu():
            block_mapping = torch.nn.functional.one_hot(block_groups,
                                                        num_classes=batch_size)
        else:
            # Unfortunately one_hot on CPU
            # doesn't handle out of bounds classes so we need to convert
            # all negative values to 0 (block_mapping) or bs (block_groups)
            block_groups = block_groups.to(torch.long)
            block_mapping = torch.nn.functional.relu(block_groups)
            block_mapping = torch.nn.functional.one_hot(block_mapping,
                                                        num_classes=batch_size)
            oob_values = block_groups.lt(0)
            block_mapping.masked_fill_(oob_values.unsqueeze(-1), 0)
            block_groups.masked_fill_(oob_values, batch_size)
            if is_window_block:
                metadata = custom_tuple_replace(
                    metadata,
                    "TrimmedAttentionMetadata",
                    window_block_groups=block_groups)
            else:
                metadata = custom_tuple_replace(metadata,
                                                "TrimmedAttentionMetadata",
                                                block_groups=block_groups)
        block_mapping = block_mapping.to(dtype)
        if is_window_block:
            metadata = custom_tuple_replace(metadata,
                                            "TrimmedAttentionMetadata",
                                            window_block_mapping=block_mapping,
                                            window_attn_bias=attn_bias)
        else:
            metadata = custom_tuple_replace(metadata,
                                            "TrimmedAttentionMetadata",
                                            block_mapping=block_mapping,
                                            attn_bias=attn_bias)
        return metadata

    def forward_update_meta_only(self, *args, **kwargs):
        kwargs = kwargs.copy()
        if 'warmup_mode' in kwargs:
            kwargs.pop('warmup_mode')
        input_ids = kwargs['input_ids']
        attn_metadata = self._update_metadata(kwargs['attn_metadata'],
                                              input_ids.size(0),
                                              input_ids.size(1),
                                              input_ids.device, self.dtype)
        kwargs['attn_metadata'] = attn_metadata
        return attn_metadata

    def _update_metadata(self,
                         attn_metadata,
                         batch_size,
                         seq_len,
                         device,
                         dtype,
                         global_attn_masks=None,
                         local_attn_masks=None):

        if attn_metadata.is_prompt:
            attn_metadata = self._set_attn_bias(attn_metadata, batch_size,
                                                seq_len, device, dtype)

            #For Gemma3, we need to override attn_mask with these sliding_window
            #mask which are updated during prepare_attn_mask()
            if global_attn_masks is not None:
                attn_metadata = attn_metadata._replace(
                    attn_bias=global_attn_masks[0])

            if self.interleaved_sliding_window:
                if local_attn_masks is not None:
                    attn_metadata = attn_metadata._replace(
                        window_attn_bias=local_attn_masks[0])
                elif global_attn_masks is None:
                    attn_metadata = self._set_attn_bias_for_sliding_window(
                        attn_metadata, batch_size, seq_len,
                        self.interleaved_sliding_window, device, dtype)
        else:
            attn_metadata = self._set_block_mapping(attn_metadata, batch_size,
                                                    device, dtype, False)
        if hasattr(attn_metadata, 'window_block_list'
                   ) and attn_metadata.window_block_list is not None:

            attn_metadata = self._set_block_mapping(attn_metadata, batch_size,
                                                    device, dtype, True)
        return attn_metadata

    def compute_input_embeddings_for_mm_optimized(self, **kwargs):
        input_ids = kwargs['input_ids']
        vision_embeddings = self.model.get_multimodal_embeddings(**kwargs)
        inputs_embeds = self.model.get_input_embeddings(
            input_ids, vision_embeddings)

        if vision_embeddings is not None:
            input_ids = kwargs['input_ids']
            positions = kwargs['positions']
            kwargs = self.model.prepare_attn_masks(
                mask_dtype=self.dtype,
                **kwargs,
            )
            kwargs['input_ids'] = input_ids
            kwargs['positions'] = positions
            #input_ids = None

        kwargs.update({'inputs_embeds': inputs_embeds})
        # done compute the visual tokens
        kwargs.pop('pixel_values', None)
        return kwargs

    def compute_input_embeddings_for_mrope_mm_optimized(self, **kwargs):

        if 'inputs_embeds' in kwargs:
            return kwargs
        if not self.model_is_mrope and not self.is_mm_optimized:
            return None
        # For Qwen2.5-VL/Gemma3 VL multimodal embedding,
        # this embedding part should be executed
        # with PT_COMPILE_ONLY_MODE off at all times
        # due to it's dynamicity.
        # During warmup, this is ON by default, so we
        # are turning it off here.
        # Also, we moved this code block from
        # model.forward() since we want to get
        # embedding before pass it to model which is also
        # aligned with VLLM V1.
        compile_only_mode_context_false = functools.partial(
            bc.env_setting, "PT_COMPILE_ONLY_MODE", False)

        input_ids = kwargs['input_ids']
        with compile_only_mode_context_false():
            if self.model_is_mrope:
                image_input = self.model._parse_and_validate_image_input(
                    **kwargs)
                video_input = self.model._parse_and_validate_video_input(
                    **kwargs)
                inputs_embeds = self.model.get_input_embeddings_v0(
                    input_ids,
                    image_input=image_input,
                    video_input=video_input)
                input_ids = None
                kwargs.update({
                    'inputs_embeds': inputs_embeds,
                })
                # done compute the visual tokens
                kwargs.pop('pixel_values', None)
                kwargs.pop('image_grid_thw', None)
                return kwargs
            else:
                return self.compute_input_embeddings_for_mm_optimized(**kwargs)

    def forward(self, *args, **kwargs):
        kwargs = kwargs.copy()
        selected_token_indices = kwargs.pop('selected_token_indices')
        if 'warmup_mode' in kwargs:
            kwargs.pop('warmup_mode')
        virtual_engine = 0
        if 'virtual_engine' in kwargs:
            virtual_engine = kwargs.pop('virtual_engine')

        input_ids = kwargs['input_ids']
        global_attn_masks = kwargs.get("global_attn_masks") \
                if kwargs.get("global_attn_masks") else None
        local_attn_masks = kwargs.get("local_attn_masks") \
                if kwargs.get("local_attn_masks") else None

        kwargs['attn_metadata'] = self._update_metadata(
            kwargs['attn_metadata'], input_ids.size(0), input_ids.size(1),
            input_ids.device, self.dtype, global_attn_masks, local_attn_masks)

        if 'lora_mask' in kwargs:
            LoraMask.setLoraMask(kwargs.pop('lora_mask'))
        if self._rotary_prepare_cos_sin is not None and not self.model_is_mrope:
            self._rotary_prepare_cos_sin(
                kwargs['positions'], recompute_cos_sin=self.recompute_cos_sin)
        if self.model_is_mrope or self.is_mm_optimized:
            # inputs_embeds was computed on execute_model
            # now we always want to use the inputs_embeds
            # even if the prompt is text only
            # that keeps all the shapes consistent with warmup
            kwargs.update({
                'input_ids': None,
            })
        attn_meta = kwargs.pop('attn_metadata')
        if 'kv_caches' in kwargs:
            kwargs.pop('kv_caches')
        with set_forward_context(attn_meta,
                                 self.vllm_config,
                                 virtual_engine,
                                 dp_awared_padding=self.dp_awared_padding):
            hidden_states = self.model(*args, **kwargs)
            if self._rotary_prepare_cos_sin is not None and \
                not self.model_is_mrope:
                self._reset_rotary_cos_sin()
            if not get_pp_group().is_last_rank:
                return hidden_states
            hidden_states = hidden_states.view(-1, hidden_states.shape[-1])
            if selected_token_indices is not None:
                hidden_states = hidden_states.index_select(
                    0, selected_token_indices)

        return hidden_states

    def compute_logits(self, *args, **kwargs):
        return self.model.compute_logits(*args, **kwargs)

    # def sample(self, *args, **kwargs):
    #    return self.sampler(*args, **kwargs)

    def make_empty_intermediate_tensors(self, *args, **kwargs):
        return self.model.make_empty_intermediate_tensors(*args, **kwargs)

    def generate_proposals(self, *args, **kwargs):
        if hasattr(self.model, "sampler"):
            # Speculative decoding
            self.model.sampler = self.sampler
        return self.model.generate_proposals(*args, **kwargs)

    # sampler property will be used by spec_decode_worker
    # don't rename
    # @property
    # def sampler(self):
    #    return self.model.sampler

    # lm_head property will be used by spec_decode_worker
    # don't rename
    @property
    def lm_head(self):
        return self.model.lm_head


class PreparePromptMetadata(NamedTuple):
    input_tokens: torch.Tensor
    input_positions: List[List[int]]
    attn_metadata: Optional[AttentionMetadata]
    seq_lens: List[int]
    query_lens: List[int]
    lora_index_mapping: List[List[int]]
    lora_prompt_mapping: List[List[int]]
    lora_requests: Set[LoRARequest]
    multi_modal_kwargs: Optional[Dict[str, BatchedTensorInputs]]
    slot_mapping: List[List[int]]
    lora_ids: List[int]

    @classmethod
    def empty(cls):
        return PreparePromptMetadata(input_tokens=[],
                                     input_positions=[],
                                     attn_metadata=None,
                                     seq_lens=[],
                                     query_lens=[],
                                     lora_index_mapping=[],
                                     lora_prompt_mapping=[],
                                     lora_requests=set(),
                                     multi_modal_kwargs=None,
                                     slot_mapping=[],
                                     lora_ids=[])


class PrepareDecodeMetadata(NamedTuple):
    input_tokens: torch.Tensor
    input_positions: List[List[int]]
    attn_metadata: Optional[AttentionMetadata]
    lora_index_mapping: List[List[int]]
    lora_prompt_mapping: List[List[int]]
    lora_requests: Set[LoRARequest]
    slot_mapping: List[List[int]]
    lora_ids: List[int]

    @classmethod
    def empty(cls):
        return PrepareDecodeMetadata(input_tokens=[],
                                     input_positions=[],
                                     attn_metadata=None,
                                     lora_index_mapping=[],
                                     lora_prompt_mapping=[],
                                     lora_requests=set(),
                                     slot_mapping=[],
                                     lora_ids=[])


# How batches are constructed.
class BatchType(IntEnum):
    # Every batch is prefill.
    PREFILL = 0
    # Every batch is decode.
    DECODE = 1
    # Batch is a mixture of prefill and decode.
    MIXED = 2


TModelInputForHPU = TypeVar('TModelInputForHPU', bound="ModelInputForHPU")


@dataclasses.dataclass(frozen=True)
class ModelInputForHPU(ModelRunnerInputBase):
    """
    This base class contains metadata needed for the base model forward pass
    but not metadata for possible additional steps, e.g., sampling. Model
    runners that run additional steps should subclass this method to add
    additional fields.
    """
    input_tokens: Optional[torch.Tensor] = None
    input_positions: Optional[torch.Tensor] = None
    seq_lens: Optional[List[int]] = None
    query_lens: Optional[List[int]] = None
    lora_mapping: Optional["LoRAMapping"] = None
    lora_requests: Optional[Set[LoRARequest]] = None
    attn_metadata: Optional["AttentionMetadata"] = None
    multi_modal_kwargs: Optional[Dict[str, torch.Tensor]] = None
    real_batch_size: Optional[int] = None
    batch_size_padded: Optional[int] = None
    virtual_engine: int = 0
    lora_ids: Optional[List[int]] = None
    async_callback: Optional[Callable] = None
    is_first_multi_step: bool = True
    is_last_step: bool = True
    previous_hidden_states: Optional[torch.Tensor] = None

    def as_broadcastable_tensor_dict(self) -> Dict[str, Any]:
        tensor_dict = {
            "input_tokens": self.input_tokens,
            "input_positions": self.input_positions,
            "lora_requests": self.lora_requests,
            "lora_mapping": self.lora_mapping,
            "multi_modal_kwargs": self.multi_modal_kwargs,
            "real_batch_size": self.real_batch_size,
            "batch_size_padded": self.batch_size_padded,
            "virtual_engine": self.virtual_engine,
            "lora_ids": self.lora_ids,
            "is_first_multi_step": self.is_first_multi_step,
            "is_last_step": self.is_last_step,
        }
        _add_attn_metadata_broadcastable_dict(tensor_dict, self.attn_metadata)
        return tensor_dict

    @classmethod
    def from_broadcasted_tensor_dict(
        cls: Type[TModelInputForHPU],
        tensor_dict: Dict[str, Any],
        attn_backend: Optional["AttentionBackend"] = None,
    ) -> TModelInputForHPU:
        if attn_backend is not None:
            tensor_dict = _init_attn_metadata_from_tensor_dict(
                attn_backend, tensor_dict)
        return cls(**tensor_dict)


@dataclasses.dataclass(frozen=True)
class ModelInputForHPUWithSamplingMetadata(ModelInputForHPU):
    """
    Used by the ModelRunner.
    """
    sampling_metadata: Optional["SamplingMetadata"] = None
    # Used for speculative decoding. We do not broadcast it because it is only
    # used by the driver worker.
    is_prompt: Optional[bool] = None

    def as_broadcastable_tensor_dict(self) -> Dict[str, Any]:
        tensor_dict = {
            "input_tokens": self.input_tokens,
            "input_positions": self.input_positions,
            "lora_requests": self.lora_requests,
            "lora_mapping": self.lora_mapping,
            "multi_modal_kwargs": self.multi_modal_kwargs,
            "lora_ids": self.lora_ids,
        }
        _add_attn_metadata_broadcastable_dict(tensor_dict, self.attn_metadata)
        _add_sampling_metadata_broadcastable_dict(tensor_dict,
                                                  self.sampling_metadata)
        return tensor_dict

    @classmethod
    def from_broadcasted_tensor_dict(
        cls,
        tensor_dict: Dict[str, Any],
        attn_backend: Optional["AttentionBackend"] = None,
    ) -> "ModelInputForHPUWithSamplingMetadata":
        tensor_dict = _init_sampling_metadata_from_tensor_dict(tensor_dict)
        # FIXME(kzawora): this fails for whatever reason - why?
        if attn_backend is not None:
            tensor_dict = _init_attn_metadata_from_tensor_dict(
                attn_backend, tensor_dict)
        return cls(**tensor_dict)


@dataclass
class CachedStepOutput:
    token_ids: torch.Tensor
    logprobs: Optional[torch.Tensor] = None
    deffered_sample_results: Optional[SampleResultArgsType] = None
    sampling_metadata: Optional[SamplingMetadata] = None
    is_prompt: Optional[bool] = False

    def __init__(
            self,
            token_ids: torch.Tensor,
            logprobs: Optional[torch.Tensor] = None,
            deffered_sample_results: Optional[SampleResultArgsType] = None,
            sampling_metadata: Optional[SamplingMetadata] = None,
            is_prompt: Optional[bool] = False):
        self.token_ids = token_ids
        self.logprobs = logprobs
        self.deffered_sample_results = deffered_sample_results
        self.sampling_metadata = sampling_metadata
        self.is_prompt = is_prompt


class HPUModelRunnerBase(ModelRunnerBase[TModelInputForHPU]):
    """
    Helper class for shared methods between GPU model runners.
    """
    _model_input_cls: Type[TModelInputForHPU]

    def __init__(
        self,
        vllm_config: VllmConfig,
        kv_cache_dtype: Optional[str] = "auto",
        is_driver_worker: bool = False,
        return_hidden_states: bool = False,
        input_registry: InputRegistry = INPUT_REGISTRY,
        mm_registry: MultiModalRegistry = MULTIMODAL_REGISTRY,
        is_causal: bool = True,
    ):
        ModelRunnerBase.__init__(self, vllm_config=vllm_config)
        environment.set_vllm_config(vllm_config)
        self.is_driver_worker = is_driver_worker
        self.return_hidden_states = return_hidden_states

        self.sliding_window = (self.model_config.get_sliding_window()
                               if self.model_config is not None else None)

        self.interleaved_sliding_window = getattr(
            self.model_config.hf_text_config, "interleaved_sliding_window",
            None)

        self.device_config = (self.device_config if self.device_config
                              is not None else DeviceConfig())
        if is_fake_hpu():
            self.device_config.device = torch.device('cpu')
            self.device_config.device_type = 'cpu'
            self.load_config.device = None
        self.device = self.device_config.device
        self.enforce_eager = self.model_config.enforce_eager
        self.max_num_seqs = self.scheduler_config.max_num_seqs
        self.max_num_prefill_seqs = \
            self.scheduler_config.max_num_prefill_seqs \
            if self.scheduler_config.max_num_prefill_seqs is not None \
                else self.max_num_seqs
        self.max_model_len = self.scheduler_config.max_model_len
        self.max_num_batched_tokens = \
            self.scheduler_config.max_num_batched_tokens
        self.block_size = self.cache_config.block_size
        self.use_merged_prefill = get_config().merged_prefill
        assert not (self.scheduler_config.use_padding_aware_scheduling
                    and self.use_merged_prefill), \
            'Merged prefill is not compatible with padding aware scheduling!'

        self.pin_memory = is_pin_memory_available()
        self.kv_cache_dtype = self.cache_config.cache_dtype

        num_attn_heads = self.model_config.get_num_attention_heads(
            self.parallel_config)
        needs_attn_backend = (num_attn_heads != 0
                              or self.model_config.is_attention_free)
        self.attn_backend = get_attn_backend(
            self.model_config.get_head_size(),
            self.model_config.dtype,
            self.kv_cache_dtype,
            self.block_size,
            self.model_config.is_attention_free,
            use_mla=self.model_config.use_mla,
        ) if needs_attn_backend else None

        # Multi-modal data support
        self.input_registry = input_registry
        self.mm_registry = mm_registry
        self.mm_registry = MULTIMODAL_REGISTRY
        self.multi_modal_input_mapper = self.mm_registry \
            .create_input_mapper(self.model_config)
        self.mm_registry.init_mm_limits_per_prompt(self.model_config)
        self.is_mm_optimized = False
        # Lazy initialization
        self.lora_manager: LRUCacheWorkerLoRAManager = None
        self.model: torch.nn.Module = None
        self.inc_initialized_successfully = False

        # Profiler stats
        self.profiler = HabanaHighLevelProfiler()
        self.profiler_counter_helper = HabanaProfilerCounterHelper()
        self.seen_configs: set = set()
        self._mem_margin: Optional[int] = None
        self.use_prefix_caching = (
            self.vllm_config.cache_config.enable_prefix_caching)
        self.bucketing_manager = HPUBucketingManager()
        self.bucketing_manager.initialize(
            max_num_seqs=self.max_num_seqs,
            max_num_prefill_seqs=self.max_num_prefill_seqs,
            block_size=self.block_size,
            max_num_batched_tokens=self.max_num_batched_tokens,
            max_model_len=self.max_model_len)
        self.graphed_buckets: Set[Any] = set()
        self.multimodal_buckets: List[int] = [
        ]  #TODO: Move to HPUBucketingContext
        self.graphed_multimodal_buckets: Set[Any] = set()
        self.use_contiguous_pa = envs.VLLM_USE_HPU_CONTIGUOUS_CACHE_FETCH

        # Data Parallel
        self.dp_size = vllm_config.parallel_config.data_parallel_size
        self.dp_awared_padding = self.dp_size > 1

        self._set_gc_threshold()
        self.use_contiguous_pa = get_config().use_contiguous_pa
        if vllm_config.speculative_config is not None \
           and self.use_contiguous_pa:
            raise ValueError(
                "Speculative decoding is not supported with "
                "contiguous PA, please set VLLM_CONTIGUOUS_PA=false")
        # For both multi-step scheduling and delayed sampling
        self.is_single_step = \
            self.vllm_config.scheduler_config.num_scheduler_steps == 1
        self.cached_step_outputs: List[CachedStepOutput] = []
        self.is_pooler = False
        self.is_causal = is_causal
        # For delayed sampling
        self.cached_step_inputs: List[
            ModelInputForHPUWithSamplingMetadata] = []
        self.spec_decode_enabled = \
            self.vllm_config.speculative_config is not None
        self.sampler = get_sampler()
        can_use_delayed_sampling = (not self.spec_decode_enabled
                                    and not is_fake_hpu()
                                    and self.is_single_step
                                    and not self.lora_config)
        self.use_delayed_sampling = get_config(
        ).use_delayed_sampling and can_use_delayed_sampling

    def _set_gc_threshold(self) -> None:
        """
        Read https://docs.python.org/3/library/gc.html#gc.set_threshold
        for comprehensive description of gc generations.
        We can either use VLLM_GC_THR_GEN[0-2] (this has higher priority)
        to set particular generation threshold or use simpler
        VLLM_GC_THR_MULTIPLIER to multiply default values.
        """

        # gc.get_threshold default, avoiding potential overflow due to
        # multiplier and set later (get->mult->set->repeat->...->overflow)
        default_gc_thrs = [700, 10, 10]

        requested_gc_thrs = [0] * len(default_gc_thrs)
        for i in range(len(default_gc_thrs)):
            requested_gc_thrs[i] = int(
                os.environ.get(f'VLLM_GC_THR_GEN{i}', default_gc_thrs[i]))
        if requested_gc_thrs == default_gc_thrs:
            # 16*threshold is rare enough for gc to not cause perf issues
            gc_thr_multiplier = int(
                os.environ.get('VLLM_GC_THR_MULTIPLIER', 16))
            requested_gc_thrs = [
                t * gc_thr_multiplier for t in default_gc_thrs
            ]
        gc.set_threshold(*requested_gc_thrs)

        self.skip_warmup = get_config().skip_warmup

    @property
    def model_is_mrope(self) -> bool:
        config = self.model_config.hf_config
        return uses_mrope(config)

    def _is_quant_with_inc(self):
        quant_config = os.getenv("QUANT_CONFIG", None) is not None
        return (self.model_config.quantization == "inc" or quant_config)

    def _maybe_init_alibi_biases(self) -> None:
        layers = None
        layer_alibi_config = None
        if (not hasattr(self.model, "config")
                or not hasattr(self.model.config, "architectures")):
            pass
        elif "BaichuanForCausalLM" in self.model.config.architectures:
            if self.model.config.hidden_size != 4096:
                layers = self.model.model.layers
                layer_alibi_config = lambda layer: \
                    layer.self_attn.attn \
                        if hasattr(layer, 'self_attn') else None
        elif "JAISLMHeadModel" in self.model.config.architectures:
            if self.model.config.position_embedding_type == "alibi":
                layers = self.model.transformer.h
                layer_alibi_config = lambda layer: \
                    layer.attn.attn \
                        if hasattr(layer, 'attn') else None
        elif "FalconForCausalLM" in self.model.config.architectures:
            if self.model.config.alibi:
                layers = self.model.transformer.h
                layer_alibi_config = lambda layer: \
                    layer.self_attention.attn \
                        if hasattr(layer, 'self_attention') else None
        elif "MPTForCausalLM" in self.model.config.architectures:
            if self.model.config.attn_config['alibi']:
                layers = self.model.transformer.blocks
                layer_alibi_config = lambda layer: \
                    layer.attn.attn \
                        if hasattr(layer, 'attn') else None
        elif "BloomForCausalLM" in self.model.config.architectures:
            layers = self.model.transformer.h
            layer_alibi_config = lambda layer: \
                layer.self_attention.attn \
                    if hasattr(layer, 'self_attention') else None

        if (layers is not None and layer_alibi_config is not None):
            max_seq_len = self.bucketing_manager.get_max_prompt_shape()
            self.use_alibi = True
            prev_attn = None
            for layer in layers:
                attn = layer_alibi_config(layer)
                if attn is None or not hasattr(attn, "impl"):
                    continue
                if (hasattr(attn.impl, "_maybe_init_alibi_biases")):
                    attn.impl._maybe_init_alibi_biases(
                        max_seq_len=max_seq_len,
                        prev_attn=prev_attn,
                    )
                prev_attn = attn
        else:
            self.use_alibi = False

    def load_model(self) -> None:
        import habana_frameworks.torch.core as htcore
        if self.model_config.quantization == 'inc' or \
           self.model_config.quantization == 'fp8':
            htcore.hpu_set_env()
        with HabanaMemoryProfiler() as m:
            with HabanaMemoryProfiler() as m_getmodel:
                self.model = get_model(vllm_config=self.vllm_config)
            msg = ("Pre-loading model weights on "
                   f"{next(self.model.parameters()).device} "
                   f"took {m_getmodel.get_summary_string()}")
            logger.info(msg)
            self.is_pooler = hasattr(self.model, "_pooler")
            if self.lora_config:
                assert hasattr(self.model, "embedding_modules"
                               ), "Model does not have embedding_modules"
                assert hasattr(
                    self.model, "embedding_padding_modules"
                ), "Model does not have embedding_padding_modules"
                assert not self.lora_config.bias_enabled, \
                    "Bias support in LoRA is not enabled in HPU yet."
                assert not self.lora_config.fully_sharded_loras, \
                    "Fully sharded LoRAs is not enabled in HPU yet."
                if supports_multimodal(self.model):
                    logger.warning(
                        "Regarding multimodal models, vLLM currently "
                        "only supports adding LoRA to language model.")

                # Use get_text_config() in case of multimodal models
                text_config = self.model_config.hf_config.get_text_config()

                self.lora_manager = LRUCacheWorkerLoRAManager(
                    self.scheduler_config.max_num_seqs,
                    self.scheduler_config.max_num_batched_tokens,
                    self.vocab_size,
                    self.lora_config,
                    self.device,
                    self.model.embedding_modules,
                    self.model.embedding_padding_modules,
                    max_position_embeddings=text_config.
                    max_position_embeddings,
                )
                self.model = self.lora_manager.create_lora_manager(self.model)

            if self._is_quant_with_inc():
                logger.info("Preparing model with INC..")
                with HabanaMemoryProfiler() as m_inc:
                    from neural_compressor.torch.quantization import (
                        FP8Config, convert, prepare)

                    disable_mark_scales_as_const = os.getenv(
                        "VLLM_DISABLE_MARK_SCALES_AS_CONST",
                        "false") in ("1", "true")
                    config = FP8Config.from_json_file(
                        os.getenv("QUANT_CONFIG", ""))
                    self._inc_preprocess()
                    if config.measure:
                        self.model = prepare(self.model, config)
                    elif config.quantize:
                        self.model = convert(self.model, config)
                    if not disable_mark_scales_as_const:
                        htcore.hpu_initialize(self.model,
                                              mark_only_scales_as_const=True)
                    if torch.distributed.is_initialized():
                        torch.distributed.barrier()
                self.inc_initialized_successfully = True
                logger.info("Preparing model with INC took %s",
                            m_inc.get_summary_string())
            elif not is_fake_hpu():
                self.model = self.model.to("hpu")
                htcore.mark_step()

            self._maybe_init_alibi_biases()
            hidden_layer_markstep_interval = int(
                os.getenv('VLLM_CONFIG_HIDDEN_LAYERS', '1'))
            model_config = getattr(self.model, "config", None)
            modify_model_layers(
                self.model,
                get_target_layer_suffix_list(
                    model_config.
                    model_type if model_config is not None else None),
                hidden_layer_markstep_interval)
            torch.hpu.synchronize()

            if self.is_pooler:
                self.set_causal_option(self.model)
            with HabanaMemoryProfiler() as m_wrap:
                self.model = self._maybe_wrap_in_hpu_graph(
                    self.model,
                    vllm_config=self.vllm_config,
                    is_causal=self.is_causal,
                    sampler=self.sampler)
            msg = f"Wrapping in HPU Graph took {m_wrap.get_summary_string()}"
            logger.info(msg)
            with HabanaMemoryProfiler() as m_wrap:
                self._maybe_compile(self.model)
            msg = f"Compiling took {m_wrap.get_summary_string()}"
            logger.info(msg)

        self.model_memory_usage = m.consumed_device_memory
        msg = f"Loading model weights took in total {m.get_summary_string()}"
        logger.info(msg)

        # Models that process images at different resolutions
        # need to be warmed up. Current tested for MRoPE models only.
        self.add_vision_buckets_to_mrope_mm_optimized()

    def _add_dummy_seq(self,
                       seq_group_metadata_list,
                       is_prompt,
                       align_worker=False):
        real_batch_size = len(seq_group_metadata_list)
        ctx = seq_group_metadata_list[0].computed_block_nums
        ctx = 0 if ctx is None else sum(ctx)
        batch_size_padded = real_batch_size
        if is_prompt:
            first_key = next(iter(seq_group_metadata_list[0].seq_data))
            seq_len = len(seq_group_metadata_list[0].seq_data[first_key].
                          prompt_token_ids)
            query_len = seq_len - ctx * self.block_size
            batch_size_padded = self.bucketing_manager.find_prompt_bucket(
                real_batch_size, query_len, ctx)[0]
        else:
            batch_size_padded = self.bucketing_manager.find_decode_bucket(
                real_batch_size, ctx)[0]
        if self.dp_awared_padding and (self.vllm_config.kv_transfer_config
                                       is None or not is_prompt):
            if self.is_driver_worker:
                batch_size_padded = align_dp_groups(
                    batch_size_padded, torch.distributed.ReduceOp.MAX)
            if align_worker:
                batch_size_padded = align_tp_groups(
                    batch_size_padded, torch.distributed.ReduceOp.MAX)
        batch_size_padding = batch_size_padded - real_batch_size

        seq_group_metadata_list = seq_group_metadata_list.copy()

        if batch_size_padding > 0:
            if self.is_pooler:
                temperature = None
            else:
                has_greedy_samples = any(
                    seq_group_metadata.sampling_params.temperature == 0.0
                    for seq_group_metadata in seq_group_metadata_list)
                temperature = 0.0 if has_greedy_samples else 1.0
            dummy_seq_group_metadata = self.create_dummy_seq_group_metadata(
                -1, 0, is_prompt, temperature=temperature)
            seq_group_metadata_list.extend(dummy_seq_group_metadata
                                           for _ in range(batch_size_padding))
        return seq_group_metadata_list, real_batch_size, batch_size_padded

    def _maybe_wrap_in_hpu_graph(self, *args, **kwargs):
        if htorch.utils.internal.is_lazy():
            return htorch.hpu.wrap_in_hpu_graph(HpuModelAdapter(
                *args, **kwargs),
                                                disable_tensor_cache=True)
        else:
            return HpuModelAdapter(*args, **kwargs)

    def _maybe_compile(self, *args, **kwargs):
        if not is_fake_hpu() and not htorch.utils.internal.is_lazy(
        ) and not self.vllm_config.model_config.enforce_eager:
            if os.getenv('VLLM_REGIONAL_COMPILATION',
                         'true').strip().lower() in ("1", "true"):
                compiled_methods = [
                    '_update_metadata', '_rotary_prepare_cos_sin'
                ]
                for method_name in compiled_methods:
                    method = getattr(self.model, method_name)
                    if method is not None:
                        self._compile_region(self.model, method_name, method)

                self.regional_compilation_layers_list = [
                    RMSNorm, VocabParallelEmbedding
                ]
                self._regional_compilation(self.model)
            else:
                self.model = self._compile(self.model)

    def _regional_compilation(self,
                              module,
                              parent_module=None,
                              module_name=None):
        if isinstance(module, torch.nn.ModuleList):
            for children_name, children_module in module.named_children():
                self._compile_region(module, children_name, children_module)
        elif any(
                isinstance(module, layer)
                for layer in self.regional_compilation_layers_list):
            self._compile_region(
                parent_module,
                module_name,
                module,
            )
        else:
            for children_name, children_module in module.named_children():
                self._regional_compilation(children_module, module,
                                           children_name)

    def _compile_region(self, model, name, module):
        module = self._compile(module)
        setattr(model, name, module)

    def _compile(self, module):
        if not hasattr(self, '_compile_config'):
            fullgraph = os.getenv('VLLM_T_COMPILE_FULLGRAPH',
                                  'false').strip().lower() in ("1", "true")
            dynamic = os.getenv('VLLM_T_COMPILE_DYNAMIC_SHAPES',
                                'false').strip().lower() in ("1", "true")
            self._compile_config = {'fullgraph': fullgraph, 'dynamic': dynamic}
        fullgraph = self._compile_config['fullgraph']
        dynamic = self._compile_config['dynamic']
        if dynamic:
            return torch.compile(module,
                                 backend='hpu_backend',
                                 fullgraph=fullgraph,
                                 options={"force_static_compile": True})
        else:
            return torch.compile(module,
                                 backend='hpu_backend',
                                 fullgraph=fullgraph,
                                 dynamic=False)

    def get_model(self) -> torch.nn.Module:
        if isinstance(self.model, HpuModelAdapter):
            return self.model.model
        return self.model

    def _use_graphs(self, img_args=None):
        if not img_args:
            return not self.enforce_eager
        #TODO: We might need to check both language bucket and multimodal bucket
        # and return True only it's avialble, or return separately.
        return (img_args) in self.graphed_multimodal_buckets

    def _is_valid_bucket(self, bucket):
        return bucket[0] * bucket[1] <= self.max_num_batched_tokens

    def _num_blocks(self, attn_metadata):
        if attn_metadata.block_list is None:
            return 0
        return attn_metadata.block_list.numel()

    def _check_config(self, batch_size, seq_len, ctx, attn_metadata,
                      warmup_mode):
        phase = 'prompt' if attn_metadata.is_prompt else 'decode'
        num_blocks = ctx if warmup_mode else self._num_blocks(attn_metadata)
        cfg: Optional[tuple] = (batch_size, seq_len, num_blocks, phase)
        seen = cfg in self.seen_configs
        self.seen_configs.add(cfg)
        if not seen and not warmup_mode:
            logger.warning("Configuration: %s was not warmed-up!",
                           (phase, batch_size, seq_len, num_blocks))

    def _get_mrope_positions_and_delta(self, seq_data, mm_kwargs, context_len):
        image_grid_thw = mm_kwargs.get("image_grid_thw", None)
        video_grid_thw = mm_kwargs.get("video_grid_thw", None)
        second_per_grid_ts = mm_kwargs.get("second_per_grid_ts", None)
        assert image_grid_thw is not None or video_grid_thw is not None, (
            "mrope embedding type requires multi-modal input mapper "
            "returns 'image_grid_thw' or 'video_grid_thw'.")
        hf_config = self.model_config.hf_config
        token_ids = seq_data.get_token_ids()
        mrope_positions, mrope_position_delta = \
            MRotaryEmbedding.get_input_positions(
                token_ids,
                hf_config=hf_config,
                image_grid_thw=image_grid_thw,
                video_grid_thw=video_grid_thw,
                second_per_grid_ts=second_per_grid_ts,
                context_len=context_len,
            )
        assert mrope_positions is not None
        return mrope_positions, mrope_position_delta

    def make_attn_bias(self, seq_lens, max_prompt_len, dtype):
        seq_pos = [list(range(sl)) for sl in seq_lens]
        seq_idx = [[i] * sl for i, sl in enumerate(seq_lens)]

        seq_pos_t = make_cpu_tensor(seq_pos,
                                    max_len=max_prompt_len,
                                    pad=-1,
                                    dtype=torch.long,
                                    flat=self.use_merged_prefill)
        seq_idx_t = make_cpu_tensor(seq_idx,
                                    max_len=max_prompt_len,
                                    pad=-1,
                                    dtype=torch.long,
                                    flat=self.use_merged_prefill)

        q_seq_idx_t = seq_idx_t.unsqueeze(-1)
        kv_seq_idx_t = seq_idx_t.unsqueeze(-2)
        q_seq_pos_t = seq_pos_t.unsqueeze(-1)
        kv_seq_pos_t = seq_pos_t.unsqueeze(-2)
        seq_idx_t = q_seq_idx_t != kv_seq_idx_t
        seq_pos_t = kv_seq_pos_t > q_seq_pos_t
        attn_mask = (seq_idx_t | seq_pos_t) if self.is_causal else seq_idx_t
        if self.is_pooler:
            mask_v = torch.where(q_seq_pos_t < 0, True, False)
            attn_mask = attn_mask | mask_v
            off_value = -3E38  #small number, avoid nan and overflow
        else:
            off_value = -math.inf
        attn_bias = torch.zeros_like(attn_mask, dtype=dtype)
        attn_bias.masked_fill_(attn_mask, off_value)
        return attn_bias.unsqueeze(1)

    def set_causal_option(self, module):
        if isinstance(module, HPUAttentionImpl) and hasattr(
                module, 'attn_type'):
            self.is_causal = not (
                module.attn_type == AttentionType.ENCODER
                or module.attn_type == AttentionType.ENCODER_ONLY
                or module.attn_type == AttentionType.ENCODER_DECODER)
            return
        else:
            for child_name, child_module in module.named_children():
                self.set_causal_option(child_module)

    def move_to_device(self, tensor):
        return tensor if tensor is None else tensor.to(self.device,
                                                       non_blocking=True)

    def _get_position_pad(self) -> int:
        """
        For gemma3 models,
        due to the Hack in Gemma3ForConditionalGeneration::prepare_attn_masks,
        '0' can't be used as pad for input position tensor.
        In case, it might have '0's for bucketing, those '0' will be counted as
        new sequence in the prepare_attn_masks() which is wrong.
        """
        model_type = getattr(self.model_config.hf_config, 'model_type', '')
        return -1 if model_type == 'gemma3' else 0

    def add_vision_buckets_to_mrope_mm_optimized(self):
        if self.mm_registry is not None:
            model = self.get_model()
            self.is_mm_optimized = is_mm_optimized(model)
            if self.model_is_mrope or self.is_mm_optimized:
                model.vision_buckets = VisionBuckets(self.is_mm_optimized)

    def _prepare_prompt(
        self,
        seq_group_metadata_list: List[SequenceGroupMetadata],
        align_worker=False,
    ) -> PreparePromptMetadata:
        input_tokens: List[List[int]] = []
        input_positions: List[List[int]] = []
        input_mrope_positions: List[List[List[int]]] = []
        slot_mapping: List[List[int]] = []
        lora_index_mapping: List[List[int]] = []
        lora_prompt_mapping: List[List[int]] = []
        lora_requests: Set[LoRARequest] = set()

        seq_lens: List[int] = []
        context_lens: List[int] = []
        query_lens: List[int] = []
        prefix_block_tables: List[List[int]] = []
        multi_modal_kwargs_list: List[MultiModalKwargs] = []
        multi_modal_placeholder_maps: Dict[
            str, MultiModalPlaceholderMap] = collections.defaultdict(
                MultiModalPlaceholderMap)
        encoder_seq_lens: List[int] = []
        cross_slot_mapping: List[int] = []

        if len(seq_group_metadata_list) == 0:
            return PreparePromptMetadata.empty()

        is_enc_dec_model = self.model_config.is_encoder_decoder
        for seq_group_metadata in seq_group_metadata_list:
            assert seq_group_metadata.is_prompt
            seq_ids = list(seq_group_metadata.seq_data.keys())
            assert len(seq_ids) == 1
            seq_id = seq_ids[0]

            computed_block_nums = seq_group_metadata.computed_block_nums
            if (self.scheduler_config is not None
                    and self.scheduler_config.chunked_prefill_enabled
                    and not (computed_block_nums is None
                             or computed_block_nums == [])):
                raise RuntimeError(
                    "chunked prefill cannot be used with prefix caching "
                    "now.")

            token_chunk_size = seq_group_metadata.token_chunk_size
            seq_data = seq_group_metadata.seq_data[seq_id]
            context_len = seq_data.get_num_computed_tokens()
            # We should use get_len here because in case of preemption
            # it contains output tokens.
            seq_len = min(seq_data.get_len(), context_len + token_chunk_size)
            prompt_tokens = seq_data.get_token_ids()[context_len:seq_len]
            seq_lens.append(seq_len)

            # NOTE: This only works for oooooooxxx style attention.
            if computed_block_nums is not None and len(
                    computed_block_nums) > 0 and self.sliding_window is None:
                # Prefix is not supported with sliding_window
                context_len = len(computed_block_nums) * self.block_size
                if context_len == seq_len \
                and self.use_prefix_caching:
                    # Fully cached prompt - compute only last token
                    context_len = context_len - 1
                prompt_tokens = prompt_tokens[context_len:]
                prefix_block_tables.append(computed_block_nums)
            elif self.scheduler_config.chunked_prefill_enabled:
                if seq_group_metadata.block_tables is not None:
                    # Prefill has chunked before.
                    block_table = seq_group_metadata.block_tables[seq_id]
                    prefix_block_tables.append(block_table)
                else:
                    # The first prefill.
                    prefix_block_tables.append([])
            else:
                prefix_block_tables.append([])
                # Right now, prefill start is always 0. However, this
                # assumption can be changed once chunked prefill is introduced.
                assert context_len == 0

            # actual prompt lens
            context_lens.append(context_len)
            query_lens.append(seq_len - context_len)
            input_tokens.append(prompt_tokens)
            # NOTE(woosuk): Here we assume that the first token in the prompt
            # is always the first token in the sequence.
            input_positions.append(list(range(context_len, seq_len)))

            seq_data_mrope_positions: Optional[List[List[int]]] = None

            if is_enc_dec_model:
                encoder_seq_len = seq_group_metadata.encoder_seq_data.get_len(
                ) if seq_group_metadata.encoder_seq_data else 0
                encoder_seq_lens.append(encoder_seq_len)
                # Build slot mapping
                if seq_group_metadata.cross_block_table is None:
                    cross_slot_mapping.extend([_PAD_SLOT_ID] * encoder_seq_len)
                else:
                    for i in range(0, encoder_seq_len):
                        block_number = seq_group_metadata.cross_block_table[
                            i // self.block_size]
                        block_offset = i % self.block_size
                        slot = block_number * self.block_size + block_offset
                        cross_slot_mapping.append(slot)

            if seq_group_metadata.multi_modal_data:
                positions = input_positions[0]
                mm_data, placeholder_maps = MultiModalPlaceholderMap \
                    .from_seq_group(seq_group_metadata,
                      range(positions[0], positions[0] + len(positions)))

                if self.mm_registry.has_processor(self.model_config):
                    mm_kwargs = mm_data
                else:
                    mm_kwargs = self.multi_modal_input_mapper(
                        mm_data,
                        seq_group_metadata.mm_processor_kwargs,
                    )

                # special processing for mrope position deltas.
                if self.model_is_mrope:
                    mrope_positions, mrope_position_delta = \
                        self._get_mrope_positions_and_delta(
                            seq_data=seq_data,
                            mm_kwargs=mm_kwargs,
                            context_len=context_len)
                    assert mrope_positions is not None
                    seq_data.mrope_position_delta = mrope_position_delta
                    seq_data_mrope_positions = [[] for _ in range(3)]
                    for idx in range(3):
                        seq_data_mrope_positions[idx] \
                            .extend(mrope_positions[idx])

                multi_modal_kwargs_list.append(mm_kwargs)

                for modality, placeholder_map in placeholder_maps.items():
                    multi_modal_placeholder_maps[modality].extend(
                        placeholder_map)

            input_mrope_positions.append(
                seq_data_mrope_positions)  # type: ignore

            if seq_group_metadata.block_tables is None:
                # During memory profiling, the block tables are not initialized
                # yet. In this case, we just use a dummy slot mapping.
                slot_mapping.append([_PAD_SLOT_ID] * seq_len)
                continue

            # Compute the slot mapping.
            slot_mapping.append([])
            block_table = seq_group_metadata.block_tables[seq_id]

            # Mask the [0, start_idx) tokens of the prompt with _PAD_SLOT_ID,
            # where start_idx is max(0, seq_len - sliding_window).
            # For example, if the prompt len is 10, sliding window is 8, and
            # block size is 4, the first two tokens are masked and the slot
            # mapping will be [-1, -1, 2, 3, 4, 5, 6, 7, 0, 1].
            start_idx = 0
            if self.sliding_window is not None:
                assert context_len == 0, (
                    "Prefix caching is currently not supported with "
                    "sliding window attention")
                start_idx = max(0, seq_len - self.sliding_window)
            for i in range(context_len, seq_len):
                if i < start_idx:
                    slot_mapping[-1].append(_PAD_SLOT_ID)
                    continue
                # For encoder-only models, the block_table is None,
                # and there is no need to initialize the slot_mapping.
                if block_table is not None:
                    block_number = block_table[i // self.block_size]
                    block_offset = i % self.block_size
                    slot = block_number * self.block_size + block_offset
                    slot_mapping[-1].append(slot)

        if self.use_merged_prefill:
            target_query_len = sum(query_lens)
        else:
            target_query_len = max(query_lens)
        ctx = len(computed_block_nums) if computed_block_nums else 0

        if is_enc_dec_model:
            real_batch_size = len(seq_group_metadata_list)
            batch_size_padded = self.bucketing_manager.find_prompt_bucket(
                real_batch_size, target_query_len, ctx)[0]
            batch_size_padding = batch_size_padded - real_batch_size
            if batch_size_padding > 0:
                encoder_seq_lens.extend(encoder_seq_lens[0]
                                        for _ in range(batch_size_padding))

        real_num_seqs = len(query_lens)
        max_prompt_len = max(
            self.bucketing_manager.find_prompt_bucket(
                len(seq_group_metadata_list), target_query_len, ctx)[1],
            self.block_size)

        if self.dp_awared_padding and\
            self.vllm_config.kv_transfer_config is None:
            if self.is_driver_worker:
                max_prompt_len = align_dp_groups(
                    max_prompt_len, torch.distributed.ReduceOp.MAX)
            if align_worker:
                max_prompt_len = align_tp_groups(
                    max_prompt_len, torch.distributed.ReduceOp.MAX)

        lora_ids: List[int] = []
        for seq_group_metadata, context_len in zip(seq_group_metadata_list,
                                                   context_lens):
            lora_id = seq_group_metadata.lora_int_id
            lora_ids.append(lora_id)

            if lora_id > 0:
                lora_requests.add(seq_group_metadata.lora_request)

            lora_index_mapping += [lora_id] * max_prompt_len
            lora_prompt_mapping.extend(
                [lora_id] *
                (max_prompt_len if seq_group_metadata.sampling_params and
                 seq_group_metadata.sampling_params.prompt_logprobs else 1))

        if any(context_lens):
            assert not self.scheduler_config.chunked_prefill_enabled
            # prefix caching

            max_num_block = max(len(bt) for bt in prefix_block_tables)
            prefix_block_list = list(
                itertools.chain.from_iterable(
                    bt if len(bt) == max_num_block else bt +
                    ([_PAD_BLOCK_ID] * (max_num_block - len(bt)))
                    for bt in prefix_block_tables))

            pad_len = len(prefix_block_list)
            prefix_block_list = pad_list(prefix_block_list, pad_len,
                                         _PAD_BLOCK_ID)

            prefix_block_list_tensor = torch.tensor(prefix_block_list,
                                                    dtype=torch.long,
                                                    device=self.device)
        else:
            prefix_block_list_tensor = None

        input_tokens_tensor = make_cpu_tensor(input_tokens,
                                              max_len=max_prompt_len,
                                              pad=0,
                                              dtype=torch.long,
                                              flat=self.use_merged_prefill)
        if self.model_is_mrope:
            input_positions = \
                make_mrope_positions_tensor_with_pad(input_positions=input_positions,
                                                     input_mrope_positions=input_mrope_positions,
                                                     max_prompt_len=max_prompt_len,
                                                     pad=self._get_position_pad())
        else:
            input_positions = make_cpu_tensor(input_positions,
                                              max_len=max_prompt_len,
                                              pad=self._get_position_pad(),
                                              dtype=torch.long,
                                              flat=self.use_merged_prefill)

        slot_mapping = make_cpu_tensor(slot_mapping,
                                       max_len=max_prompt_len,
                                       pad=_PAD_SLOT_ID,
                                       dtype=torch.long,
                                       flat=self.use_merged_prefill)

        if is_enc_dec_model:
            encoder_seq_lens_tensor = torch.tensor(encoder_seq_lens,
                                                   dtype=torch.int32,
                                                   device='cpu')
            cross_slot_mapping = torch.tensor(cross_slot_mapping,
                                              dtype=torch.long,
                                              device='cpu')
        else:
            encoder_seq_lens = []
            encoder_seq_lens_tensor = None
            cross_slot_mapping = []

        attn_bias = None
        seq_lens_tensor = None
        context_lens_tensor = None

        if self.use_merged_prefill:
            attn_bias = self.make_attn_bias(seq_lens, max_prompt_len,
                                            self.model_config.dtype)

        num_seqs = self.max_num_prefill_seqs \
            if self.use_merged_prefill else real_num_seqs
        seq_lens_tensor = make_cpu_tensor([seq_lens],
                                          max_len=num_seqs,
                                          pad=0,
                                          dtype=torch.long,
                                          flat=True).flatten()
        context_lens_tensor = make_cpu_tensor([context_lens],
                                              max_len=num_seqs,
                                              pad=0,
                                              dtype=torch.long,
                                              flat=True).flatten()

        placeholder_index_maps = {
            modality: placeholder_map.index_map()
            for modality, placeholder_map in
            multi_modal_placeholder_maps.items()
        }

        # Note: num_prefill_tokens is calculated using the length of
        # input_tokens after padding.
        num_prefill_tokens = input_tokens_tensor.numel()

        prefix_block_list_tensor = self.move_to_device(
            prefix_block_list_tensor)
        input_tokens_tensor = self.move_to_device(input_tokens_tensor)
        input_positions = self.move_to_device(input_positions)
        seq_lens_tensor = self.move_to_device(seq_lens_tensor)
        slot_mapping = self.move_to_device(slot_mapping)
        context_lens_tensor = self.move_to_device(context_lens_tensor)
        attn_bias = self.move_to_device(attn_bias)
        if is_enc_dec_model:
            cross_slot_mapping = self.move_to_device(cross_slot_mapping)
            encoder_seq_lens_tensor = self.move_to_device(
                encoder_seq_lens_tensor)

        attn_metadata = self.attn_backend.make_metadata(
            is_prompt=True,
            block_size=self.block_size,
            block_list=prefix_block_list_tensor,
            block_mapping=None,
            block_usage=None,
            block_groups=None,
            attn_bias=attn_bias,
            seq_lens=seq_lens,
            seq_lens_tensor=seq_lens_tensor,
            encoder_seq_lens=encoder_seq_lens,
            encoder_seq_lens_tensor=encoder_seq_lens_tensor,
            cross_slot_mapping=cross_slot_mapping,
            context_lens_tensor=context_lens_tensor,
            num_prefills=real_num_seqs,
            num_prefill_tokens=num_prefill_tokens,
            num_decode_tokens=0,
            slot_mapping=slot_mapping,
            alibi_blocks=None,
            multi_modal_placeholder_index_maps=placeholder_index_maps,
            enable_kv_scales_calculation=False,
            input_positions=input_positions,
        )
        multi_modal_kwargs = MultiModalKwargs.batch(multi_modal_kwargs_list)
        multi_modal_kwargs = MultiModalKwargs.as_kwargs(multi_modal_kwargs,
                                                        device=self.device)

        return PreparePromptMetadata(input_tokens=input_tokens_tensor,
                                     input_positions=input_positions,
                                     attn_metadata=attn_metadata,
                                     seq_lens=seq_lens,
                                     query_lens=query_lens,
                                     lora_index_mapping=lora_index_mapping,
                                     lora_prompt_mapping=lora_prompt_mapping,
                                     lora_requests=lora_requests,
                                     multi_modal_kwargs=multi_modal_kwargs,
                                     slot_mapping=slot_mapping,
                                     lora_ids=lora_ids)

    def _prepare_decode(
        self,
        seq_group_metadata_list: List[SequenceGroupMetadata],
        output=None,
        align_worker=False,
    ) -> PrepareDecodeMetadata:
        input_tokens: List[List[int]] = []
        input_positions: List[List[int]] = []
        input_mrope_positions: List[List[int]] = [[] for _ in range(3)]
        slot_mapping: List[List[int]] = []
        seq_lens: List[int] = []
        encoder_seq_lens: List[int] = []
        cross_block_tables: List[List[int]] = []
        block_tables: List[List[int]] = []
        window_block_tables: List[List[int]] = []
        lora_index_mapping: List[List[int]] = []
        lora_prompt_mapping: List[List[int]] = []
        lora_requests: Set[LoRARequest] = set()

        is_enc_dec_model = self.model_config.is_encoder_decoder
        if len(seq_group_metadata_list) == 0:
            return PrepareDecodeMetadata.empty()
        lora_ids: List[int] = []

        dummy_slots = itertools.cycle(
            range(_PAD_SLOT_ID, _PAD_SLOT_ID + self.block_size))

        for seq_group_metadata in seq_group_metadata_list:
            assert not seq_group_metadata.is_prompt
            assert seq_group_metadata.token_chunk_size == 1

            seq_ids = list(seq_group_metadata.seq_data.keys())
            lora_id = seq_group_metadata.lora_int_id
            lora_ids.append(lora_id)
            if is_enc_dec_model:
                for _ in range(len(seq_group_metadata.seq_data)):
                    encoder_seq_len = (
                        seq_group_metadata.encoder_seq_data.get_len()
                        if seq_group_metadata.encoder_seq_data else 0)
                    encoder_seq_lens.append(encoder_seq_len)
                    cross_block_table = seq_group_metadata.cross_block_table
                    cross_block_tables.append([] if (
                        cross_block_table is None) else cross_block_table)

            if lora_id > 0:
                lora_requests.add(seq_group_metadata.lora_request)

            for seq_id in seq_ids:
                seq_data = seq_group_metadata.seq_data[seq_id]
                if output is None:
                    generation_token = seq_data.get_last_token_id()
                    input_tokens.append([generation_token])

                seq_len = seq_data.get_len()
                position = seq_len - 1
                input_positions.append([position])

                if self.model_is_mrope:
                    if seq_data.mrope_position_delta is not None:
                        pos_for_mrope = MRotaryEmbedding \
                            .get_next_input_positions(
                                seq_data.mrope_position_delta,
                                seq_data.get_num_computed_tokens(),
                                seq_len)
                    else:
                        pos_for_mrope = [[position]] * 3
                    for idx in range(3):
                        input_mrope_positions[idx].extend(pos_for_mrope[idx])

                seq_len = seq_len if self.sliding_window is None else min(
                    seq_len, self.sliding_window)
                seq_lens.append(seq_len)

                block_table = seq_group_metadata.block_tables[seq_id]
                num_fully_occupied_blocks = position // self.block_size
                block_table = block_table[:num_fully_occupied_blocks + 1]

                if len(block_table) == 0:
                    block_number = _PAD_BLOCK_ID
                else:
                    block_number = block_table[position // self.block_size]
                if block_number == _PAD_BLOCK_ID:
                    slot = next(dummy_slots)
                else:
                    block_offset = position % self.block_size
                    slot = block_number * self.block_size + block_offset
                slot_mapping.append([slot])
                lora_index_mapping.append(lora_id)
                lora_prompt_mapping.append(lora_id)

                if self.sliding_window is not None:
                    sliding_window_blocks = (self.sliding_window //
                                             self.block_size)
                    block_table = block_table[-sliding_window_blocks:]
                block_tables.append(block_table)

                if self.interleaved_sliding_window is not None:
                    sliding_window_blocks = (self.interleaved_sliding_window //
                                             self.block_size)
                    window_block_table = block_table[-sliding_window_blocks:]
                    window_block_tables.append(window_block_table)

        if output is None:
            input_tokens = torch.tensor(input_tokens,
                                        dtype=torch.long,
                                        device='cpu')
        else:
            real_batch_size = len(seq_group_metadata_list)
            input_tokens = output[:real_batch_size].clone()

        input_positions = torch.tensor(
            input_mrope_positions if self.model_is_mrope else input_positions,
            dtype=torch.long,
            device='cpu')

        num_decode_tokens = len(seq_lens)

        last_block_usage = [
            slot[0] % self.block_size + 1 for slot in slot_mapping
        ]
        block_groups = [[i] * len(bt) for i, bt in enumerate(block_tables)]
        block_usage = [[self.block_size] * (len(bt) - 1) + [lbu]
                       for bt, lbu in zip(block_tables, last_block_usage)
                       if bt]

        block_list = flatten(block_tables)
        block_groups = flatten(block_groups)
        block_usage = flatten(block_usage)

        assert len(block_list) == len(block_groups)
        assert len(block_list) == len(block_usage)

        if self.interleaved_sliding_window is not None:
            window_block_groups = [[i] * len(bt)
                                   for i, bt in enumerate(window_block_tables)]
            window_block_usage = [
                [self.block_size] * (len(bt) - 1) + [lbu]
                for bt, lbu in zip(block_tables, last_block_usage) if bt
            ]

            window_block_list = flatten(window_block_tables)
            window_block_groups = flatten(window_block_groups)
            window_block_usage = flatten(window_block_usage)

            assert len(window_block_list) == len(window_block_groups)
            assert len(window_block_list) == len(window_block_list)
        else:
            window_block_list = None
            window_block_groups = None
            window_block_usage = None

        if is_enc_dec_model:
            last_cross_block_usage = [
                (encoder_seq_len - 1) % self.block_size + 1
                for encoder_seq_len in encoder_seq_lens
            ]
            cross_block_groups = [[i] * len(bt)
                                  for i, bt in enumerate(cross_block_tables)]
            cross_block_usage = [
                [self.block_size] * (len(bt) - 1) + [lbu]
                for bt, lbu in zip(cross_block_tables, last_cross_block_usage)
                if bt
            ]
            cross_block_list = flatten(cross_block_tables)
            cross_block_groups = flatten(cross_block_groups)
            cross_block_usage = flatten(cross_block_usage)
            assert len(cross_block_list) == len(cross_block_groups)
            assert len(cross_block_list) == len(cross_block_usage)

        else:
            cross_block_list = None
            cross_block_groups = None
            cross_block_usage = None
            encoder_seq_lens_tensor = None

        padding_fn = None
        if self.use_contiguous_pa:
            block_bucket_size = max(max(block_list) + 1, len(block_list))
            block_bucket_size = self.bucketing_manager.find_decode_bucket(
                len(seq_group_metadata_list), block_bucket_size)[2]
            if self.dp_awared_padding:
                if self.is_driver_worker:
                    block_bucket_size = align_dp_groups(
                        block_bucket_size, torch.distributed.ReduceOp.MAX)
                if align_worker:
                    block_bucket_size = align_tp_groups(
                        block_bucket_size, torch.distributed.ReduceOp.MAX)
            indices: List[Any]
            indices = [None] * block_bucket_size
            for i, bid in enumerate(block_list):
                indices[bid] = i
            padding_fn = lambda tensor, pad_value: gather_list(
                tensor, indices, pad_value)
            if self.interleaved_sliding_window is not None:
                window_indices: List[Any]
                window_indices = [None] * block_bucket_size
                for i, bid in enumerate(window_block_list):
                    window_indices[bid] = i
                window_padding_fn = lambda tensor, pad_value: gather_list(
                    tensor, window_indices, pad_value)
        else:
            block_bucket_size = self.bucketing_manager.find_decode_bucket(
                len(seq_group_metadata_list), len(block_list))[2]
            if self.dp_awared_padding:
                if self.is_driver_worker:
                    block_bucket_size = align_dp_groups(
                        block_bucket_size, torch.distributed.ReduceOp.MAX)
                if align_worker:
                    block_bucket_size = align_tp_groups(
                        block_bucket_size, torch.distributed.ReduceOp.MAX)
            padding_fn = lambda tensor, pad_value: pad_list(
                tensor, block_bucket_size, pad_value)

        block_list = padding_fn(block_list, _PAD_BLOCK_ID)
        block_groups = padding_fn(block_groups, -1)
        block_usage = padding_fn(block_usage, 1)

        if self.interleaved_sliding_window is not None:
            window_block_list = window_padding_fn(window_block_list,
                                                  _PAD_BLOCK_ID)
            window_block_groups = window_padding_fn(window_block_groups, -1)
            #window_block_usage = window_padding_fn(window_block_usage, 1)
            window_block_usage = [
                [1] if i == 0 else [block_usage[idx]]
                for idx, (i,
                          j) in enumerate(zip(window_block_list, block_usage))
            ]

        if is_enc_dec_model:
            if self.use_contiguous_pa:
                cross_block_bucket_size = max(
                    max(cross_block_list) +
                    1, len(cross_block_list)) if cross_block_list else 0
                cross_block_bucket_size = \
                    self.bucketing_manager.find_decode_bucket(
                        len(seq_group_metadata_list),
                        cross_block_bucket_size)[2]
                indices = [None] * cross_block_bucket_size
                for i, bid in enumerate(cross_block_list):
                    indices[bid] = i
                padding_fn = lambda tensor, pad_value: gather_list(
                    tensor, indices, pad_value)
            else:
                cross_block_bucket_size = \
                    self.bucketing_manager.find_decode_bucket(
                        len(seq_group_metadata_list),
                        len(cross_block_list))[2]
                padding_fn = lambda tensor, pad_value: pad_list(
                    tensor, cross_block_bucket_size, pad_value)

            real_batch_size = len(seq_group_metadata_list)
            batch_size_padded = \
                self.bucketing_manager.find_decode_bucket(
                        real_batch_size,
                        cross_block_bucket_size)[0]
            if self.dp_awared_padding:
                if self.is_driver_worker:
                    batch_size_padded = align_dp_groups(
                        batch_size_padded, torch.distributed.ReduceOp.MAX)
                if align_worker:
                    batch_size_padded = align_tp_groups(
                        batch_size_padded, torch.distributed.ReduceOp.MAX)
            batch_size_padding = batch_size_padded - real_batch_size
            if batch_size_padding > 0:
                encoder_seq_lens.extend(encoder_seq_lens[0]
                                        for _ in range(batch_size_padding))
            cross_block_list = padding_fn(cross_block_list, _PAD_BLOCK_ID)
            cross_block_groups = padding_fn(cross_block_groups, -1)
            cross_block_usage = padding_fn(cross_block_usage, 1)

            cross_block_list = torch.tensor(cross_block_list,
                                            dtype=torch.int,
                                            device='cpu')
            cross_block_groups = torch.tensor(cross_block_groups,
                                              dtype=torch.int,
                                              device='cpu')
            cross_block_usage = torch.tensor(cross_block_usage,
                                             dtype=self.model_config.dtype,
                                             device='cpu')
            encoder_seq_lens_tensor = torch.tensor(encoder_seq_lens,
                                                   dtype=torch.long,
                                                   device='cpu')

        alibi_blocks = None
        if self.use_alibi:
            alibi_blocks = self._compute_alibi_block(block_tables, seq_lens,
                                                     len(block_groups))
            alibi_blocks = alibi_blocks.to(  # type: ignore
                self.device, non_blocking=True)

        block_list = torch.tensor(block_list, dtype=torch.int, device='cpu')
        block_groups = torch.tensor(block_groups,
                                    dtype=torch.int,
                                    device='cpu')
        block_usage = torch.tensor(block_usage,
                                   dtype=self.model_config.dtype,
                                   device='cpu')
        slot_mapping = torch.tensor(slot_mapping,
                                    dtype=torch.long,
                                    device='cpu')

        input_tokens = input_tokens.to(  # type: ignore
            self.device, non_blocking=True)
        input_positions = input_positions.to(  # type: ignore
            self.device, non_blocking=True)
        block_list = block_list.to(  # type: ignore
            self.device, non_blocking=True)
        block_groups = block_groups.to(  # type: ignore
            self.device, non_blocking=True)
        block_usage = block_usage.to(  # type: ignore
            self.device, non_blocking=True)
        slot_mapping = slot_mapping.to(  # type: ignore
            self.device, non_blocking=True)
        if is_enc_dec_model:
            cross_block_list = cross_block_list.to(  # type: ignore
                self.device, non_blocking=True)
            cross_block_groups = cross_block_groups.to(  # type: ignore
                self.device, non_blocking=True)
            cross_block_usage = cross_block_usage.to(  # type: ignore
                self.device, non_blocking=True)

            encoder_seq_lens_tensor = \
                encoder_seq_lens_tensor.to(  # type: ignore
                    self.device, non_blocking=True)

        if self.interleaved_sliding_window is not None:
            window_block_list = torch.tensor(window_block_list,
                                             dtype=torch.int,
                                             device='cpu')
            window_block_groups = torch.tensor(window_block_groups,
                                               dtype=torch.int,
                                               device='cpu')
            window_block_usage = torch.tensor(window_block_usage,
                                              dtype=self.model_config.dtype,
                                              device='cpu')

            window_block_list = window_block_list.to(  # type: ignore
                self.device, non_blocking=True)
            window_block_groups = window_block_groups.to(  # type: ignore
                self.device, non_blocking=True)
            window_block_usage = window_block_usage.to(  # type: ignore
                self.device, non_blocking=True)

        attn_metadata = self.attn_backend.make_metadata(
            is_prompt=False,
            block_size=self.block_size,
            block_list=block_list,
            block_mapping=None,
            block_usage=block_usage,
            block_groups=block_groups,
            window_block_list=window_block_list,
            window_block_mapping=None,
            window_block_usage=window_block_usage,
            window_block_groups=window_block_groups,
            attn_bias=None,
            seq_lens_tensor=None,
            encoder_seq_lens=encoder_seq_lens,
            encoder_seq_lens_tensor=encoder_seq_lens_tensor,
            max_encoder_seq_len=max(encoder_seq_lens, default=0),
            cross_block_list=cross_block_list,
            cross_block_groups=cross_block_groups,
            cross_block_usage=cross_block_usage,
            context_lens_tensor=None,
            num_prefills=0,
            num_prefill_tokens=0,
            num_decode_tokens=num_decode_tokens,
            slot_mapping=slot_mapping,
            alibi_blocks=alibi_blocks,
            multi_modal_placeholder_index_maps=None,
            enable_kv_scales_calculation=False,
            input_positions=input_positions)
        return PrepareDecodeMetadata(input_tokens=input_tokens,
                                     input_positions=input_positions,
                                     attn_metadata=attn_metadata,
                                     lora_index_mapping=lora_index_mapping,
                                     lora_prompt_mapping=lora_prompt_mapping,
                                     lora_requests=lora_requests,
                                     slot_mapping=slot_mapping,
                                     lora_ids=lora_ids)

    def _compute_alibi_block(self, block_tables, seq_lens, num_blocks):
        """
        Compute the ALiBi offsets for each block during decoding.

        For each block in each sequence, this function assigns position-based
        offsets according to ALiBi logic. It returns a tensor that captures
        these offsets for all sequences and blocks, which is then used for
        decode-time ALiBi bias creation.

        Args:
            block_tables:
                A list of lists, where each inner list contains block indices
                assigned to a particular sequence.
            seq_lens:
                A list of sequence lengths corresponding to each sequence.
            num_blocks:
                The total number of blocks across all sequences for which
                ALiBi offsets need to be computed.

        Returns:
            A torch.Tensor of shape [num_blocks, block_size], containing ALiBi
            offsets for each block.
        """
        # Create intermediary and output structures on the CPU
        max_block_table_len = max(
            len(block_table) for block_table in block_tables)
        alibi_offsets = torch.arange(
            -max_block_table_len * self.block_size + 1,
            1,
            dtype=torch.long,
            device='cpu',
        )
        alibi_blocks = torch.zeros(
            (num_blocks, self.block_size),
            dtype=torch.long,
            device='cpu',
        )

        # Use lists to accumulate data for each block
        block_data: List[List[int]] = [[] for _ in range(num_blocks)]

        # Assign biases per token
        for batch_idx, block_table in enumerate(block_tables):
            seq_len = seq_lens[batch_idx]
            for seq_idx, block_idx in enumerate(block_table):
                # Calculate the number of valid positions in the current block
                valid_length = seq_len - seq_idx * self.block_size
                if valid_length > 0:
                    current_block_length = min(valid_length, self.block_size)
                    offset_end = current_block_length - valid_length
                    if offset_end == 0:
                        block_data[block_idx] = alibi_offsets[
                            -valid_length:].tolist()
                    else:
                        block_data[block_idx] = alibi_offsets[
                            -valid_length:offset_end].tolist()

        # Populate the alibi_blocks tensor from the accumulated data
        for block_idx, data in enumerate(block_data):
            alibi_blocks[block_idx, :len(data)] = torch.tensor(
                data, dtype=torch.long)

        return alibi_blocks

    def prepare_input_tensors(
        self,
        seq_group_metadata_list: List[SequenceGroupMetadata],
        finished_requests_ids: Optional[List[str]] = None,
        align_worker=False,
    ) -> Tuple[TModelInputForHPU, SamplingMetadata]:
        if len(seq_group_metadata_list) == 0:
            return self._model_input_cls(), None

        input_tokens = None
        input_positions = None
        lora_mapping = None
        lora_requests = None
        multi_modal_kwargs = None
        batch_type = None
        seq_lens = None
        query_lens = None
        real_batch_size = None
        batch_size_padded = None

        self.event_start = self.profiler.get_timestamp_us()
        is_prompt = seq_group_metadata_list[0].is_prompt
        base_event_name = 'prompt' if is_prompt else 'decode'
        self.profiler.start('internal', base_event_name)

        seq_group_metadata_list, real_batch_size, batch_size_padded = (
            self._add_dummy_seq(seq_group_metadata_list, is_prompt,
                                align_worker))

        prefill_reqs = []
        decode_reqs = []
        for seq_group_meta in seq_group_metadata_list:
            if seq_group_meta.is_prompt:
                prefill_reqs.append(seq_group_meta)
            else:
                decode_reqs.append(seq_group_meta)

        # Prepare input tensors.
        (
            input_tokens,
            input_positions,
            prefill_attn_metadata,
            seq_lens,
            query_lens,
            lora_index_mapping,
            lora_prompt_mapping,
            lora_requests,
            multi_modal_kwargs,
            slot_mapping,
            lora_ids,
        ) = self._prepare_prompt(prefill_reqs, align_worker=align_worker)
        (
            decode_input_tokens,
            decode_input_positions,
            decode_attn_metadata,
            decode_lora_index_mapping,
            decode_lora_prompt_mapping,
            decode_lora_requests,
            decode_slot_mapping,
            decode_lora_ids,
        ) = self._prepare_decode(decode_reqs, align_worker=align_worker)

        selected_token_indices = None
        if not self.is_pooler:
            generators = self.get_generators(finished_requests_ids)
            sampling_metadata = SamplingMetadata.prepare(
                seq_group_metadata_list,
                seq_lens,
                query_lens,
                'cpu',
                self.pin_memory,
                generators=generators)
            selected_token_indices = \
                sampling_metadata.selected_token_indices
            categorized_sample_indices = \
                sampling_metadata.categorized_sample_indices
            if self.use_merged_prefill and len(seq_lens) > 0:
                selected_token_indices = pad_flat_tensor(
                    selected_token_indices, self.max_num_prefill_seqs)
                categorized_sample_indices = {
                    k: pad_flat_tensor(v, self.max_num_prefill_seqs)
                    for k, v in categorized_sample_indices.items()
                }
                padding_groups = self.max_num_prefill_seqs - len(
                    sampling_metadata.seq_groups)
                import copy
                dummy_seq_group = copy.deepcopy(
                    sampling_metadata.seq_groups[0])
                sampling_metadata.seq_groups.extend(
                    dummy_seq_group for _ in range(padding_groups))
            sampling_metadata.selected_token_indices = \
                self.move_to_device(selected_token_indices)
            sampling_metadata.categorized_sample_indices = \
                {k: self.move_to_device(v)
                 for k, v in categorized_sample_indices.items()}

        if not self.scheduler_config.chunked_prefill_enabled:
            assert (len(prefill_reqs) and len(decode_reqs)) == 0

        num_prefills = len(seq_lens)
        num_prefill_tokens = len(input_tokens)
        num_decode_tokens = len(decode_input_tokens)

        # NOTE(kzawora): Here we diverge from GPU code - we don't
        # support mixed batches, so we either use decode or prefill
        # inputs, without coalescing.
        assert (num_prefills == 0 and num_decode_tokens > 0) or (
            num_prefills > 0
            and num_decode_tokens == 0), "HPU does not support mixed batches!"
        if num_decode_tokens > 0:
            input_tokens = decode_input_tokens
            input_positions = decode_input_positions
            slot_mapping = decode_slot_mapping
            lora_index_mapping = decode_lora_index_mapping
            lora_prompt_mapping = decode_lora_prompt_mapping
            lora_requests = decode_lora_requests
            lora_ids = decode_lora_ids

        if self.is_pooler:
            sampling_metadata = None
        elif not self.use_merged_prefill:
            # FIXME: We need to adjust selected_token_indices to accommodate
            # for padding
            max_len = input_tokens.size(1)
            paddings = [max_len - q for q in query_lens]
            paddings = [0] + paddings[:-1]
            paddings = list(itertools.accumulate(paddings))
            paddings_prompt_logprobs = []

            for i, seq_group_metadata in enumerate(seq_group_metadata_list):
                if seq_group_metadata.sampling_params \
                    and seq_group_metadata.sampling_params.prompt_logprobs \
                        is not None and seq_group_metadata.is_prompt:
                    paddings_prompt_logprobs += ([paddings[i]] * seq_lens[i])

            paddings = torch.tensor(
                paddings_prompt_logprobs
                if paddings_prompt_logprobs else paddings,
                dtype=sampling_metadata.selected_token_indices.dtype,
                device=sampling_metadata.selected_token_indices.device)
            sampling_metadata.selected_token_indices.add_(paddings)

        if self.lora_config:
            lora_mapping = LoRAMapping(
                **dict(index_mapping=lora_index_mapping,
                       prompt_mapping=lora_prompt_mapping,
                       is_prefill=(num_prefills > 0)))
        else:
            lora_mapping = None

        if (prefill_attn_metadata is not None
                and decode_attn_metadata is not None):
            batch_type = BatchType.MIXED
            raise NotImplementedError("Mixed batch is not supported on HPU")
        elif prefill_attn_metadata is not None:
            batch_type = BatchType.PREFILL
        else:
            batch_type = BatchType.DECODE

        metadata_dict = {
            "input_tokens": input_tokens,
            "input_positions": input_positions,
            "selected_token_indices": selected_token_indices,
            "lora_requests": lora_requests,
            "lora_mapping": lora_mapping,
            "multi_modal_kwargs": multi_modal_kwargs,
            "num_prefill_tokens": num_prefill_tokens,
            "num_decode_tokens": num_decode_tokens,
            "slot_mapping": slot_mapping,
            "num_prefills": num_prefills,
            "batch_type": batch_type,
            "seq_lens": seq_lens,
            "query_lens": query_lens
        }
        if prefill_attn_metadata is not None:
            metadata_dict.update(prefill_attn_metadata.asdict_zerocopy())
        else:
            assert decode_attn_metadata is not None
            metadata_dict.update(decode_attn_metadata.asdict_zerocopy())

        attn_metadata = prefill_attn_metadata if \
            prefill_attn_metadata is not None else decode_attn_metadata

        return self._model_input_cls(input_tokens=input_tokens,
                                     seq_lens=seq_lens,
                                     query_lens=query_lens,
                                     input_positions=input_positions,
                                     attn_metadata=attn_metadata,
                                     lora_requests=lora_requests,
                                     lora_mapping=lora_mapping,
                                     multi_modal_kwargs=multi_modal_kwargs,
                                     real_batch_size=real_batch_size,
                                     batch_size_padded=batch_size_padded,
                                     lora_ids=lora_ids), \
                                     sampling_metadata

    def create_lora_mask(self, input_tokens: torch.Tensor, lora_ids: List[int],
                         is_prompt: bool):
        '''
        This is a helper function to create the mask for lora computations.
        Lora Mask is needed to ensure we match the correct lora weights for the
        for the request.
        For Prompt phase we have
        lora_mask with shape (batch_size * seq_len, max_loras * max_rank)
        lora_logits_mask with shape (batch_size, max_loras * max_rank)
        For Decode phase we have both
        lora_mask and lora_logits_mask with shape
        (batch_size, max_loras * max_rank)
        '''
        lora_mask: torch.Tensor = None
        lora_logits_mask: torch.Tensor = None
        lora_index = 0

        if self.lora_config:
            if is_prompt:
                lora_mask = torch.zeros(
                    input_tokens.shape[0] * input_tokens.shape[1],
                    (self.lora_config.max_loras) *\
                        self.lora_config.max_lora_rank,
                    dtype=self.lora_config.lora_dtype)
                lora_logits_mask = torch.zeros(
                    input_tokens.shape[0], (self.lora_config.max_loras) *
                    self.lora_config.max_lora_rank,
                    dtype=self.lora_config.lora_dtype)

                ones = torch.ones(input_tokens.shape[1],
                                  self.lora_config.max_lora_rank,
                                  dtype=self.lora_config.lora_dtype)
                logit_ones = torch.ones(1,
                                        self.lora_config.max_lora_rank,
                                        dtype=self.lora_config.lora_dtype)

                for i in range(len(lora_ids)):
                    if lora_ids[i] == 0:
                        continue
                    lora_index = self.lora_manager._adapter_manager.\
                        lora_index_to_id.index(lora_ids[i])
                    start_row = i * input_tokens.shape[1]
                    end_row = start_row + input_tokens.shape[1]
                    start_col = lora_index * self.lora_config.max_lora_rank
                    end_col = start_col + self.lora_config.max_lora_rank
                    lora_mask[start_row:end_row, start_col:end_col] = ones
                    lora_logits_mask[i, start_col:end_col] = logit_ones
                lora_mask = lora_mask.to('hpu')
                lora_logits_mask = lora_logits_mask.to('hpu')
            else:
                lora_mask = torch.zeros(input_tokens.shape[0],
                                        (self.lora_config.max_loras) *
                                        self.lora_config.max_lora_rank,
                                        dtype=self.lora_config.lora_dtype)
                ones = torch.ones(1,
                                  self.lora_config.max_lora_rank,
                                  dtype=self.lora_config.lora_dtype)
                for i in range(len(lora_ids)):
                    if lora_ids[i] == 0:
                        continue
                    lora_index = self.lora_manager._adapter_manager.\
                        lora_index_to_id.index(lora_ids[i])
                    start_pos = lora_index * self.lora_config.max_lora_rank
                    end_pos = start_pos + self.lora_config.max_lora_rank
                    lora_mask[i, start_pos:end_pos] = ones
                lora_mask = lora_mask.to('hpu')
                lora_logits_mask = lora_mask

        return lora_mask, lora_logits_mask

    def _seq_len(self, attn_metadata):
        if attn_metadata.num_prefills != 0:
            return attn_metadata.slot_mapping.size(1)
        else:
            return attn_metadata.block_list.numel()

    def trim_attn_metadata(self, metadata: AttentionMetadata) -> object:
        # NOTE(kzawora): To anyone working on this in the future:
        # Trimming metadata is required when using HPUGraphs.
        # Attention metadata is going to be hashed by PT bridge, and
        # appropriate HPUGraphs will be matched based on all inputs' hash.

        # Before you put more keys in here, make sure you know their
        # value type and make sure you know how it's going to be hashed.
        # You can find that information in input_hash function
        # in habana_frameworks/torch/hpu/graphs.py. You can also hash
        # it manually with torch.hpu.graphs.input_hash(attention_metadata)

        # If you use primitive types here - they will get hashed based
        # on their value. You *will* get lots of excessive graph captures
        # (and an OOM eventually) if you decide to put something like
        # seq_len int here.
        # If you absolutely need a scalar, put it in a tensor. Tensors
        # get hashed using their metadata, not their values:
        # input_hash(torch.tensor(123)) == input_hash(torch.tensor(321))
        # input_hash(123) != input_hash(321)
        # input_hash("abc") != input_hash("cba")
        attention_metadata = subtuple(metadata, 'TrimmedAttentionMetadata', [
            'attn_bias',
            'seq_lens_tensor',
            'context_lens_tensor',
            'block_list',
            'block_mapping',
            'block_usage',
            'slot_mapping',
            'is_prompt',
            'block_size',
            'block_groups',
            'input_positions',
            'alibi_blocks',
            'window_block_list',
            'window_block_mapping',
            'window_block_usage',
            'window_block_groups',
            'window_attn_bias',
        ])
        return attention_metadata

    def create_dummy_multi_modal_seq_group_metadata(self, group_id, img_args,
                                                    sampling_params,
                                                    lora_request):
        assert self.model_is_mrope or self.is_mm_optimized, \
            ("Warmup compatible with Qwen2vl/Gemma3 models")
        if img_args == UNSET_IMG_ARGS:
            # Using the largest bucket
            img_args = self.get_model().vision_buckets.multimodal_buckets[-1]

        if self.model_is_mrope:
            if not hasattr(self.get_model().config, "vision_config"):
                raise ValueError("Expect mrope model to have vision_config")
            vision_config = self.get_model().config.vision_config
            if not hasattr(vision_config, "spatial_merge_size"):
                raise ValueError(
                    "Expect mrope model to have spatial_merge_size")

            spatial_merge_unit = vision_config.spatial_merge_size**2
            num_image_tokens = img_args // spatial_merge_unit
            assert img_args % 8 == 0, (
                f"Expects img_args to be multiples of 8, got: {img_args}")
            image_h = img_args // 8
            image_grid_thw = torch.tensor(
                [[1, image_h, int(img_args / image_h)]])
            pixel_values = torch.randn(
                image_grid_thw[0].prod(),
                1176)  # TODO: figure out the variable name

            assert pixel_values.shape[0] % 64 == 0, (
                f"pixel_values must be sliced in 64 chunks, "
                f"got: {pixel_values.shape}")

            multi_modal_data = {
                "pixel_values": pixel_values,
                "image_grid_thw": image_grid_thw,
            }
        else:
            s = self.model.model.config.vision_config.image_size
            pixel_values = torch.randn([img_args, 3, s, s])
            num_image_tokens = self.model.model.config.mm_tokens_per_image \
                    * img_args
            multi_modal_data = {
                "pixel_values": pixel_values,
                "num_crops": torch.zeros([img_args], dtype=torch.int32)
            }

        image_token_id = self.get_model().config.image_token_id
        prompt_token_ids = [image_token_id] * num_image_tokens
        prompt_token_ids_array = array('l', prompt_token_ids)  # noqa: F821
        placeholders_by_modality = {
            'image':
            [PlaceholderRange(offset=0, length=len(prompt_token_ids))]
        }
        seq_data = SequenceData.from_seqs(prompt_token_ids)
        seq_data = SequenceData(prompt_token_ids_array)
        multi_modal_data = MultiModalKwargs(multi_modal_data)

        seq_group = SequenceGroupMetadata(
            request_id=str(group_id),
            is_prompt=True,
            seq_data={group_id: seq_data},
            sampling_params=sampling_params,
            block_tables=None,
            lora_request=lora_request[group_id] if lora_request else None,
            multi_modal_data=multi_modal_data,
            multi_modal_placeholders=placeholders_by_modality,
        )
        return seq_group

    def create_dummy_seq_group_metadata(self,
                                        group_id,
                                        seq_len,
                                        is_prompt,
                                        lora_request=None,
                                        img_args=None,
                                        temperature=0,
                                        ctx=0):
        if self.is_pooler:
            sampling_params = None
        else:
            sampling_params = SamplingParams(temperature=temperature)
            num_blocks = math.ceil(seq_len / self.block_size)
        seq_len = max(seq_len, 1)
        computed_block_nums = None
        if is_prompt:
            if self.is_mm_run() and img_args is not None:
                return self.create_dummy_multi_modal_seq_group_metadata(
                    group_id=group_id,
                    img_args=img_args,
                    sampling_params=sampling_params,
                    lora_request=lora_request,
                )
            else:
                input_len = seq_len
                output_len = 0
                block_tables = None
                if ctx:
                    block_tables = {
                        group_id: [_PAD_BLOCK_ID] * ctx * self.block_size
                    }
                    computed_block_nums = ([1] * ctx)
        else:
            input_len = seq_len - 1
            output_len = 1
            block_tables = {group_id: [_PAD_BLOCK_ID] * num_blocks}
            computed_block_nums = ([1] * ctx)
        prompt_token_ids = [0] * input_len
        output_token_ids = [1] * output_len
        prompt_token_ids_array = array('l', prompt_token_ids)  # noqa: F821
        seq_data = SequenceData(prompt_token_ids_array)
        seq_data.output_token_ids = output_token_ids
        return SequenceGroupMetadata(request_id=str(group_id),
                                     is_prompt=(output_len == 0),
                                     seq_data={group_id: seq_data},
                                     sampling_params=sampling_params,
                                     computed_block_nums=computed_block_nums,
                                     block_tables=block_tables,
                                     lora_request=lora_request)

    def is_mm_run(self) -> bool:
        return (self.is_mm_optimized or self.model_is_mrope) and \
            (self.multimodal_buckets is not None)

    def profile_run(self) -> None:
        # Skip profile run on decode instances
        if self.vllm_config.kv_transfer_config is not None and\
            self.vllm_config.kv_transfer_config.is_kv_consumer:
            return

        num_layers = self.model_config.get_num_layers(self.parallel_config)
        kv_caches = [None] * num_layers
        bind_kv_cache(
            self.vllm_config.compilation_config.static_forward_context,
            [kv_caches] * self.parallel_config.pipeline_parallel_size)
        max_seq_len = self.bucketing_manager.get_max_prompt_shape()
        max_batch_size = min(self.max_num_seqs,
                             self.max_num_batched_tokens // max_seq_len)
        # Using batch_size 1 is profile multimodal models
        max_batch_size = max_batch_size if self.mm_registry is None else 1

        if self.model_is_mrope or self.is_mm_optimized:
            model = self.get_model()
            self.multimodal_buckets = model.vision_buckets.multimodal_buckets
            logger_msg = "Multimodal bucket : " + str(self.multimodal_buckets)
            logger.info(logger_msg)

        self.warmup_scenario(
            batch_size=max_batch_size,
            seq_len=max_seq_len,
            ctx=0,
            is_prompt=True,
            kv_caches=kv_caches,
            is_pt_profiler_run=False,
            img_args=UNSET_IMG_ARGS if self.is_mm_run() else None,
            is_lora_profile_run=True,
        )

        return

    def _dummy_run(self, max_num_batched_tokens: int) -> None:
        assert max_num_batched_tokens == 1
        self.warmup_scenario(
            batch_size=max_num_batched_tokens,
            seq_len=1,
            ctx=1,
            is_prompt=False,
            kv_caches=None,
            is_pt_profiler_run=False,
            img_args=UNSET_IMG_ARGS if self.is_mm_run() else None,
            is_lora_profile_run=True,
            num_iters=1,
            align_worker=True,
            is_dummy_run=True)
        return

    def _remove_duplicate_submodules(self):
        model = self.get_model()
        if hasattr(model, "model"):
            for layer in self.get_model().model.layers:
                self_attn = layer.self_attn
                # delete attr kv_b_proj in self_attn,
                # as they have been transferred to the MLAImpl.
                if hasattr(self_attn, "mla_attn") and hasattr(
                        self_attn, "kv_b_proj"):
                    delattr(self_attn, "kv_b_proj")

    def _inc_preprocess(self):
        self._remove_duplicate_submodules()

    def warmup_scenario(self,
                        batch_size,
                        seq_len,
                        ctx,
                        is_prompt,
                        kv_caches,
                        is_pt_profiler_run=False,
                        is_lora_profile_run=False,
                        temperature=0,
                        img_args=None,
                        num_iters=3,
                        align_worker=False,
                        is_dummy_run=False) -> None:
        phase = 'prompt' if is_prompt else 'decode'
        use_graphs = is_dummy_run or self._use_graphs(img_args)

        scenario_name = ("warmup_"
                         f"{phase}_"
                         f"bs{batch_size}_"
                         f"seq{seq_len}_"
                         f"ctx{ctx}_"
                         f"multimodal{img_args if img_args else 'F'}_"
                         f"graphs{'T' if use_graphs else 'F'}")
        # This represents the maximum number of different requests
        # that will have unique loras, an therefore the max amount of memory
        # consumption create dummy lora request copies from the lora request
        # passed in, which contains a lora from the lora warmup path.
        dummy_lora_requests: List[LoRARequest] = []
        dummy_lora_requests_per_seq: List[LoRARequest] = []
        if self.lora_config and is_lora_profile_run:
            assert self.lora_manager is not None
            with self.lora_manager.dummy_lora_cache():
                for idx in range(self.lora_config.max_loras):
                    lora_id = idx + 1
                    dummy_lora_request = LoRARequest(
                        lora_name=f"warmup_{lora_id}",
                        lora_int_id=lora_id,
                        lora_local_path="/not/a/real/path",
                    )
                    self.lora_manager.add_dummy_lora(dummy_lora_request,
                                                     rank=LORA_WARMUP_RANK)
                    dummy_lora_requests.append(dummy_lora_request)
                dummy_lora_requests_per_seq = [
                    dummy_lora_requests[idx % len(dummy_lora_requests)]
                    for idx in range(batch_size)
                ]
        self.profiler.start('internal', scenario_name)
        times = num_iters if use_graphs or is_pt_profiler_run else 1
        if is_prompt:
            seqs = [
                self.create_dummy_seq_group_metadata(
                    i,
                    seq_len + ctx * self.block_size,
                    is_prompt,
                    lora_request=dummy_lora_requests_per_seq[i]
                    if dummy_lora_requests_per_seq else None,
                    img_args=img_args,
                    temperature=temperature,
                    ctx=ctx) for i in range(batch_size)
            ]
        else:
            blocks = [ctx // batch_size for _ in range(batch_size)]
            blocks[0] += ctx % batch_size
            seqs = [
                self.create_dummy_seq_group_metadata(
                    i,
                    b * self.block_size - 1,
                    is_prompt,
                    lora_request=dummy_lora_requests_per_seq[i]
                    if dummy_lora_requests_per_seq else None,
                    temperature=temperature,
                    ctx=ctx) for i, b in enumerate(blocks)
            ]
        if not is_dummy_run:
            torch.hpu.synchronize()
        profiler = None
        if is_pt_profiler_run and self.is_driver_worker:
            profiler = setup_profiler()
            profiler.start()
        for time_index in range(times):
            inputs = self.prepare_model_input_align_worker(
                seqs, align_worker=align_worker)
            # Chendi: Necessary fix for warmup with TP>1
            if time_index == 0:
                if self.is_driver_worker:
                    broadcast_tensor_dict(
                        {"input_tokens": inputs.input_tokens}, src=0)
                else:
                    broadcast_tensor_dict(src=0)
            if is_prompt or self.is_single_step:
                intermediate_tensors = None
                if not get_pp_group().is_first_rank:
                    intermediate_tensors = \
                        self.model.make_empty_intermediate_tensors(
                            batch_size=batch_size,
                            context_size=seq_len if is_prompt else 1,
                            dtype=self.model_config.dtype,
                            device=self.device)
                self.execute_model(inputs,
                                   kv_caches,
                                   intermediate_tensors=intermediate_tensors,
                                   warmup_mode=True,
                                   ctx_blocks=ctx,
                                   is_dummy_run=is_dummy_run)
            else:  # decode with multi-step
                inputs = dataclasses.replace(inputs,
                                             is_first_multi_step=True,
                                             is_last_step=False)
                self.execute_model(inputs,
                                   kv_caches,
                                   warmup_mode=True,
                                   num_steps=2,
                                   seqs=seqs,
                                   ctx_blocks=ctx)
                inputs = dataclasses.replace(inputs,
                                             is_first_multi_step=False,
                                             is_last_step=True)
                self.execute_model(inputs,
                                   kv_caches,
                                   warmup_mode=True,
                                   num_steps=2,
                                   seqs=seqs,
                                   ctx_blocks=ctx)
            if not is_dummy_run:
                torch.hpu.synchronize()
            if profiler:
                profiler.step()
        if profiler:
            profiler.stop()
        self.profiler.end()
        if not is_dummy_run:
            gc.collect()

    def remove_all_loras(self):
        if not self.lora_manager:
            raise RuntimeError("LoRA is not enabled.")
        self.lora_manager.remove_all_adapters()

    def set_active_loras(self, lora_requests: Set[LoRARequest],
                         lora_mapping: LoRAMapping) -> None:
        if not self.lora_manager:
            raise RuntimeError("LoRA is not enabled.")
        self.lora_manager.set_active_adapters(lora_requests, lora_mapping)

    def add_lora(self, lora_request: LoRARequest) -> bool:
        if not self.lora_manager:
            raise RuntimeError("LoRA is not enabled.")
        return self.lora_manager.add_adapter(lora_request)

    def remove_lora(self, lora_id: int) -> bool:
        if not self.lora_manager:
            raise RuntimeError("LoRA is not enabled.")
        return self.lora_manager.remove_adapter(lora_id)

    def pin_lora(self, lora_id: int) -> bool:
        if not self.lora_manager:
            raise RuntimeError("LoRA is not enabled.")
        return self.lora_manager.pin_adapter(lora_id)

    def list_loras(self) -> Set[int]:
        if not self.lora_manager:
            raise RuntimeError("LoRA is not enabled.")
        return self.lora_manager.list_adapters()

    def log_warmup(self, phase, i, max_i, batch_size, seq_len, ctx):
        free_mem = format_bytes(
            HabanaMemoryProfiler.current_free_device_memory())
        msg = (f"[Warmup][{phase}][{i+1}/{max_i}] "
               f"batch_size:{batch_size} "
               f"query_len:{seq_len} "
               f"num_blocks:{ctx} "
               f"free_mem:{free_mem}")
        logger.info(msg)

    def log_warmup_multimodal(self, phase, i, max_i, batch_size, seq_len,
                              img_args):
        free_mem = format_bytes(
            HabanaMemoryProfiler.current_free_device_memory())
        dim = "seq_len"
        msg = (f"[Warmup][{phase}][{i+1}/{max_i}] "
               f"batch_size:{batch_size} "
               f"{dim}:{seq_len} "
               f"img_args:{img_args} "
               f"free_mem:{free_mem}")
        logger.info(msg)

    def warmup_graphs(self,
                      buckets,
                      is_prompt,
                      kv_caches,
                      starting_mem=0,
                      total_batch_seq=0.001):
        total_mem = starting_mem
        idx = 0
        num_candidates = len(buckets)
        captured_all = True
        warmed_random_sampler_bs: Set[int] = set()
        for idx, (batch_size, query_len, ctx) in enumerate(reversed(buckets)):
            # Graph memory usage is proportional to seq dimension in a batch
            phase = f"Graph/{'prompt' if is_prompt else 'decode'}"
            if is_prompt:
                seq_len = query_len + ctx * self.block_size
                batch_seq = batch_size * seq_len
            else:
                batch_seq = batch_size
            graphed_bucket = (batch_size, query_len, ctx, is_prompt)
            if graphed_bucket in self.graphed_buckets:
                continue
            self.graphed_buckets.add(graphed_bucket)
            self.log_warmup(phase, idx, num_candidates, batch_size, query_len,
                            ctx)
            with HabanaMemoryProfiler() as mem_prof:
                self.warmup_scenario(
                    batch_size,
                    query_len,
                    ctx,
                    is_prompt,
                    kv_caches,
                    temperature=1.0
                    if batch_size not in warmed_random_sampler_bs else 0,
                )
            warmed_random_sampler_bs.add(batch_size)
            used_mem = align_workers(mem_prof.consumed_device_memory,
                                     torch.distributed.ReduceOp.MAX)
            total_mem += used_mem
            total_batch_seq += batch_seq

        if is_prompt and self.is_mm_run():
            #For multimodal total_batch_seq and total_mem, we store it in the
            #attribute for now.
            mm_outputs = self._warmup_multimodal_graph(
                kv_caches=kv_caches,
                starting_mem=0
                if not hasattr(self, "mm_total_mem") \
                    else self.mm_total_mem, # type: ignore
                total_batch_seq=0.001
                if not hasattr(self, "mm_total_batch_seq") else
                self.mm_total_batch_seq) # type: ignore

            if mm_outputs is not None:
                mm_total_mem, total_mm_batch_seq, mm_captured_all = mm_outputs
                total_mem = total_mem + mm_total_mem
                captured_all = captured_all and mm_captured_all
                self.mm_total_mem = mm_total_mem
                self.mm_total_batch_seq = total_mm_batch_seq

        return total_mem, total_batch_seq, captured_all

    def _warmup_multimodal_graph(self,
                                 kv_caches,
                                 starting_mem=0,
                                 total_batch_seq=0.001):

        total_mem = starting_mem
        idx = 0
        phase = 'Graph/Multimodal'
        num_candidates = len(self.multimodal_buckets)
        captured_all = True

        for idx, img_args in enumerate(self.multimodal_buckets):
            batch_size = 1  # Note: Multimodal buckets do not change with bs
            max_seq_len = self.bucketing_manager.get_max_prompt_shape()
            seq_len = max_seq_len
            batch_seq = 1 * img_args
            graphed_multimodal_bucket = img_args
            if graphed_multimodal_bucket in self.graphed_multimodal_buckets:
                continue
            self.graphed_multimodal_buckets.add(graphed_multimodal_bucket)
            self.log_warmup_multimodal(phase, idx, num_candidates, batch_size,
                                       seq_len, img_args)

            with HabanaMemoryProfiler() as mem_prof:
                self.warmup_scenario(batch_size=batch_size,
                                     seq_len=seq_len,
                                     ctx=0,
                                     is_prompt=True,
                                     kv_caches=kv_caches,
                                     img_args=img_args)

            used_mem = align_workers(mem_prof.consumed_device_memory,
                                     torch.distributed.ReduceOp.MAX)
            total_mem += used_mem
            total_batch_seq += batch_seq

        return total_mem, total_batch_seq, captured_all

    def log_graph_warmup_summary(self, buckets, is_prompt, total_mem):
        num_candidates = len(buckets)
        phase = 'Prompt' if is_prompt else 'Decode'
        graphed = buckets
        if num_candidates == 0:
            num_candidates = 1
        msg = (f'{phase} captured:{len(graphed)} '
               f'({100 * len(graphed) / num_candidates:.1f}%) '
               f'used_mem:{format_bytes(total_mem)}')
        logger.info(msg)
        if "Prompt" in phase and len(self.multimodal_buckets) > 0:
            phase = "Graph/Multimodal"
            num_candidates = len(self.multimodal_buckets)
            mm_graphed = self.graphed_multimodal_buckets
            msg = (f'{phase} captured:{len(mm_graphed)} '
                   f'({100 * len(mm_graphed) / num_candidates:.1f}%) '
                   f'buckets:{sorted(list(mm_graphed))}')
            logger.info(msg)

    @torch.inference_mode()
    def warmup_model(self, kv_caches: List[torch.Tensor]) -> None:
        prompt_buckets = len(self.bucketing_manager.prompt_buckets)
        if not self.is_pooler:
            decode_buckets = len(self.bucketing_manager.decode_buckets)
        else:
            # When pooling we're not using decode phase
            decode_buckets = 0

        if profile := os.environ.get('VLLM_PT_PROFILE', None):
            phase, bs, seq_len, graph = profile.split('_')
            is_prompt = phase == 'prompt'
            ctx = 0
            if not is_prompt:
                ctx = int(seq_len)
                seq_len = '1'
            cfg = (int(bs), int(seq_len), ctx, is_prompt)
            graphs = graph == 't'
            if graphs:
                self.graphed_buckets.add(cfg)
            self.warmup_scenario(int(bs),
                                 int(seq_len),
                                 ctx,
                                 is_prompt,
                                 kv_caches,
                                 is_pt_profiler_run=True)
            raise AssertionError("Finished profiling")
        if not htorch.utils.internal.is_lazy() and not self.enforce_eager:
            multiplier = 3 if os.getenv('VLLM_REGIONAL_COMPILATION',
                                        'true').lower() == 'true' else 1
            cache_size_limit = 1 + multiplier * (prompt_buckets +
                                                 decode_buckets)
            torch._dynamo.config.cache_size_limit = max(
                cache_size_limit, torch._dynamo.config.cache_size_limit)
            # Multiply by 8 to follow the original default ratio between
            # the cache_size_limit and accumulated_cache_size_limit
            torch._dynamo.config.accumulated_cache_size_limit = max(
                cache_size_limit * 8,
                torch._dynamo.config.accumulated_cache_size_limit)
        if self.skip_warmup:
            logger.info("Skipping warmup...")
            return
        self.profiler.start('internal', 'warmup')
        start_mem = HabanaMemoryProfiler.current_device_memory_usage()
        start_time = time.perf_counter()

        compile_only_mode_context = functools.partial(bc.env_setting,
                                                      "PT_COMPILE_ONLY_MODE",
                                                      True)
        can_use_compile_only_mode = True
        try:
            with compile_only_mode_context():
                pass
            logger.debug("Using PT_COMPILE_ONLY_MODE.")
        except KeyError:
            can_use_compile_only_mode = False
            logger.warning('Cannot use PT_COMPILE_ONLY_MODE. '
                           'Warmup time will be negatively impacted. '
                           'Please update Gaudi Software Suite.')
        with compile_only_mode_context(
        ) if can_use_compile_only_mode else contextlib.nullcontext():
            if not self.enforce_eager:
                if not self.is_pooler:
                    assert self.mem_margin is not None, \
                        ("HabanaWorker.determine_num_available_blocks needs "
                        "to be called before warming up the model.")

                free_mem = HabanaMemoryProfiler.current_free_device_memory()
                graph_free_mem = free_mem - self.mem_margin
                graph_free_mem = align_workers(graph_free_mem,
                                               torch.distributed.ReduceOp.MIN)

                if not self.is_pooler:
                    mem_post_prompt, prompt_batch_seq, prompt_captured_all = \
                        self.warmup_graphs(
                        self.bucketing_manager.prompt_buckets,
                        True, kv_caches)

                    mem_post_decode, decode_batch_seq, decode_captured_all = \
                        self.warmup_graphs(
                        self.bucketing_manager.decode_buckets,
                        False, kv_caches)
                else:
                    msg = (f"Using {format_bytes(graph_free_mem)}"
                           f"/{format_bytes(free_mem)} "
                           "of free device memory for HPUGraphs")
                    logger.info(msg)

                    mem_post_prompt, prompt_batch_seq, prompt_captured_all = \
                        self.warmup_graphs(
                        self.bucketing_manager.prompt_buckets,
                        True, kv_caches)
                    if mem_post_prompt < graph_free_mem \
                        and not prompt_captured_all:
                        mem_post_prompt, _, prompt_captured_all = (
                            self.warmup_graphs(
                                self.bucketing_manager.prompt_buckets, True,
                                kv_caches))

                self.log_graph_warmup_summary(
                    self.bucketing_manager.prompt_buckets, True,
                    mem_post_prompt)
                if not self.is_pooler:
                    self.log_graph_warmup_summary(
                        self.bucketing_manager.decode_buckets, False,
                        mem_post_decode)

        end_time = time.perf_counter()
        end_mem = HabanaMemoryProfiler.current_device_memory_usage()
        if os.getenv('VLLM_FULL_WARMUP',
                     'false').strip().lower() in ("1", "true"):
            # Since the model is warmed up for all possible tensor sizes,
            # Dynamo can skip checking the guards
            torch.compiler.set_stance(skip_guard_eval_unsafe=True)
        elapsed_time = end_time - start_time
        msg = (
            f"Warmup finished in {elapsed_time:.0f} secs, "
            f"allocated {format_bytes(end_mem - start_mem)} of device memory")
        logger.info(msg)
        self.profiler.end()

    def finish_measurements(self):
        from neural_compressor.torch.quantization import finalize_calibration
        finalize_calibration(self.model.model)

    def shutdown_inc(self,
                     suppress=suppress,
                     finalize_calibration=finalize_calibration):
        global shutdown_inc_called
        if shutdown_inc_called:
            return
        shutdown_inc_called = True
        can_finalize_inc = False
        with suppress(AttributeError):
            can_finalize_inc = (self._is_quant_with_inc()
                                and (self.model.model is not None)
                                and self.inc_initialized_successfully and
                                not getattr(self, "_is_inc_finalized", False))
        if can_finalize_inc:
            finalize_calibration(self.model.model)
            self._is_inc_finalized = True

    @property
    def vocab_size(self) -> int:
        return self.model_config.get_vocab_size()

    @property
    def mem_margin(self) -> Optional[int]:
        return self._mem_margin

    @mem_margin.setter
    def mem_margin(self, value):
        self._mem_margin = value


class HabanaProfilerCounterHelper:

    def __init__(self):
        self.niter = 0
        self.average_real_throughput = None
        self.logged_once = False
        self.real_seq_lens = []
        self.prompt_seq_lens = []

    def capture_seq_group_metadata_stats(self, seq_group_metadata_list):
        self.real_seq_lens = [
            len(seq_data.prompt_token_ids) + len(seq_data.output_token_ids)
            for seq_group_metadata in seq_group_metadata_list
            for seq_data in seq_group_metadata.seq_data.values()
        ]
        self.prompt_seq_lens = [
            len(seq_data.prompt_token_ids)
            for seq_group_metadata in seq_group_metadata_list
            for seq_data in seq_group_metadata.seq_data.values()
        ]

    def get_counter_dict(self, cache_config, duration, seq_len,
                         batch_size_padded, real_batch_size, is_prompt):
        throughput = batch_size_padded / (duration / 1e6)
        throughput_effective = real_batch_size / (duration / 1e6)

        real_max_seq_len = max(self.real_seq_lens)
        real_num_tokens = sum(self.real_seq_lens)
        padded_num_tokens = batch_size_padded * seq_len
        batch_token_utilization = real_num_tokens / padded_num_tokens
        if self.average_real_throughput is None:
            self.average_real_throughput = throughput_effective
        else:  # https://www.heikohoffmann.de/htmlthesis/node134.html
            self.average_real_throughput = self.average_real_throughput + 1 / (
                self.niter + 1) * (throughput_effective -
                                   self.average_real_throughput)
        phase = "prompt" if is_prompt else "decode"
        counters = {
            f'{phase}_bucket_batch_size': batch_size_padded,
            f'{phase}_batch_size': real_batch_size,
            f'{phase}_bucket_seq_len': seq_len,
            f'{phase}_seq_len': real_max_seq_len,
            f'{phase}_bucket_gen_throughput': throughput,
            f'{phase}_real_gen_throughput': throughput_effective,
            f'{phase}_batch_token_utilization': batch_token_utilization,
            'average_real_throughput': self.average_real_throughput,
            'engine_iteration': self.niter,
        }
        self.niter += 1
        if is_prompt:
            prompt_bucket_in_throughput = (seq_len * batch_size_padded) / (
                duration / 1e6)
            prompt_real_in_throughput = sum(
                self.prompt_seq_lens) / (duration / 1e6)
            counters[
                f'{phase}_bucket_in_throughput'] = prompt_bucket_in_throughput
            counters[f'{phase}_real_in_throughput'] = prompt_real_in_throughput

        # KV cache might not be created yet (e.g. for profiling run)
        if cache_config.num_gpu_blocks is not None and \
            cache_config.num_gpu_blocks != 0:
            cache_num_blocks_used = [
                math.ceil(sl / cache_config.block_size)
                for sl in self.real_seq_lens
            ]
            cache_total_num_blocks_used = sum(cache_num_blocks_used)
            num_cache_blocks = cache_config.num_gpu_blocks
            cache_total_num_free_blocks = \
                num_cache_blocks - cache_total_num_blocks_used
            cache_computed_utilization = \
                cache_total_num_blocks_used / num_cache_blocks
            max_blocks_per_seq = math.ceil(seq_len / cache_config.block_size)
            batch_block_utilization = cache_total_num_blocks_used / (
                batch_size_padded * max_blocks_per_seq)
            counters['cache_num_blocks_used'] = cache_total_num_blocks_used
            counters['cache_num_free_blocks'] = cache_total_num_free_blocks
            counters['cache_computed_utilization'] = cache_computed_utilization
            counters[
                f'{phase}_batch_block_utilization'] = batch_block_utilization
        if not self.logged_once:
            counters['const_cache_num_blocks'] = cache_config.num_gpu_blocks
            counters[
                'const_gpu_memory_utilization'] = \
                    cache_config.gpu_memory_utilization
            counters['const_block_size'] = cache_config.block_size
            self.logged_once = True
        return counters


class HPUModelRunner(HPUModelRunnerBase[ModelInputForHPUWithSamplingMetadata]):
    """
    GPU model runner with sampling step.
    """
    _model_input_cls: Type[ModelInputForHPUWithSamplingMetadata] = (
        ModelInputForHPUWithSamplingMetadata)

    def make_model_input_from_broadcasted_tensor_dict(
        self,
        tensor_dict: Dict[str, Any],
    ) -> ModelInputForHPUWithSamplingMetadata:
        return (
            ModelInputForHPUWithSamplingMetadata.from_broadcasted_tensor_dict(
                tensor_dict,
                attn_backend=self.attn_backend,
            ))

    def need_recv_kv(self, model_input, kv_caches, warmup_mode) -> bool:
        """Check if we need to receive kv-cache from the other worker.
        We need to receive KV when
            1. current vLLM instance is KV cache consumer/decode vLLM instance
            2. this batch is not a profiling run
            3. this batch is a prefill run
        Args:
            model_input: input to the model executable
            kv_caches: vLLM's paged memory
        """
        if warmup_mode:
            return False

        if self.vllm_config.kv_transfer_config is None:
            return False

        is_prefill_run = model_input.attn_metadata.is_prompt

        # check if the current run is profiling
        is_profile_run = kv_caches is None or kv_caches[0] is None or (
            kv_caches[0][0].numel() == 0)
        # check if the current run is prefill
        return self.vllm_config.kv_transfer_config.is_kv_consumer and (
            not is_profile_run) and is_prefill_run

    def need_send_kv(self, model_input, kv_caches, warmup_mode) -> bool:
        """Check if we need to send kv-cache to the other worker.
        We need to send KV when
            1. current vLLM instance is KV cache producer/prefill vLLM instance
            2. this batch is not a profiling run or a warmup run.
            3. this batch is a prefill run
        Args:
            model_input: input to the model executable
            kv_caches: vLLM's paged memory
        """
        if warmup_mode:
            return False

        if self.vllm_config.kv_transfer_config is None:
            return False

        is_prefill_run = model_input.attn_metadata.is_prompt

        # check if the current run is profiling
        is_profile_run = kv_caches is None or kv_caches[0] is None or (
            kv_caches[0][0].numel() == 0)
        # check if the current run is prefill

        return self.vllm_config.kv_transfer_config.is_kv_producer and (
            not is_profile_run) and is_prefill_run

    @torch.inference_mode()
    def prepare_model_input(
        self,
        seq_group_metadata_list: List[SequenceGroupMetadata],
        virtual_engine: int = 0,
        finished_requests_ids: Optional[List[str]] = None
    ) -> ModelInputForHPUWithSamplingMetadata:
        """Prepare the model input based on a given sequence group, including
        metadata for the sampling step.
        The API assumes seq_group_metadata_list is sorted by prefill -> decode.
        The result tensors and data structure also batches input in prefill
        -> decode order. For example,
        - input_tokens[:num_prefill_tokens] contains prefill tokens.
        - input_tokens[num_prefill_tokens:] contains decode tokens.
        If cuda graph is required, this API automatically pads inputs.
        """
        return self.prepare_model_input_align_worker(seq_group_metadata_list,
                                                     virtual_engine,
                                                     finished_requests_ids,
                                                     False)

    @torch.inference_mode()
    def prepare_model_input_align_worker(
        self,
        seq_group_metadata_list: List[SequenceGroupMetadata],
        virtual_engine: int = 0,
        finished_requests_ids: Optional[List[str]] = None,
        align_worker: bool = False,
    ) -> ModelInputForHPUWithSamplingMetadata:
        """Prepare the model input based on a given sequence group, including
        metadata for the sampling step.
        The API assumes seq_group_metadata_list is sorted by prefill -> decode.
        The result tensors and data structure also batches input in prefill
        -> decode order. For example,
        - input_tokens[:num_prefill_tokens] contains prefill tokens.
        - input_tokens[num_prefill_tokens:] contains decode tokens.
        If cuda graph is required, this API automatically pads inputs.
        """
        with self.profiler.record_event('internal', 'prepare_input_tensors'):
            assert seq_group_metadata_list is not None
            if self.profiler.enabled:
                self.profiler_counter_helper.capture_seq_group_metadata_stats(
                    seq_group_metadata_list=seq_group_metadata_list)
            model_input, sampling_metadata = self.prepare_input_tensors(
                seq_group_metadata_list, finished_requests_ids, align_worker)
            assert model_input.attn_metadata is not None
            is_prompt = model_input.attn_metadata.is_prompt

        return dataclasses.replace(model_input,
                                   sampling_metadata=sampling_metadata,
                                   is_prompt=is_prompt,
                                   virtual_engine=virtual_engine)

    def finish_measurements(self):
        from neural_compressor.torch.quantization import finalize_calibration
        finalize_calibration(self.model.model)

    def _num_blocks(self, attn_metadata):
        if attn_metadata.block_list is None:
            return 0
        return attn_metadata.block_list.numel()

    def _phase(self, attn_metadata):
        phase_type: PhaseType
        is_prompt = attn_metadata.is_prompt
        is_prefix_prefill = is_prompt and attn_metadata.block_list is not None
        if is_prompt and is_prefix_prefill:
            phase_type = PhaseType.PREFIX_PREFILL
        elif is_prompt and not is_prefix_prefill:
            phase_type = PhaseType.PREFILL
        elif not is_prompt:
            phase_type = PhaseType.DECODE
        else:
            raise ValueError("Unrecognized pass type, likely due to malformed "
                             "attention metadata")
        return phase_type

    def _check_config(self, batch_size, seq_len, ctx, attn_metadata,
                      warmup_mode):
        is_prefix_caching = self.vllm_config.cache_config.enable_prefix_caching
        cfg: Optional[tuple] = None
        assert cfg is None, "Configs changed between 2D and 3D"
        if is_prefix_caching:
            phase = self._phase(attn_metadata)
            num_blocks = self._num_blocks(attn_metadata)
            cfg = (batch_size, seq_len, num_blocks, phase)
        else:
            phase = 'prompt' if attn_metadata.is_prompt else 'decode'
            cfg = (batch_size, seq_len, phase)
        seen = cfg in self.seen_configs
        self.seen_configs.add(cfg)
        if not seen and not warmup_mode:
            logger.warning("Configuration: %s was not warmed-up!",
                           (phase.value, batch_size, seq_len,
                            num_blocks) if is_prefix_caching else
                           (phase, batch_size, seq_len))

    def create_lora_mask(self, input_tokens: torch.Tensor, lora_ids: List[int],
                         is_prompt: bool):
        '''
        This is a helper function to create the mask for lora computations.
        Lora Mask is needed to ensure we match the correct lora weights for the
        for the request.
        For Prompt phase we have 
        lora_mask with shape (batch_size * seq_len, max_loras * max_rank)
        lora_logits_mask with shape (batch_size, max_loras * max_rank)
        For Decode phase we have both
        lora_mask and lora_logits_mask with shape
        (batch_size, max_loras * max_rank)
        '''
        lora_mask: torch.Tensor = None
        lora_logits_mask: torch.Tensor = None
        lora_index = 0

        if self.lora_config:
            if is_prompt:
                lora_mask = torch.zeros(
                    input_tokens.shape[0] * input_tokens.shape[1],
                    (self.lora_config.max_loras) *\
                        self.lora_config.max_lora_rank,
                    dtype=self.lora_config.lora_dtype)
                lora_logits_mask = torch.zeros(
                    input_tokens.shape[0], (self.lora_config.max_loras) *
                    self.lora_config.max_lora_rank,
                    dtype=self.lora_config.lora_dtype)

                ones = torch.ones(input_tokens.shape[1],
                                  self.lora_config.max_lora_rank,
                                  dtype=self.lora_config.lora_dtype)
                logit_ones = torch.ones(1,
                                        self.lora_config.max_lora_rank,
                                        dtype=self.lora_config.lora_dtype)

                for i in range(len(lora_ids)):
                    if lora_ids[i] == 0:
                        continue
                    lora_index = self.lora_manager._adapter_manager.\
                        lora_index_to_id.index(lora_ids[i])
                    start_row = i * input_tokens.shape[1]
                    end_row = start_row + input_tokens.shape[1]
                    start_col = lora_index * self.lora_config.max_lora_rank
                    end_col = start_col + self.lora_config.max_lora_rank
                    lora_mask[start_row:end_row, start_col:end_col] = ones
                    lora_logits_mask[i, start_col:end_col] = logit_ones
                lora_mask = lora_mask.to('hpu')
                lora_logits_mask = lora_logits_mask.to('hpu')
            else:
                lora_mask = torch.zeros(input_tokens.shape[0],
                                        (self.lora_config.max_loras) *
                                        self.lora_config.max_lora_rank,
                                        dtype=self.lora_config.lora_dtype)
                ones = torch.ones(1,
                                  self.lora_config.max_lora_rank,
                                  dtype=self.lora_config.lora_dtype)
                for i in range(len(lora_ids)):
                    if lora_ids[i] == 0:
                        continue
                    lora_index = self.lora_manager._adapter_manager.\
                        lora_index_to_id.index(lora_ids[i])
                    start_pos = lora_index * self.lora_config.max_lora_rank
                    end_pos = start_pos + self.lora_config.max_lora_rank
                    lora_mask[i, start_pos:end_pos] = ones
                lora_mask = lora_mask.to('hpu')
                lora_logits_mask = lora_mask

        return lora_mask, lora_logits_mask

    def _get_seq_ids(self, model_input):
        return ([
            sg.seq_ids[0] for sg in model_input.sampling_metadata.seq_groups
        ])

    def _get_img_args_from_model_input(self, model_input):
        if (not self.model_is_mrope and not self.is_mm_optimized) or \
            not model_input.multi_modal_kwargs or \
            'pixel_values' not in model_input.multi_modal_kwargs:
            return None
        if self.model_is_mrope:
            pixel_values_list = model_input.multi_modal_kwargs['pixel_values']
            if isinstance(pixel_values_list, torch.Tensor):
                pixel_values_list = [pixel_values_list]
            assert isinstance(pixel_values_list, list)
            model = self.get_model()
            max_bucket_size = 0
            for pixel_values in pixel_values_list:
                assert isinstance(pixel_values, torch.Tensor)
                curr_num_pixels = pixel_values.shape[-2]
                bucket_size = model.vision_buckets.get_multimodal_bucket(
                    curr_num_pixels)
                max_bucket_size = max(max_bucket_size, bucket_size)
        else:
            max_bucket_size = self.get_model(
            ).vision_buckets.multimodal_buckets[-1]
        return max_bucket_size

    def _pad_to_max_num_seqs(self, tensor, value):
        padding_needed = self.max_num_seqs - tensor.size(0)
        if padding_needed > 0:
            padding = torch.full((padding_needed, *tensor.shape[1:]),
                                 value,
                                 device=tensor.device,
                                 dtype=tensor.dtype)
            tensor = torch.cat([tensor, padding])
        return tensor

    def has_logits_processors(self, sampling_metadata):
        return any(seq_group.sampling_params.logits_processors
                   for seq_group in sampling_metadata.seq_groups)

    @torch.inference_mode()
    def execute_model(
        self,
        model_input: ModelInputForHPUWithSamplingMetadata,
        kv_caches: List[torch.Tensor],
        intermediate_tensors: Optional[IntermediateTensors] = None,
        num_steps: int = 1,
        warmup_mode=False,
        previous_hidden_states: Optional[torch.Tensor] = None,
        seqs=None,
        ctx_blocks: int = 1,
        is_dummy_run: bool = False,
    ) -> Optional[Union[List[SamplerOutput], IntermediateTensors]]:
        self.has_patched_prev_output = False
        use_delayed_sampling = self.use_delayed_sampling and not warmup_mode
        assert not (use_delayed_sampling and num_steps != 1), \
            'Delayed sampling is not compatible with MSS!'
        assert not (use_delayed_sampling and
            self.parallel_config.pipeline_parallel_size != 1), \
            'Delayed sampling is not compatible with Pipeline Parallelism!'
        assert not (use_delayed_sampling and self.spec_decode_enabled), \
            'Delayed sampling is not compatible with speculative decoding!'
        assert model_input.input_tokens is not None
        output = None
        if use_delayed_sampling and not model_input.is_prompt and \
                self.is_driver_worker:
            num_cached = len(self.cached_step_outputs)
            assert num_cached > 0
            cur_seq_ids = self._get_seq_ids(model_input)
            cur_seq_id_pos = {
                sid: idx
                for idx, sid in enumerate(cur_seq_ids) if sid >= 0
            }
            htorch.core.mark_step()
            for i in range(num_cached):
                prev_seq_ids = self._get_seq_ids(self.cached_step_inputs[i])
                target_indices = [
                    cur_seq_id_pos.get(psi, -1) for psi in prev_seq_ids
                ]
                padding = self.cached_step_outputs[i].token_ids.size(0) - len(
                    target_indices)
                target_indices.extend([-1] * padding)
                target_indices = torch.tensor(
                    target_indices,
                    device=model_input.input_tokens.device,
                    dtype=model_input.input_tokens.dtype)
                model_input.input_tokens.index_copy_(
                    0, target_indices, self.cached_step_outputs[i].token_ids)
                htorch.core.mark_step()

        if not model_input.is_first_multi_step:
            if not model_input.is_last_step:
                # not first or last multi-step
                return []
            # last multi-step
            output = self._decode_sampler_outputs(
                model_input) if self.is_driver_worker else []
            torch.hpu.synchronize()
        if model_input.is_first_multi_step:
            # first multi-step
            if self.lora_config:
                assert model_input.lora_requests is not None
                assert model_input.lora_mapping is not None
                self.set_active_loras(model_input.lora_requests,
                                      model_input.lora_mapping)
            # Rank!=0 workers has is_prompt==None
            if use_delayed_sampling and not model_input.is_prompt and \
                    model_input.input_tokens.size(1) == 1:
                if self.is_driver_worker:
                    model_kwargs_broadcast_data = {
                        "input_tokens": model_input.input_tokens
                    }
                    broadcast_tensor_dict(model_kwargs_broadcast_data, src=0)
                    input_tokens = model_input.input_tokens

                else:
                    model_kwargs_broadcast_data = broadcast_tensor_dict(src=0)
                    input_tokens = model_kwargs_broadcast_data["input_tokens"]
            else:
                input_tokens = model_input.input_tokens
            input_positions = model_input.input_positions
            attn_metadata = model_input.attn_metadata
            sampling_metadata = model_input.sampling_metadata
            real_batch_size = model_input.real_batch_size
            batch_size_padded = model_input.batch_size_padded
            assert input_tokens is not None
            assert input_positions is not None
            assert sampling_metadata is not None
            assert attn_metadata is not None
            is_prompt = attn_metadata.is_prompt
            assert is_prompt is not None
            batch_size = input_tokens.size(0)
            seq_len = self._seq_len(attn_metadata)
            phase = 'prompt' if is_prompt else 'decode'
            if phase == 'decode':
                if not warmup_mode:
                    ctx_blocks = seq_len
                seq_len = 1
            img_args = self._get_img_args_from_model_input(model_input)
            use_graphs = self._use_graphs(img_args=img_args)
            self._check_config(batch_size, seq_len, ctx_blocks, attn_metadata,
                               warmup_mode)
            lora_mask: torch.Tensor = None
            lora_logits_mask: torch.Tensor = None
            if self.lora_config:
                assert model_input.lora_ids is not None
                lora_mask, lora_logits_mask = self.create_lora_mask(
                    input_tokens, model_input.lora_ids,
                    attn_metadata.is_prompt)
            if model_input.multi_modal_kwargs is not None \
                and 'embed_is_patch' in model_input.multi_modal_kwargs:

                def fix_embed_is_patch(embed_is_patch):
                    if isinstance(embed_is_patch, torch.Tensor):
                        if embed_is_patch.dim() == 3:
                            result = []
                            if embed_is_patch.size(1) > 1:
                                embed_is_patch = embed_is_patch.transpose(0, 1)
                            for i in range(embed_is_patch.size(0)):
                                result.append(embed_is_patch[i])
                            return result
                        elif embed_is_patch.dim() == 2:
                            result = []
                            result.append(embed_is_patch)
                            return result
                    elif isinstance(embed_is_patch, (list, tuple)):
                        # Apply only once per item, avoid repeated recursion
                        result = []
                        for item in embed_is_patch:
                            fixed = fix_embed_is_patch(item)
                            if isinstance(fixed, list):
                                result.extend(fixed)
                            else:
                                result.append(fixed)
                        return result
                    else:
                        return None

                model_input.multi_modal_kwargs[
                    'embed_is_patch'] = fix_embed_is_patch(
                        model_input.multi_modal_kwargs['embed_is_patch'])

            execute_model_kwargs = {
                "input_ids": input_tokens,
                "positions": input_positions,
                "kv_caches": kv_caches,
                "attn_metadata": self.trim_attn_metadata(attn_metadata),
                "intermediate_tensors": intermediate_tensors,
                "lora_mask": lora_mask,
                "virtual_engine": model_input.virtual_engine,
                **(model_input.multi_modal_kwargs or {}),
            }
            if previous_hidden_states is not None:
                # HPU will pad up to block_size,
                # pad previous_hidden_states as well
                previous_hidden_states = previous_hidden_states.unsqueeze(
                    1).expand(-1, input_tokens.shape[-1], -1)
                batch_size_padding = batch_size - previous_hidden_states.shape[
                    0]
                if batch_size_padding > 0:
                    dummy_previous_hidden_states = torch.zeros(
                        batch_size_padding,
                        *previous_hidden_states.shape[1:],
                        dtype=previous_hidden_states.dtype,
                        device=previous_hidden_states.device)
                    previous_hidden_states = torch.cat(
                        [previous_hidden_states, dummy_previous_hidden_states],
                        dim=0)
                execute_model_kwargs.update(
                    {"previous_hidden_states": previous_hidden_states})
            if htorch.utils.internal.is_lazy():
                execute_model_kwargs.update(
                    {"bypass_hpu_graphs": not use_graphs})

            htorch.core.mark_step()
            if self.is_driver_worker:
                model_event_name = ("model_"
                                    f"{phase}_"
                                    f"bs{batch_size}_"
                                    f"seq{seq_len}_"
                                    f"ctx{ctx_blocks}_"
                                    f"graphs{'T' if use_graphs else 'F'}")
            else:
                model_event_name = 'model_executable'
            if num_steps > 1 or use_delayed_sampling:
                # in case of multi-step scheduling
                # we only want to pythonize in the last step
                sampling_metadata.skip_sampler_cpu_output = True
                self.sampler.include_gpu_probs_tensor = True
            cache_orig_output_tokens_len: List[Dict] = []

            def try_revert_dummy_output_tokens():
                if len(cache_orig_output_tokens_len) > 0:
                    # Reuse the original output token ids length
                    for i in range(len(cache_orig_output_tokens_len)):
                        seq_group_metadata = seq_group_metadata_list[i]
                        for j, data in seq_group_metadata.seq_data.items():
                            orig_output_tokens_len = \
                                cache_orig_output_tokens_len[i][j]
                            data.output_token_ids = \
                                data.output_token_ids[:orig_output_tokens_len]

            for i in range(num_steps):
                if i != 0 and not self.is_driver_worker:
                    broadcast_data = broadcast_tensor_dict(src=0)
                    if 'early_exit' in broadcast_data and broadcast_data[
                            'early_exit']:
                        return [output] if num_steps == 1 else []
                    execute_model_kwargs.update({
                        "input_ids":
                        broadcast_data["input_ids"],
                        "positions":
                        broadcast_data["positions"],
                        "attn_metadata":
                        self.trim_attn_metadata(
                            broadcast_data["attn_metadata"])
                    })
                # Receive KV cache in distributed KV cache transfer setting
                # In disagg prefill setting, it will also recv hidden states
                # and bypass model forwarding. In KV cache database setting,
                # it will change the model input so that we can skip prefilling
                # on tokens that successfully received KV caches
                # NOTE: The receive operation is blocking
                bypass_model_exec = False
                if self.need_recv_kv(model_input, kv_caches, warmup_mode):
                    attn_metadata = self.model.forward_update_meta_only(
                        **execute_model_kwargs,
                        selected_token_indices=sampling_metadata.
                        selected_token_indices)
                    hidden_states, bypass_model_exec, model_input = \
                    get_kv_transfer_group().recv_kv_caches_and_hidden_states_hpu(
                        # model is used to know which layer the current worker
                        # is working on, so that we can receive KV for
                        # only those layers.
                        self.get_model(),
                        model_input,
                        attn_metadata,
                        kv_caches=kv_caches
                    )
                profiler_args = {
                    'real_seq_len': model_input.seq_lens,
                    'real_batch_size': real_batch_size
                }
                if not bypass_model_exec:
                    if self.model_is_mrope or self.is_mm_optimized:
                        if 'pixel_values' in execute_model_kwargs and \
                                self.is_mm_optimized:
                            execute_model_kwargs[
                                    'graphed_multimodal_buckets'] = \
                                list(self.graphed_multimodal_buckets)
                            # set is unhasable and causes friction with
                            # hpu graphs, hence turning it to a list
                        execute_model_kwargs = \
                            self.model.compute_input_embeddings_for_mrope_mm_optimized(
                                **execute_model_kwargs
                            )

                    with self.profiler.record_event('internal',
                                                    model_event_name,
                                                    args=profiler_args):
                        hidden_states = self.model.forward(
                            **execute_model_kwargs,
                            selected_token_indices=sampling_metadata.
                            selected_token_indices)
                        if warmup_mode and not is_dummy_run:
                            torch.hpu.synchronize()
                            import torch.distributed as dist
                            if dist.is_initialized():
                                get_tp_group().barrier()
                else:
                    logger.debug("Bypassing model execution")

                # Sending KV cache in distributed KV cache transfer setting
                # TODO: update send operation to blocking one.
                if self.need_send_kv(model_input, kv_caches, warmup_mode):
                    get_kv_transfer_group(
                    ).send_kv_caches_and_hidden_states_hpu(
                        # model_executable is used to know which layer the
                        # current worker is working on, so that we can send KV
                        # for only those layers.
                        self.get_model(),
                        model_input,
                        kv_caches,
                        hidden_states,
                    )

                if self.lora_config:
                    LoraMask.setLoraMask(
                        lora_logits_mask.index_select(
                            0, sampling_metadata.selected_token_indices))

                if is_dummy_run:
                    fake_output = self._delayed_sampler_outputs(model_input)
                    return [fake_output]

                if not get_pp_group().is_last_rank:
                    return hidden_states

                # In case there are any logits processors pending
                # we need to sync with host earlier
                if use_delayed_sampling \
                   and self.is_driver_worker:
                    self._patch_prev_output()

                if (use_delayed_sampling and self.is_driver_worker
                        and self.has_logits_processors(sampling_metadata)):
                    # when use_delayed_sampling if the computation
                    # of logits depends on the sampled results
                    # we obtain the actual sampled results in advance
                    self._patch_prev_output()
                # Compute the logits.
                with self.profiler.record_event('internal',
                                                ('compute_logits_'
                                                 f'{phase}_bs'
                                                 f'{batch_size}_'
                                                 f'seq{seq_len}_ctx'
                                                 f'{ctx_blocks}'),
                                                args=profiler_args):
                    if num_steps == 1:
                        sampling_metadata.selected_token_indices = None
                    logits = self.model.compute_logits(hidden_states,
                                                       sampling_metadata)
                htorch.core.mark_step()
                # Only perform sampling in the driver worker.
                if not self.is_driver_worker:
                    continue

                if use_delayed_sampling:
                    fake_output = self._delayed_sampler_outputs(model_input)
                elif model_input.async_callback is not None:
                    model_input.async_callback()

                with self.profiler.record_event('internal',
                                                ('sample_'
                                                 f'{phase}_'
                                                 f'bs{batch_size}_'
                                                 f'seq{seq_len}_'
                                                 f'ctx{ctx_blocks}'),
                                                args=profiler_args):
                    output = self.sampler(
                        logits=logits,
                        sampling_metadata=sampling_metadata,
                    )
                    if num_steps > 1:
                        output = output.sampled_token_ids
                        self.cached_step_outputs.append(
                            CachedStepOutput(output))
                    if use_delayed_sampling and self.is_driver_worker:
                        token_ids = self._pad_to_max_num_seqs(
                            output.sampled_token_ids, DUMMY_TOKEN_ID)
                        self.cached_step_outputs.append(
                            CachedStepOutput(
                                token_ids, output.logprobs,
                                output.deferred_sample_results_args,
                                sampling_metadata, is_prompt))
                        self.cached_step_inputs.append(model_input)
                htorch.core.mark_step()
                if use_delayed_sampling \
                   and model_input.async_callback is not None:
                    model_input.async_callback()
                if i < num_steps - 1:
                    if i == 0:
                        if model_input.async_callback is not None:
                            ctx = model_input.async_callback.keywords[  # type: ignore
                                "ctx"]
                            seq_group_metadata_list = \
                                ctx.seq_group_metadata_list
                        elif seqs is not None:
                            seq_group_metadata_list = seqs
                        else:
                            raise RuntimeError(
                                "seq_group_metadata_list is uninitialized")
                        for seq_idx, seq_group_metadata in enumerate(
                                seq_group_metadata_list):
                            # Skip empty steps
                            seq_group_metadata.state.current_step += (
                                num_steps - 2)
                            # Cache the original output token ids
                            cache_orig_output_tokens_len.append({})
                            for j, data in seq_group_metadata.seq_data.items():
                                cache_orig_output_tokens_len[seq_idx][j] = \
                                    len(data.output_token_ids)
                    seq_group_metadata_list, _, _ = self._add_dummy_seq(
                        seq_group_metadata_list, is_prompt=False)
                    for seq_group_metadata in seq_group_metadata_list:
                        for data in seq_group_metadata.seq_data.values():
                            max_output_len = sampling_metadata.seq_groups[
                                0].sampling_params.max_tokens
                            if len(data.output_token_ids) < max_output_len - 1:
                                # add a place holder for prepare_decode
                                # arbitrary value, this could be any token
                                dummy_token = (540, )
                                data.output_token_ids += (dummy_token)
                            else:
                                broadcast_tensor_dict({'early_exit': True},
                                                      src=0)
                                if num_steps == 1:
                                    return [output]
                                else:
                                    try_revert_dummy_output_tokens()
                                    return []

                    result = self._prepare_decode(seq_group_metadata_list,
                                                  output=output)
                    if self.lora_config:
                        lora_mapping = LoRAMapping(
                            **dict(index_mapping=result.lora_index_mapping,
                                   prompt_mapping=result.lora_prompt_mapping,
                                   is_prefill=False))
                        self.set_active_loras(result.lora_requests,
                                              lora_mapping)
                        lora_mask, lora_logits_mask = self.create_lora_mask(
                            result.input_tokens, result.lora_ids, False)

                    execute_model_kwargs.update({
                        "input_ids":
                        result.input_tokens,
                        "positions":
                        result.input_positions,
                        "attn_metadata":
                        self.trim_attn_metadata(result.attn_metadata),
                        "lora_mask":
                        lora_mask,
                    })
                    model_kwargs_broadcast_data = {
                        "input_ids": result.input_tokens,
                        "positions": result.input_positions,
                        "attn_metadata": vars(result.attn_metadata),
                        "lora_mask": lora_mask,
                    }
                    broadcast_tensor_dict(model_kwargs_broadcast_data, src=0)
                else:
                    try_revert_dummy_output_tokens()

            if self.is_driver_worker and self.profiler.enabled:
                # Stop recording 'execute_model' event
                self.profiler.end()
                event_end = self.profiler.get_timestamp_us()
                counters = self.profiler_counter_helper.get_counter_dict(
                    cache_config=self.cache_config,
                    duration=event_end - self.event_start,
                    seq_len=seq_len,
                    batch_size_padded=batch_size_padded,
                    real_batch_size=real_batch_size,
                    is_prompt=is_prompt)
                self.profiler.record_counter(self.event_start, counters)
            if num_steps == 1:
                if self.spec_decode_enabled and isinstance(
                        output, SamplerOutput):
                    output.sampled_token_ids = output.sampled_token_ids[:
                                                                        real_batch_size]
                    output.sampled_token_probs = output.sampled_token_probs[:
                                                                            real_batch_size]
                    output.logprobs = output.logprobs[:real_batch_size]
                if self.return_hidden_states and isinstance(
                        output, SamplerOutput):
                    # we only need to pass hidden states of most recent token
                    assert model_input.sampling_metadata is not None
                    hidden_states = hidden_states[:real_batch_size]
                    if model_input.is_prompt:
                        output.prefill_hidden_states = hidden_states
                    output.hidden_states = hidden_states

                if use_delayed_sampling:
                    if self.is_driver_worker:
                        return [fake_output]
                    else:
                        return []

                return [output] if self.is_driver_worker else []
            else:
                return []
        return output if type(output) is list else [output]

    def _delayed_sampler_outputs(self, model_input):
        next_token_ids = [[DUMMY_TOKEN_ID]] * len(
            model_input.sampling_metadata.seq_groups)
        sampler_output = self._make_decode_output(
            next_token_ids, model_input.sampling_metadata.seq_groups)
        return sampler_output

    def _decode_sampler_outputs(self, model_input):
        use_async_out_proc = model_input.async_callback is not None
        sampler_outputs = []
        num_outputs = len(self.cached_step_outputs)
        for i in range(num_outputs):
            next_token_ids = self.cached_step_outputs.pop(0).token_ids
            next_token_ids = next_token_ids.cpu().tolist()
            sampler_output = self._make_decode_output(
                next_token_ids, model_input.sampling_metadata.seq_groups)
            sampler_outputs.append(sampler_output)

            if i < num_outputs - 1 and use_async_out_proc:
                assert model_input.async_callback is not None
                ctx = model_input.async_callback.keywords[  # type: ignore
                    "ctx"]
                ctx.append_output(
                    outputs=[sampler_output],
                    seq_group_metadata_list=ctx.seq_group_metadata_list,
                    scheduler_outputs=ctx.scheduler_outputs,
                    is_async=False,
                    is_last_step=False,
                    is_first_step_output=False)
                model_input.async_callback()

        if use_async_out_proc:
            return [sampler_outputs[-1]]
        else:
            return sampler_outputs

    def _make_decode_output(
        self,
        next_token_ids: List[List[int]],
        seq_groups: List[SequenceGroupToSample],
    ) -> SamplerOutput:
        zero_logprob = Logprob(0.0)
        sampler_outputs = []
        batch_idx = 0
        for seq_group in seq_groups:
            seq_ids = seq_group.seq_ids
            seq_outputs = []
            for seq_id in seq_ids:
                next_token_id = next_token_ids[batch_idx][0]
                seq_outputs.append(
                    SequenceOutput(seq_id, next_token_id,
                                   {next_token_id: zero_logprob}))
                batch_idx += 1
            sampler_outputs.append(
                CompletionSequenceGroupOutput(seq_outputs, None))
        return SamplerOutput(sampler_outputs)

    def __del__(self):
        self.shutdown_inc()

    def _patch_prev_output(self):
        if self.has_patched_prev_output:
            return
        assert len(self.cached_step_inputs) == len(self.cached_step_outputs), \
            f'''Inputs and outputs are out of sync!
            {len(self.cached_step_inputs)} vs {len(self.cached_step_outputs)}'''
        if len(self.cached_step_inputs) == 0:
            return
        model_input = self.cached_step_inputs.pop(0)
        model_output = self.cached_step_outputs.pop(0)
        delayed_tokens = model_output.token_ids.cpu().squeeze(-1).tolist()

        ctx = model_input.async_callback.keywords["ctx"]  # type: ignore
        # If there's no output to patch with, which is usually the case when
        # we're starting a new request after all requests are completed.
        if len(ctx.output_queue) == 0:
            return
        assert len(
            ctx.output_queue) == 1, 'There should be exactly 1 output waiting!'
        output_data = ctx.output_queue[0]
        assert len(output_data.outputs) == 1
        for fake_out, real_out in zip(output_data.outputs[0], delayed_tokens):
            fake_out.samples[0].output_token = real_out
        for sg, real_out in zip(output_data.seq_group_metadata_list,
                                delayed_tokens):
            assert len(sg.seq_data) == 1
            seq_data = list(sg.seq_data.values())[0]
            # This is a hack. Assigning output_token_ids triggers
            # a cache recomputation and we only need to update the last token
            seq_data.output_token_ids_array[-1] = real_out
            seq_data._cached_all_token_ids[-1] = real_out
        delayed_logprobs = None
        delayed_prompt_logprobs = None
        assert model_output.sampling_metadata is not None, \
            'Sampling metadata is required to patch the output!'
        logprobs_required = any(
            seq_group.sampling_params.logprobs is not None
            for seq_group in model_output.sampling_metadata.seq_groups)
        prompt_logprobs_required = any(
            seq_group.sampling_params.prompt_logprobs is not None
            for seq_group in model_output.sampling_metadata.seq_groups)
        if logprobs_required or prompt_logprobs_required:
            # We are one step ahead, so prompt is already marked as a computed.
            # We need to reset the computed tokens count to 0,
            # so that we can recompute the prompt logprobs.
            computed_tokens = []
            if model_output.is_prompt:
                for seq_group in model_output.sampling_metadata.seq_groups:
                    seq_ids = seq_group.seq_ids
                    assert len(seq_ids) == 1  # prompt has only 1 seq id.
                    seq_data = seq_group.seq_data[seq_ids[0]]
                    computed_tokens.append(seq_data.get_num_computed_tokens())
                    seq_data._num_computed_tokens = 0
            sampling_results = get_pythonized_sample_results(
                model_output.deffered_sample_results)
            delayed_prompt_logprobs, delayed_logprobs = get_logprobs(
                model_output.logprobs, model_output.sampling_metadata,
                sampling_results)

            # Reset the computed tokens count to the original value.
            if model_output.is_prompt:
                for seq_group in model_output.sampling_metadata.seq_groups:
                    seq_ids = seq_group.seq_ids
                    seq_data = seq_group.seq_data[seq_ids[0]]
                    seq_data.update_num_computed_tokens(computed_tokens.pop(0))

        # Another hack. We need to pass the logprobs to the output data,
        # which are part of scheduler output.
        if logprobs_required and delayed_logprobs is not None:
            for sg, real_logprobs in zip(
                    output_data.scheduler_outputs.scheduled_seq_groups,
                    delayed_logprobs):
                assert len(sg.seq_group.seqs) == 1
                assert len(real_logprobs) == 1
                sg.seq_group.first_seq.output_logprobs[-1] = real_logprobs[0]

        # If prompt logprobs are available, we need to patch them
        # as well.
        if prompt_logprobs_required and delayed_prompt_logprobs is not None:
            seq_groups = output_data.scheduler_outputs.scheduled_seq_groups
            assert len(seq_groups) == len(delayed_prompt_logprobs), \
                f'''Output data has {len(seq_groups)} seq groups, but prompt
                logprobs has {len(delayed_prompt_logprobs)} entries!'''
            for sg, real_logprobs in zip(seq_groups, delayed_prompt_logprobs):
                if real_logprobs is not None:
                    # Prepending None just like in vllm.engine.output_processor
                    # .single_step.single_step_process_prompt_logprob, but
                    # hence we are not going through async output processor
                    # with data from prompt in delayed sampling scenario we
                    # need to do that manually.
                    sg.seq_group.prompt_logprobs = [None] + real_logprobs
        self.has_patched_prev_output = True<|MERGE_RESOLUTION|>--- conflicted
+++ resolved
@@ -95,12 +95,8 @@
 LORA_WARMUP_RANK = 8
 
 DUMMY_TOKEN_ID = -1
-<<<<<<< HEAD
 UNSET_IMG_ARGS = 9999999
-=======
-UNSET_NUM_PATCHES = 9999999
 shutdown_inc_called = False
->>>>>>> 82fc0607
 
 
 class PhaseType(Enum):
