--- conflicted
+++ resolved
@@ -2304,20 +2304,4 @@
                 batch_idx += 1
             sampler_outputs.append(
                 CompletionSequenceGroupOutput(seq_outputs, None))
-        return SamplerOutput(sampler_outputs)
-
-<<<<<<< HEAD
-    def __del__(self):
-        self.shutdown_inc()
-=======
-    def shutdown_inc(self):
-        can_finalize_inc = (self.model_config.quantization == 'inc') and \
-            (self.model.model is not None) and \
-            self.inc_initialized_successfully and \
-            not getattr(self, "_is_inc_finalized", False)
-        if can_finalize_inc:
-            from neural_compressor.torch.quantization import (
-                finalize_calibration)
-            finalize_calibration(self.model.model)
-            self._is_inc_finalized = True
->>>>>>> 3473bc1e
+        return SamplerOutput(sampler_outputs)