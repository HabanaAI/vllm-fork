###############################################################################
# Copyright (C) 2024 Habana Labs, Ltd. an Intel Company
###############################################################################

import collections
import contextlib
import dataclasses
import functools
import gc
import itertools
import math
import os
import time
from array import array
from enum import IntEnum
from typing import (TYPE_CHECKING, Any, Callable, Dict, List, NamedTuple,
                    Optional, Set, Tuple, Type, TypeVar, Union)

import habana_frameworks.torch as htorch
import habana_frameworks.torch.internal.bridge_config as bc
import torch
from vllm_hpu_extension.bucketing import HPUBucketingContext
from vllm_hpu_extension.ops import LoraMask as LoraMask
from vllm_hpu_extension.ops import batch2block, block2batch
from vllm_hpu_extension.profiler import (HabanaHighLevelProfiler,
                                         HabanaMemoryProfiler, format_bytes)

from vllm.attention import AttentionMetadata, get_attn_backend
from vllm.config import DeviceConfig, VllmConfig
from vllm.distributed import broadcast_tensor_dict
from vllm.distributed.parallel_state import get_world_group
<<<<<<< HEAD
from vllm.inputs import INPUT_REGISTRY, InputRegistry
=======
from vllm.forward_context import set_forward_context
>>>>>>> ff39141a
from vllm.logger import init_logger
from vllm.lora.layers import LoRAMapping
from vllm.lora.request import LoRARequest
from vllm.lora.worker_manager import LRUCacheWorkerLoRAManager
from vllm.model_executor import SamplingMetadata
from vllm.model_executor.layers.layernorm import RMSNorm
from vllm.model_executor.layers.sampler import SamplerOutput
from vllm.model_executor.layers.vocab_parallel_embedding import (
    VocabParallelEmbedding)
from vllm.model_executor.model_loader import get_model
from vllm.model_executor.models import supports_multimodal
from vllm.model_executor.sampling_metadata import SequenceGroupToSample
from vllm.multimodal import (MULTIMODAL_REGISTRY, BatchedTensorInputs,
                             MultiModalKwargs, MultiModalRegistry)
from vllm.sampling_params import SamplingParams
<<<<<<< HEAD
from vllm.sequence import (CompletionSequenceGroupOutput, IntermediateTensors,
                           Logprob, SequenceData, SequenceGroupMetadata,
                           SequenceOutput)
from vllm.utils import (is_fake_hpu, is_pin_memory_available,
=======
from vllm.sequence import (IntermediateTensors, SequenceData,
                           SequenceGroupMetadata)
from vllm.utils import (bind_kv_cache, is_pin_memory_available,
>>>>>>> ff39141a
                        make_tensor_with_pad)
from vllm.worker.model_runner_base import (
    ModelRunnerBase, ModelRunnerInputBase,
    _add_attn_metadata_broadcastable_dict,
    _add_sampling_metadata_broadcastable_dict,
    _init_attn_metadata_from_tensor_dict,
    _init_sampling_metadata_from_tensor_dict)

if TYPE_CHECKING:
    from vllm.attention.backends.abstract import AttentionBackend

logger = init_logger(__name__)

_TYPE_CACHE = {}
# These values are assumed to be zero in several places.
# Use caution when updating them!
_PAD_SLOT_ID = 0
_PAD_BLOCK_ID = 0

LORA_WARMUP_RANK = 8


def subtuple(obj: object,
             typename: str,
             to_copy: List[str],
             to_override: Optional[Dict[str, object]] = None):
    if obj is None:
        return None
    if to_override is None:
        to_override = {}
    fields = set(to_copy) | set(to_override.keys())
    if type(obj) is dict:
        values = {key: obj[key] for key in fields if key in obj}
    else:
        values = {f: to_override.get(f, getattr(obj, f)) for f in fields}
    if typename not in _TYPE_CACHE:
        _TYPE_CACHE[typename] = collections.namedtuple(typename,
                                                       ' '.join(fields))
    return _TYPE_CACHE[typename](**values)


def align_workers(value, op):
    group = get_world_group().cpu_group
    world_size = torch.distributed.get_world_size()
    if world_size <= 1:
        return value
    value_t = torch.tensor(value, device='cpu')
    torch.distributed.all_reduce(value_t, op=op, group=group)
    return value_t.item()


def setup_profiler():
    schedule = torch.profiler.schedule(wait=0, warmup=2, active=1, repeat=1)
    activities = [
        torch.profiler.ProfilerActivity.CPU,
        torch.profiler.ProfilerActivity.HPU
    ]
    profiler = torch.profiler.profile(
        schedule=schedule,
        activities=activities,
        on_trace_ready=torch.profiler.tensorboard_trace_handler('.',
                                                                use_gzip=True),
        record_shapes=False,
        with_stack=True)
    return profiler


def round_up(value: int, k: int) -> int:
    return (value + k - 1) // k * k


def pad_list(input, k, v):
    input_len = len(input)
    target_len = round_up(input_len, k)
    padding = target_len - input_len
    return input + [v] * padding


def gather_list(input, indices, v):
    return [input[i] if i is not None else v for i in indices]


def flatten(in_list):
    return list(itertools.chain(*in_list))


def get_target_layer_suffix_list(model_type) -> list[str]:
    # This sets the suffix for the hidden layer name, which is controlled by
    # VLLM_CONFIG_HIDDEN_LAYERS. The default suffix is "DecoderLayer," which is
    # applicable for most language models such as LLaMA, Qwen, and BART. If the
    # model's decoder layer name differs from the default, it will need to
    # be specified here.
    decoder_layer_table = {
        "gpt_bigcode": "BigCodeBlock",
    }

    return [
        decoder_layer_table.get(model_type, "DecoderLayer"), "EncoderLayer"
    ]


def modify_model_layers(module: torch.nn.Module,
                        suffix_list: list[str],
                        n=1,
                        counter=None):
    """Currently add mark_step at the end of specified layers.
    """

    def forward_hook(module, args, output):
        htorch.core.mark_step()
        return output

    if counter is None:
        counter = [0]

    for child_name, child_module in module.named_children():
        if any(
                child_module.__class__.__name__.endswith(layer)
                for layer in suffix_list):
            counter[0] += 1
            if counter[0] % n == 0:
                child_module.register_forward_hook(forward_hook)
        else:
            modify_model_layers(child_module, suffix_list, n, counter)


def get_path_to_rope(model: torch.nn.Module):
    """Dynamically get the path to the RotaryEmbedding layer in the model.
    This function will recursively search through the module hierarchy to find
    a RotaryEmbedding layer and return the full path to that layer as a list
    of names.
    If no such layer is found, it returns None.
    """

    def find_rope_layer(parent, path):
        # Base case: check if this parent is None
        if parent is None:
            return None

        # Check if the current layer is a RotaryEmbedding
        if hasattr(parent, 'named_children'):
            for child_name, child_module in parent.named_children():
                # If the current child is of type RotaryEmbedding,
                # return the full path
                if child_module.__class__.__name__.endswith("RotaryEmbedding"):
                    return path + [child_name]
                # Otherwise, recurse into this child to check its children
                result = find_rope_layer(child_module, path + [child_name])
                if result is not None:
                    return result
        return None

    # Start the search from the top level model
    path_to_rope = find_rope_layer(model, [])

    # Return the result if found, otherwise None
    return path_to_rope


class HpuModelAdapter:

<<<<<<< HEAD
    def __init__(self, model, block_size, dtype, enforce_eager, layer_names):
        self.model = model
        self.prefill_use_fusedsdpa = os.getenv('VLLM_PROMPT_USE_FUSEDSDPA',
                                               '1').lower() in ['1', 'true'] \
                                                and not is_fake_hpu()
        self.recompute_cos_sin = os.getenv('VLLM_COS_SIN_RECOMPUTE',
                                           'false').lower() in ['1', 'true']
        self.block_size = block_size
        self.dtype = dtype
        self.layer_names = layer_names
        if not is_fake_hpu() and not htorch.utils.internal.is_lazy(
        ) and not enforce_eager:
            if os.getenv('VLLM_REGIONAL_COMPILATION',
                         'true').lower() == 'true':
                self.regional_compilation_layers_list = [
                    RMSNorm, VocabParallelEmbedding
                ]
                self._regional_compilation(self.model)
            else:
                self.model = torch.compile(self.model,
                                           backend='hpu_backend',
                                           dynamic=False)

    def _regional_compilation(self,
                              module,
                              parent_module=None,
                              module_name=None):
        if isinstance(module, torch.nn.ModuleList):
            for children_name, children_module in module.named_children():
                self._compile_region(module, children_name, children_module)
        elif any(
                isinstance(module, layer)
                for layer in self.regional_compilation_layers_list):
            self._compile_region(parent_module, module_name, module)
        else:
            for children_name, children_module in module.named_children():
                self._regional_compilation(children_module, module,
                                           children_name)

    def _compile_region(self, model, name, module):
        module = torch.compile(module, backend='hpu_backend', dynamic=False)
        setattr(model, name, module)
=======
    def __init__(self, model, vllm_config):
        self.model = model
        self.prefill_use_fusedsdpa = os.getenv('VLLM_PROMPT_USE_FUSEDSDPA',
                                               '0').lower() in ['1', 'true']
        self.vllm_config = vllm_config
        self.block_size = vllm_config.cache_config.block_size
        self.dtype = vllm_config.model_config.dtype
        enforce_eager = vllm_config.model_config.enforce_eager
        if not htorch.utils.internal.is_lazy() and not enforce_eager:
            self.model = torch.compile(self.model,
                                       backend='hpu_backend',
                                       dynamic=False)
>>>>>>> ff39141a

    def _set_attn_bias(self, attn_metadata, batch_size, seq_len, device,
                       dtype):
        if (attn_metadata is None or self.prefill_use_fusedsdpa
                or not attn_metadata.is_prompt):
            return attn_metadata

        prefill_metadata = attn_metadata

        seq_lens_t = prefill_metadata.seq_lens_tensor
        context_lens_t = prefill_metadata.context_lens_tensor
        query_lens_t = seq_lens_t - context_lens_t

        block_list = attn_metadata.block_list
        max_context_len = (block_list.size(-1) //
                           batch_size if block_list is not None else 0)
        max_context_len = max_context_len * self.block_size
        past_mask = torch.arange(0,
                                 max_context_len,
                                 dtype=torch.int32,
                                 device=device)
        past_mask = (past_mask.view(1, -1).expand(batch_size, -1).ge(
            context_lens_t.view(-1, 1)).view(batch_size, 1, -1).expand(
                batch_size, seq_len, -1).view(batch_size, 1, seq_len, -1))

        len_mask = (torch.arange(0, seq_len, device=device,
                                 dtype=torch.int32).view(1, seq_len).ge(
                                     query_lens_t.unsqueeze(-1)).view(
                                         batch_size, 1, 1, seq_len))
        causal_mask = torch.triu(torch.ones((batch_size, 1, seq_len, seq_len),
                                            device=device,
                                            dtype=torch.bool),
                                 diagonal=1)
        mask = causal_mask.logical_or(len_mask)
        mask = torch.concat((past_mask, mask), dim=-1)
        attn_bias = (torch.zeros_like(mask, dtype=dtype).masked_fill_(
            mask, -math.inf))
        attn_metadata = prefill_metadata._replace(attn_bias=attn_bias)
        return attn_metadata

    def _set_block_mapping(self, metadata, batch_size, device, dtype):
        mask = torch.arange(0,
                            self.block_size,
                            device=device,
                            dtype=torch.int32).unsqueeze(0)
        mask = mask >= metadata.block_usage.unsqueeze(-1)
        attn_bias = (torch.zeros_like(mask, dtype=dtype).masked_fill_(
            mask, -math.inf))

        if not is_fake_hpu():
            block_mapping = torch.nn.functional.one_hot(metadata.block_groups,
                                                        num_classes=batch_size)
        else:
            # Unfortunately one_hot on CPU
            # doesn't handle out of bounds classes so we need to convert
            # all negative values to 0 (block_mapping) or bs (block_groups)
            block_groups = metadata.block_groups.to(torch.long)
            block_mapping = torch.nn.functional.relu(block_groups)
            block_mapping = torch.nn.functional.one_hot(block_mapping,
                                                        num_classes=batch_size)
            oob_values = block_groups.lt(0)
            block_mapping.masked_fill_(oob_values.unsqueeze(-1), 0)
            block_groups.masked_fill_(oob_values, batch_size)
            metadata = metadata._replace(block_groups=block_groups)
        block_mapping = block_mapping.to(dtype)
        metadata = metadata._replace(block_mapping=block_mapping,
                                     attn_bias=attn_bias)
        return metadata

    def _set_block_scales(self, metadata, device):
        block_mapping = metadata.block_mapping
        ones = torch.ones((block_mapping.size(0), ),
                          device=device,
                          dtype=block_mapping.dtype)
        sums = batch2block(block2batch(ones, block_mapping), block_mapping)
        block_scales = torch.reciprocal(torch.maximum(ones, sums))
        metadata = metadata._replace(block_scales=block_scales)
        return metadata

    def _set_indices_and_offsets(self, metadata, block_size, is_prompt):
        slot_mapping = metadata.slot_mapping.flatten()
        indices = torch.div(slot_mapping, block_size, rounding_mode="floor")
        if is_prompt:
            indices = indices.unflatten(0, (-1, block_size))[:, 0]
            offsets = None
        else:
            offsets = torch.fmod(slot_mapping, block_size)
        metadata = metadata._replace(block_offsets=offsets,
                                     block_indices=indices)
        return metadata

    def _update_metadata(self, attn_metadata, batch_size, seq_len, device,
                         dtype):
        if attn_metadata.is_prompt:
            attn_metadata = self._set_attn_bias(attn_metadata, batch_size,
                                                seq_len, device, dtype)
        else:
            attn_metadata = self._set_block_mapping(attn_metadata, batch_size,
                                                    device, dtype)
            attn_metadata = self._set_block_scales(attn_metadata, device)
        attn_metadata = self._set_indices_and_offsets(attn_metadata,
                                                      self.block_size,
                                                      attn_metadata.is_prompt)
        return attn_metadata

    def _prepare_cos_sin(self, positions):
        """Navigate through the model using the provided path and call
        the prepare_cos_sin method on the 'RotaryEmbedding' layer."""

        current_module = self.model  # Start from the top level of the model

        for layer in self.layer_names:
            if layer.isdigit():  # Check if the layer is an index
                layer = int(layer)

            # Check if the current layer is a name in a module
            if isinstance(
                    layer,
                    str) and not isinstance(layer, int):  # Name-based access
                current_module = getattr(current_module, layer)
            elif isinstance(layer,
                            int):  # Indexed-based access (like ModuleList)
                current_module = list(current_module._modules.values())[layer]

        # At the end, we should be at the RotaryEmbedding layer.
        if hasattr(current_module, 'prepare_cos_sin'):
            current_module.prepare_cos_sin(
                positions, recompute_cos_sin=self.recompute_cos_sin)
        else:
            raise AttributeError(
                "The module at the end of the path does not have \
                a 'prepare_cos_sin' method.")

    def forward(self, *args, **kwargs):
        kwargs = kwargs.copy()
        selected_token_indices = kwargs.pop('selected_token_indices')
        if 'warmup_mode' in kwargs:
            kwargs.pop('warmup_mode')
        virtual_engine = 0
        if 'virtual_engine' in kwargs:
            virtual_engine = kwargs.pop('virtual_engine')
        input_ids = kwargs['input_ids']
        kwargs['attn_metadata'] = self._update_metadata(
            kwargs['attn_metadata'], input_ids.size(0), input_ids.size(1),
            input_ids.device, self.dtype)
        LoraMask.setLoraMask(kwargs.pop('lora_mask'))
<<<<<<< HEAD
        if self.layer_names is not None:
            self._prepare_cos_sin(kwargs['positions'])
        hidden_states = self.model(*args, **kwargs)
        hidden_states = hidden_states.view(-1, hidden_states.shape[-1])
        hidden_states = hidden_states.index_select(0, selected_token_indices)
=======
        with set_forward_context(kwargs['attn_metadata'], self.vllm_config,
                                 virtual_engine):
            hidden_states = self.model(*args, **kwargs)
            hidden_states = hidden_states.view(-1, hidden_states.shape[-1])
            hidden_states = hidden_states.index_select(0,
                                                       selected_token_indices)
>>>>>>> ff39141a
        return hidden_states

    def compute_logits(self, *args, **kwargs):
        return self.model.compute_logits(*args, **kwargs)

    def sample(self, *args, **kwargs):
        return self.model.sample(*args, **kwargs)

    def generate_proposals(self, *args, **kwargs):
        return self.model.generate_proposals(*args, **kwargs)

    # sampler property will be used by spec_decode_worker
    # don't rename
    @property
    def sampler(self):
        return self.model.sampler


class PreparePromptMetadata(NamedTuple):
    input_tokens: torch.Tensor
    input_positions: List[List[int]]
    attn_metadata: Optional[AttentionMetadata]
    seq_lens: List[int]
    query_lens: List[int]
    lora_index_mapping: List[List[int]]
    lora_prompt_mapping: List[List[int]]
    lora_requests: Set[LoRARequest]
    multi_modal_kwargs: Optional[Dict[str, BatchedTensorInputs]]
    slot_mapping: List[List[int]]
    lora_ids: List[int]

    @classmethod
    def empty(cls):
        return PreparePromptMetadata(input_tokens=[],
                                     input_positions=[],
                                     attn_metadata=None,
                                     seq_lens=[],
                                     query_lens=[],
                                     lora_index_mapping=[],
                                     lora_prompt_mapping=[],
                                     lora_requests=set(),
                                     multi_modal_kwargs=None,
                                     slot_mapping=[],
                                     lora_ids=[])


class PrepareDecodeMetadata(NamedTuple):
    input_tokens: torch.Tensor
    input_positions: List[List[int]]
    attn_metadata: Optional[AttentionMetadata]
    lora_index_mapping: List[List[int]]
    lora_prompt_mapping: List[List[int]]
    lora_requests: Set[LoRARequest]
    slot_mapping: List[List[int]]
    lora_ids: List[int]

    @classmethod
    def empty(cls):
        return PrepareDecodeMetadata(input_tokens=[],
                                     input_positions=[],
                                     attn_metadata=None,
                                     lora_index_mapping=[],
                                     lora_prompt_mapping=[],
                                     lora_requests=set(),
                                     slot_mapping=[],
                                     lora_ids=[])


# How batches are constructed.
class BatchType(IntEnum):
    # Every batch is prefill.
    PREFILL = 0
    # Every batch is decode.
    DECODE = 1
    # Batch is a mixture of prefill and decode.
    MIXED = 2


TModelInputForHPU = TypeVar('TModelInputForHPU', bound="ModelInputForHPU")


@dataclasses.dataclass(frozen=True)
class ModelInputForHPU(ModelRunnerInputBase):
    """
    This base class contains metadata needed for the base model forward pass
    but not metadata for possible additional steps, e.g., sampling. Model
    runners that run additional steps should subclass this method to add
    additional fields.
    """
    input_tokens: Optional[torch.Tensor] = None
    input_positions: Optional[torch.Tensor] = None
    seq_lens: Optional[List[int]] = None
    query_lens: Optional[List[int]] = None
    lora_mapping: Optional["LoRAMapping"] = None
    lora_requests: Optional[Set[LoRARequest]] = None
    attn_metadata: Optional["AttentionMetadata"] = None
    multi_modal_kwargs: Optional[Dict[str, torch.Tensor]] = None
    real_batch_size: Optional[int] = None
    batch_size_padded: Optional[int] = None
    virtual_engine: int = 0
    lora_ids: Optional[List[int]] = None
    async_callback: Optional[Callable] = None
    is_first_multi_step: bool = True
    is_last_step: bool = True

    def as_broadcastable_tensor_dict(self) -> Dict[str, Any]:
        tensor_dict = {
            "input_tokens": self.input_tokens,
            "input_positions": self.input_positions,
            "lora_requests": self.lora_requests,
            "lora_mapping": self.lora_mapping,
            "multi_modal_kwargs": self.multi_modal_kwargs,
            "real_batch_size": self.real_batch_size,
            "batch_size_padded": self.batch_size_padded,
            "virtual_engine": self.virtual_engine,
            "lora_ids": self.lora_ids,
            "is_first_multi_step": self.is_first_multi_step,
            "is_last_step": self.is_last_step,
        }
        _add_attn_metadata_broadcastable_dict(tensor_dict, self.attn_metadata)
        return tensor_dict

    @classmethod
    def from_broadcasted_tensor_dict(
        cls: Type[TModelInputForHPU],
        tensor_dict: Dict[str, Any],
        attn_backend: Optional["AttentionBackend"] = None,
    ) -> TModelInputForHPU:
        if attn_backend is not None:
            tensor_dict = _init_attn_metadata_from_tensor_dict(
                attn_backend, tensor_dict)
        return cls(**tensor_dict)


@dataclasses.dataclass(frozen=True)
class ModelInputForHPUWithSamplingMetadata(ModelInputForHPU):
    """
    Used by the ModelRunner.
    """
    sampling_metadata: Optional["SamplingMetadata"] = None
    # Used for speculative decoding. We do not broadcast it because it is only
    # used by the driver worker.
    is_prompt: Optional[bool] = None

    def as_broadcastable_tensor_dict(self) -> Dict[str, Any]:
        tensor_dict = {
            "input_tokens": self.input_tokens,
            "input_positions": self.input_positions,
            "lora_requests": self.lora_requests,
            "lora_mapping": self.lora_mapping,
            "multi_modal_kwargs": self.multi_modal_kwargs,
            "lora_ids": self.lora_ids,
        }
        _add_attn_metadata_broadcastable_dict(tensor_dict, self.attn_metadata)
        _add_sampling_metadata_broadcastable_dict(tensor_dict,
                                                  self.sampling_metadata)
        return tensor_dict

    @classmethod
    def from_broadcasted_tensor_dict(
        cls,
        tensor_dict: Dict[str, Any],
        attn_backend: Optional["AttentionBackend"] = None,
    ) -> "ModelInputForHPUWithSamplingMetadata":
        tensor_dict = _init_sampling_metadata_from_tensor_dict(tensor_dict)
        # FIXME(kzawora): this fails for whatever reason - why?
        if attn_backend is not None:
            tensor_dict = _init_attn_metadata_from_tensor_dict(
                attn_backend, tensor_dict)
        return cls(**tensor_dict)


class HPUModelRunnerBase(ModelRunnerBase[TModelInputForHPU]):
    """
    Helper class for shared methods between GPU model runners.
    """
    _model_input_cls: Type[TModelInputForHPU]

    def __init__(
        self,
        vllm_config: VllmConfig,
        kv_cache_dtype: Optional[str] = "auto",
        is_driver_worker: bool = False,
        return_hidden_states: bool = False,
        input_registry: InputRegistry = INPUT_REGISTRY,
        mm_registry: MultiModalRegistry = MULTIMODAL_REGISTRY,
    ):
        ModelRunnerBase.__init__(self, vllm_config=vllm_config)
        self.is_driver_worker = is_driver_worker
        self.return_hidden_states = return_hidden_states

        self.sliding_window = (self.model_config.get_sliding_window()
                               if self.model_config is not None else None)
        self.device_config = (self.device_config if self.device_config
                              is not None else DeviceConfig())
        if is_fake_hpu():
            self.device_config.device = torch.device('cpu')
            self.device_config.device_type = 'cpu'
        self.device = self.device_config.device
        self.enforce_eager = self.model_config.enforce_eager
        self.max_num_seqs = self.scheduler_config.max_num_seqs
        self.max_num_prefill_seqs = self.scheduler_config.max_num_prefill_seqs \
            if self.scheduler_config.max_num_prefill_seqs is not None \
                else self.max_num_seqs
        self.max_model_len = self.scheduler_config.max_model_len
        self.max_num_batched_tokens = \
            self.scheduler_config.max_num_batched_tokens
        self.block_size = self.cache_config.block_size

        self.pin_memory = is_pin_memory_available()
        self.kv_cache_dtype = self.cache_config.cache_dtype

        num_attn_heads = self.model_config.get_num_attention_heads(
            self.parallel_config)
        needs_attn_backend = (num_attn_heads != 0
                              or self.model_config.is_attention_free)
        self.attn_backend = get_attn_backend(
            self.model_config.get_head_size(),
            self.model_config.dtype,
            self.kv_cache_dtype,
            self.block_size,
            self.model_config.is_attention_free,
        ) if needs_attn_backend else None

        # Multi-modal data support
        self.input_registry = input_registry
        self.mm_registry = mm_registry
        self.mm_registry = MULTIMODAL_REGISTRY
        self.multi_modal_input_mapper = self.mm_registry \
            .create_input_mapper(self.model_config)
        self.mm_registry.init_mm_limits_per_prompt(self.model_config)

        # Lazy initialization
        self.lora_manager: LRUCacheWorkerLoRAManager = None
        self.model: torch.nn.Module = None
        self.inc_initialized_successfully = False

        # Profiler stats
        self.profiler = HabanaHighLevelProfiler()
        self.profiler_counter_helper = HabanaProfilerCounterHelper()
        self.seen_configs: set = set()
        self._mem_margin: Optional[int] = None
        self.bucketing_ctx = HPUBucketingContext(self.max_num_seqs,
                                                 self.max_num_prefill_seqs,
                                                 self.block_size,
                                                 self.max_num_batched_tokens)
        self.graphed_buckets: Set[Any] = set()

        self._set_gc_threshold()
        self.use_contiguous_pa = os.environ.get('VLLM_CONTIGUOUS_PA',
                                                'true').lower() == 'true'
        if vllm_config.speculative_config is not None \
            and self.use_contiguous_pa:
            raise ValueError(
                "Speculative decoding is not supported with "
                "contiguous PA, please set VLLM_CONTIGUOUS_PA=false")
        # For multi-step scheduling
        self.cached_step_outputs: List[torch.Tensor] = []

    def _set_gc_threshold(self) -> None:
        # Read https://docs.python.org/3/library/gc.html#gc.set_threshold
        # for comprehensive description of gc generations.
        # We can either use VLLM_GC_THR_GEN[0-2] (this has higher priority)
        # to set particular generation threshold or use simpler
        # VLLM_GC_THR_MULTIPLIER to multiply default values.
        default_gc_thrs = list(gc.get_threshold())
        requested_gc_thrs = [0] * len(default_gc_thrs)
        for i in range(len(default_gc_thrs)):
            requested_gc_thrs[i] = int(
                os.environ.get(f'VLLM_GC_THR_GEN{i}', default_gc_thrs[i]))
        if requested_gc_thrs == default_gc_thrs:
            gc_thr_multiplier = int(os.environ.get('VLLM_GC_THR_MULTIPLIER',
                                                   2))
            requested_gc_thrs = [
                t * gc_thr_multiplier for t in default_gc_thrs
            ]
        gc.set_threshold(*requested_gc_thrs)

        # Multi-modal data support
        self.multi_modal_input_mapper = MULTIMODAL_REGISTRY \
            .create_input_mapper(self.model_config)

        self.skip_warmup = os.environ.get('VLLM_SKIP_WARMUP',
                                          'false').lower() == 'true'

    def load_model(self) -> None:
        import habana_frameworks.torch.core as htcore
        if self.model_config.quantization == 'inc' or \
           self.model_config.quantization == 'fp8':
            htcore.hpu_set_env()
        with HabanaMemoryProfiler() as m:
            with HabanaMemoryProfiler() as m_getmodel:
                self.model = get_model(vllm_config=self.vllm_config)
            msg = ("Pre-loading model weights on "
                   f"{next(self.model.parameters()).device} "
                   f"took {m_getmodel.get_summary_string()}")
            logger.info(msg)

            if self.lora_config:
                assert hasattr(self.model, "supported_lora_modules"
                               ) and self.model.supported_lora_modules, (
                                   "Model does not support LoRA")
                assert hasattr(self.model, "embedding_modules"
                               ), "Model does not have embedding_modules"
                assert hasattr(
                    self.model, "embedding_padding_modules"
                ), "Model does not have embedding_padding_modules"
                assert not self.lora_config.bias_enabled, \
                    "Bias support in LoRA is not enabled in HPU yet."
                assert not self.lora_config.fully_sharded_loras, \
                    "Fully sharded LoRAs is not enabled in HPU yet."
                if supports_multimodal(self.model):
                    logger.warning(
                        "Regarding multimodal models, vLLM currently "
                        "only supports adding LoRA to language model.")
                # It's necessary to distinguish between the
                # max_position_embeddings of VLMs and LLMs.
                if hasattr(self.model.config, "max_position_embeddings"):
                    max_pos_embeddings = (
                        self.model.config.max_position_embeddings)
                else:
                    max_pos_embeddings = (
                        self.model.config.text_config.max_position_embeddings)

                self.lora_manager = LRUCacheWorkerLoRAManager(
                    self.scheduler_config.max_num_seqs,
                    self.scheduler_config.max_num_batched_tokens,
                    self.vocab_size,
                    self.lora_config,
                    self.device,
                    self.model.embedding_modules,
                    self.model.embedding_padding_modules,
                    max_position_embeddings=max_pos_embeddings,
                )
                self.model = self.lora_manager.create_lora_manager(self.model)

            if self.model_config.quantization == 'inc':
                logger.info("Preparing model with INC..")
                with HabanaMemoryProfiler() as m_inc:
                    from neural_compressor.torch.quantization import (
                        FP8Config, convert, prepare)
                    config = FP8Config.from_json_file(
                        os.getenv("QUANT_CONFIG", ""))
                    if config.measure:
                        self.model = prepare(self.model, config)
                    elif config.quantize:
                        self.model = convert(self.model, config)
                    htcore.hpu_initialize(self.model,
                                          mark_only_scales_as_const=True)
                self.inc_initialized_successfully = True
                logger.info("Preparing model with INC took %s",
                            m_inc.get_summary_string())
            elif not is_fake_hpu():
                self.model = self.model.to("hpu")
                htcore.mark_step()

            hidden_layer_markstep_interval = int(
                os.getenv('VLLM_CONFIG_HIDDEN_LAYERS', '1'))
            model_config = getattr(self.model, "config", None)
            modify_model_layers(
                self.model,
                get_target_layer_suffix_list(
                    model_config.
                    model_type if model_config is not None else None),
                hidden_layer_markstep_interval)
            path_to_rope = get_path_to_rope(self.model)
            torch.hpu.synchronize()

            with HabanaMemoryProfiler() as m_wrap:
<<<<<<< HEAD
                self.model = self._maybe_wrap_in_hpu_graph(
                    self.model,
                    self.block_size,
                    dtype=self.model_config.dtype,
                    enforce_eager=self.enforce_eager,
                    layer_names=path_to_rope)
=======
                self.model = _maybe_wrap_in_hpu_graph(
                    self.model, vllm_config=self.vllm_config)
>>>>>>> ff39141a
            msg = f"Wrapping in HPU Graph took {m_wrap.get_summary_string()}"
            logger.info(msg)

        self.model_memory_usage = m.consumed_device_memory
        msg = f"Loading model weights took in total {m.get_summary_string()}"
        logger.info(msg)

    def _maybe_wrap_in_hpu_graph(self, *args, **kwargs):
        return htorch.hpu.wrap_in_hpu_graph(
            HpuModelAdapter(*args, **kwargs), disable_tensor_cache=True
        ) if htorch.utils.internal.is_lazy() else HpuModelAdapter(
            *args, **kwargs)

    def _use_graphs(self, batch_size, seq_len, is_prompt):
        if self.enforce_eager:
            return False
        if self.skip_warmup:
            return True
        return (batch_size, seq_len, is_prompt) in self.graphed_buckets

    def _is_valid_bucket(self, bucket):
        return bucket[0] * bucket[1] <= self.max_num_batched_tokens

    def _prepare_prompt(
        self,
        seq_group_metadata_list: List[SequenceGroupMetadata],
    ) -> PreparePromptMetadata:
        input_tokens: List[List[int]] = []
        input_positions: List[List[int]] = []
        slot_mapping: List[List[int]] = []
        lora_index_mapping: List[List[int]] = []
        lora_prompt_mapping: List[List[int]] = []
        lora_requests: Set[LoRARequest] = set()

        seq_lens: List[int] = []
        context_lens: List[int] = []
        query_lens: List[int] = []
        prefix_block_tables: List[List[int]] = []
        multi_modal_kwargs_list: List[MultiModalKwargs] = []

        if len(seq_group_metadata_list) == 0:
            return PreparePromptMetadata.empty()

        for seq_group_metadata in seq_group_metadata_list:
            assert seq_group_metadata.is_prompt
            seq_ids = list(seq_group_metadata.seq_data.keys())
            assert len(seq_ids) == 1
            seq_id = seq_ids[0]

            computed_block_nums = seq_group_metadata.computed_block_nums
            if (self.scheduler_config is not None
                    and self.scheduler_config.chunked_prefill_enabled
                    and not (computed_block_nums is None
                             or computed_block_nums == [])):
                raise RuntimeError(
                    "chunked prefill cannot be used with prefix caching "
                    "now.")

            token_chunk_size = seq_group_metadata.token_chunk_size
            seq_data = seq_group_metadata.seq_data[seq_id]
            context_len = seq_data.get_num_computed_tokens()
            # We should use get_len here because in case of preemption
            # it contains output tokens.
            seq_len = min(seq_data.get_len(), context_len + token_chunk_size)
            prompt_tokens = seq_data.get_token_ids()[context_len:seq_len]
            seq_lens.append(seq_len)

            # NOTE: This only works for oooooooxxx style attention.
            if computed_block_nums is not None and len(
                    computed_block_nums) > 0 and self.sliding_window is None:
                # Prefix is not supported with sliding_window
                context_len = len(computed_block_nums) * self.block_size
                prompt_tokens = prompt_tokens[context_len:]
                prefix_block_tables.append(computed_block_nums)
            elif self.scheduler_config.chunked_prefill_enabled:
                if seq_group_metadata.block_tables is not None:
                    # Prefill has chunked before.
                    block_table = seq_group_metadata.block_tables[seq_id]
                    prefix_block_tables.append(block_table)
                else:
                    # The first prefill.
                    prefix_block_tables.append([])
            else:
                prefix_block_tables.append([])
                # Right now, prefill start is always 0. However, this
                # assumption can be changed once chunked prefill is introduced.
                assert context_len == 0

            # actual prompt lens
            context_lens.append(context_len)
            query_lens.append(seq_len - context_len)
            input_tokens.append(prompt_tokens)
            # NOTE(woosuk): Here we assume that the first token in the prompt
            # is always the first token in the sequence.
            input_positions.append(list(range(context_len, seq_len)))

            mm_data = seq_group_metadata.multi_modal_data
            if mm_data:
                mm_kwargs = self.multi_modal_input_mapper(mm_data)
                multi_modal_kwargs_list.append(mm_kwargs)

            if seq_group_metadata.block_tables is None:
                # During memory profiling, the block tables are not initialized
                # yet. In this case, we just use a dummy slot mapping.
                slot_mapping.append([_PAD_SLOT_ID] * seq_len)
                continue

            # Compute the slot mapping.
            slot_mapping.append([])
            block_table = seq_group_metadata.block_tables[seq_id]

            # Mask the [0, start_idx) tokens of the prompt with _PAD_SLOT_ID,
            # where start_idx is max(0, seq_len - sliding_window).
            # For example, if the prompt len is 10, sliding window is 8, and
            # block size is 4, the first two tokens are masked and the slot
            # mapping will be [-1, -1, 2, 3, 4, 5, 6, 7, 0, 1].
            start_idx = 0
            if self.sliding_window is not None:
                assert context_len == 0, (
                    "Prefix caching is currently not supported with "
                    "sliding window attention")
                start_idx = max(0, seq_len - self.sliding_window)
            for i in range(context_len, seq_len):
                if i < start_idx:
                    slot_mapping[-1].append(_PAD_SLOT_ID)
                    continue

                block_number = block_table[i // self.block_size]
                block_offset = i % self.block_size
                slot = block_number * self.block_size + block_offset
                slot_mapping[-1].append(slot)

        max_query_len = max(query_lens)
        real_num_seqs = len(query_lens)
        assert max_query_len > 0

        max_prompt_len = max(
            self.bucketing_ctx.get_padded_prompt_seq_len(max(seq_lens)),
            self.block_size)

        lora_ids: List[int] = []
        for seq_group_metadata, context_len in zip(seq_group_metadata_list,
                                                   context_lens):
            lora_id = seq_group_metadata.lora_int_id
            lora_ids.append(lora_id)

            if lora_id > 0:
                lora_requests.add(seq_group_metadata.lora_request)

            lora_index_mapping += [lora_id] * max_prompt_len
            lora_prompt_mapping.extend(
                [lora_id] *
                (max_prompt_len
                 if seq_group_metadata.sampling_params.prompt_logprobs else 1))

        if any(context_lens):
            assert not self.scheduler_config.chunked_prefill_enabled
            # prefix caching

            max_num_block = max(len(bt) for bt in prefix_block_tables)
            prefix_block_list = list(
                itertools.chain.from_iterable(
                    bt if len(bt) == max_num_block else bt +
                    ([_PAD_BLOCK_ID] * (max_num_block - len(bt)))
                    for bt in prefix_block_tables))

            # TODO: pad to proper len
            pad_len = len(prefix_block_list)
            prefix_block_list = pad_list(prefix_block_list, pad_len,
                                         _PAD_BLOCK_ID)

            prefix_block_list_tensor = torch.tensor(prefix_block_list,
                                                    dtype=torch.long,
                                                    device='cpu')
        else:
            prefix_block_list_tensor = None

        input_tokens_tensor = make_tensor_with_pad(input_tokens,
                                                   max_len=max_prompt_len,
                                                   pad=0,
                                                   dtype=torch.long,
                                                   device='cpu')

        input_positions = make_tensor_with_pad(input_positions,
                                               max_len=max_prompt_len,
                                               pad=0,
                                               dtype=torch.long,
                                               device='cpu')

        slot_mapping = make_tensor_with_pad(slot_mapping,
                                            max_len=max_prompt_len,
                                            pad=_PAD_SLOT_ID,
                                            dtype=torch.long,
                                            device='cpu')

        seq_lens_tensor = torch.tensor(seq_lens,
                                       dtype=torch.long,
                                       device='cpu')

        context_lens_tensor = torch.tensor(context_lens,
                                           dtype=torch.long,
                                           device='cpu')

        # Note: num_prefill_tokens is calculated using the length of
        # input_tokens after padding.
        num_prefill_tokens = input_tokens_tensor.numel()
        if prefix_block_list_tensor is not None:
            prefix_block_list_tensor = prefix_block_list_tensor.to(
                self.device, non_blocking=True)
        input_tokens_tensor = input_tokens_tensor.to(  # type: ignore
            self.device, non_blocking=True)
        input_positions = input_positions.to(  # type: ignore
            self.device, non_blocking=True)
        slot_mapping = slot_mapping.to(  # type: ignore
            self.device, non_blocking=True)
        seq_lens_tensor = seq_lens_tensor.to(self.device, non_blocking=True)
        context_lens_tensor = context_lens_tensor.to(self.device,
                                                     non_blocking=True)

        attn_metadata = self.attn_backend.make_metadata(
            is_prompt=True,
            block_list=prefix_block_list_tensor,
            block_mapping=None,
            block_usage=None,
            block_indices=None,
            block_offsets=None,
            block_scales=None,
            block_groups=None,
            attn_bias=None,
            seq_lens=seq_lens,
            seq_lens_tensor=seq_lens_tensor,
            context_lens_tensor=context_lens_tensor,
            num_prefills=real_num_seqs,
            num_prefill_tokens=num_prefill_tokens,
            num_decode_tokens=0,
            slot_mapping=slot_mapping,
            multi_modal_placeholder_index_maps=
            None  # FIXME(kzawora): mutli-modality will not work here
        )
        multi_modal_kwargs = MultiModalKwargs.batch(multi_modal_kwargs_list)
        for t in multi_modal_kwargs:
            if torch.is_tensor(multi_modal_kwargs[t]):
                multi_modal_kwargs[t] = multi_modal_kwargs[t].to(
                    self.device, non_blocking=True)

        return PreparePromptMetadata(input_tokens=input_tokens_tensor,
                                     input_positions=input_positions,
                                     attn_metadata=attn_metadata,
                                     seq_lens=seq_lens,
                                     query_lens=query_lens,
                                     lora_index_mapping=lora_index_mapping,
                                     lora_prompt_mapping=lora_prompt_mapping,
                                     lora_requests=lora_requests,
                                     multi_modal_kwargs=multi_modal_kwargs,
                                     slot_mapping=slot_mapping,
                                     lora_ids=lora_ids)

    def _prepare_decode(
        self,
        seq_group_metadata_list: List[SequenceGroupMetadata],
        output=None,
    ) -> PrepareDecodeMetadata:
        input_tokens: List[List[int]] = []
        input_positions: List[List[int]] = []
        slot_mapping: List[List[int]] = []
        seq_lens: List[int] = []
        block_tables: List[List[int]] = []
        lora_index_mapping: List[List[int]] = []
        lora_prompt_mapping: List[List[int]] = []
        lora_requests: Set[LoRARequest] = set()

        if len(seq_group_metadata_list) == 0:
            return PrepareDecodeMetadata.empty()
        lora_ids: List[int] = []

        dummy_slots = itertools.cycle(
            range(_PAD_SLOT_ID, _PAD_SLOT_ID + self.block_size))

        for seq_group_metadata in seq_group_metadata_list:
            assert not seq_group_metadata.is_prompt
            assert seq_group_metadata.token_chunk_size == 1

            seq_ids = list(seq_group_metadata.seq_data.keys())
            lora_id = seq_group_metadata.lora_int_id
            lora_ids.append(lora_id)

            if lora_id > 0:
                lora_requests.add(seq_group_metadata.lora_request)

            for seq_id in seq_ids:
                seq_data = seq_group_metadata.seq_data[seq_id]
                if output is None:
                    generation_token = seq_data.get_last_token_id()
                    input_tokens.append([generation_token])

                seq_len = seq_data.get_len()
                position = seq_len - 1
                input_positions.append([position])

                seq_len = seq_len if self.sliding_window is None else min(
                    seq_len, self.sliding_window)
                seq_lens.append(seq_len)

                block_table = seq_group_metadata.block_tables[seq_id]
                num_fully_occupied_blocks = position // self.block_size
                block_table = block_table[:num_fully_occupied_blocks + 1]

                if len(block_table) == 0:
                    block_number = _PAD_BLOCK_ID
                else:
                    block_number = block_table[position // self.block_size]
                if block_number == _PAD_BLOCK_ID:
                    slot = next(dummy_slots)
                else:
                    block_offset = position % self.block_size
                    slot = block_number * self.block_size + block_offset
                slot_mapping.append([slot])
                lora_index_mapping.append(lora_id)
                lora_prompt_mapping.append(lora_id)

                if self.sliding_window is not None:
                    sliding_window_blocks = (self.sliding_window //
                                             self.block_size)
                    block_table = block_table[-sliding_window_blocks:]
                block_tables.append(block_table)

        if output is None:
            input_tokens = torch.tensor(input_tokens,
                                        dtype=torch.long,
                                        device='cpu')
        else:
            real_batch_size = len(seq_group_metadata_list)
            input_tokens = output[:real_batch_size]

        input_positions = torch.tensor(input_positions,
                                       dtype=torch.long,
                                       device='cpu')

        num_decode_tokens = len(seq_lens)

        last_block_usage = [
            slot[0] % self.block_size + 1 for slot in slot_mapping
        ]
        block_groups = [[i] * len(bt) for i, bt in enumerate(block_tables)]
        block_usage = [[self.block_size] * (len(bt) - 1) + [lbu]
                       for bt, lbu in zip(block_tables, last_block_usage)
                       if bt]

        block_list = flatten(block_tables)
        block_groups = flatten(block_groups)
        block_usage = flatten(block_usage)

        assert len(block_list) == len(block_groups)
        assert len(block_list) == len(block_usage)

        padding_fn = None
        if self.use_contiguous_pa:
            block_bucket_size = max(max(block_list) + 1, len(block_list))
            block_bucket_size = self.bucketing_ctx.get_padded_decode_num_blocks(
                block_bucket_size)
            indices: List[Any]
            indices = [None] * block_bucket_size
            for i, bid in enumerate(block_list):
                indices[bid] = i
            padding_fn = lambda tensor, pad_value: gather_list(
                tensor, indices, pad_value)
        else:
            block_bucket_size = self.bucketing_ctx.get_padded_decode_num_blocks(
                len(block_list))
            padding_fn = lambda tensor, pad_value: pad_list(
                tensor, block_bucket_size, pad_value)

        block_list = padding_fn(block_list, _PAD_BLOCK_ID)
        block_groups = padding_fn(block_groups, -1)
        block_usage = padding_fn(block_usage, 1)

        block_list = torch.tensor(block_list, dtype=torch.int, device='cpu')
        block_groups = torch.tensor(block_groups,
                                    dtype=torch.int,
                                    device='cpu')
        block_usage = torch.tensor(block_usage,
                                   dtype=self.model_config.dtype,
                                   device='cpu')
        slot_mapping = torch.tensor(slot_mapping,
                                    dtype=torch.long,
                                    device='cpu')

        input_tokens = input_tokens.to(  # type: ignore
            self.device, non_blocking=True)
        input_positions = input_positions.to(  # type: ignore
            self.device, non_blocking=True)
        block_list = block_list.to(  # type: ignore
            self.device, non_blocking=True)
        block_groups = block_groups.to(  # type: ignore
            self.device, non_blocking=True)
        block_usage = block_usage.to(  # type: ignore
            self.device, non_blocking=True)
        slot_mapping = slot_mapping.to(  # type: ignore
            self.device, non_blocking=True)

        attn_metadata = self.attn_backend.make_metadata(
            is_prompt=False,
            block_list=block_list,
            block_mapping=None,
            block_usage=block_usage,
            block_indices=None,
            block_offsets=None,
            block_scales=None,
            block_groups=block_groups,
            attn_bias=None,
            seq_lens_tensor=None,
            context_lens_tensor=None,
            num_prefills=0,
            num_prefill_tokens=0,
            num_decode_tokens=num_decode_tokens,
            slot_mapping=slot_mapping,
            multi_modal_placeholder_index_maps=None)
        return PrepareDecodeMetadata(input_tokens=input_tokens,
                                     input_positions=input_positions,
                                     attn_metadata=attn_metadata,
                                     lora_index_mapping=lora_index_mapping,
                                     lora_prompt_mapping=lora_prompt_mapping,
                                     lora_requests=lora_requests,
                                     slot_mapping=slot_mapping,
                                     lora_ids=lora_ids)

    def prepare_input_tensors(
        self,
        seq_group_metadata_list: List[SequenceGroupMetadata],
    ) -> Tuple[TModelInputForHPU, SamplingMetadata]:
        if len(seq_group_metadata_list) == 0:
            return self._model_input_cls(), None

        input_tokens = None
        input_positions = None
        lora_mapping = None
        lora_requests = None
        multi_modal_kwargs = None
        batch_type = None
        seq_lens = None
        query_lens = None
        real_batch_size = None
        batch_size_padded = None

        self.event_start = self.profiler.get_timestamp_us()
        is_prompt = seq_group_metadata_list[0].is_prompt
        base_event_name = 'prompt' if is_prompt else 'decode'
        self.profiler.start('internal', base_event_name)

        real_batch_size = len(seq_group_metadata_list)
        batch_size_padded = self.bucketing_ctx.get_padded_batch_size(
            real_batch_size, is_prompt)
        batch_size_padding = batch_size_padded - real_batch_size
        seq_group_metadata_list = seq_group_metadata_list.copy()
        if batch_size_padding > 0:
            dummy_seq_group_metadata = self.create_dummy_seq_group_metadata(
                0, 0, is_prompt)
            seq_group_metadata_list.extend(dummy_seq_group_metadata
                                           for _ in range(batch_size_padding))

        prefill_reqs = []
        decode_reqs = []
        for seq_group_meta in seq_group_metadata_list:
            if seq_group_meta.is_prompt:
                prefill_reqs.append(seq_group_meta)
            else:
                decode_reqs.append(seq_group_meta)

        # Prepare input tensors.
        (
            input_tokens,
            input_positions,
            prefill_attn_metadata,
            seq_lens,
            query_lens,
            lora_index_mapping,
            lora_prompt_mapping,
            lora_requests,
            multi_modal_kwargs,
            slot_mapping,
            lora_ids,
        ) = self._prepare_prompt(prefill_reqs)
        (
            decode_input_tokens,
            decode_input_positions,
            decode_attn_metadata,
            decode_lora_index_mapping,
            decode_lora_prompt_mapping,
            decode_lora_requests,
            decode_slot_mapping,
            decode_lora_ids,
        ) = self._prepare_decode(decode_reqs)
        sampling_metadata = SamplingMetadata.prepare(seq_group_metadata_list,
                                                     seq_lens, query_lens,
                                                     self.device,
                                                     self.pin_memory)

        if not self.scheduler_config.chunked_prefill_enabled:
            assert (len(prefill_reqs) and len(decode_reqs)) == 0

        num_prefills = len(seq_lens)
        num_prefill_tokens = len(input_tokens)
        num_decode_tokens = len(decode_input_tokens)

        # NOTE(kzawora): Here we diverge from GPU code - we don't
        # support mixed batches, so we either use decode or prefill
        # inputs, without coalescing.
        assert (num_prefills == 0 and num_decode_tokens > 0) or (
            num_prefills > 0
            and num_decode_tokens == 0), "HPU does not support mixed batches!"
        if num_decode_tokens > 0:
            input_tokens = decode_input_tokens
            input_positions = decode_input_positions
            slot_mapping = decode_slot_mapping
            lora_index_mapping = decode_lora_index_mapping
            lora_prompt_mapping = decode_lora_prompt_mapping
            lora_requests = decode_lora_requests
            lora_ids = decode_lora_ids

        # FIXME: We need to adjust selected_token_indices to accommodate
        # for padding
        max_len = input_tokens.size(1)
        paddings = [max_len - q for q in query_lens]
        paddings = [0] + paddings[:-1]
        paddings = list(itertools.accumulate(paddings))
        paddings_prompt_logprobs = []
        for i, seq_group_metadata in enumerate(seq_group_metadata_list):
            if seq_group_metadata.sampling_params.prompt_logprobs is not None \
                              and seq_group_metadata.is_prompt:
                paddings_prompt_logprobs += ([paddings[i]] * seq_lens[i])
        paddings = torch.tensor(
            paddings_prompt_logprobs if paddings_prompt_logprobs else paddings,
            dtype=sampling_metadata.selected_token_indices.dtype,
            device=sampling_metadata.selected_token_indices.device)
        sampling_metadata.selected_token_indices.add_(paddings)

        if self.lora_config:
            lora_mapping = LoRAMapping(
                **dict(index_mapping=lora_index_mapping,
                       prompt_mapping=lora_prompt_mapping,
                       is_prefill=(num_prefills > 0)))
        else:
            lora_mapping = None

        if (prefill_attn_metadata is not None
                and decode_attn_metadata is not None):
            batch_type = BatchType.MIXED
            raise NotImplementedError("Mixed batch is not supported on HPU")
        elif prefill_attn_metadata is not None:
            batch_type = BatchType.PREFILL
        else:
            batch_type = BatchType.DECODE

        metadata_dict = {
            "input_tokens": input_tokens,
            "input_positions": input_positions,
            "selected_token_indices": sampling_metadata.selected_token_indices,
            "lora_requests": lora_requests,
            "lora_mapping": lora_mapping,
            "multi_modal_kwargs": multi_modal_kwargs,
            "num_prefill_tokens": num_prefill_tokens,
            "num_decode_tokens": num_decode_tokens,
            "slot_mapping": slot_mapping,
            "num_prefills": num_prefills,
            "batch_type": batch_type,
            "seq_lens": seq_lens,
            "query_lens": query_lens
        }
        if prefill_attn_metadata is not None:
            metadata_dict.update(prefill_attn_metadata.asdict_zerocopy())
        else:
            assert decode_attn_metadata is not None
            metadata_dict.update(decode_attn_metadata.asdict_zerocopy())

        attn_metadata = prefill_attn_metadata if \
            prefill_attn_metadata is not None else decode_attn_metadata

        return self._model_input_cls(input_tokens=input_tokens,
                                     seq_lens=seq_lens,
                                     query_lens=query_lens,
                                     input_positions=input_positions,
                                     attn_metadata=attn_metadata,
                                     lora_requests=lora_requests,
                                     lora_mapping=lora_mapping,
                                     multi_modal_kwargs=multi_modal_kwargs,
                                     real_batch_size=real_batch_size,
                                     batch_size_padded=batch_size_padded,
                                     lora_ids=lora_ids), \
                                        sampling_metadata

    def _seq_len(self, attn_metadata):
        if attn_metadata.num_prefills != 0:
            return attn_metadata.slot_mapping.size(1)
        else:
            return attn_metadata.block_list.numel()

    def trim_attn_metadata(self, metadata: AttentionMetadata) -> object:
        # NOTE(kzawora): To anyone working on this in the future:
        # Trimming metadata is required when using HPUGraphs.
        # Attention metadata is going to be hashed by PT bridge, and
        # appropriate HPUGraphs will be matched based on all inputs' hash.

        # Before you put more keys in here, make sure you know their
        # value type and make sure you know how it's going to be hashed.
        # You can find that information in input_hash function
        # in habana_frameworks/torch/hpu/graphs.py. You can also hash
        # it manually with torch.hpu.graphs.input_hash(attention_metadata)

        # If you use primitive types here - they will get hashed based
        # on their value. You *will* get lots of excessive graph captures
        # (and an OOM eventually) if you decide to put something like
        # seq_len int here.
        # If you absolutely need a scalar, put it in a tensor. Tensors
        # get hashed using their metadata, not their values:
        # input_hash(torch.tensor(123)) == input_hash(torch.tensor(321))
        # input_hash(123) != input_hash(321)
        # input_hash("abc") != input_hash("cba")
        attention_metadata = subtuple(metadata, 'TrimmedAttentionMetadata', [
            'attn_bias',
            'seq_lens_tensor',
            'context_lens_tensor',
            'block_list',
            'block_mapping',
            'block_usage',
            'slot_mapping',
            'is_prompt',
            'block_indices',
            'block_offsets',
            'block_scales',
            'block_groups',
        ])
        return attention_metadata

    def create_dummy_seq_group_metadata(self,
                                        group_id,
                                        seq_len,
                                        is_prompt,
                                        lora_request=None,
                                        temperature=0):
        sampling_params = SamplingParams(temperature=temperature)
        num_blocks = math.ceil(seq_len / self.block_size)
        seq_len = max(seq_len, 1)
        if is_prompt:
            input_len = seq_len
            output_len = 0
            block_tables = None
        else:
            input_len = seq_len - 1
            output_len = 1
            block_tables = {group_id: [_PAD_BLOCK_ID] * num_blocks}
        prompt_token_ids = [0] * input_len
        output_token_ids = [1] * output_len
        prompt_token_ids_array = array('l', prompt_token_ids)  # noqa: F821
        seq_data = SequenceData(prompt_token_ids_array)
        seq_data.output_token_ids = output_token_ids
        return SequenceGroupMetadata(request_id=str(group_id),
                                     is_prompt=(output_len == 0),
                                     seq_data={group_id: seq_data},
                                     sampling_params=sampling_params,
                                     block_tables=block_tables,
                                     lora_request=lora_request)

    def profile_run(self) -> None:
        num_layers = self.model_config.get_num_layers(self.parallel_config)
        kv_caches = [None] * num_layers
<<<<<<< HEAD
        _, max_seq_len = self.bucketing_ctx.get_max_prompt_shape()
        max_batch_size = min(self.max_num_seqs,
                             self.max_num_batched_tokens // max_seq_len)

=======
        bind_kv_cache(
            self.vllm_config.compilation_config.static_forward_context,
            [kv_caches])
        max_seq_len = self.bucketing_global_state.prompt_seq_bucket_cfg[-1]
        max_batch_size = min(self.max_num_batched_tokens // max_seq_len,
                             self.scheduler_config.max_num_seqs)
>>>>>>> ff39141a
        self.warmup_scenario(max_batch_size, max_seq_len, True, kv_caches,
                             False, True)
        return

    def warmup_scenario(self,
                        batch_size,
                        seq_len,
                        is_prompt,
                        kv_caches,
                        is_pt_profiler_run=False,
                        is_lora_profile_run=False,
                        temperature=0) -> None:
        use_graphs = self._use_graphs(batch_size, seq_len, is_prompt)
        scenario_name = ("warmup_"
                         f"{'prompt' if is_prompt else 'decode'}_"
                         f"bs{batch_size}_"
                         f"seq{seq_len}_"
                         f"graphs{'T' if use_graphs else 'F'}")
        # This represents the maximum number of different requests
        # that will have unique loras, an therefore the max amount of memory
        # consumption create dummy lora request copies from the lora request
        # passed in, which contains a lora from the lora warmup path.
        dummy_lora_requests: List[LoRARequest] = []
        dummy_lora_requests_per_seq: List[LoRARequest] = []
        if self.lora_config and is_lora_profile_run:
            assert self.lora_manager is not None
            with self.lora_manager.dummy_lora_cache():
                for idx in range(self.lora_config.max_loras):
                    lora_id = idx + 1
                    dummy_lora_request = LoRARequest(
                        lora_name=f"warmup_{lora_id}",
                        lora_int_id=lora_id,
                        lora_local_path="/not/a/real/path",
                    )
                    self.lora_manager.add_dummy_lora(dummy_lora_request,
                                                     rank=LORA_WARMUP_RANK)
                    dummy_lora_requests.append(dummy_lora_request)
                dummy_lora_requests_per_seq = [
                    dummy_lora_requests[idx % len(dummy_lora_requests)]
                    for idx in range(batch_size)
                ]
        self.profiler.start('internal', scenario_name)
        times = 3 if use_graphs or is_pt_profiler_run else 1
        if is_prompt:
            seqs = [
                self.create_dummy_seq_group_metadata(
                    i,
                    seq_len,
                    is_prompt,
                    lora_request=dummy_lora_requests_per_seq[i]
                    if dummy_lora_requests_per_seq else None,
                    temperature=temperature) for i in range(batch_size)
            ]
        else:
            # FIXME: seq_len is actually number of blocks
            blocks = [seq_len // batch_size for _ in range(batch_size)]
            blocks[0] += seq_len % batch_size
            seqs = [
                self.create_dummy_seq_group_metadata(
                    i,
                    b * self.block_size - 1,
                    is_prompt,
                    lora_request=dummy_lora_requests_per_seq[i]
                    if dummy_lora_requests_per_seq else None,
                    temperature=temperature) for i, b in enumerate(blocks)
            ]
        torch.hpu.synchronize()
        profiler = None
        if is_pt_profiler_run and self.is_driver_worker:
            profiler = setup_profiler()
            profiler.start()
        for _ in range(times):
            inputs = self.prepare_model_input(seqs)
            is_single_step = \
                self.vllm_config.scheduler_config.num_scheduler_steps == 1
            if is_prompt or is_single_step:
                self.execute_model(inputs, kv_caches, warmup_mode=True)
            else:  # decode with multi-step
                inputs = dataclasses.replace(inputs,
                                             is_first_multi_step=True,
                                             is_last_step=False)
                self.execute_model(inputs,
                                   kv_caches,
                                   warmup_mode=True,
                                   num_steps=2,
                                   seqs=seqs)
                inputs = dataclasses.replace(inputs,
                                             is_first_multi_step=False,
                                             is_last_step=True)
                self.execute_model(inputs,
                                   kv_caches,
                                   warmup_mode=True,
                                   num_steps=2,
                                   seqs=seqs)
            torch.hpu.synchronize()
            if profiler:
                profiler.step()
        if profiler:
            profiler.stop()
        self.profiler.end()
        gc.collect()

    def remove_all_loras(self):
        if not self.lora_manager:
            raise RuntimeError("LoRA is not enabled.")
        self.lora_manager.remove_all_adapters()

    def set_active_loras(self, lora_requests: Set[LoRARequest],
                         lora_mapping: LoRAMapping) -> None:
        if not self.lora_manager:
            raise RuntimeError("LoRA is not enabled.")
        self.lora_manager.set_active_adapters(lora_requests, lora_mapping)

    def add_lora(self, lora_request: LoRARequest) -> bool:
        if not self.lora_manager:
            raise RuntimeError("LoRA is not enabled.")
        return self.lora_manager.add_adapter(lora_request)

    def remove_lora(self, lora_id: int) -> bool:
        if not self.lora_manager:
            raise RuntimeError("LoRA is not enabled.")
        return self.lora_manager.remove_adapter(lora_id)

    def pin_lora(self, lora_id: int) -> bool:
        if not self.lora_manager:
            raise RuntimeError("LoRA is not enabled.")
        return self.lora_manager.pin_adapter(lora_id)

    def list_loras(self) -> Set[int]:
        if not self.lora_manager:
            raise RuntimeError("LoRA is not enabled.")
        return self.lora_manager.list_adapters()

    def log_warmup(self, phase, i, max_i, batch_size, seq_len):
        free_mem = format_bytes(
            HabanaMemoryProfiler.current_free_device_memory())
        dim = "num_blocks"
        if "Prompt" in phase:
            dim = "seq_len"
        msg = (f"[Warmup][{phase}][{i+1}/{max_i}] "
               f"batch_size:{batch_size} "
               f"{dim}:{seq_len} "
               f"free_mem:{free_mem}")
        logger.info(msg)

    def warmup_all_buckets(self, buckets, is_prompt, kv_caches):
        for i, (batch_size, seq_len) in enumerate(reversed(buckets)):
            self.log_warmup('Prompt' if is_prompt else 'Decode', i,
                            len(buckets), batch_size, seq_len)
            self.warmup_scenario(batch_size, seq_len, is_prompt, kv_caches)

    def warmup_graphs(self,
                      strategy,
                      buckets,
                      is_prompt,
                      kv_caches,
                      available_mem,
                      starting_mem=0,
                      total_batch_seq=0.001):
        total_mem = starting_mem
        idx = 0
        phase = f'Graph/{"Prompt" if is_prompt else "Decode"}'
        num_candidates = len(buckets)
        ordering : Union[Callable[[Any], Tuple[Any, Any]], \
            Callable[[Any], Tuple[Any, Any, Any]]]
        if strategy == 'min_tokens':
            ordering = lambda b: (b[0] * b[1], b[1], b[0])
        elif strategy == 'max_bs':
            ordering = lambda b: (-b[0], b[1])
        else:
            raise NotImplementedError(
                f'Unsupported graph allocation strategy: {strategy}')
        buckets = list(sorted(buckets, key=ordering))
        captured_all = True
        warmed_random_sampler_bs: Set[int] = set()
        for idx, (batch_size, seq_len) in enumerate(buckets):
            # Graph memory usage is proportional to seq dimension in a batch
            batch_seq = batch_size * seq_len if is_prompt else batch_size
            mem_estimate = batch_seq / total_batch_seq * total_mem
            if mem_estimate >= available_mem:
                captured_all = False
                continue
            graphed_bucket = (batch_size, seq_len, is_prompt)
            if graphed_bucket in self.graphed_buckets:
                continue
            self.graphed_buckets.add(graphed_bucket)
            self.log_warmup(phase, idx, num_candidates, batch_size, seq_len)
            with HabanaMemoryProfiler() as mem_prof:
                self.warmup_scenario(batch_size,
                                     seq_len,
                                     is_prompt,
                                     kv_caches,
                                     temperature=1.0 if batch_size
                                     not in warmed_random_sampler_bs else 0)
            warmed_random_sampler_bs.add(batch_size)
            used_mem = align_workers(mem_prof.consumed_device_memory,
                                     torch.distributed.ReduceOp.MAX)
            available_mem -= used_mem
            total_mem += used_mem
            total_batch_seq += batch_seq

        return total_mem, total_batch_seq, captured_all

    def log_graph_warmup_summary(self, buckets, is_prompt, total_mem):
        num_candidates = len(buckets)
        phase = f'Graph/{"Prompt" if is_prompt else "Decode"}'
        graphed = list(c[:2] for c in self.graphed_buckets
                       if c[2] == is_prompt)
        if num_candidates == 0:
            num_candidates = 1
        msg = (f'{phase} captured:{len(graphed)} '
               f'({100 * len(graphed) / num_candidates:.1f}%) '
               f'used_mem:{format_bytes(total_mem)} '
               f'buckets:{sorted(list(graphed))}')
        logger.info(msg)

    @torch.inference_mode()
    def warmup_model(self, kv_caches: List[torch.Tensor]) -> None:
        if profile := os.environ.get('VLLM_PT_PROFILE', None):
            phase, bs, seq_len, graph = profile.split('_')
            is_prompt = phase == 'prompt'
            graphs = graph == 't'
            if graphs:
                self.graphed_buckets.add((int(bs), int(seq_len), is_prompt))
            self.warmup_scenario(int(bs), int(seq_len), is_prompt, kv_caches,
                                 True)
            raise AssertionError("Finished profiling")
        if self.skip_warmup:
            logger.info("Skipping warmup...")
            return
        self.profiler.start('internal', 'warmup')
        max_blocks = kv_caches[0][0].size(0)
        self.bucketing_ctx.generate_prompt_buckets()
        self.bucketing_ctx.generate_decode_buckets(max_blocks)

        if not htorch.utils.internal.is_lazy() and not self.enforce_eager:
            cache_size_limit = 1 + 3 * (
                len(self.bucketing_ctx.prompt_buckets) +
                len(self.bucketing_ctx.decode_buckets))
            torch._dynamo.config.cache_size_limit = max(
                cache_size_limit, torch._dynamo.config.cache_size_limit)
            # Multiply by 8 to follow the original default ratio between
            # the cache_size_limit and accumulated_cache_size_limit
            torch._dynamo.config.accumulated_cache_size_limit = max(
                cache_size_limit * 8,
                torch._dynamo.config.accumulated_cache_size_limit)

        start_mem = HabanaMemoryProfiler.current_device_memory_usage()
        start_time = time.perf_counter()

        compile_only_mode_context = functools.partial(bc.env_setting,
                                                      "PT_COMPILE_ONLY_MODE",
                                                      True)
        can_use_compile_only_mode = True
        try:
            with compile_only_mode_context():
                pass
            logger.debug("Using PT_COMPILE_ONLY_MODE.")
        except KeyError:
            can_use_compile_only_mode = False
            logger.warning('Cannot use PT_COMPILE_ONLY_MODE. '
                           'Warmup time will be negatively impacted. '
                           'Please update Gaudi Software Suite.')
        with compile_only_mode_context(
        ) if can_use_compile_only_mode else contextlib.nullcontext():
            self.warmup_all_buckets(self.bucketing_ctx.prompt_buckets, True,
                                    kv_caches)
            self.warmup_all_buckets(self.bucketing_ctx.decode_buckets, False,
                                    kv_caches)

            if not self.enforce_eager and htorch.utils.internal.is_lazy():
                assert self.mem_margin is not None, \
                    ("HabanaWorker.determine_num_available_blocks needs "
                    "to be called before warming up the model.")
                free_mem = HabanaMemoryProfiler.current_free_device_memory()
                graph_free_mem = free_mem - self.mem_margin
                graph_free_mem = align_workers(graph_free_mem,
                                               torch.distributed.ReduceOp.MIN)
                prompt_graph_mem_ratio = float(
                    os.environ.get('VLLM_GRAPH_PROMPT_RATIO', '0.3'))
                prompt_available_memory = (prompt_graph_mem_ratio *
                                           graph_free_mem)
                decode_available_memory = (graph_free_mem -
                                           prompt_available_memory)
                msg = (
                    f"Using {format_bytes(graph_free_mem)}"
                    f"/{format_bytes(free_mem)} "
                    "of free device memory for HPUGraphs, "
                    f"{format_bytes(prompt_available_memory)} for prompt and "
                    f"{format_bytes(decode_available_memory)} for decode "
                    f"(VLLM_GRAPH_PROMPT_RATIO={prompt_graph_mem_ratio})")
                logger.info(msg)
                prompt_strategy = os.environ.get('VLLM_GRAPH_PROMPT_STRATEGY',
                                                 'min_tokens')
                decode_strategy = os.environ.get('VLLM_GRAPH_DECODE_STRATEGY',
                                                 'max_bs')
                mem_post_prompt, prompt_batch_seq, prompt_captured_all = \
                    self.warmup_graphs(
                    prompt_strategy, self.bucketing_ctx.prompt_buckets,
                    True, kv_caches, prompt_available_memory)
                mem_post_decode, decode_batch_seq, decode_captured_all = \
                    self.warmup_graphs(
                    decode_strategy, self.bucketing_ctx.decode_buckets,
                    False, kv_caches, decode_available_memory)

                # Not all prompt buckets were captured, but all decode buckets
                # were captured and we have some free graph-allocated space
                # left. Let's try to use it for capturing more prompt buckets.
                if (mem_post_decode + mem_post_prompt < graph_free_mem
                        and not prompt_captured_all and decode_captured_all):
                    mem_post_prompt, _, prompt_captured_all = (
                        self.warmup_graphs(
                            prompt_strategy, self.bucketing_ctx.prompt_buckets,
                            True, kv_caches,
                            graph_free_mem - mem_post_prompt - mem_post_decode,
                            mem_post_prompt, prompt_batch_seq))

                # Not all decode buckets were captured, but all prompt buckets
                # were captured and we have some free graph-allocated space
                # left. Let's try to use it for capturing more decode buckets.
                if mem_post_decode + mem_post_prompt < graph_free_mem \
                    and not decode_captured_all \
                        and prompt_captured_all:
                    mem_post_decode, _, _ = self.warmup_graphs(
                        decode_strategy, self.bucketing_ctx.decode_buckets,
                        False, kv_caches,
                        graph_free_mem - mem_post_prompt - mem_post_decode,
                        mem_post_decode, decode_batch_seq)

                self.log_graph_warmup_summary(
                    self.bucketing_ctx.prompt_buckets, True, mem_post_prompt)
                self.log_graph_warmup_summary(
                    self.bucketing_ctx.decode_buckets, False, mem_post_decode)

        end_time = time.perf_counter()
        end_mem = HabanaMemoryProfiler.current_device_memory_usage()
        elapsed_time = end_time - start_time
        msg = (
            f"Warmup finished in {elapsed_time:.0f} secs, "
            f"allocated {format_bytes(end_mem - start_mem)} of device memory")
        logger.info(msg)
        self.profiler.end()

    def finish_measurements(self):
        from neural_compressor.torch.quantization import finalize_calibration
        finalize_calibration(self.model.model)

    def shutdown_inc(self):
        can_finalize_inc = (self.model_config.quantization == 'inc') and \
            (self.model.model is not None) and \
            self.inc_initialized_successfully and \
            not getattr(self, "_is_inc_finalized", False)
        if can_finalize_inc:
            from neural_compressor.torch.quantization import (
                finalize_calibration)
            finalize_calibration(self.model.model)
            self._is_inc_finalized = True

    @property
    def vocab_size(self) -> int:
        return self.model_config.get_vocab_size()

    @property
    def mem_margin(self) -> Optional[int]:
        return self._mem_margin

    @mem_margin.setter
    def mem_margin(self, value):
        self._mem_margin = value


class HabanaProfilerCounterHelper:

    def __init__(self):
        self.niter = 0
        self.average_real_throughput = None
        self.logged_once = False
        self.real_seq_lens = []
        self.prompt_seq_lens = []

    def capture_seq_group_metadata_stats(self, seq_group_metadata_list):
        self.real_seq_lens = [
            len(seq_data.prompt_token_ids) + len(seq_data.output_token_ids)
            for seq_group_metadata in seq_group_metadata_list
            for seq_data in seq_group_metadata.seq_data.values()
        ]
        self.prompt_seq_lens = [
            len(seq_data.prompt_token_ids)
            for seq_group_metadata in seq_group_metadata_list
            for seq_data in seq_group_metadata.seq_data.values()
        ]

    def get_counter_dict(self, cache_config, duration, seq_len,
                         batch_size_padded, real_batch_size, is_prompt):
        throughput = batch_size_padded / (duration / 1e6)
        throughput_effective = real_batch_size / (duration / 1e6)

        real_max_seq_len = max(self.real_seq_lens)
        real_num_tokens = sum(self.real_seq_lens)
        padded_num_tokens = batch_size_padded * seq_len
        batch_token_utilization = real_num_tokens / padded_num_tokens
        if self.average_real_throughput is None:
            self.average_real_throughput = throughput_effective
        else:  # https://www.heikohoffmann.de/htmlthesis/node134.html
            self.average_real_throughput = self.average_real_throughput + 1 / (
                self.niter + 1) * (throughput_effective -
                                   self.average_real_throughput)
        phase = "prompt" if is_prompt else "decode"
        counters = {
            f'{phase}_bucket_batch_size': batch_size_padded,
            f'{phase}_batch_size': real_batch_size,
            f'{phase}_bucket_seq_len': seq_len,
            f'{phase}_seq_len': real_max_seq_len,
            f'{phase}_bucket_gen_throughput': throughput,
            f'{phase}_real_gen_throughput': throughput_effective,
            f'{phase}_batch_token_utilization': batch_token_utilization,
            'average_real_throughput': self.average_real_throughput,
            'engine_iteration': self.niter,
        }
        self.niter += 1
        if is_prompt:
            prompt_bucket_in_throughput = (seq_len * batch_size_padded) / (
                duration / 1e6)
            prompt_real_in_throughput = sum(
                self.prompt_seq_lens) / (duration / 1e6)
            counters[
                f'{phase}_bucket_in_throughput'] = prompt_bucket_in_throughput
            counters[f'{phase}_real_in_throughput'] = prompt_real_in_throughput

        # KV cache might not be created yet (e.g. for profiling run)
        if cache_config.num_gpu_blocks is not None and \
            cache_config.num_gpu_blocks != 0:
            cache_num_blocks_used = [
                math.ceil(sl / cache_config.block_size)
                for sl in self.real_seq_lens
            ]
            cache_total_num_blocks_used = sum(cache_num_blocks_used)
            num_cache_blocks = cache_config.num_gpu_blocks
            cache_total_num_free_blocks = \
                num_cache_blocks - cache_total_num_blocks_used
            cache_computed_utilization = \
                cache_total_num_blocks_used / num_cache_blocks
            max_blocks_per_seq = math.ceil(seq_len / cache_config.block_size)
            batch_block_utilization = cache_total_num_blocks_used / (
                batch_size_padded * max_blocks_per_seq)
            counters['cache_num_blocks_used'] = cache_total_num_blocks_used
            counters['cache_num_free_blocks'] = cache_total_num_free_blocks
            counters['cache_computed_utilization'] = cache_computed_utilization
            counters[
                f'{phase}_batch_block_utilization'] = batch_block_utilization
        if not self.logged_once:
            counters['const_cache_num_blocks'] = cache_config.num_gpu_blocks
            counters[
                'const_gpu_memory_utilization'] = \
                    cache_config.gpu_memory_utilization
            counters['const_block_size'] = cache_config.block_size
            self.logged_once = True
        return counters


def unwrap_model(model):
    if isinstance(model, torch._dynamo.eval_frame.OptimizedModule):
        return unwrap_model(model._orig_mod)
    else:
        model = list(vars(model)['_modules'].values())[0]
        modules = list(vars(model)['_modules'].values())
        return modules


class HPUModelRunner(HPUModelRunnerBase[ModelInputForHPUWithSamplingMetadata]):
    """
    GPU model runner with sampling step.
    """
    _model_input_cls: Type[ModelInputForHPUWithSamplingMetadata] = (
        ModelInputForHPUWithSamplingMetadata)

    def make_model_input_from_broadcasted_tensor_dict(
        self,
        tensor_dict: Dict[str, Any],
    ) -> ModelInputForHPUWithSamplingMetadata:
        return (
            ModelInputForHPUWithSamplingMetadata.from_broadcasted_tensor_dict(
                tensor_dict,
                attn_backend=self.attn_backend,
            ))

    @torch.inference_mode()
    def prepare_model_input(
        self,
        seq_group_metadata_list: List[SequenceGroupMetadata],
        virtual_engine: int = 0,
        finished_requests_ids: Optional[List[str]] = None
    ) -> ModelInputForHPUWithSamplingMetadata:
        """Prepare the model input based on a given sequence group, including
        metadata for the sampling step.
        The API assumes seq_group_metadata_list is sorted by prefill -> decode.
        The result tensors and data structure also batches input in prefill
        -> decode order. For example,
        - input_tokens[:num_prefill_tokens] contains prefill tokens.
        - input_tokens[num_prefill_tokens:] contains decode tokens.
        If cuda graph is required, this API automatically pads inputs.
        """
        with self.profiler.record_event('internal', 'prepare_input_tensors'):
            assert seq_group_metadata_list is not None
            if self.profiler.enabled:
                self.profiler_counter_helper.capture_seq_group_metadata_stats(
                    seq_group_metadata_list=seq_group_metadata_list)
            model_input, sampling_metadata = self.prepare_input_tensors(
                seq_group_metadata_list)
            assert model_input.attn_metadata is not None
            is_prompt = model_input.attn_metadata.is_prompt

        return dataclasses.replace(model_input,
                                   sampling_metadata=sampling_metadata,
                                   is_prompt=is_prompt,
                                   virtual_engine=virtual_engine)

    def _check_config(self, batch_size, seq_len, is_prompt, warmup_mode):
        cfg = (batch_size, seq_len, is_prompt)
        seen = cfg in self.seen_configs
        self.seen_configs.add(cfg)
        if not seen and not warmup_mode:
            phase = 'prompt' if is_prompt else 'decode'
            logger.warning("Configuration: (%s, %s, %s) was not warmed-up!",
                           phase, batch_size, seq_len)

    def create_lora_mask(self, input_tokens: torch.Tensor, lora_ids: List[int],
                         is_prompt: bool):
        '''
        This is a helper function to create the mask for lora computations.
        Lora Mask is needed to ensure we match the correct lora weights for the
        for the request.
        For Prompt phase we have
        lora_mask with shape (batch_size * seq_len, max_loras * max_rank)
        lora_logits_mask with shape (batch_size, max_loras * max_rank)
        For Decode phase we have both
        lora_mask and lora_logits_mask with shape
        (batch_size, max_loras * max_rank)
        '''
        lora_mask: torch.Tensor = None
        lora_logits_mask: torch.Tensor = None
        lora_index = 0

        if self.lora_config:
            if is_prompt:
                lora_mask = torch.zeros(
                    input_tokens.shape[0] * input_tokens.shape[1],
                    (self.lora_config.max_loras) *\
                        self.lora_config.max_lora_rank,
                    dtype=self.lora_config.lora_dtype)
                lora_logits_mask = torch.zeros(
                    input_tokens.shape[0], (self.lora_config.max_loras) *
                    self.lora_config.max_lora_rank,
                    dtype=self.lora_config.lora_dtype)

                ones = torch.ones(input_tokens.shape[1],
                                  self.lora_config.max_lora_rank,
                                  dtype=self.lora_config.lora_dtype)
                logit_ones = torch.ones(1,
                                        self.lora_config.max_lora_rank,
                                        dtype=self.lora_config.lora_dtype)

                for i in range(len(lora_ids)):
                    if lora_ids[i] == 0:
                        continue
                    lora_index = self.lora_manager._adapter_manager.\
                        lora_index_to_id.index(lora_ids[i])
                    start_row = i * input_tokens.shape[1]
                    end_row = start_row + input_tokens.shape[1]
                    start_col = lora_index * self.lora_config.max_lora_rank
                    end_col = start_col + self.lora_config.max_lora_rank
                    lora_mask[start_row:end_row, start_col:end_col] = ones
                    lora_logits_mask[i, start_col:end_col] = logit_ones
                lora_mask = lora_mask.to('hpu')
                lora_logits_mask = lora_logits_mask.to('hpu')
            else:
                lora_mask = torch.zeros(input_tokens.shape[0],
                                        (self.lora_config.max_loras) *
                                        self.lora_config.max_lora_rank,
                                        dtype=self.lora_config.lora_dtype)
                ones = torch.ones(1,
                                  self.lora_config.max_lora_rank,
                                  dtype=self.lora_config.lora_dtype)
                for i in range(len(lora_ids)):
                    if lora_ids[i] == 0:
                        continue
                    lora_index = self.lora_manager._adapter_manager.\
                        lora_index_to_id.index(lora_ids[i])
                    start_pos = lora_index * self.lora_config.max_lora_rank
                    end_pos = start_pos + self.lora_config.max_lora_rank
                    lora_mask[i, start_pos:end_pos] = ones
                lora_mask = lora_mask.to('hpu')
                lora_logits_mask = lora_mask

        return lora_mask, lora_logits_mask

    def add_dummy_seq(self, seq_group_metadata_list, is_prompt):
        real_batch_size = len(seq_group_metadata_list)
        batch_size_padded = self.bucketing_ctx.get_padded_batch_size(
            real_batch_size, is_prompt)
        batch_size_padding = batch_size_padded - real_batch_size
        seq_group_metadata_list = seq_group_metadata_list.copy()
        if batch_size_padding > 0:
            dummy_seq_group_metadata = self.create_dummy_seq_group_metadata(
                0, 0, is_prompt)
            seq_group_metadata_list.extend(dummy_seq_group_metadata
                                           for _ in range(batch_size_padding))
        return seq_group_metadata_list

    @torch.inference_mode()
    def execute_model(
        self,
        model_input: ModelInputForHPUWithSamplingMetadata,
        kv_caches: List[torch.Tensor],
        intermediate_tensors: Optional[IntermediateTensors] = None,
        num_steps: int = 1,
        warmup_mode=False,
        previous_hidden_states: Optional[torch.Tensor] = None,
        seqs=None,
    ) -> Optional[Union[List[SamplerOutput], IntermediateTensors]]:
        if not model_input.is_first_multi_step:
            if not model_input.is_last_step:
                # not first or last multi-step
                return []
            # last multi-step
            output = self._decode_sampler_outputs(
                model_input) if self.is_driver_worker else []
            torch.hpu.synchronize()
        if model_input.is_first_multi_step:
            # first multi-step
            if self.lora_config:
                assert model_input.lora_requests is not None
                assert model_input.lora_mapping is not None
                self.set_active_loras(model_input.lora_requests,
                                      model_input.lora_mapping)
            input_tokens = model_input.input_tokens
            input_positions = model_input.input_positions
            attn_metadata = model_input.attn_metadata
            sampling_metadata = model_input.sampling_metadata
            real_batch_size = model_input.real_batch_size
            batch_size_padded = model_input.batch_size_padded
            assert input_tokens is not None
            assert input_positions is not None
            assert sampling_metadata is not None
            assert attn_metadata is not None
            is_prompt = attn_metadata.is_prompt
            assert is_prompt is not None
            batch_size = input_tokens.size(0)
            seq_len = self._seq_len(attn_metadata)
            use_graphs = self._use_graphs(batch_size, seq_len, is_prompt)
            self._check_config(batch_size, seq_len, is_prompt, warmup_mode)

            lora_mask: torch.Tensor = None
            lora_logits_mask: torch.Tensor = None
            if self.lora_config:
                assert model_input.lora_ids is not None
                lora_mask, lora_logits_mask = self.create_lora_mask(
                    input_tokens, model_input.lora_ids,
                    attn_metadata.is_prompt)

            execute_model_kwargs = {
                "input_ids": input_tokens,
                "positions": input_positions,
                "kv_caches": kv_caches,
                "attn_metadata": self.trim_attn_metadata(attn_metadata),
                "intermediate_tensors": intermediate_tensors,
                "lora_mask": lora_mask,
                **(model_input.multi_modal_kwargs or {}),
            }
            if previous_hidden_states is not None:
                execute_model_kwargs.update(
                    {"previous_hidden_states": previous_hidden_states})
            if htorch.utils.internal.is_lazy():
                execute_model_kwargs.update(
                    {"bypass_hpu_graphs": not use_graphs})

<<<<<<< HEAD
            htorch.core.mark_step()
            if self.is_driver_worker:
                model_event_name = ("model_"
                                    f"{'prompt' if is_prompt else 'decode'}_"
                                    f"bs{batch_size}_"
                                    f"seq{seq_len}_"
                                    f"graphs{'T' if use_graphs else 'F'}")
            else:
                model_event_name = 'model_executable'
            if num_steps > 1:
                # in case of multi-step scheduling
                # we only want to pythonize in the last step
                sampling_metadata.skip_sampler_cpu_output = True
                self.model.model.sampler.include_gpu_probs_tensor = True
            cache_orig_output_tokens_len: List[Dict] = []

            def try_revert_dummy_output_tokens():
                if len(cache_orig_output_tokens_len) > 0:
                    # Reuse the original output token ids length
                    for i in range(len(cache_orig_output_tokens_len)):
                        seq_group_metadata = seq_group_metadata_list[i]
                        for j, data in seq_group_metadata.seq_data.items():
                            orig_output_tokens_len = \
                                cache_orig_output_tokens_len[i][j]
                            data.output_token_ids = \
                                data.output_token_ids[:orig_output_tokens_len]

            for i in range(num_steps):
                if i != 0 and not self.is_driver_worker:
                    broadcast_data = broadcast_tensor_dict(src=0)
                    if 'early_exit' in broadcast_data and broadcast_data[
                            'early_exit']:
                        return [output] if num_steps == 1 else []
                    execute_model_kwargs.update({
                        "input_ids":
                        broadcast_data["input_ids"],
                        "positions":
                        broadcast_data["positions"],
                        "attn_metadata":
                        self.trim_attn_metadata(
                            broadcast_data["attn_metadata"])
                    })
                with self.profiler.record_event('internal', model_event_name):
                    hidden_states = self.model.forward(
                        **execute_model_kwargs,
                        selected_token_indices=sampling_metadata.
                        selected_token_indices)

                if self.lora_config:
                    LoraMask.setLoraMask(
                        lora_logits_mask.index_select(
                            0, sampling_metadata.selected_token_indices))

                # Compute the logits.
                with self.profiler.record_event(
                        'internal',
                    ('compute_logits_'
                     f'{"prompt" if is_prompt else "decode"}_bs'
                     f'{batch_size}_'
                     f'seq{seq_len}')):
                    if num_steps == 1:
                        sampling_metadata.selected_token_indices = None
                    logits = self.model.compute_logits(hidden_states,
                                                       sampling_metadata)
                htorch.core.mark_step()
                # Only perform sampling in the driver worker.
                if not self.is_driver_worker:
                    continue
=======
        lora_mask: torch.Tensor = None
        lora_logits_mask: torch.Tensor = None
        if self.lora_config:
            assert model_input.lora_ids is not None
            lora_mask, lora_logits_mask = self.create_lora_mask(
                input_tokens, model_input.lora_ids, attn_metadata.is_prompt)

        execute_model_kwargs = {
            "input_ids": input_tokens,
            "positions": input_positions,
            "kv_caches": kv_caches,
            "attn_metadata": self.trim_attn_metadata(attn_metadata),
            "intermediate_tensors": intermediate_tensors,
            "lora_mask": lora_mask,
            "virtual_engine": model_input.virtual_engine,
            **(model_input.multi_modal_kwargs or {}),
        }
        if htorch.utils.internal.is_lazy():
            execute_model_kwargs.update({"bypass_hpu_graphs": not use_graphs})
>>>>>>> ff39141a

                if model_input.async_callback is not None:
                    model_input.async_callback()
                # Sample the next token.
                with self.profiler.record_event(
                        'internal', ('sample_'
                                     f'{"prompt" if is_prompt else "decode"}_'
                                     f'bs{batch_size}_'
                                     f'seq{seq_len}')):
                    output = self.model.sample(
                        logits=logits,
                        sampling_metadata=sampling_metadata,
                    )
                    if num_steps > 1:
                        output = output.sampled_token_ids
                        self.cached_step_outputs.append(
                            output.detach().clone())
                htorch.core.mark_step()
                if i < num_steps - 1:
                    if i == 0:
                        if model_input.async_callback is not None:
                            ctx = model_input.async_callback.keywords[  # type: ignore
                                "ctx"]
                            seq_group_metadata_list = \
                                ctx.seq_group_metadata_list
                        elif seqs is not None:
                            seq_group_metadata_list = seqs
                        else:
                            raise RuntimeError(
                                "seq_group_metadata_list is uninitialized")
                        for seq_idx, seq_group_metadata in enumerate(
                                seq_group_metadata_list):
                            # Skip empty steps
                            seq_group_metadata.state.current_step += (
                                num_steps - 2)
                            # Cache the original output token ids
                            cache_orig_output_tokens_len.append({})
                            for j, data in seq_group_metadata.seq_data.items():
                                cache_orig_output_tokens_len[seq_idx][j] = \
                                    len(data.output_token_ids)
                    seq_group_metadata_list = self.add_dummy_seq(
                        seq_group_metadata_list, is_prompt=False)
                    for seq_group_metadata in seq_group_metadata_list:
                        for data in seq_group_metadata.seq_data.values():
                            max_output_len = sampling_metadata.seq_groups[
                                0].sampling_params.max_tokens
                            if len(data.output_token_ids) < max_output_len - 1:
                                # add a place holder for prepare_decode
                                # arbitrary value, this could be any token
                                dummy_token = (540, )
                                data.output_token_ids += (dummy_token)
                            else:
                                broadcast_tensor_dict({'early_exit': True},
                                                      src=0)
                                if num_steps == 1:
                                    return [output]
                                else:
                                    try_revert_dummy_output_tokens()
                                    return []

                    result = self._prepare_decode(seq_group_metadata_list,
                                                  output=output)
                    execute_model_kwargs.update({
                        "input_ids":
                        result.input_tokens,
                        "positions":
                        result.input_positions,
                        "attn_metadata":
                        self.trim_attn_metadata(result.attn_metadata)
                    })
                    model_kwargs_broadcast_data = {
                        "input_ids": result.input_tokens,
                        "positions": result.input_positions,
                        "attn_metadata": vars(result.attn_metadata)
                    }
                    broadcast_tensor_dict(model_kwargs_broadcast_data, src=0)
                else:
                    try_revert_dummy_output_tokens()

            if self.is_driver_worker and self.profiler.enabled:
                # Stop recording 'execute_model' event
                self.profiler.end()
                event_end = self.profiler.get_timestamp_us()
                counters = self.profiler_counter_helper.get_counter_dict(
                    cache_config=self.cache_config,
                    duration=event_end - self.event_start,
                    seq_len=seq_len,
                    batch_size_padded=batch_size_padded,
                    real_batch_size=real_batch_size,
                    is_prompt=is_prompt)
                self.profiler.record_counter(self.event_start, counters)
            if num_steps == 1:
                if self.return_hidden_states:
                    # we only need to pass hidden states of most recent token
                    assert model_input.sampling_metadata is not None
                    if model_input.is_prompt:
                        output.prefill_hidden_states = hidden_states
                    output.hidden_states = hidden_states
                return [output] if self.is_driver_worker else []
            else:
                return []

        return output if type(output) is list else [output]

    def _decode_sampler_outputs(self, model_input):
        use_async_out_proc = model_input.async_callback is not None
        sampler_outputs = []
        num_outputs = len(self.cached_step_outputs)
        for i in range(num_outputs):
            next_token_ids = self.cached_step_outputs.pop(0)
            next_token_ids = next_token_ids.cpu().tolist()
            sampler_output = self._make_decode_output(
                next_token_ids, model_input.sampling_metadata.seq_groups)
            sampler_outputs.append(sampler_output)

            if i < num_outputs - 1 and use_async_out_proc:
                assert model_input.async_callback is not None
                ctx = model_input.async_callback.keywords[  # type: ignore
                    "ctx"]
                ctx.append_output(
                    outputs=[sampler_output],
                    seq_group_metadata_list=ctx.seq_group_metadata_list,
                    scheduler_outputs=ctx.scheduler_outputs,
                    is_async=False,
                    is_last_step=False,
                    is_first_step_output=False)
                model_input.async_callback()

        if use_async_out_proc:
            return [sampler_outputs[-1]]
        else:
            return sampler_outputs

    def _make_decode_output(
        self,
        next_token_ids: List[List[int]],
        seq_groups: List[SequenceGroupToSample],
    ) -> SamplerOutput:
        zero_logprob = Logprob(0.0)
        sampler_outputs = []
        batch_idx = 0
        for seq_group in seq_groups:
            seq_ids = seq_group.seq_ids
            seq_outputs = []
            for seq_id in seq_ids:
                next_token_id = next_token_ids[batch_idx][0]
                seq_outputs.append(
                    SequenceOutput(seq_id, next_token_id,
                                   {next_token_id: zero_logprob}))
                batch_idx += 1
            sampler_outputs.append(
                CompletionSequenceGroupOutput(seq_outputs, None))
        return SamplerOutput(sampler_outputs)<|MERGE_RESOLUTION|>--- conflicted
+++ resolved
@@ -29,11 +29,8 @@
 from vllm.config import DeviceConfig, VllmConfig
 from vllm.distributed import broadcast_tensor_dict
 from vllm.distributed.parallel_state import get_world_group
-<<<<<<< HEAD
 from vllm.inputs import INPUT_REGISTRY, InputRegistry
-=======
 from vllm.forward_context import set_forward_context
->>>>>>> ff39141a
 from vllm.logger import init_logger
 from vllm.lora.layers import LoRAMapping
 from vllm.lora.request import LoRARequest
@@ -49,17 +46,11 @@
 from vllm.multimodal import (MULTIMODAL_REGISTRY, BatchedTensorInputs,
                              MultiModalKwargs, MultiModalRegistry)
 from vllm.sampling_params import SamplingParams
-<<<<<<< HEAD
 from vllm.sequence import (CompletionSequenceGroupOutput, IntermediateTensors,
                            Logprob, SequenceData, SequenceGroupMetadata,
                            SequenceOutput)
 from vllm.utils import (is_fake_hpu, is_pin_memory_available,
-=======
-from vllm.sequence import (IntermediateTensors, SequenceData,
-                           SequenceGroupMetadata)
-from vllm.utils import (bind_kv_cache, is_pin_memory_available,
->>>>>>> ff39141a
-                        make_tensor_with_pad)
+                        make_tensor_with_pad, bind_kv_cache)
 from vllm.worker.model_runner_base import (
     ModelRunnerBase, ModelRunnerInputBase,
     _add_attn_metadata_broadcastable_dict,
@@ -220,17 +211,15 @@
 
 class HpuModelAdapter:
 
-<<<<<<< HEAD
-    def __init__(self, model, block_size, dtype, enforce_eager, layer_names):
+    def __init__(self, model, vllm_config, layer_names):
         self.model = model
         self.prefill_use_fusedsdpa = os.getenv('VLLM_PROMPT_USE_FUSEDSDPA',
-                                               '1').lower() in ['1', 'true'] \
-                                                and not is_fake_hpu()
-        self.recompute_cos_sin = os.getenv('VLLM_COS_SIN_RECOMPUTE',
-                                           'false').lower() in ['1', 'true']
-        self.block_size = block_size
-        self.dtype = dtype
+                                               '0').lower() in ['1', 'true']
+        self.vllm_config = vllm_config
+        self.block_size = vllm_config.cache_config.block_size
+        self.dtype = vllm_config.model_config.dtype
         self.layer_names = layer_names
+        enforce_eager = vllm_config.model_config.enforce_eager
         if not is_fake_hpu() and not htorch.utils.internal.is_lazy(
         ) and not enforce_eager:
             if os.getenv('VLLM_REGIONAL_COMPILATION',
@@ -263,20 +252,6 @@
     def _compile_region(self, model, name, module):
         module = torch.compile(module, backend='hpu_backend', dynamic=False)
         setattr(model, name, module)
-=======
-    def __init__(self, model, vllm_config):
-        self.model = model
-        self.prefill_use_fusedsdpa = os.getenv('VLLM_PROMPT_USE_FUSEDSDPA',
-                                               '0').lower() in ['1', 'true']
-        self.vllm_config = vllm_config
-        self.block_size = vllm_config.cache_config.block_size
-        self.dtype = vllm_config.model_config.dtype
-        enforce_eager = vllm_config.model_config.enforce_eager
-        if not htorch.utils.internal.is_lazy() and not enforce_eager:
-            self.model = torch.compile(self.model,
-                                       backend='hpu_backend',
-                                       dynamic=False)
->>>>>>> ff39141a
 
     def _set_attn_bias(self, attn_metadata, batch_size, seq_len, device,
                        dtype):
@@ -423,20 +398,14 @@
             kwargs['attn_metadata'], input_ids.size(0), input_ids.size(1),
             input_ids.device, self.dtype)
         LoraMask.setLoraMask(kwargs.pop('lora_mask'))
-<<<<<<< HEAD
         if self.layer_names is not None:
             self._prepare_cos_sin(kwargs['positions'])
-        hidden_states = self.model(*args, **kwargs)
-        hidden_states = hidden_states.view(-1, hidden_states.shape[-1])
-        hidden_states = hidden_states.index_select(0, selected_token_indices)
-=======
         with set_forward_context(kwargs['attn_metadata'], self.vllm_config,
                                  virtual_engine):
             hidden_states = self.model(*args, **kwargs)
             hidden_states = hidden_states.view(-1, hidden_states.shape[-1])
             hidden_states = hidden_states.index_select(0,
                                                        selected_token_indices)
->>>>>>> ff39141a
         return hidden_states
 
     def compute_logits(self, *args, **kwargs):
@@ -806,17 +775,10 @@
             torch.hpu.synchronize()
 
             with HabanaMemoryProfiler() as m_wrap:
-<<<<<<< HEAD
-                self.model = self._maybe_wrap_in_hpu_graph(
+                self.model = _maybe_wrap_in_hpu_graph(
                     self.model,
-                    self.block_size,
-                    dtype=self.model_config.dtype,
-                    enforce_eager=self.enforce_eager,
+                    vllm_config=self.vllm_config,
                     layer_names=path_to_rope)
-=======
-                self.model = _maybe_wrap_in_hpu_graph(
-                    self.model, vllm_config=self.vllm_config)
->>>>>>> ff39141a
             msg = f"Wrapping in HPU Graph took {m_wrap.get_summary_string()}"
             logger.info(msg)
 
@@ -1482,19 +1444,13 @@
     def profile_run(self) -> None:
         num_layers = self.model_config.get_num_layers(self.parallel_config)
         kv_caches = [None] * num_layers
-<<<<<<< HEAD
+        bind_kv_cache(
+            self.vllm_config.compilation_config.static_forward_context,
+            [kv_caches])
         _, max_seq_len = self.bucketing_ctx.get_max_prompt_shape()
         max_batch_size = min(self.max_num_seqs,
                              self.max_num_batched_tokens // max_seq_len)
 
-=======
-        bind_kv_cache(
-            self.vllm_config.compilation_config.static_forward_context,
-            [kv_caches])
-        max_seq_len = self.bucketing_global_state.prompt_seq_bucket_cfg[-1]
-        max_batch_size = min(self.max_num_batched_tokens // max_seq_len,
-                             self.scheduler_config.max_num_seqs)
->>>>>>> ff39141a
         self.warmup_scenario(max_batch_size, max_seq_len, True, kv_caches,
                              False, True)
         return
@@ -2162,6 +2118,7 @@
                 "attn_metadata": self.trim_attn_metadata(attn_metadata),
                 "intermediate_tensors": intermediate_tensors,
                 "lora_mask": lora_mask,
+                "virtual_engine": model_input.virtual_engine,
                 **(model_input.multi_modal_kwargs or {}),
             }
             if previous_hidden_states is not None:
@@ -2171,7 +2128,6 @@
                 execute_model_kwargs.update(
                     {"bypass_hpu_graphs": not use_graphs})
 
-<<<<<<< HEAD
             htorch.core.mark_step()
             if self.is_driver_worker:
                 model_event_name = ("model_"
@@ -2240,27 +2196,6 @@
                 # Only perform sampling in the driver worker.
                 if not self.is_driver_worker:
                     continue
-=======
-        lora_mask: torch.Tensor = None
-        lora_logits_mask: torch.Tensor = None
-        if self.lora_config:
-            assert model_input.lora_ids is not None
-            lora_mask, lora_logits_mask = self.create_lora_mask(
-                input_tokens, model_input.lora_ids, attn_metadata.is_prompt)
-
-        execute_model_kwargs = {
-            "input_ids": input_tokens,
-            "positions": input_positions,
-            "kv_caches": kv_caches,
-            "attn_metadata": self.trim_attn_metadata(attn_metadata),
-            "intermediate_tensors": intermediate_tensors,
-            "lora_mask": lora_mask,
-            "virtual_engine": model_input.virtual_engine,
-            **(model_input.multi_modal_kwargs or {}),
-        }
-        if htorch.utils.internal.is_lazy():
-            execute_model_kwargs.update({"bypass_hpu_graphs": not use_graphs})
->>>>>>> ff39141a
 
                 if model_input.async_callback is not None:
                     model_input.async_callback()
