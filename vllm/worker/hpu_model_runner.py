--- conflicted
+++ resolved
@@ -1335,7 +1335,11 @@
         return tensor if tensor is None else tensor.to(self.device,
                                                        non_blocking=True)
 
-<<<<<<< HEAD
+    def add_vision_buckets_to_mrope_models(self):
+        if self.model_is_mrope:
+            model = self.get_model()
+            model.vision_buckets = VisionBuckets()
+
     def _get_position_pad(self) -> int:
         """
         For gemma3 models,
@@ -1346,12 +1350,6 @@
         """
         model_type = getattr(self.model_config.hf_config, 'model_type', '')
         return -1 if model_type == 'gemma3' else 0
-=======
-    def add_vision_buckets_to_mrope_models(self):
-        if self.model_is_mrope:
-            model = self.get_model()
-            model.vision_buckets = VisionBuckets()
->>>>>>> 7751cb54
 
     def _prepare_prompt(
         self,
@@ -2414,15 +2412,12 @@
             'block_size',
             'block_groups',
             'input_positions',
-<<<<<<< HEAD
+            'alibi_blocks',
             'window_block_list',
             'window_block_mapping',
             'window_block_usage',
             'window_block_groups',
-            'window_attn_bias'
-=======
-            'alibi_blocks',
->>>>>>> 7751cb54
+            'window_attn_bias',
         ])
         return attention_metadata
 
@@ -3528,21 +3523,13 @@
                     'real_batch_size': real_batch_size
                 }
 
-<<<<<<< HEAD
-                if is_gemma3(self.model.model):
-                    execute_model_kwargs = \
-                        self.model.compute_input_embeddings_for_gemma(
-                            **execute_model_kwargs
-                        )
-                with self.profiler.record_event('internal',
-                                                model_event_name,
-                                                args=profiler_args):
-                    hidden_states = self.model.forward(
-                        **execute_model_kwargs,
-                        selected_token_indices=sampling_metadata.
-                        selected_token_indices)
-=======
                 if not bypass_model_exec:
+                    if is_gemma3(self.model.model):
+                        execute_model_kwargs = \
+                            self.model.compute_input_embeddings_for_gemma(
+                                **execute_model_kwargs
+                            )
+
                     with self.profiler.record_event('internal',
                                                     model_event_name,
                                                     args=profiler_args):
@@ -3571,7 +3558,6 @@
                         kv_caches,
                         hidden_states,
                     )
->>>>>>> 7751cb54
 
                 if self.lora_config:
                     LoraMask.setLoraMask(
