###############################################################################
# Copyright (C) 2024 Habana Labs, Ltd. an Intel Company
###############################################################################

import collections
import contextlib
import dataclasses
import functools
import gc
import itertools
import math
import operator
import os
import time
from array import array
from dataclasses import dataclass, field
from enum import IntEnum
from typing import (TYPE_CHECKING, Any, Callable, Dict, List, NamedTuple,
                    Optional, Set, Tuple, Type, TypeVar, Union)

import habana_frameworks.torch as htorch
import habana_frameworks.torch.internal.bridge_config as bc
import torch
from vllm_hpu_extension.ops import LoraMask as LoraMask
from vllm_hpu_extension.ops import batch2block, block2batch
from vllm_hpu_extension.profiler import (HabanaHighLevelProfiler,
                                         HabanaMemoryProfiler, format_bytes)

from vllm.attention import AttentionMetadata, get_attn_backend
from vllm.config import DeviceConfig, VllmConfig
from vllm.distributed import broadcast_tensor_dict
from vllm.distributed.parallel_state import get_world_group
from vllm.logger import init_logger
from vllm.lora.layers import LoRAMapping
from vllm.lora.request import LoRARequest
from vllm.lora.worker_manager import LRUCacheWorkerLoRAManager
from vllm.model_executor import SamplingMetadata
from vllm.model_executor.layers.sampler import SamplerOutput
from vllm.model_executor.model_loader import get_model
from vllm.model_executor.models import supports_multimodal
from vllm.model_executor.sampling_metadata import SequenceGroupToSample
from vllm.multimodal import (MULTIMODAL_REGISTRY, BatchedTensorInputs,
                             MultiModalKwargs)
from vllm.sampling_params import SamplingParams
from vllm.sequence import (CompletionSequenceGroupOutput, IntermediateTensors,
                           Logprob, SequenceData, SequenceGroupMetadata,
                           SequenceOutput)
from vllm.utils import (is_fake_hpu, is_pin_memory_available,
                        make_tensor_with_pad)
from vllm.worker.model_runner_base import (
    ModelRunnerBase, ModelRunnerInputBase,
    _add_attn_metadata_broadcastable_dict,
    _add_sampling_metadata_broadcastable_dict,
    _init_attn_metadata_from_tensor_dict,
    _init_sampling_metadata_from_tensor_dict)

if TYPE_CHECKING:
    from vllm.attention.backends.abstract import AttentionBackend

logger = init_logger(__name__)

_TYPE_CACHE = {}
# These values are assumed to be zero in several places.
# Use caution when updating them!
_PAD_SLOT_ID = 0
_PAD_BLOCK_ID = 0

LORA_WARMUP_RANK = 8


class Singleton(type):
    _instances: Dict[type, object] = {}

    def __call__(cls, *args, **kwargs):
        if cls not in cls._instances:
            cls._instances[cls] = super().__call__(*args, **kwargs)
        return cls._instances[cls]


@dataclass
class HPUBucketingGlobalState(metaclass=Singleton):
    prompt_bs_bucket_cfg: Tuple[int, int, int] = field(init=False)
    decode_bs_bucket_cfg: Tuple[int, int, int] = field(init=False)
    prompt_seq_bucket_cfg: Tuple[int, int, int] = field(init=False)
    decode_block_bucket_cfg: Tuple[int, int, int] = field(init=False)
    prompt_buckets: List[Tuple[int, int]] = field(init=False)
    decode_buckets: List[Tuple[int, int]] = field(init=False)


def subtuple(obj: object,
             typename: str,
             to_copy: List[str],
             to_override: Optional[Dict[str, object]] = None):
    if obj is None:
        return None
    if to_override is None:
        to_override = {}
    fields = set(to_copy) | set(to_override.keys())
    if type(obj) is dict:
        values = {key: obj[key] for key in fields if key in obj}
    else:
        values = {f: to_override.get(f, getattr(obj, f)) for f in fields}
    if typename not in _TYPE_CACHE:
        _TYPE_CACHE[typename] = collections.namedtuple(typename,
                                                       ' '.join(fields))
    return _TYPE_CACHE[typename](**values)


def read_bucket_settings(phase: str, dim: str, **defaults):
    """Read bucketing configuration from env variables.

    phase is either 'prompt' or 'decode'
    dim is either 'bs', 'seq' or 'block'
    param is either 'min', 'step' or 'max'
    example env variable: VLLM_DECODE_BS_BUCKET_STEP=128
    """
    params = ['min', 'step', 'max']
    env_vars = [f'VLLM_{phase}_{dim}_BUCKET_{p}'.upper() for p in params]
    default_values = [defaults[p] for p in params]
    values = [
        int(os.environ.get(e, d)) for e, d in zip(env_vars, default_values)
    ]
    for e, v, d in zip(env_vars, values, default_values):
        logger.info('%s=%s (default:%s)', e, v, d)
    return values


def warmup_range(config: Tuple[int, int, int]):
    """Generate a warmup range.

    Start from bmin and multiply by 2 until you reach bstep.
    Then, increase the values in the range by the value of bstep until you 
    reach bmax.

    Example:
    bmin = 2, bstep = 32, bmax = 64
    => ramp_up = (2, 4, 8, 16)
    => stable = (32, 64)
    => return ramp_up + stable => (2, 4, 8, 16, 32, 64)
    """
    bmin, bstep, bmax = config
    assert bmin <= bmax, ("Min. batch size cannot be greater than max. "
                          "batch size. If you want to skip warmup, "
                          "set VLLM_SKIP_WARMUP=true")
    base = itertools.repeat(2)
    ramp_up_acc = itertools.accumulate(base, func=operator.mul, initial=bmin)
    ramp_up_tw = itertools.takewhile(lambda x: x < bstep and x <= bmax, \
        ramp_up_acc)
    stable = range(bstep, bmax + 1, bstep)
    buckets = list(ramp_up_tw) + list(stable)
    return list(filter(lambda bucket: bucket >= bmin, buckets))


def generate_prompt_buckets(bs_bucket_config,
                            seq_bucket_config,
                            max_num_batched_tokens=None):
    buckets = list(
        itertools.product(warmup_range(bs_bucket_config),
                          warmup_range(seq_bucket_config)))
    if len(buckets) == 0:
        msg = ("No buckets could be captured with following config "
               f"(min, step, max_warmup): "
               f"bs:{bs_bucket_config}, "
               f"seq:{seq_bucket_config}")
        raise ValueError(msg)

    filtered_buckets = buckets
    if max_num_batched_tokens is not None:
        # Remove buckets exceeding batch token budget
        filtered_buckets = list(
            filter(
                lambda bucket: bucket[0] * bucket[1] <= max_num_batched_tokens,
                buckets))

        if len(filtered_buckets) == 0:
            # we can handle this if we ignore max_num_batched_tokens
            min_bucket_bs, min_bucket_seq = min(buckets,
                                                key=lambda b: (b[0] * b[1]))
            min_reqd_budget = min_bucket_bs * min_bucket_seq
            msg = (
                "The current bucketing configuration "
                f"(min, step, max_warmup): "
                f"bs:{bs_bucket_config}, "
                f"seq:{seq_bucket_config} cannot be used with specified "
                f"max_num_batched_tokens ({max_num_batched_tokens}), as the "
                f"smallest bucket ({min_reqd_budget}) would exceed token "
                "budget. Please increase max_num_batched_tokens or decrease "
                "bucket minimum Ignoring max_num_batched_tokens at risk of "
                "out-of-memory errors.")
            logger.error(msg)
            return list(
                sorted(buckets, key=lambda b: (b[0] * b[1], b[1], b[0]))), []

    captured_buckets = list(
        sorted(filtered_buckets, key=lambda b: (b[0] * b[1], b[1], b[0])))
    omitted_buckets = list(
        sorted([x for x in buckets if x not in filtered_buckets]))
    return captured_buckets, omitted_buckets


def generate_decode_buckets(bs_bucket_config, blocks_bucket_config,
                            max_blocks):
    buckets = []
    bs_buckets = warmup_range(bs_bucket_config)
    block_buckets = warmup_range(blocks_bucket_config)
    bmin, bstep, bmax = blocks_bucket_config
    last_bucket = max_blocks
    for bs in bs_buckets:
        for blocks in block_buckets:
            if blocks >= last_bucket:
                buckets.append((bs, last_bucket))
                break
            buckets.append((bs, blocks))
    return list(sorted(buckets, key=lambda b: (b[0] * b[1], b[1], b[0])))


def next_pow2(value: int, base: int):
    res = base
    while value > 1:
        value = (value + 1) // 2
        res *= 2
    return res


def round_up(value: int, k: int):
    return (value + k - 1) // k * k


def find_bucket(value: int, config: Tuple[int, int, int]):
    bmin, bstep, _ = config
    next_step = round_up(value, bstep)
    next_pow = next_pow2(value, bmin)
    return max(bmin, min(next_step, next_pow))


def align_workers(value, op):
    group = get_world_group().cpu_group
    world_size = torch.distributed.get_world_size()
    if world_size <= 1:
        return value
    value_t = torch.tensor(value, device='cpu')
    torch.distributed.all_reduce(value_t, op=op, group=group)
    return value_t.item()


def setup_profiler():
    schedule = torch.profiler.schedule(wait=0, warmup=2, active=1, repeat=1)
    DEVICE = 'hpu'
    activities = [torch.profiler.ProfilerActivity.CPU]
    activities.extend([torch.profiler.ProfilerActivity.HPU] if DEVICE ==
                      'hpu' else [])
    #from habana_frameworks.torch.activity_profiler import DebugActivity
    #debug_activities=[DebugActivity.BRIDGE_FUNCTION_CALLS]

    profiler = torch.profiler.profile(
        schedule=schedule,
        activities=activities,
        #debug_activities=debug_activities,
        on_trace_ready=torch.profiler.tensorboard_trace_handler('.',
                                                                use_gzip=True),
        record_shapes=False,
        with_stack=True)
    return profiler


def pad_list(input, k, v):
    input_len = len(input)
    target_len = round_up(input_len, k)
    padding = target_len - input_len
    return input + [v] * padding


def gather_list(input, indices, v):
    return [input[i] if i is not None else v for i in indices]


def flatten(in_list):
    return list(itertools.chain(*in_list))


def modify_decoder_layer(module: torch.nn.Module, suffix="DecoderLayer"):
    if module.__class__.__name__.endswith(suffix):

        def forward_hook(module, args, output):
            htorch.core.mark_step()
            return output

        module.register_forward_hook(forward_hook)

    for child_name, child_module in module.named_children():
        modify_decoder_layer(child_module)


class HpuModelAdapter:

    def __init__(self, model, block_size, dtype, enforce_eager):
        self.model = model
        self.prefill_use_fusedsdpa = os.getenv('VLLM_PROMPT_USE_FUSEDSDPA',
                                               '1').lower() in ['1', 'true'] \
                                                and not is_fake_hpu()
        self.block_size = block_size
        self.dtype = dtype
        if not is_fake_hpu() and not htorch.utils.internal.is_lazy(
        ) and not enforce_eager:
            self.model = torch.compile(self.model,
                                       backend='hpu_backend',
                                       dynamic=False)

    def _set_attn_bias(self, attn_metadata, batch_size, seq_len, device,
                       dtype):
        if (attn_metadata is None or self.prefill_use_fusedsdpa
                or not attn_metadata.is_prompt):
            return attn_metadata

        prefill_metadata = attn_metadata

        seq_lens_t = prefill_metadata.seq_lens_tensor
        context_lens_t = prefill_metadata.context_lens_tensor
        query_lens_t = seq_lens_t - context_lens_t

        block_list = attn_metadata.block_list
        max_context_len = (block_list.size(-1) //
                           batch_size if block_list is not None else 0)
        max_context_len = max_context_len * self.block_size
        past_mask = torch.arange(0,
                                 max_context_len,
                                 dtype=torch.int32,
                                 device=device)
        past_mask = (past_mask.view(1, -1).expand(batch_size, -1).ge(
            context_lens_t.view(-1, 1)).view(batch_size, 1, -1).expand(
                batch_size, seq_len, -1).view(batch_size, 1, seq_len, -1))

        len_mask = (torch.arange(0, seq_len, device=device,
                                 dtype=torch.int32).view(1, seq_len).ge(
                                     query_lens_t.unsqueeze(-1)).view(
                                         batch_size, 1, 1, seq_len))
        causal_mask = torch.triu(torch.ones((batch_size, 1, seq_len, seq_len),
                                            device=device,
                                            dtype=torch.bool),
                                 diagonal=1)
        mask = causal_mask.logical_or(len_mask)
        mask = torch.concat((past_mask, mask), dim=-1)
        attn_bias = (torch.zeros_like(mask, dtype=dtype).masked_fill_(
            mask, -math.inf))
        attn_metadata = prefill_metadata._replace(attn_bias=attn_bias)
        return attn_metadata

    def _set_block_mapping(self, metadata, batch_size, device, dtype):
        mask = torch.arange(0,
                            self.block_size,
                            device=device,
                            dtype=torch.int32).unsqueeze(0)
        mask = mask >= metadata.block_usage.unsqueeze(-1)
        attn_bias = (torch.zeros_like(mask, dtype=dtype).masked_fill_(
            mask, -math.inf))

        if not is_fake_hpu() and htorch.utils.internal.is_lazy():
            block_mapping = torch.nn.functional.one_hot(metadata.block_groups,
                                                        num_classes=batch_size)
        else:
            # Unfortunately one_hot on CPU/torch.compile mode/eager mode
            # doesn't handle out of bounds classes so we need to convert
            # all negative values to 0 (block_mapping) or bs (block_groups)
            block_groups = metadata.block_groups.to(torch.long)
            block_mapping = torch.nn.functional.relu(block_groups)
            block_mapping = torch.nn.functional.one_hot(block_mapping,
                                                        num_classes=batch_size)
            oob_values = block_groups.lt(0)
            block_mapping.masked_fill_(oob_values.unsqueeze(-1), 0)
            block_groups.masked_fill_(oob_values, batch_size)
            metadata = metadata._replace(block_groups=block_groups)
        block_mapping = block_mapping.to(dtype)
        metadata = metadata._replace(block_mapping=block_mapping,
                                     attn_bias=attn_bias)
        return metadata

    def _set_block_scales(self, metadata, device):
        block_mapping = metadata.block_mapping
        ones = torch.ones((block_mapping.size(0), ),
                          device=device,
                          dtype=block_mapping.dtype)
        sums = batch2block(block2batch(ones, block_mapping), block_mapping)
        block_scales = torch.reciprocal(torch.maximum(ones, sums))
        metadata = metadata._replace(block_scales=block_scales)
        return metadata

    def _set_indices_and_offsets(self, metadata, block_size, is_prompt):
        slot_mapping = metadata.slot_mapping.flatten()
        indices = torch.div(slot_mapping, block_size, rounding_mode="floor")
        if is_prompt:
            indices = indices.unflatten(0, (-1, block_size))[:, 0]
            offsets = None
        else:
            offsets = torch.fmod(slot_mapping, block_size)
        metadata = metadata._replace(block_offsets=offsets,
                                     block_indices=indices)
        return metadata

    def _update_metadata(self, attn_metadata, batch_size, seq_len, device,
                         dtype):
        if attn_metadata.is_prompt:
            attn_metadata = self._set_attn_bias(attn_metadata, batch_size,
                                                seq_len, device, dtype)
        else:
            attn_metadata = self._set_block_mapping(attn_metadata, batch_size,
                                                    device, dtype)
            attn_metadata = self._set_block_scales(attn_metadata, device)
        attn_metadata = self._set_indices_and_offsets(attn_metadata,
                                                      self.block_size,
                                                      attn_metadata.is_prompt)
        return attn_metadata

    def forward(self, *args, **kwargs):
        kwargs = kwargs.copy()
        selected_token_indices = kwargs.pop('selected_token_indices')
        if 'warmup_mode' in kwargs:
            kwargs.pop('warmup_mode')
        input_ids = kwargs['input_ids']
        kwargs['attn_metadata'] = self._update_metadata(
            kwargs['attn_metadata'], input_ids.size(0), input_ids.size(1),
            input_ids.device, self.dtype)
        LoraMask.setLoraMask(kwargs.pop('lora_mask'))
        hidden_states = self.model(*args, **kwargs)
        hidden_states = hidden_states.view(-1, hidden_states.shape[-1])
        hidden_states = hidden_states.index_select(0, selected_token_indices)
        return hidden_states

    def compute_logits(self, *args, **kwargs):
        return self.model.compute_logits(*args, **kwargs)

    def sample(self, *args, **kwargs):
        return self.model.sample(*args, **kwargs)

    def generate_proposals(self, *args, **kwargs):
        return self.model.generate_proposals(*args, **kwargs)

    # sampler property will be used by spec_decode_worker
    # don't rename
    @property
    def sampler(self):
        return self.model.sampler


class PreparePromptMetadata(NamedTuple):
    input_tokens: torch.Tensor
    input_positions: List[List[int]]
    attn_metadata: Optional[AttentionMetadata]
    seq_lens: List[int]
    query_lens: List[int]
    lora_index_mapping: List[List[int]]
    lora_prompt_mapping: List[List[int]]
    lora_requests: Set[LoRARequest]
    multi_modal_kwargs: Optional[Dict[str, BatchedTensorInputs]]
    slot_mapping: List[List[int]]
    lora_ids: List[int]

    @classmethod
    def empty(cls):
        return PreparePromptMetadata(input_tokens=[],
                                     input_positions=[],
                                     attn_metadata=None,
                                     seq_lens=[],
                                     query_lens=[],
                                     lora_index_mapping=[],
                                     lora_prompt_mapping=[],
                                     lora_requests=set(),
                                     multi_modal_kwargs=None,
                                     slot_mapping=[],
                                     lora_ids=[])


class PrepareDecodeMetadata(NamedTuple):
    input_tokens: torch.Tensor
    input_positions: List[List[int]]
    attn_metadata: Optional[AttentionMetadata]
    lora_index_mapping: List[List[int]]
    lora_prompt_mapping: List[List[int]]
    lora_requests: Set[LoRARequest]
    slot_mapping: List[List[int]]
    lora_ids: List[int]

    @classmethod
    def empty(cls):
        return PrepareDecodeMetadata(input_tokens=[],
                                     input_positions=[],
                                     attn_metadata=None,
                                     lora_index_mapping=[],
                                     lora_prompt_mapping=[],
                                     lora_requests=set(),
                                     slot_mapping=[],
                                     lora_ids=[])


# How batches are constructed.
class BatchType(IntEnum):
    # Every batch is prefill.
    PREFILL = 0
    # Every batch is decode.
    DECODE = 1
    # Batch is a mixture of prefill and decode.
    MIXED = 2


TModelInputForHPU = TypeVar('TModelInputForHPU', bound="ModelInputForHPU")


@dataclasses.dataclass(frozen=True)
class ModelInputForHPU(ModelRunnerInputBase):
    """
    This base class contains metadata needed for the base model forward pass
    but not metadata for possible additional steps, e.g., sampling. Model
    runners that run additional steps should subclass this method to add
    additional fields.
    """
    input_tokens: Optional[torch.Tensor] = None
    input_positions: Optional[torch.Tensor] = None
    seq_lens: Optional[List[int]] = None
    query_lens: Optional[List[int]] = None
    lora_mapping: Optional["LoRAMapping"] = None
    lora_requests: Optional[Set[LoRARequest]] = None
    attn_metadata: Optional["AttentionMetadata"] = None
    multi_modal_kwargs: Optional[Dict[str, torch.Tensor]] = None
    real_batch_size: Optional[int] = None
    batch_size_padded: Optional[int] = None
    virtual_engine: int = 0
    lora_ids: Optional[List[int]] = None
    async_callback: Optional[Callable] = None
    is_first_multi_step: bool = True
    is_last_step: bool = True

    def as_broadcastable_tensor_dict(self) -> Dict[str, Any]:
        tensor_dict = {
            "input_tokens": self.input_tokens,
            "input_positions": self.input_positions,
            "lora_requests": self.lora_requests,
            "lora_mapping": self.lora_mapping,
            "multi_modal_kwargs": self.multi_modal_kwargs,
            "real_batch_size": self.real_batch_size,
            "batch_size_padded": self.batch_size_padded,
            "virtual_engine": self.virtual_engine,
            "lora_ids": self.lora_ids,
            "is_first_multi_step": self.is_first_multi_step,
            "is_last_step": self.is_last_step,
        }
        _add_attn_metadata_broadcastable_dict(tensor_dict, self.attn_metadata)
        return tensor_dict

    @classmethod
    def from_broadcasted_tensor_dict(
        cls: Type[TModelInputForHPU],
        tensor_dict: Dict[str, Any],
        attn_backend: Optional["AttentionBackend"] = None,
    ) -> TModelInputForHPU:
        if attn_backend is not None:
            tensor_dict = _init_attn_metadata_from_tensor_dict(
                attn_backend, tensor_dict)
        return cls(**tensor_dict)


@dataclasses.dataclass(frozen=True)
class ModelInputForHPUWithSamplingMetadata(ModelInputForHPU):
    """
    Used by the ModelRunner.
    """
    sampling_metadata: Optional["SamplingMetadata"] = None
    # Used for speculative decoding. We do not broadcast it because it is only
    # used by the driver worker.
    is_prompt: Optional[bool] = None

    def as_broadcastable_tensor_dict(self) -> Dict[str, Any]:
        tensor_dict = {
            "input_tokens": self.input_tokens,
            "input_positions": self.input_positions,
            "lora_requests": self.lora_requests,
            "lora_mapping": self.lora_mapping,
            "multi_modal_kwargs": self.multi_modal_kwargs,
            "lora_ids": self.lora_ids,
        }
        _add_attn_metadata_broadcastable_dict(tensor_dict, self.attn_metadata)
        _add_sampling_metadata_broadcastable_dict(tensor_dict,
                                                  self.sampling_metadata)
        return tensor_dict

    @classmethod
    def from_broadcasted_tensor_dict(
        cls,
        tensor_dict: Dict[str, Any],
        attn_backend: Optional["AttentionBackend"] = None,
    ) -> "ModelInputForHPUWithSamplingMetadata":
        tensor_dict = _init_sampling_metadata_from_tensor_dict(tensor_dict)
        # FIXME(kzawora): this fails for whatever reason - why?
        if attn_backend is not None:
            tensor_dict = _init_attn_metadata_from_tensor_dict(
                attn_backend, tensor_dict)
        return cls(**tensor_dict)


class HPUModelRunnerBase(ModelRunnerBase[TModelInputForHPU]):
    """
    Helper class for shared methods between GPU model runners.
    """
    _model_input_cls: Type[TModelInputForHPU]

    def __init__(
        self,
        vllm_config: VllmConfig,
        kv_cache_dtype: Optional[str] = "auto",
        is_driver_worker: bool = False,
        return_hidden_states: bool = False,
    ):
        ModelRunnerBase.__init__(self, vllm_config=vllm_config)
        self.is_driver_worker = is_driver_worker
        self.return_hidden_states = return_hidden_states

        self.sliding_window = (self.model_config.get_sliding_window()
                               if self.model_config is not None else None)
        self.device_config = (self.device_config if self.device_config
                              is not None else DeviceConfig())
        if is_fake_hpu():
            self.device_config.device = torch.device('cpu')
            self.device_config.device_type = 'cpu'
        self.device = self.device_config.device
        self.enforce_eager = self.model_config.enforce_eager
        self.max_num_seqs = self.scheduler_config.max_num_seqs
        self.max_num_prefill_seqs = self.scheduler_config.max_num_prefill_seqs \
            if self.scheduler_config.max_num_prefill_seqs is not None \
                else self.max_num_seqs
        self.max_model_len = self.scheduler_config.max_model_len
        self.max_num_batched_tokens = \
            self.scheduler_config.max_num_batched_tokens
        self.block_size = self.cache_config.block_size

        self.pin_memory = is_pin_memory_available()
        self.kv_cache_dtype = self.cache_config.cache_dtype

        num_attn_heads = self.model_config.get_num_attention_heads(
            self.parallel_config)
        needs_attn_backend = (num_attn_heads != 0
                              or self.model_config.is_attention_free)
        self.attn_backend = get_attn_backend(
            self.model_config.get_head_size(),
            self.model_config.dtype,
            self.kv_cache_dtype,
            self.block_size,
            self.model_config.is_attention_free,
<<<<<<< HEAD
        )
        import pdb; pdb.set_trace()
        assert self.attn_backend == HPUAttentionBackend
=======
        ) if needs_attn_backend else None
>>>>>>> 6ae52299

        # Lazy initialization
        self.lora_manager: LRUCacheWorkerLoRAManager = None
        self.model: torch.nn.Module = None
        self.inc_initialized_successfully = False

        # Profiler stats
        self.profiler = HabanaHighLevelProfiler()
        self.profiler_counter_helper = HabanaProfilerCounterHelper()
        self.seen_configs: set = set()
        self._mem_margin: Optional[int] = None
        self.bucketing_global_state = HPUBucketingGlobalState()
        self._setup_buckets()
        self._set_gc_threshold()
        self.use_contiguous_pa = os.environ.get('VLLM_CONTIGUOUS_PA',
                                                'true').lower() == 'true'
        # For multi-step scheduling
        self.cached_step_outputs: List[torch.Tensor] = []

    def _set_gc_threshold(self) -> None:
        # Read https://docs.python.org/3/library/gc.html#gc.set_threshold
        # for comprehensive description of gc generations.
        # We can either use VLLM_GC_THR_GEN[0-2] (this has higher priority)
        # to set particular generation threshold or use simpler
        # VLLM_GC_THR_MULTIPLIER to multiply default values.
        default_gc_thrs = list(gc.get_threshold())
        requested_gc_thrs = [0] * len(default_gc_thrs)
        for i in range(len(default_gc_thrs)):
            requested_gc_thrs[i] = int(
                os.environ.get(f'VLLM_GC_THR_GEN{i}', default_gc_thrs[i]))
        if requested_gc_thrs == default_gc_thrs:
            gc_thr_multiplier = int(os.environ.get('VLLM_GC_THR_MULTIPLIER',
                                                   2))
            requested_gc_thrs = [
                t * gc_thr_multiplier for t in default_gc_thrs
            ]
        gc.set_threshold(*requested_gc_thrs)

        # Multi-modal data support
        self.multi_modal_input_mapper = MULTIMODAL_REGISTRY \
            .create_input_mapper(self.model_config)

        self.skip_warmup = os.environ.get('VLLM_SKIP_WARMUP',
                                          'false').lower() == 'true'

    def load_model(self) -> None:
        import habana_frameworks.torch.core as htcore
        if self.model_config.quantization == 'inc' or \
           self.model_config.quantization == 'fp8':
            htcore.hpu_set_env()
        with HabanaMemoryProfiler() as m:
            with HabanaMemoryProfiler() as m_getmodel:
                self.model = get_model(vllm_config=self.vllm_config)
            msg = ("Pre-loading model weights on "
                   f"{next(self.model.parameters()).device} "
                   f"took {m_getmodel.get_summary_string()}")
            logger.info(msg)

            if self.lora_config:
                assert hasattr(self.model, "supported_lora_modules"
                               ) and self.model.supported_lora_modules, (
                                   "Model does not support LoRA")
                assert hasattr(self.model, "embedding_modules"
                               ), "Model does not have embedding_modules"
                assert hasattr(
                    self.model, "embedding_padding_modules"
                ), "Model does not have embedding_padding_modules"

                if supports_multimodal(self.model):
                    logger.warning(
                        "Regarding multimodal models, vLLM currently "
                        "only supports adding LoRA to language model.")
                # It's necessary to distinguish between the
                # max_position_embeddings of VLMs and LLMs.
                if hasattr(self.model.config, "max_position_embeddings"):
                    max_pos_embeddings = (
                        self.model.config.max_position_embeddings)
                else:
                    max_pos_embeddings = (
                        self.model.config.text_config.max_position_embeddings)

                self.lora_manager = LRUCacheWorkerLoRAManager(
                    self.scheduler_config.max_num_seqs,
                    self.scheduler_config.max_num_batched_tokens,
                    self.vocab_size,
                    self.lora_config,
                    self.device,
                    self.model.embedding_modules,
                    self.model.embedding_padding_modules,
                    max_position_embeddings=max_pos_embeddings,
                )
                self.model = self.lora_manager.create_lora_manager(self.model)

            if self.model_config.quantization == 'inc':
                logger.info("Preparing model with INC..")
                with HabanaMemoryProfiler() as m_inc:
                    from neural_compressor.torch.quantization import (
                        FP8Config, convert, prepare)
                    config = FP8Config.from_json_file(
                        os.getenv("QUANT_CONFIG", ""))
                    if config.measure:
                        self.model = prepare(self.model, config)
                    elif config.quantize:
                        self.model = convert(self.model, config)
                    htcore.hpu_initialize(self.model,
                                          mark_only_scales_as_const=True)
                self.inc_initialized_successfully = True
                logger.info("Preparing model with INC took %s",
                            m_inc.get_summary_string())
            elif not is_fake_hpu():
                self.model = self.model.to("hpu")
                htcore.mark_step()
            modify_decoder_layer(self.model)
            torch.hpu.synchronize()

            with HabanaMemoryProfiler() as m_wrap:
                self.model = _maybe_wrap_in_hpu_graph(
                    self.model,
                    self.block_size,
                    dtype=self.model_config.dtype,
                    enforce_eager=self.enforce_eager)
            msg = f"Wrapping in HPU Graph took {m_wrap.get_summary_string()}"
            logger.info(msg)

        self.model_memory_usage = m.consumed_device_memory
        msg = f"Loading model weights took in total {m.get_summary_string()}"
        logger.info(msg)

    def _use_graphs(self, batch_size, seq_len, is_prompt):
        if self.enforce_eager:
            return False
        if self.skip_warmup:
            return True
        return (batch_size, seq_len, is_prompt) in self.graphed_buckets

    def _is_valid_bucket(self, bucket):
        return bucket[0] * bucket[1] <= self.max_num_batched_tokens

    def _setup_buckets(self) -> None:
        align_bs = lambda x: min(self.max_num_seqs, x)
        #FIXME: The default values should be max_model_len
        max_prompt_seq = 1024
        max_decode_seq = 2048
        self.bucketing_global_state.prompt_bs_bucket_cfg = read_bucket_settings(
            'prompt',
            'bs',
            min=1,
            step=align_bs(32),
            max=self.max_num_prefill_seqs)
        self.bucketing_global_state.decode_bs_bucket_cfg = read_bucket_settings(
            'decode', 'bs', min=1, step=align_bs(32), max=self.max_num_seqs)
        self.bucketing_global_state.prompt_seq_bucket_cfg = \
            read_bucket_settings(
            'prompt',
            'seq',
            min=self.block_size,
            step=self.block_size,
            max=max_prompt_seq)
        self.bucketing_global_state.decode_block_bucket_cfg = \
            read_bucket_settings(
            'decode',
            'block',
            min=self.block_size,
            step=self.block_size,
            max=max(self.block_size,
                    self.max_num_seqs * max_decode_seq // self.block_size))
        self.graphed_buckets: Set[Any] = set()

        msg = ("Prompt bucket config (min, step, max_warmup) "
               f"bs:{self.bucketing_global_state.prompt_bs_bucket_cfg}, "
               f"seq:{self.bucketing_global_state.prompt_seq_bucket_cfg}")
        logger.info(msg)

        msg = ("Decode bucket config (min, step, max_warmup) "
               f"bs:{self.bucketing_global_state.decode_bs_bucket_cfg}, "
               f"block:{self.bucketing_global_state.decode_block_bucket_cfg}")
        logger.info(msg)

    def _prepare_prompt(
        self,
        seq_group_metadata_list: List[SequenceGroupMetadata],
    ) -> PreparePromptMetadata:
        input_tokens: List[List[int]] = []
        input_positions: List[List[int]] = []
        slot_mapping: List[List[int]] = []
        lora_index_mapping: List[List[int]] = []
        lora_prompt_mapping: List[List[int]] = []
        lora_requests: Set[LoRARequest] = set()

        seq_lens: List[int] = []
        context_lens: List[int] = []
        query_lens: List[int] = []
        prefix_block_tables: List[List[int]] = []
        multi_modal_kwargs_list: List[MultiModalKwargs] = []

        if len(seq_group_metadata_list) == 0:
            return PreparePromptMetadata.empty()

        for seq_group_metadata in seq_group_metadata_list:
            assert seq_group_metadata.is_prompt
            seq_ids = list(seq_group_metadata.seq_data.keys())
            assert len(seq_ids) == 1
            seq_id = seq_ids[0]

            computed_block_nums = seq_group_metadata.computed_block_nums
            if (self.scheduler_config is not None
                    and self.scheduler_config.chunked_prefill_enabled
                    and not (computed_block_nums is None
                             or computed_block_nums == [])):
                raise RuntimeError(
                    "chunked prefill cannot be used with prefix caching "
                    "now.")

            token_chunk_size = seq_group_metadata.token_chunk_size
            seq_data = seq_group_metadata.seq_data[seq_id]
            context_len = seq_data.get_num_computed_tokens()
            # We should use get_len here because in case of preemption
            # it contains output tokens.
            seq_len = min(seq_data.get_len(), context_len + token_chunk_size)
            prompt_tokens = seq_data.get_token_ids()[context_len:seq_len]
            seq_lens.append(seq_len)

            # NOTE: This only works for oooooooxxx style attention.
            if computed_block_nums is not None and len(
                    computed_block_nums) > 0 and self.sliding_window is None:
                # Prefix is not supported with sliding_window
                context_len = len(computed_block_nums) * self.block_size
                prompt_tokens = prompt_tokens[context_len:]
                prefix_block_tables.append(computed_block_nums)
            elif self.scheduler_config.chunked_prefill_enabled:
                if seq_group_metadata.block_tables is not None:
                    # Prefill has chunked before.
                    block_table = seq_group_metadata.block_tables[seq_id]
                    prefix_block_tables.append(block_table)
                else:
                    # The first prefill.
                    prefix_block_tables.append([])
            else:
                prefix_block_tables.append([])
                # Right now, prefill start is always 0. However, this
                # assumption can be changed once chunked prefill is introduced.
                assert context_len == 0

            # actual prompt lens
            context_lens.append(context_len)
            query_lens.append(seq_len - context_len)
            input_tokens.append(prompt_tokens)
            # NOTE(woosuk): Here we assume that the first token in the prompt
            # is always the first token in the sequence.
            input_positions.append(list(range(context_len, seq_len)))

            mm_data = seq_group_metadata.multi_modal_data
            if mm_data:
                mm_kwargs = self.multi_modal_input_mapper(mm_data)
                multi_modal_kwargs_list.append(mm_kwargs)

            if seq_group_metadata.block_tables is None:
                # During memory profiling, the block tables are not initialized
                # yet. In this case, we just use a dummy slot mapping.
                slot_mapping.append([_PAD_SLOT_ID] * seq_len)
                continue

            # Compute the slot mapping.
            slot_mapping.append([])
            block_table = seq_group_metadata.block_tables[seq_id]

            # Mask the [0, start_idx) tokens of the prompt with _PAD_SLOT_ID,
            # where start_idx is max(0, seq_len - sliding_window).
            # For example, if the prompt len is 10, sliding window is 8, and
            # block size is 4, the first two tokens are masked and the slot
            # mapping will be [-1, -1, 2, 3, 4, 5, 6, 7, 0, 1].
            start_idx = 0
            if self.sliding_window is not None:
                assert context_len == 0, (
                    "Prefix caching is currently not supported with "
                    "sliding window attention")
                start_idx = max(0, seq_len - self.sliding_window)
            for i in range(context_len, seq_len):
                if i < start_idx:
                    slot_mapping[-1].append(_PAD_SLOT_ID)
                    continue

                block_number = block_table[i // self.block_size]
                block_offset = i % self.block_size
                slot = block_number * self.block_size + block_offset
                slot_mapping[-1].append(slot)

        max_query_len = max(query_lens)
        sum_query_len = sum(query_lens)
        real_num_seqs = len(query_lens)
        assert max_query_len > 0

        max_prompt_len = max(
            find_bucket(max_query_len,
                        self.bucketing_global_state.prompt_seq_bucket_cfg),
            self.block_size)

        lora_ids: List[int] = []
        for seq_group_metadata, context_len in zip(seq_group_metadata_list,
                                                   context_lens):
            lora_id = seq_group_metadata.lora_int_id
            lora_ids.append(lora_id)

            if lora_id > 0:
                lora_requests.add(seq_group_metadata.lora_request)

            lora_index_mapping += [lora_id] * max_prompt_len
            lora_prompt_mapping.extend(
                [lora_id] *
                (max_prompt_len
                 if seq_group_metadata.sampling_params.prompt_logprobs else 1))

        if any(context_lens):
            assert not self.scheduler_config.chunked_prefill_enabled
            # prefix caching

            max_num_block = max(len(bt) for bt in prefix_block_tables)
            prefix_block_list = list(
                itertools.chain.from_iterable(
                    bt if len(bt) == max_num_block else bt +
                    ([_PAD_BLOCK_ID] * (max_num_block - len(bt)))
                    for bt in prefix_block_tables))

            # TODO: pad to proper len
            pad_len = len(prefix_block_list)
            prefix_block_list = pad_list(prefix_block_list, pad_len,
                                         _PAD_BLOCK_ID)

            prefix_block_list_tensor = torch.tensor(prefix_block_list,
                                                    dtype=torch.long,
                                                    device='cpu')
        else:
            prefix_block_list_tensor = None

        input_tokens = make_tensor_with_pad(input_tokens,
                                            max_len=max_prompt_len,
                                            pad=0,
                                            dtype=torch.long,
                                            device='cpu')

        input_positions = make_tensor_with_pad(input_positions,
                                               max_len=max_prompt_len,
                                               pad=0,
                                               dtype=torch.long,
                                               device='cpu')

        slot_mapping = make_tensor_with_pad(slot_mapping,
                                            max_len=max_prompt_len,
                                            pad=_PAD_SLOT_ID,
                                            dtype=torch.long,
                                            device='cpu')

        seq_lens_tensor = torch.tensor(seq_lens,
                                       dtype=torch.long,
                                       device='cpu')

        context_lens_tensor = torch.tensor(context_lens,
                                           dtype=torch.long,
                                           device='cpu')

        if prefix_block_list_tensor:
            prefix_block_list_tensor = prefix_block_list_tensor.to(
                self.device, non_blocking=True)
        input_tokens = input_tokens.to(  # type: ignore
            self.device, non_blocking=True)
        input_positions = input_positions.to(  # type: ignore
            self.device, non_blocking=True)
        slot_mapping = slot_mapping.to(  # type: ignore
            self.device, non_blocking=True)
        seq_lens_tensor = seq_lens_tensor.to(self.device, non_blocking=True)
        context_lens_tensor = context_lens_tensor.to(self.device,
                                                     non_blocking=True)

        attn_metadata = self.attn_backend.make_metadata(
            is_prompt=True,
            block_list=prefix_block_list_tensor,
            block_mapping=None,
            block_usage=None,
            block_indices=None,
            block_offsets=None,
            block_scales=None,
            block_groups=None,
            attn_bias=None,
            seq_lens_tensor=seq_lens_tensor,
            context_lens_tensor=context_lens_tensor,
            num_prefills=real_num_seqs,
            num_prefill_tokens=sum_query_len,
            num_decode_tokens=0,
            slot_mapping=slot_mapping,
            multi_modal_placeholder_index_maps=
            None  # FIXME(kzawora): mutli-modality will not work here
        )
        multi_modal_kwargs = MultiModalKwargs.batch(multi_modal_kwargs_list)

        return PreparePromptMetadata(input_tokens=input_tokens,
                                     input_positions=input_positions,
                                     attn_metadata=attn_metadata,
                                     seq_lens=seq_lens,
                                     query_lens=query_lens,
                                     lora_index_mapping=lora_index_mapping,
                                     lora_prompt_mapping=lora_prompt_mapping,
                                     lora_requests=lora_requests,
                                     multi_modal_kwargs=multi_modal_kwargs,
                                     slot_mapping=slot_mapping,
                                     lora_ids=lora_ids)

    def _prepare_decode(
        self,
        seq_group_metadata_list: List[SequenceGroupMetadata],
        output=None,
    ) -> PrepareDecodeMetadata:
        input_tokens: List[List[int]] = []
        input_positions: List[List[int]] = []
        slot_mapping: List[List[int]] = []
        seq_lens: List[int] = []
        block_tables: List[List[int]] = []
        lora_index_mapping: List[List[int]] = []
        lora_prompt_mapping: List[List[int]] = []
        lora_requests: Set[LoRARequest] = set()

        if len(seq_group_metadata_list) == 0:
            return PrepareDecodeMetadata.empty()
        lora_ids: List[int] = []

        dummy_slots = itertools.cycle(
            range(_PAD_SLOT_ID, _PAD_SLOT_ID + self.block_size))

        for seq_group_metadata in seq_group_metadata_list:
            assert not seq_group_metadata.is_prompt
            assert seq_group_metadata.token_chunk_size == 1

            seq_ids = list(seq_group_metadata.seq_data.keys())
            lora_id = seq_group_metadata.lora_int_id
            lora_ids.append(lora_id)

            if lora_id > 0:
                lora_requests.add(seq_group_metadata.lora_request)

            for seq_id in seq_ids:
                seq_data = seq_group_metadata.seq_data[seq_id]
                if output is None:
                    generation_token = seq_data.get_last_token_id()
                    input_tokens.append([generation_token])

                seq_len = seq_data.get_len()
                position = seq_len - 1
                input_positions.append([position])

                seq_len = seq_len if self.sliding_window is None else min(
                    seq_len, self.sliding_window)
                seq_lens.append(seq_len)

                block_table = seq_group_metadata.block_tables[seq_id]
                num_fully_occupied_blocks = position // self.block_size
                block_table = block_table[:num_fully_occupied_blocks + 1]

                if len(block_table) == 0:
                    block_number = _PAD_BLOCK_ID
                else:
                    block_number = block_table[position // self.block_size]
                if block_number == _PAD_BLOCK_ID:
                    slot = next(dummy_slots)
                else:
                    block_offset = position % self.block_size
                    slot = block_number * self.block_size + block_offset
                slot_mapping.append([slot])
                lora_index_mapping.append(lora_id)
                lora_prompt_mapping.append(lora_id)

                if self.sliding_window is not None:
                    sliding_window_blocks = (self.sliding_window //
                                             self.block_size)
                    block_table = block_table[-sliding_window_blocks:]
                block_tables.append(block_table)

        if output is None:
            input_tokens = torch.tensor(input_tokens,
                                        dtype=torch.long,
                                        device='cpu')
        else:
            real_batch_size = len(seq_group_metadata_list)
            input_tokens = output[:real_batch_size]

        input_positions = torch.tensor(input_positions,
                                       dtype=torch.long,
                                       device='cpu')

        num_decode_tokens = sum(seq_lens)

        last_block_usage = [
            slot[0] % self.block_size + 1 for slot in slot_mapping
        ]
        block_groups = [[i] * len(bt) for i, bt in enumerate(block_tables)]
        block_usage = [[self.block_size] * (len(bt) - 1) + [lbu]
                       for bt, lbu in zip(block_tables, last_block_usage)
                       if bt]

        block_list = flatten(block_tables)
        block_groups = flatten(block_groups)
        block_usage = flatten(block_usage)

        assert len(block_list) == len(block_groups)
        assert len(block_list) == len(block_usage)

        padding_fn = None
        if self.use_contiguous_pa:
            block_bucket_size = max(max(block_list) + 1, len(block_list))
            block_bucket_size = find_bucket(
                block_bucket_size,
                self.bucketing_global_state.decode_block_bucket_cfg)
            indices: List[Any]
            indices = [None] * block_bucket_size
            for i, bid in enumerate(block_list):
                indices[bid] = i
            padding_fn = lambda tensor, pad_value: gather_list(
                tensor, indices, pad_value)
        else:
            block_bucket_size = find_bucket(
                len(block_list),
                self.bucketing_global_state.decode_block_bucket_cfg)
            padding_fn = lambda tensor, pad_value: pad_list(
                tensor, block_bucket_size, pad_value)

        block_list = padding_fn(block_list, _PAD_BLOCK_ID)
        block_groups = padding_fn(block_groups, -1)
        block_usage = padding_fn(block_usage, 1)

        block_list = torch.tensor(block_list, dtype=torch.int, device='cpu')
        block_groups = torch.tensor(block_groups,
                                    dtype=torch.int,
                                    device='cpu')
        block_usage = torch.tensor(block_usage,
                                   dtype=self.model_config.dtype,
                                   device='cpu')
        slot_mapping = torch.tensor(slot_mapping,
                                    dtype=torch.long,
                                    device='cpu')

        input_tokens = input_tokens.to(  # type: ignore
            self.device, non_blocking=True)
        input_positions = input_positions.to(  # type: ignore
            self.device, non_blocking=True)
        block_list = block_list.to(  # type: ignore
            self.device, non_blocking=True)
        block_groups = block_groups.to(  # type: ignore
            self.device, non_blocking=True)
        block_usage = block_usage.to(  # type: ignore
            self.device, non_blocking=True)
        slot_mapping = slot_mapping.to(  # type: ignore
            self.device, non_blocking=True)

        attn_metadata = self.attn_backend.make_metadata(
            is_prompt=False,
            block_list=block_list,
            block_mapping=None,
            block_usage=block_usage,
            block_indices=None,
            block_offsets=None,
            block_scales=None,
            block_groups=block_groups,
            attn_bias=None,
            seq_lens_tensor=None,
            context_lens_tensor=None,
            num_prefills=0,
            num_prefill_tokens=0,
            num_decode_tokens=num_decode_tokens,
            slot_mapping=slot_mapping,
            multi_modal_placeholder_index_maps=None)
        return PrepareDecodeMetadata(input_tokens=input_tokens,
                                     input_positions=input_positions,
                                     attn_metadata=attn_metadata,
                                     lora_index_mapping=lora_index_mapping,
                                     lora_prompt_mapping=lora_prompt_mapping,
                                     lora_requests=lora_requests,
                                     slot_mapping=slot_mapping,
                                     lora_ids=lora_ids)

    def prepare_input_tensors(
        self,
        seq_group_metadata_list: List[SequenceGroupMetadata],
    ) -> Tuple[TModelInputForHPU, SamplingMetadata]:
        if len(seq_group_metadata_list) == 0:
            return self._model_input_cls(), None

        input_tokens = None
        input_positions = None
        lora_mapping = None
        lora_requests = None
        multi_modal_kwargs = None
        batch_type = None
        seq_lens = None
        query_lens = None
        real_batch_size = None
        batch_size_padded = None

        self.event_start = self.profiler.get_timestamp_us()
        is_prompt = seq_group_metadata_list[0].is_prompt
        base_event_name = 'prompt' if is_prompt else 'decode'
        self.profiler.start('internal', base_event_name)

        real_batch_size = len(seq_group_metadata_list)
        bucket_cfg = self.bucketing_global_state.prompt_bs_bucket_cfg \
            if is_prompt else self.bucketing_global_state.decode_bs_bucket_cfg
        batch_size_padded = find_bucket(real_batch_size, bucket_cfg)
        batch_size_padding = batch_size_padded - real_batch_size
        seq_group_metadata_list = seq_group_metadata_list.copy()
        if batch_size_padding > 0:
            dummy_seq_group_metadata = self.create_dummy_seq_group_metadata(
                0, 0, is_prompt)
            seq_group_metadata_list.extend(dummy_seq_group_metadata
                                           for _ in range(batch_size_padding))

        prefill_reqs = []
        decode_reqs = []
        for seq_group_meta in seq_group_metadata_list:
            if seq_group_meta.is_prompt:
                prefill_reqs.append(seq_group_meta)
            else:
                decode_reqs.append(seq_group_meta)

        # Prepare input tensors.
        (
            input_tokens,
            input_positions,
            prefill_attn_metadata,
            seq_lens,
            query_lens,
            lora_index_mapping,
            lora_prompt_mapping,
            lora_requests,
            multi_modal_kwargs,
            slot_mapping,
            lora_ids,
        ) = self._prepare_prompt(prefill_reqs)
        (
            decode_input_tokens,
            decode_input_positions,
            decode_attn_metadata,
            decode_lora_index_mapping,
            decode_lora_prompt_mapping,
            decode_lora_requests,
            decode_slot_mapping,
            decode_lora_ids,
        ) = self._prepare_decode(decode_reqs)
        sampling_metadata = SamplingMetadata.prepare(seq_group_metadata_list,
                                                     seq_lens, query_lens,
                                                     self.device,
                                                     self.pin_memory)

        if not self.scheduler_config.chunked_prefill_enabled:
            assert (len(prefill_reqs) and len(decode_reqs)) == 0

        num_prefills = len(seq_lens)
        num_prefill_tokens = len(input_tokens)
        num_decode_tokens = len(decode_input_tokens)

        # NOTE(kzawora): Here we diverge from GPU code - we don't
        # support mixed batches, so we either use decode or prefill
        # inputs, without coalescing.
        assert (num_prefills == 0 and num_decode_tokens > 0) or (
            num_prefills > 0
            and num_decode_tokens == 0), "HPU does not support mixed batches!"
        if num_decode_tokens > 0:
            input_tokens = decode_input_tokens
            input_positions = decode_input_positions
            slot_mapping = decode_slot_mapping
            lora_index_mapping = decode_lora_index_mapping
            lora_prompt_mapping = decode_lora_prompt_mapping
            lora_requests = decode_lora_requests
            lora_ids = decode_lora_ids

        # FIXME: We need to adjust selected_token_indices to accommodate
        # for padding
        max_len = input_tokens.size(1)
        paddings = [max_len - q for q in query_lens]
        paddings = [0] + paddings[:-1]
        paddings = list(itertools.accumulate(paddings))
        paddings_prompt_logprobs = []
        for i, seq_group_metadata in enumerate(seq_group_metadata_list):
            if seq_group_metadata.sampling_params.prompt_logprobs is not None \
                              and seq_group_metadata.is_prompt:
                paddings_prompt_logprobs += ([paddings[i]] * seq_lens[i])
        paddings = torch.tensor(
            paddings_prompt_logprobs if paddings_prompt_logprobs else paddings,
            dtype=sampling_metadata.selected_token_indices.dtype,
            device=sampling_metadata.selected_token_indices.device)
        sampling_metadata.selected_token_indices.add_(paddings)

        if self.lora_config:
            lora_mapping = LoRAMapping(
                **dict(index_mapping=lora_index_mapping,
                       prompt_mapping=lora_prompt_mapping,
                       is_prefill=(num_prefills > 0)))
        else:
            lora_mapping = None

        if (prefill_attn_metadata is not None
                and decode_attn_metadata is not None):
            batch_type = BatchType.MIXED
            raise NotImplementedError("Mixed batch is not supported on HPU")
        elif prefill_attn_metadata is not None:
            batch_type = BatchType.PREFILL
        else:
            batch_type = BatchType.DECODE

        metadata_dict = {
            "input_tokens": input_tokens,
            "input_positions": input_positions,
            "selected_token_indices": sampling_metadata.selected_token_indices,
            "lora_requests": lora_requests,
            "lora_mapping": lora_mapping,
            "multi_modal_kwargs": multi_modal_kwargs,
            "num_prefill_tokens": num_prefill_tokens,
            "num_decode_tokens": num_decode_tokens,
            "slot_mapping": slot_mapping,
            "num_prefills": num_prefills,
            "batch_type": batch_type,
            "seq_lens": seq_lens,
            "query_lens": query_lens
        }
        if prefill_attn_metadata is not None:
            metadata_dict.update(prefill_attn_metadata.asdict_zerocopy())
        else:
            assert decode_attn_metadata is not None
            metadata_dict.update(decode_attn_metadata.asdict_zerocopy())

        attn_metadata = prefill_attn_metadata if \
            prefill_attn_metadata is not None else decode_attn_metadata

        return self._model_input_cls(input_tokens=input_tokens,
                                     seq_lens=seq_lens,
                                     query_lens=query_lens,
                                     input_positions=input_positions,
                                     attn_metadata=attn_metadata,
                                     lora_requests=lora_requests,
                                     lora_mapping=lora_mapping,
                                     multi_modal_kwargs=multi_modal_kwargs,
                                     real_batch_size=real_batch_size,
                                     batch_size_padded=batch_size_padded,
                                     lora_ids=lora_ids), \
                                        sampling_metadata

    def _seq_len(self, attn_metadata):
        if attn_metadata.num_prefills != 0:
            return attn_metadata.slot_mapping.size(1)
        else:
            return attn_metadata.block_list.numel()

    def trim_attn_metadata(self, metadata: AttentionMetadata) -> object:
        # NOTE(kzawora): To anyone working on this in the future:
        # Trimming metadata is required when using HPUGraphs.
        # Attention metadata is going to be hashed by PT bridge, and
        # appropriate HPUGraphs will be matched based on all inputs' hash.

        # Before you put more keys in here, make sure you know their
        # value type and make sure you know how it's going to be hashed.
        # You can find that information in input_hash function
        # in habana_frameworks/torch/hpu/graphs.py. You can also hash
        # it manually with torch.hpu.graphs.input_hash(attention_metadata)

        # If you use primitive types here - they will get hashed based
        # on their value. You *will* get lots of excessive graph captures
        # (and an OOM eventually) if you decide to put something like
        # seq_len int here.
        # If you absolutely need a scalar, put it in a tensor. Tensors
        # get hashed using their metadata, not their values:
        # input_hash(torch.tensor(123)) == input_hash(torch.tensor(321))
        # input_hash(123) != input_hash(321)
        # input_hash("abc") != input_hash("cba")
        attention_metadata = subtuple(metadata, 'TrimmedAttentionMetadata', [
            'attn_bias', 'seq_lens_tensor', 'context_lens_tensor',
            'block_list', 'block_mapping', 'block_usage', 'slot_mapping',
            'is_prompt', 'block_indices', 'block_offsets', 'block_scales',
            'block_groups'
        ])
        return attention_metadata

    def create_dummy_seq_group_metadata(self,
                                        group_id,
                                        seq_len,
                                        is_prompt,
                                        lora_request=None):
        sampling_params = SamplingParams(temperature=0)
        num_blocks = math.ceil(seq_len / self.block_size)
        seq_len = max(seq_len, 1)
        if is_prompt:
            input_len = seq_len
            output_len = 0
            block_tables = None
        else:
            input_len = seq_len - 1
            output_len = 1
            block_tables = {group_id: [_PAD_BLOCK_ID] * num_blocks}
        prompt_token_ids = [0] * input_len
        output_token_ids = [1] * output_len
        prompt_token_ids_array = array('l', prompt_token_ids)  # noqa: F821
        seq_data = SequenceData(prompt_token_ids_array)
        seq_data.output_token_ids = output_token_ids
        return SequenceGroupMetadata(request_id=str(group_id),
                                     is_prompt=(output_len == 0),
                                     seq_data={group_id: seq_data},
                                     sampling_params=sampling_params,
                                     block_tables=block_tables,
                                     lora_request=lora_request)

    def profile_run(self) -> None:
        num_layers = self.model_config.get_num_layers(self.parallel_config)
        kv_caches = [None] * num_layers
        max_seq_len = self.bucketing_global_state.prompt_seq_bucket_cfg[-1]
        max_batch_size = min(self.max_num_batched_tokens // max_seq_len,
                             self.scheduler_config.max_num_seqs)

        self.warmup_scenario(max_batch_size, max_seq_len, True, kv_caches,
                             False, True)
        return

    def warmup_scenario(self,
                        batch_size,
                        seq_len,
                        is_prompt,
                        kv_caches,
                        is_pt_profiler_run=False,
                        is_lora_profile_run=False) -> None:
        use_graphs = self._use_graphs(batch_size, seq_len, is_prompt)
        scenario_name = ("warmup_"
                         f"{'prompt' if is_prompt else 'decode'}_"
                         f"bs{batch_size}_"
                         f"seq{seq_len}_"
                         f"graphs{'T' if use_graphs else 'F'}")
        # This represents the maximum number of different requests
        # that will have unique loras, an therefore the max amount of memory
        # consumption create dummy lora request copies from the lora request
        # passed in, which contains a lora from the lora warmup path.
        dummy_lora_requests: List[LoRARequest] = []
        dummy_lora_requests_per_seq: List[LoRARequest] = []
        if self.lora_config and is_lora_profile_run:
            assert self.lora_manager is not None
            with self.lora_manager.dummy_lora_cache():
                for idx in range(self.lora_config.max_loras):
                    lora_id = idx + 1
                    dummy_lora_request = LoRARequest(
                        lora_name=f"warmup_{lora_id}",
                        lora_int_id=lora_id,
                        lora_local_path="/not/a/real/path",
                    )
                    self.lora_manager.add_dummy_lora(dummy_lora_request,
                                                     rank=LORA_WARMUP_RANK)
                    dummy_lora_requests.append(dummy_lora_request)
                dummy_lora_requests_per_seq = [
                    dummy_lora_requests[idx % len(dummy_lora_requests)]
                    for idx in range(batch_size)
                ]
        self.profiler.start('internal', scenario_name)
        times = 3 if use_graphs or is_pt_profiler_run else 1
        if is_prompt:
            seqs = [
                self.create_dummy_seq_group_metadata(
                    i,
                    seq_len,
                    is_prompt,
                    lora_request=dummy_lora_requests_per_seq[i]
                    if dummy_lora_requests_per_seq else None)
                for i in range(batch_size)
            ]
        else:
            # FIXME: seq_len is actually number of blocks
            blocks = [seq_len // batch_size for _ in range(batch_size)]
            blocks[0] += seq_len % batch_size
            seqs = [
                self.create_dummy_seq_group_metadata(
                    i,
                    b * self.block_size - 1,
                    is_prompt,
                    lora_request=dummy_lora_requests_per_seq[i]
                    if dummy_lora_requests_per_seq else None)
                for i, b in enumerate(blocks)
            ]
        torch.hpu.synchronize()
        profiler = None
        if is_pt_profiler_run and self.is_driver_worker:
            profiler = setup_profiler()
            profiler.start()
        for _ in range(times):
            inputs = self.prepare_model_input(seqs)
            is_single_step = \
                self.vllm_config.scheduler_config.num_scheduler_steps == 1
            if is_prompt or is_single_step:
                self.execute_model(inputs, kv_caches, warmup_mode=True)
            else:  # decode with multi-step
                inputs = dataclasses.replace(inputs,
                                             is_first_multi_step=True,
                                             is_last_step=False)
                self.execute_model(inputs,
                                   kv_caches,
                                   warmup_mode=True,
                                   num_steps=2,
                                   seqs=seqs)
                inputs = dataclasses.replace(inputs,
                                             is_first_multi_step=False,
                                             is_last_step=True)
                self.execute_model(inputs,
                                   kv_caches,
                                   warmup_mode=True,
                                   num_steps=2,
                                   seqs=seqs)
            torch.hpu.synchronize()
            if profiler:
                profiler.step()
        if profiler:
            profiler.stop()
        self.profiler.end()
        gc.collect()

    def remove_all_loras(self):
        if not self.lora_manager:
            raise RuntimeError("LoRA is not enabled.")
        self.lora_manager.remove_all_adapters()

    def set_active_loras(self, lora_requests: Set[LoRARequest],
                         lora_mapping: LoRAMapping) -> None:
        if not self.lora_manager:
            raise RuntimeError("LoRA is not enabled.")
        self.lora_manager.set_active_adapters(lora_requests, lora_mapping)

    def add_lora(self, lora_request: LoRARequest) -> bool:
        if not self.lora_manager:
            raise RuntimeError("LoRA is not enabled.")
        return self.lora_manager.add_adapter(lora_request)

    def remove_lora(self, lora_id: int) -> bool:
        if not self.lora_manager:
            raise RuntimeError("LoRA is not enabled.")
        return self.lora_manager.remove_adapter(lora_id)

    def pin_lora(self, lora_id: int) -> bool:
        if not self.lora_manager:
            raise RuntimeError("LoRA is not enabled.")
        return self.lora_manager.pin_adapter(lora_id)

    def list_loras(self) -> Set[int]:
        if not self.lora_manager:
            raise RuntimeError("LoRA is not enabled.")
        return self.lora_manager.list_adapters()

    def log_warmup(self, phase, i, max_i, batch_size, seq_len):
        free_mem = format_bytes(
            HabanaMemoryProfiler.current_free_device_memory())
        dim = "num_blocks"
        if phase == "Prompt":
            dim = "seq_len"
        msg = (f"[Warmup][{phase}][{i+1}/{max_i}] "
               f"batch_size:{batch_size} "
               f"{dim}:{seq_len} "
               f"free_mem:{free_mem}")
        logger.info(msg)

    def warmup_all_buckets(self, buckets, is_prompt, kv_caches):
        for i, (batch_size, seq_len) in enumerate(reversed(buckets)):
            self.log_warmup('Prompt' if is_prompt else 'Decode', i,
                            len(buckets), batch_size, seq_len)
            self.warmup_scenario(batch_size, seq_len, is_prompt, kv_caches)

    def warmup_graphs(self,
                      strategy,
                      buckets,
                      is_prompt,
                      kv_caches,
                      available_mem,
                      starting_mem=0,
                      total_batch_seq=0.001):
        total_mem = starting_mem
        idx = 0
        phase = f'Graph/{"Prompt" if is_prompt else "Decode"}'
        num_candidates = len(buckets)
        ordering : Union[Callable[[Any], Tuple[Any, Any]], \
            Callable[[Any], Tuple[Any, Any, Any]]]
        if strategy == 'min_tokens':
            ordering = lambda b: (b[0] * b[1], b[1], b[0])
        elif strategy == 'max_bs':
            ordering = lambda b: (-b[0], b[1])
        else:
            raise NotImplementedError(
                f'Unsupported graph allocation strategy: {strategy}')
        buckets = list(sorted(buckets, key=ordering))
        captured_all = True
        for idx, (batch_size, seq_len) in enumerate(buckets):
            # Graph memory usage is proportional to seq dimension in a batch
            batch_seq = batch_size * seq_len if is_prompt else batch_size
            mem_estimate = batch_seq / total_batch_seq * total_mem
            if mem_estimate >= available_mem:
                captured_all = False
                continue
            graphed_bucket = (batch_size, seq_len, is_prompt)
            if graphed_bucket in self.graphed_buckets:
                continue
            self.graphed_buckets.add(graphed_bucket)
            self.log_warmup(phase, idx, num_candidates, batch_size, seq_len)
            with HabanaMemoryProfiler() as mem_prof:
                self.warmup_scenario(batch_size, seq_len, is_prompt, kv_caches)
            used_mem = align_workers(mem_prof.consumed_device_memory,
                                     torch.distributed.ReduceOp.MAX)
            available_mem -= used_mem
            total_mem += used_mem
            total_batch_seq += batch_seq

        return total_mem, total_batch_seq, captured_all

    def log_graph_warmup_summary(self, buckets, is_prompt, total_mem):
        num_candidates = len(buckets)
        phase = f'Graph/{"Prompt" if is_prompt else "Decode"}'
        graphed = list(c[:2] for c in self.graphed_buckets
                       if c[2] == is_prompt)
        if num_candidates == 0:
            num_candidates = 1
        msg = (f'{phase} captured:{len(graphed)} '
               f'({100 * len(graphed) / num_candidates:.1f}%) '
               f'used_mem:{format_bytes(total_mem)} '
               f'buckets:{sorted(list(graphed))}')
        logger.info(msg)

    @torch.inference_mode()
    def warmup_model(self, kv_caches: List[torch.Tensor]) -> None:
        if profile := os.environ.get('VLLM_PT_PROFILE', None):
            phase, bs, seq_len, graph = profile.split('_')
            is_prompt = phase == 'prompt'
            graphs = graph == 't'
            if graphs:
                self.graphed_buckets.add((int(bs), int(seq_len), is_prompt))
            self.warmup_scenario(int(bs), int(seq_len), is_prompt, kv_caches,
                                 True)
            raise AssertionError("Finished profiling")
        if self.skip_warmup:
            logger.info("Skipping warmup...")
            return
        self.profiler.start('internal', 'warmup')
        max_blocks = kv_caches[0][0].size(0)

        self.bucketing_global_state.prompt_buckets, prompt_omitted_buckets = \
            generate_prompt_buckets(
            self.bucketing_global_state.prompt_bs_bucket_cfg,
            self.bucketing_global_state.prompt_seq_bucket_cfg,
            self.max_num_batched_tokens)

        msg = (f"Generated {len(self.bucketing_global_state.prompt_buckets)} "
               f"prompt buckets [bs, seq]: \
                {list(sorted(self.bucketing_global_state.prompt_buckets))}")
        logger.info(msg)

        msg = (f"Omitted {len(prompt_omitted_buckets)} "
               "prompt buckets due to exceeded token budget "
               f"(max_num_batched_tokens={self.max_num_batched_tokens})")
        logger.info(msg)

        msg = f"Omitted prompt buckets: {list(sorted(prompt_omitted_buckets))}"
        logger.debug(msg)

        self.bucketing_global_state.decode_buckets = generate_decode_buckets(
            self.bucketing_global_state.decode_bs_bucket_cfg,
            self.bucketing_global_state.decode_block_bucket_cfg, max_blocks)
        logger.info("Generated %d decode buckets [bs, total_blocks]: %s",
                    len(self.bucketing_global_state.decode_buckets),
                    list(sorted(self.bucketing_global_state.decode_buckets)))

        if not htorch.utils.internal.is_lazy() and not self.enforce_eager:
            cache_size_limit = len(
                self.bucketing_global_state.prompt_buckets) + len(
                    self.bucketing_global_state.decode_buckets) + 1
            torch._dynamo.config.cache_size_limit = max(
                cache_size_limit, torch._dynamo.config.cache_size_limit)
            # Multiply by 8 to follow the original default ratio between
            # the cache_size_limit and accumulated_cache_size_limit
            torch._dynamo.config.accumulated_cache_size_limit = max(
                cache_size_limit * 8,
                torch._dynamo.config.accumulated_cache_size_limit)

        start_mem = HabanaMemoryProfiler.current_device_memory_usage()
        start_time = time.perf_counter()

        compile_only_mode_context = functools.partial(bc.env_setting,
                                                      "PT_COMPILE_ONLY_MODE",
                                                      True)
        can_use_compile_only_mode = True
        try:
            with compile_only_mode_context():
                pass
            logger.debug("Using PT_COMPILE_ONLY_MODE.")
        except KeyError:
            can_use_compile_only_mode = False
            logger.warning('Cannot use PT_COMPILE_ONLY_MODE. '
                           'Warmup time will be negatively impacted. '
                           'Please update Gaudi Software Suite.')
        with compile_only_mode_context(
        ) if can_use_compile_only_mode else contextlib.nullcontext():
            self.warmup_all_buckets(self.bucketing_global_state.prompt_buckets,
                                    True, kv_caches)
            self.warmup_all_buckets(self.bucketing_global_state.decode_buckets,
                                    False, kv_caches)

            if not self.enforce_eager and htorch.utils.internal.is_lazy():
                assert self.mem_margin is not None, \
                    ("HabanaWorker.determine_num_available_blocks needs "
                    "to be called before warming up the model.")
                free_mem = HabanaMemoryProfiler.current_free_device_memory()
                graph_free_mem = free_mem - self.mem_margin
                graph_free_mem = align_workers(graph_free_mem,
                                               torch.distributed.ReduceOp.MIN)
                prompt_graph_mem_ratio = float(
                    os.environ.get('VLLM_GRAPH_PROMPT_RATIO', '0.3'))
                prompt_available_memory = (prompt_graph_mem_ratio *
                                           graph_free_mem)
                decode_available_memory = (graph_free_mem -
                                           prompt_available_memory)
                msg = (
                    f"Using {format_bytes(graph_free_mem)}"
                    f"/{format_bytes(free_mem)} "
                    "of free device memory for HPUGraphs, "
                    f"{format_bytes(prompt_available_memory)} for prompt and "
                    f"{format_bytes(decode_available_memory)} for decode "
                    f"(VLLM_GRAPH_PROMPT_RATIO={prompt_graph_mem_ratio})")
                logger.info(msg)
                prompt_strategy = os.environ.get('VLLM_GRAPH_PROMPT_STRATEGY',
                                                 'min_tokens')
                decode_strategy = os.environ.get('VLLM_GRAPH_DECODE_STRATEGY',
                                                 'max_bs')
                mem_post_prompt, prompt_batch_seq, prompt_captured_all = \
                    self.warmup_graphs(
                    prompt_strategy, self.bucketing_global_state.prompt_buckets,
                    True, kv_caches, prompt_available_memory)
                mem_post_decode, decode_batch_seq, decode_captured_all = \
                    self.warmup_graphs(
                    decode_strategy, self.bucketing_global_state.decode_buckets,
                    False, kv_caches, decode_available_memory)

                # Not all prompt buckets were captured, but all decode buckets
                # were captured and we have some free graph-allocated space
                # left. Let's try to use it for capturing more prompt buckets.
                if (mem_post_decode + mem_post_prompt < graph_free_mem
                        and not prompt_captured_all and decode_captured_all):
                    mem_post_prompt, _, prompt_captured_all = (
                        self.warmup_graphs(
                            prompt_strategy,
                            self.bucketing_global_state.prompt_buckets, True,
                            kv_caches,
                            graph_free_mem - mem_post_prompt - mem_post_decode,
                            mem_post_prompt, prompt_batch_seq))

                # Not all decode buckets were captured, but all prompt buckets
                # were captured and we have some free graph-allocated space
                # left. Let's try to use it for capturing more decode buckets.
                if mem_post_decode + mem_post_prompt < graph_free_mem \
                    and not decode_captured_all \
                        and prompt_captured_all:
                    mem_post_decode, _, _ = self.warmup_graphs(
                        decode_strategy,
                        self.bucketing_global_state.decode_buckets, False,
                        kv_caches,
                        graph_free_mem - mem_post_prompt - mem_post_decode,
                        mem_post_decode, decode_batch_seq)

                self.log_graph_warmup_summary(
                    self.bucketing_global_state.prompt_buckets, True,
                    mem_post_prompt)
                self.log_graph_warmup_summary(
                    self.bucketing_global_state.decode_buckets, False,
                    mem_post_decode)

        end_time = time.perf_counter()
        end_mem = HabanaMemoryProfiler.current_device_memory_usage()
        elapsed_time = end_time - start_time
        msg = (
            f"Warmup finished in {elapsed_time:.0f} secs, "
            f"allocated {format_bytes(end_mem - start_mem)} of device memory")
        logger.info(msg)
        self.profiler.end()

    @property
    def vocab_size(self) -> int:
        return self.model_config.get_vocab_size()

    @property
    def mem_margin(self) -> Optional[int]:
        return self._mem_margin

    @mem_margin.setter
    def mem_margin(self, value):
        self._mem_margin = value


def _maybe_wrap_in_hpu_graph(*args, **kwargs):
    return htorch.hpu.wrap_in_hpu_graph(
        HpuModelAdapter(*args, **kwargs), disable_tensor_cache=True
    ) if htorch.utils.internal.is_lazy() else HpuModelAdapter(*args, **kwargs)


class HabanaProfilerCounterHelper:

    def __init__(self):
        self.niter = 0
        self.average_real_throughput = None
        self.logged_once = False
        self.real_seq_lens = []
        self.prompt_seq_lens = []

    def capture_seq_group_metadata_stats(self, seq_group_metadata_list):
        self.real_seq_lens = [
            len(seq_data.prompt_token_ids) + len(seq_data.output_token_ids)
            for seq_group_metadata in seq_group_metadata_list
            for seq_data in seq_group_metadata.seq_data.values()
        ]
        self.prompt_seq_lens = [
            len(seq_data.prompt_token_ids)
            for seq_group_metadata in seq_group_metadata_list
            for seq_data in seq_group_metadata.seq_data.values()
        ]

    def get_counter_dict(self, cache_config, duration, seq_len,
                         batch_size_padded, real_batch_size, is_prompt):
        throughput = batch_size_padded / (duration / 1e6)
        throughput_effective = real_batch_size / (duration / 1e6)

        real_max_seq_len = max(self.real_seq_lens)
        real_num_tokens = sum(self.real_seq_lens)
        padded_num_tokens = batch_size_padded * seq_len
        batch_token_utilization = real_num_tokens / padded_num_tokens
        if self.average_real_throughput is None:
            self.average_real_throughput = throughput_effective
        else:  # https://www.heikohoffmann.de/htmlthesis/node134.html
            self.average_real_throughput = self.average_real_throughput + 1 / (
                self.niter + 1) * (throughput_effective -
                                   self.average_real_throughput)
        phase = "prompt" if is_prompt else "decode"
        counters = {
            f'{phase}_bucket_batch_size': batch_size_padded,
            f'{phase}_batch_size': real_batch_size,
            f'{phase}_bucket_seq_len': seq_len,
            f'{phase}_seq_len': real_max_seq_len,
            f'{phase}_bucket_gen_throughput': throughput,
            f'{phase}_real_gen_throughput': throughput_effective,
            f'{phase}_batch_token_utilization': batch_token_utilization,
            'average_real_throughput': self.average_real_throughput,
            'engine_iteration': self.niter,
        }
        self.niter += 1
        if is_prompt:
            prompt_bucket_in_throughput = (seq_len * batch_size_padded) / (
                duration / 1e6)
            prompt_real_in_throughput = sum(
                self.prompt_seq_lens) / (duration / 1e6)
            counters[
                f'{phase}_bucket_in_throughput'] = prompt_bucket_in_throughput
            counters[f'{phase}_real_in_throughput'] = prompt_real_in_throughput

        # KV cache might not be created yet (e.g. for profiling run)
        if cache_config.num_gpu_blocks is not None and \
            cache_config.num_gpu_blocks != 0:
            cache_num_blocks_used = [
                math.ceil(sl / cache_config.block_size)
                for sl in self.real_seq_lens
            ]
            cache_total_num_blocks_used = sum(cache_num_blocks_used)
            num_cache_blocks = cache_config.num_gpu_blocks
            cache_total_num_free_blocks = \
                num_cache_blocks - cache_total_num_blocks_used
            cache_computed_utilization = \
                cache_total_num_blocks_used / num_cache_blocks
            max_blocks_per_seq = math.ceil(seq_len / cache_config.block_size)
            batch_block_utilization = cache_total_num_blocks_used / (
                batch_size_padded * max_blocks_per_seq)
            counters['cache_num_blocks_used'] = cache_total_num_blocks_used
            counters['cache_num_free_blocks'] = cache_total_num_free_blocks
            counters['cache_computed_utilization'] = cache_computed_utilization
            counters[
                f'{phase}_batch_block_utilization'] = batch_block_utilization
        if not self.logged_once:
            counters['const_cache_num_blocks'] = cache_config.num_gpu_blocks
            counters[
                'const_gpu_memory_utilization'] = \
                    cache_config.gpu_memory_utilization
            counters['const_block_size'] = cache_config.block_size
            self.logged_once = True
        return counters


def unwrap_model(model):
    if isinstance(model, torch._dynamo.eval_frame.OptimizedModule):
        return unwrap_model(model._orig_mod)
    else:
        model = list(vars(model)['_modules'].values())[0]
        modules = list(vars(model)['_modules'].values())
        return modules


class HPUModelRunner(HPUModelRunnerBase[ModelInputForHPUWithSamplingMetadata]):
    """
    GPU model runner with sampling step.
    """
    _model_input_cls: Type[ModelInputForHPUWithSamplingMetadata] = (
        ModelInputForHPUWithSamplingMetadata)

    def make_model_input_from_broadcasted_tensor_dict(
        self,
        tensor_dict: Dict[str, Any],
    ) -> ModelInputForHPUWithSamplingMetadata:
        return (
            ModelInputForHPUWithSamplingMetadata.from_broadcasted_tensor_dict(
                tensor_dict,
                attn_backend=self.attn_backend,
            ))

    @torch.inference_mode()
    def prepare_model_input(
        self,
        seq_group_metadata_list: List[SequenceGroupMetadata],
        virtual_engine: int = 0,
        finished_requests_ids: Optional[List[str]] = None
    ) -> ModelInputForHPUWithSamplingMetadata:
        """Prepare the model input based on a given sequence group, including
        metadata for the sampling step.
        The API assumes seq_group_metadata_list is sorted by prefill -> decode.
        The result tensors and data structure also batches input in prefill
        -> decode order. For example,
        - input_tokens[:num_prefill_tokens] contains prefill tokens.
        - input_tokens[num_prefill_tokens:] contains decode tokens.
        If cuda graph is required, this API automatically pads inputs.
        """
        with self.profiler.record_event('internal', 'prepare_input_tensors'):
            assert seq_group_metadata_list is not None
            if self.profiler.enabled:
                self.profiler_counter_helper.capture_seq_group_metadata_stats(
                    seq_group_metadata_list=seq_group_metadata_list)
            model_input, sampling_metadata = self.prepare_input_tensors(
                seq_group_metadata_list)
            assert model_input.attn_metadata is not None
            is_prompt = model_input.attn_metadata.is_prompt

        return dataclasses.replace(model_input,
                                   sampling_metadata=sampling_metadata,
                                   is_prompt=is_prompt,
                                   virtual_engine=virtual_engine)

    def finish_measurements(self):
        from neural_compressor.torch.quantization import finalize_calibration
        finalize_calibration(self.model.model)

    def _check_config(self, batch_size, seq_len, is_prompt, warmup_mode):
        cfg = (batch_size, seq_len, is_prompt)
        seen = cfg in self.seen_configs
        self.seen_configs.add(cfg)
        if not seen and not warmup_mode:
            phase = 'prompt' if is_prompt else 'decode'
            logger.warning("Configuration: (%s, %s, %s) was not warmed-up!",
                           phase, batch_size, seq_len)

    def create_lora_mask(self, input_tokens: torch.Tensor, lora_ids: List[int],
                         is_prompt: bool):
        '''
        This is a helper function to create the mask for lora computations.
        Lora Mask is needed to ensure we match the correct lora weights for the
        for the request.
        For Prompt phase we have 
        lora_mask with shape (batch_size * seq_len, max_loras * max_rank)
        lora_logits_mask with shape (batch_size, max_loras * max_rank)
        For Decode phase we have both
        lora_mask and lora_logits_mask with shape
        (batch_size, max_loras * max_rank)
        '''
        lora_mask: torch.Tensor = None
        lora_logits_mask: torch.Tensor = None
        lora_index = 0

        if self.lora_config:
            if is_prompt:
                lora_mask = torch.zeros(
                    input_tokens.shape[0] * input_tokens.shape[1],
                    (self.lora_config.max_loras) *\
                        self.lora_config.max_lora_rank,
                    dtype=self.lora_config.lora_dtype)
                lora_logits_mask = torch.zeros(
                    input_tokens.shape[0], (self.lora_config.max_loras) *
                    self.lora_config.max_lora_rank,
                    dtype=self.lora_config.lora_dtype)

                ones = torch.ones(input_tokens.shape[1],
                                  self.lora_config.max_lora_rank,
                                  dtype=self.lora_config.lora_dtype)
                logit_ones = torch.ones(1,
                                        self.lora_config.max_lora_rank,
                                        dtype=self.lora_config.lora_dtype)

                for i in range(len(lora_ids)):
                    if lora_ids[i] == 0:
                        continue
                    lora_index = self.lora_manager._adapter_manager.\
                        lora_index_to_id.index(lora_ids[i])
                    start_row = i * input_tokens.shape[1]
                    end_row = start_row + input_tokens.shape[1]
                    start_col = lora_index * self.lora_config.max_lora_rank
                    end_col = start_col + self.lora_config.max_lora_rank
                    lora_mask[start_row:end_row, start_col:end_col] = ones
                    lora_logits_mask[i, start_col:end_col] = logit_ones
                lora_mask = lora_mask.to('hpu')
                lora_logits_mask = lora_logits_mask.to('hpu')
            else:
                lora_mask = torch.zeros(input_tokens.shape[0],
                                        (self.lora_config.max_loras) *
                                        self.lora_config.max_lora_rank,
                                        dtype=self.lora_config.lora_dtype)
                ones = torch.ones(1,
                                  self.lora_config.max_lora_rank,
                                  dtype=self.lora_config.lora_dtype)
                for i in range(len(lora_ids)):
                    if lora_ids[i] == 0:
                        continue
                    lora_index = self.lora_manager._adapter_manager.\
                        lora_index_to_id.index(lora_ids[i])
                    start_pos = lora_index * self.lora_config.max_lora_rank
                    end_pos = start_pos + self.lora_config.max_lora_rank
                    lora_mask[i, start_pos:end_pos] = ones
                lora_mask = lora_mask.to('hpu')
                lora_logits_mask = lora_mask

        return lora_mask, lora_logits_mask

    @torch.inference_mode()
    def execute_model(
        self,
        model_input: ModelInputForHPUWithSamplingMetadata,
        kv_caches: List[torch.Tensor],
        intermediate_tensors: Optional[IntermediateTensors] = None,
        num_steps: int = 1,
        warmup_mode=False,
        previous_hidden_states: Optional[torch.Tensor] = None,
        seqs=None,
    ) -> Optional[Union[List[SamplerOutput], IntermediateTensors]]:
        if not model_input.is_first_multi_step:
            if not model_input.is_last_step:
                # not first or last multi-step
                return []
            # last multi-step
            output = self._decode_sampler_outputs(
                model_input) if self.is_driver_worker else []
            torch.hpu.synchronize()
        if model_input.is_first_multi_step:
            # first multi-step
            if self.lora_config:
                assert model_input.lora_requests is not None
                assert model_input.lora_mapping is not None
                self.set_active_loras(model_input.lora_requests,
                                      model_input.lora_mapping)
            input_tokens = model_input.input_tokens
            input_positions = model_input.input_positions
            attn_metadata = model_input.attn_metadata
            sampling_metadata = model_input.sampling_metadata
            real_batch_size = model_input.real_batch_size
            batch_size_padded = model_input.batch_size_padded
            assert input_tokens is not None
            assert input_positions is not None
            assert sampling_metadata is not None
            assert attn_metadata is not None
            is_prompt = attn_metadata.is_prompt
            assert is_prompt is not None
            batch_size = input_tokens.size(0)
            seq_len = self._seq_len(attn_metadata)
            use_graphs = self._use_graphs(batch_size, seq_len, is_prompt)
            self._check_config(batch_size, seq_len, is_prompt, warmup_mode)

            lora_mask: torch.Tensor = None
            lora_logits_mask: torch.Tensor = None
            if self.lora_config:
                assert model_input.lora_ids is not None
                lora_mask, lora_logits_mask = self.create_lora_mask(
                    input_tokens, model_input.lora_ids,
                    attn_metadata.is_prompt)

            execute_model_kwargs = {
                "input_ids": input_tokens,
                "positions": input_positions,
                "kv_caches": kv_caches,
                "attn_metadata": self.trim_attn_metadata(attn_metadata),
                "intermediate_tensors": intermediate_tensors,
                "lora_mask": lora_mask,
                **(model_input.multi_modal_kwargs or {}),
            }
            if previous_hidden_states is not None:
                execute_model_kwargs.update(
                    {"previous_hidden_states": previous_hidden_states})
            if htorch.utils.internal.is_lazy():
                execute_model_kwargs.update(
                    {"bypass_hpu_graphs": not use_graphs})

            htorch.core.mark_step()
            if self.is_driver_worker:
                model_event_name = ("model_"
                                    f"{'prompt' if is_prompt else 'decode'}_"
                                    f"bs{batch_size}_"
                                    f"seq{seq_len}_"
                                    f"graphs{'T' if use_graphs else 'F'}")
            else:
                model_event_name = 'model_executable'
            if num_steps > 1:
                # in case of multi-step scheduling
                # we only want to pythonize in the last step
                sampling_metadata.skip_sampler_cpu_output = True
                self.model.model.sampler.include_gpu_probs_tensor = True
            cache_orig_output_tokens_len: List[Dict] = []

            def try_revert_dummy_output_tokens():
                if len(cache_orig_output_tokens_len) > 0:
                    # Reuse the original output token ids length
                    for i, seq_group_metadata in enumerate(
                            seq_group_metadata_list):
                        for j, data in seq_group_metadata.seq_data.items():
                            orig_output_tokens_len = \
                                cache_orig_output_tokens_len[i][j]
                            data.output_token_ids = \
                                data.output_token_ids[:orig_output_tokens_len]

            for i in range(num_steps):
                if i != 0 and not self.is_driver_worker:
                    broadcast_data = broadcast_tensor_dict(src=0)
                    if 'early_exit' in broadcast_data and broadcast_data[
                            'early_exit']:
                        return [output] if num_steps == 1 else []
                    execute_model_kwargs.update({
                        "input_ids":
                        broadcast_data["input_ids"],
                        "positions":
                        broadcast_data["positions"],
                        "attn_metadata":
                        self.trim_attn_metadata(
                            broadcast_data["attn_metadata"])
                    })
                with self.profiler.record_event('internal', model_event_name):
                    hidden_states = self.model.forward(
                        **execute_model_kwargs,
                        selected_token_indices=sampling_metadata.
                        selected_token_indices)

                if self.lora_config:
                    LoraMask.setLoraMask(
                        lora_logits_mask.index_select(
                            0, sampling_metadata.selected_token_indices))

                # Compute the logits.
                with self.profiler.record_event(
                        'internal',
                    ('compute_logits_'
                     f'{"prompt" if is_prompt else "decode"}_bs'
                     f'{batch_size}_'
                     f'seq{seq_len}')):
                    if num_steps == 1:
                        sampling_metadata.selected_token_indices = None
                    logits = self.model.compute_logits(hidden_states,
                                                       sampling_metadata)
                htorch.core.mark_step()
                # Only perform sampling in the driver worker.
                if not self.is_driver_worker:
                    continue

                if model_input.async_callback is not None:
                    model_input.async_callback()
                # Sample the next token.
                with self.profiler.record_event(
                        'internal', ('sample_'
                                     f'{"prompt" if is_prompt else "decode"}_'
                                     f'bs{batch_size}_'
                                     f'seq{seq_len}')):
                    output = self.model.sample(
                        logits=logits,
                        sampling_metadata=sampling_metadata,
                    )
                    if num_steps > 1:
                        output = output.sampled_token_ids
                        self.cached_step_outputs.append(
                            output.detach().clone())
                htorch.core.mark_step()
                if i < num_steps - 1:
                    if i == 0:
                        if model_input.async_callback is not None:
                            ctx = model_input.async_callback.keywords[  # type: ignore
                                "ctx"]
                            seq_group_metadata_list = \
                                ctx.seq_group_metadata_list
                        elif seqs is not None:
                            seq_group_metadata_list = seqs
                        else:
                            raise RuntimeError(
                                "seq_group_metadata_list is uninitialized")
                        # Cache the original output token ids
                        for i, seq_group_metadata in enumerate(
                                seq_group_metadata_list):
                            cache_orig_output_tokens_len.append({})
                            for j, data in seq_group_metadata.seq_data.items():
                                cache_orig_output_tokens_len[i][j] = \
                                    len(data.output_token_ids)
                    for seq_group_metadata in seq_group_metadata_list:
                        for data in seq_group_metadata.seq_data.values():
                            max_output_len = sampling_metadata.seq_groups[
                                0].sampling_params.max_tokens
                            if len(data.output_token_ids) < max_output_len - 1:
                                # add a place holder for prepare_decode
                                # arbitrary value, this could be any token
                                dummy_token = (540, )
                                data.output_token_ids += (dummy_token)
                            else:
                                broadcast_tensor_dict({'early_exit': True},
                                                      src=0)
                                if num_steps == 1:
                                    return [output]
                                else:
                                    try_revert_dummy_output_tokens()
                                    return []

                    result = self._prepare_decode(seq_group_metadata_list,
                                                  output=output)
                    execute_model_kwargs.update({
                        "input_ids":
                        result.input_tokens,
                        "positions":
                        result.input_positions,
                        "attn_metadata":
                        self.trim_attn_metadata(result.attn_metadata)
                    })
                    model_kwargs_broadcast_data = {
                        "input_ids": result.input_tokens,
                        "positions": result.input_positions,
                        "attn_metadata": vars(result.attn_metadata)
                    }
                    broadcast_tensor_dict(model_kwargs_broadcast_data, src=0)
                else:
                    try_revert_dummy_output_tokens()

            if self.is_driver_worker and self.profiler.enabled:
                # Stop recording 'execute_model' event
                self.profiler.end()
                event_end = self.profiler.get_timestamp_us()
                counters = self.profiler_counter_helper.get_counter_dict(
                    cache_config=self.cache_config,
                    duration=event_end - self.event_start,
                    seq_len=seq_len,
                    batch_size_padded=batch_size_padded,
                    real_batch_size=real_batch_size,
                    is_prompt=is_prompt)
                self.profiler.record_counter(self.event_start, counters)
            if num_steps == 1:
                if self.return_hidden_states:
                    # we only need to pass hidden states of most recent token
                    assert model_input.sampling_metadata is not None
                    if model_input.is_prompt:
                        output.prefill_hidden_states = hidden_states
                    output.hidden_states = hidden_states
                return [output] if self.is_driver_worker else []
            else:
                return []

        return output if type(output) is list else [output]

    def _decode_sampler_outputs(self, model_input):
        use_async_out_proc = model_input.async_callback is not None
        sampler_outputs = []
        num_outputs = len(self.cached_step_outputs)
        for i in range(num_outputs):
            next_token_ids = self.cached_step_outputs.pop(0)
            next_token_ids = next_token_ids.cpu().tolist()
            sampler_output = self._make_decode_output(
                next_token_ids, model_input.sampling_metadata.seq_groups)
            sampler_outputs.append(sampler_output)

            if i < num_outputs - 1 and use_async_out_proc:
                assert model_input.async_callback is not None
                ctx = model_input.async_callback.keywords[  # type: ignore
                    "ctx"]
                ctx.append_output(
                    outputs=[sampler_output],
                    seq_group_metadata_list=ctx.seq_group_metadata_list,
                    scheduler_outputs=ctx.scheduler_outputs,
                    is_async=False,
                    is_last_step=False,
                    is_first_step_output=False)
                model_input.async_callback()

        if use_async_out_proc:
            return [sampler_outputs[-1]]
        else:
            return sampler_outputs

    def _make_decode_output(
        self,
        next_token_ids: List[List[int]],
        seq_groups: List[SequenceGroupToSample],
    ) -> SamplerOutput:
        zero_logprob = Logprob(0.0)
        sampler_outputs = []
        batch_idx = 0
        for seq_group in seq_groups:
            seq_ids = seq_group.seq_ids
            seq_outputs = []
            for seq_id in seq_ids:
                next_token_id = next_token_ids[batch_idx][0]
                seq_outputs.append(
                    SequenceOutput(seq_id, next_token_id,
                                   {next_token_id: zero_logprob}))
                batch_idx += 1
            sampler_outputs.append(
                CompletionSequenceGroupOutput(seq_outputs, None))
        return SamplerOutput(sampler_outputs)

    def shutdown_inc(self):
        can_finalize_inc = False
        from contextlib import suppress
        with suppress(AttributeError):
            can_finalize_inc = (self.model_config.quantization == 'inc') and \
                (self.model.model is not None) and \
                self.inc_initialized_successfully and \
                not getattr(self, "_is_inc_finalized", False)
        if can_finalize_inc:
            from neural_compressor.torch.quantization import (
                finalize_calibration)
            finalize_calibration(self.model.model)
            self._is_inc_finalized = True

    def __del__(self):
        self.shutdown_inc()<|MERGE_RESOLUTION|>--- conflicted
+++ resolved
@@ -643,13 +643,7 @@
             self.kv_cache_dtype,
             self.block_size,
             self.model_config.is_attention_free,
-<<<<<<< HEAD
-        )
-        import pdb; pdb.set_trace()
-        assert self.attn_backend == HPUAttentionBackend
-=======
         ) if needs_attn_backend else None
->>>>>>> 6ae52299
 
         # Lazy initialization
         self.lora_manager: LRUCacheWorkerLoRAManager = None
