--- conflicted
+++ resolved
@@ -1072,7 +1072,6 @@
                        is_prompt,
                        align_worker=False):
         real_batch_size = len(seq_group_metadata_list)
-<<<<<<< HEAD
         ctx = seq_group_metadata_list[0].computed_block_nums
         ctx = 0 if ctx is None else sum(ctx)
         if is_prompt:
@@ -1086,13 +1085,8 @@
         closest_bucket = self.bucketing_manager.find_bucket(
             real_batch_size, query_len, ctx, is_prompt)
         batch_size_padded = closest_bucket[0]
-        if self.dp_awared_padding:
-=======
-        batch_size_padded = self.bucketing_ctx.get_padded_batch_size(
-            real_batch_size, is_prompt)
         if self.dp_awared_padding and (self.vllm_config.kv_transfer_config
                                        is None or not is_prompt):
->>>>>>> 86f21630
             if self.is_driver_worker:
                 batch_size_padded = align_dp_groups(
                     batch_size_padded, torch.distributed.ReduceOp.MAX)
