###############################################################################
# Copyright (C) 2024 Habana Labs, Ltd. an Intel Company
###############################################################################

import time
from enum import IntEnum
from typing import List, NamedTuple, Optional, Set, Tuple, Dict

import collections
import gc
import os
import math
import itertools
import operator
import torch
import habana_frameworks.torch as htorch

from vllm.attention import (AttentionMetadata, AttentionMetadataPerStage,
                            get_attn_backend)
from vllm.config import (DeviceConfig, LoadConfig, CacheConfig, LoRAConfig, ModelConfig,
                         ParallelConfig, SchedulerConfig, VisionLanguageConfig)
from vllm.distributed import broadcast_tensor_dict
from vllm.distributed.parallel_state import get_cpu_world_group
from vllm.logger import init_logger
from vllm.lora.layers import LoRAMapping
from vllm.lora.request import LoRARequest
from vllm.lora.worker_manager import LRUCacheWorkerLoRAManager
from vllm.model_executor import SamplingMetadata
from vllm.model_executor.model_loader import get_model
from vllm.sampling_params import SamplingParams
from vllm.sequence import SamplerOutput, SequenceData, SequenceGroupMetadata
from vllm.utils import (HabanaMemoryProfiler, is_pin_memory_available,
                        make_tensor_with_pad, format_bytes)

from .profiler import Profiler

logger = init_logger(__name__)

_PAD_SLOT_ID = 0
LORA_WARMUP_RANK = 8
_TYPE_CACHE = {}


# Read bucketing configuration from env variables
# phase is either 'prompt' or 'decode'
# dim is either 'bs' or 'seq'
# param is either 'min', 'step' or 'max'
# example env variable: VLLM_DECODE_BS_BUCKET_STEP=128
def read_bucket_settings(phase: str, dim: str, **defaults: Dict):
    params = ['min', 'step', 'max']
    values = [int(os.environ.get(f'VLLM_{phase}_{dim}_BUCKET_{p}'.upper(), defaults[p])) for p in params]
    return values


def warmup_range(config: Tuple[int, int, int]):
    bmin, bstep, bmax = config
    base = itertools.repeat(2)
    ramp_up = itertools.accumulate(base, func=operator.mul, initial=bmin)
    ramp_up = itertools.takewhile(lambda x: x < bstep and x <= bmax, ramp_up)
    stable = range(bstep, bmax + 1, bstep)
    return list(ramp_up) + list(stable)


def warmup_buckets(bs_bucket_config, seq_bucket_config):
    buckets = itertools.product(warmup_range(bs_bucket_config), warmup_range(seq_bucket_config))
    return list(sorted(buckets, key=lambda b: (b[0] * b[1], b[1], b[0])))


def next_pow2(value: int):
    res = 1
    while value > 1:
        value = (value + 1) // 2
        res *= 2
    return res


def round_up(value: int, k: int):
    return (value + k - 1) // k * k


def find_bucket(value: int, config: Tuple[int, int, int]):
    bmin, bstep, bmax = config
    if value < bstep:
        result = min(next_pow2(value), bstep)
    else:
        result = round_up(value, bstep)
    return result


def subtuple(obj: object, typename: str, to_copy: List[str], to_override: Dict[str, object] = {}):
    if obj is None:
        return None
    fields = set(to_copy) | set(to_override.keys())
    values = {f: to_override.get(f, getattr(obj, f)) for f in fields}
    if typename not in _TYPE_CACHE:
        _TYPE_CACHE[typename] = collections.namedtuple(typename, ' '.join(fields))
    return _TYPE_CACHE[typename](**values)


def align_workers(value, op):
    group = get_cpu_world_group()
    world_size = torch.distributed.get_world_size()
    if world_size <= 1:
        return value
    value_t = torch.tensor(value, device='cpu')
    torch.distributed.all_reduce(value_t, op=op, group=group)
    return value_t.item()


class HpuModelAdapter():
    def __init__(self, model, enforce_eager):
        self.model = model
        if not htorch.utils.internal.is_lazy() and not enforce_eager:
            self.model = torch.compile(self.model, backend='hpu_backend')

    def _set_attn_bias(self, attn_metadata, batch_size, seq_len, device, dtype):
        prefill_metadata = attn_metadata.prefill_metadata
        if prefill_metadata is None:
            return attn_metadata
        #FIXME: Restore alibi support
        #if self.alibi_slopes is None:
        if True:
            seq_lens_t = prefill_metadata.seq_lens_tensor
            len_mask = (torch.arange(0, seq_len, device=device, dtype=torch.int32)
                        .view(1, seq_len)
                        .ge(seq_lens_t.unsqueeze(-1))
                        .view(batch_size, 1, 1, seq_len))
            causal_mask = torch.triu(
                torch.ones((batch_size, 1, seq_len, seq_len), device=device, dtype=torch.bool),
                diagonal=1
            )
            mask = causal_mask.logical_or(len_mask)
            attn_bias = (torch.zeros_like(mask, dtype=dtype)
                         .masked_fill_(mask, -math.inf))
            #FIXME: Restore sliding window support
            #if self.sliding_window is not None:
            prefill_metadata = prefill_metadata._replace(attn_bias=attn_bias)
            attn_metadata = attn_metadata._replace(prefill_metadata=prefill_metadata)
            return attn_metadata
        else:
            # FIXME: This needs updating...
            prefill_meta.attn_bias = _make_alibi_bias(
                self.alibi_slopes, self.num_kv_heads, batch_size,
                seq_len, query.dtype)


    def forward(self, *args, **kwargs):
        kwargs = kwargs.copy()
        selected_token_indices = kwargs.pop('selected_token_indices')
        if 'bypass_hpu_graphs' in kwargs:
            kwargs.pop('bypass_hpu_graphs') # required for PT eager
        input_ids = kwargs['input_ids']
        kwargs['attn_metadata'] = self._set_attn_bias(kwargs['attn_metadata'], input_ids.size(0), input_ids.size(1), input_ids.device, torch.bfloat16)
        hidden_states = self.model(*args, **kwargs)
        hidden_states = hidden_states.view(-1, hidden_states.shape[-1])
        hidden_states = hidden_states.index_select(0, selected_token_indices)
        return hidden_states

    def compute_logits(self, *args, **kwargs):
        return self.model.compute_logits(*args, **kwargs)

    def sample(self, *args, **kwargs):
        return self.model.sample(*args, **kwargs)


class PreparePromptMetadata(NamedTuple):
    input_tokens: List[int]
    input_positions: List[int]
    attn_metadata: Optional[AttentionMetadataPerStage]
    seq_lens: List[int]
    query_lens: List[int]
    lora_index_mapping: List[int]
    lora_prompt_mapping: List[int]
    lora_requests: Set[LoRARequest]
    multi_modal_input: Optional[torch.Tensor]
    slot_mapping: List[int]

    @classmethod
    def empty(cls):
        return PreparePromptMetadata(
            input_tokens=[],
            input_positions=[],
            attn_metadata=None,
            seq_lens=[],
            query_lens=[],
            lora_index_mapping=[],
            lora_prompt_mapping=[],
            lora_requests=set(),
            multi_modal_input=None,
            slot_mapping=[],
        )


class PrepareDecodeMetadata(NamedTuple):
    input_tokens: List[int]
    input_positions: List[int]
    attn_metadata: Optional[AttentionMetadata]
    lora_index_mapping: List[int]
    lora_prompt_mapping: List[int]
    lora_requests: Set[LoRARequest]
    slot_mapping: List[int]

    @classmethod
    def empty(cls):
        return PrepareDecodeMetadata(
            input_tokens=[],
            input_positions=[],
            attn_metadata=None,
            lora_index_mapping=[],
            lora_prompt_mapping=[],
            lora_requests=set(),
            slot_mapping=[],
        )


# How batches are constructed.
class BatchType(IntEnum):
    # Every batch is prefill.
    PREFILL = 0
    # Every batch is decode.
    DECODE = 1
    # Batch is a mixture of prefill and decode.
    MIXED = 2


class HabanaModelRunner:

    def __init__(
        self,
        model_config: ModelConfig,
        parallel_config: ParallelConfig,
        scheduler_config: SchedulerConfig,
        device_config: DeviceConfig,
        load_config: LoadConfig,
        cache_config: CacheConfig,
        lora_config: Optional[LoRAConfig],
        kv_cache_dtype: Optional[str] = "auto",
        is_driver_worker: bool = False,
        vision_language_config: Optional[VisionLanguageConfig] = None,
    ):
        self.model_config = model_config
        self.parallel_config = parallel_config
        self.scheduler_config = scheduler_config
        self.lora_config = lora_config
        self.load_config = load_config
        self.is_driver_worker = is_driver_worker
        self.profiler = Profiler()

        self.sliding_window = (model_config.get_sliding_window()
                               if model_config is not None else None)
        self.device_config = (device_config
                              if device_config is not None else DeviceConfig())

        self.device = self.device_config.device
        self.enforce_eager = self.model_config.enforce_eager
        self.max_num_seqs = self.scheduler_config.max_num_seqs
        self.max_model_len = self.scheduler_config.max_model_len
        self.max_num_batched_tokens = self.scheduler_config.max_num_batched_tokens
        self.block_size = cache_config.block_size

        self.pin_memory = is_pin_memory_available()
        self.kv_cache_dtype = kv_cache_dtype
        self.vision_language_config = vision_language_config

        self.attn_backend = get_attn_backend(
            self.model_config.dtype if model_config is not None else None)

        # Lazy initialization
        self.lora_manager: LRUCacheWorkerLoRAManager = None
        self.model: torch.nn.Module = None

        self._setup_buckets()

    def load_model(self) -> None:
        with HabanaMemoryProfiler() as m:
<<<<<<< HEAD
            self.model = get_model(
                model_config=self.model_config,
                device_config=self.device_config,
                load_config=self.load_config,
                lora_config=self.lora_config,
                vision_language_config=self.vision_language_config,
                parallel_config=self.parallel_config,
                scheduler_config=self.scheduler_config,
            )
            # FIXME: Running with disable_tensor_cache=True causes RuntimeErrors. This needs to be debugged
            self.model = _maybe_wrap_in_hpu_graph(self.model, enforce_eager=self.enforce_eager)
=======
            with HabanaMemoryProfiler() as m_getmodel:
                self.model = get_model(
                    model_config=self.model_config,
                    device_config=self.device_config,
                    load_config=self.load_config,
                    lora_config=self.lora_config,
                    vision_language_config=self.vision_language_config,
                    parallel_config=self.parallel_config,
                    scheduler_config=self.scheduler_config,
                )
            logger.info(f"Pre-loading model weights on {next(self.model.parameters()).device} took {m_getmodel.get_summary_string()}")
>>>>>>> 0b70e507

            # FIXME: Running with disable_tensor_cache=True causes RuntimeErrors. This needs to be debugged
            with HabanaMemoryProfiler() as m_wrap:
                self.model = _maybe_wrap_in_hpu_graph(self.model)
            logger.info(f"Wrapping in HPU Graph took {m_wrap.get_summary_string()}")
            
        self.model_memory_usage = m.consumed_device_memory
        logger.info(f"Loading model weights took in total {m.get_summary_string()}")

        if self.lora_config:
            assert hasattr(self.model, "supported_lora_modules"
                           ) and self.model.supported_lora_modules, (
                               "Model does not support LoRA")
            assert hasattr(
                self.model,
                "embedding_modules"), "Model does not have embedding_modules"
            assert hasattr(self.model, "embedding_padding_modules"
                           ), "Model does not have embedding_padding_modules"
            self.lora_manager = LRUCacheWorkerLoRAManager(
                self.scheduler_config.max_num_seqs,
                self.scheduler_config.max_num_batched_tokens, self.vocab_size,
                self.lora_config, self.device, self.model.embedding_modules,
                self.model.embedding_padding_modules)
            self.model = self.lora_manager.create_lora_manager(self.model)

    def _use_graphs(self, batch_size, seq_len, is_prompt):
        if self.enforce_eager:
            return False
        return (batch_size, seq_len, is_prompt) in self.graphed_buckets

    def _setup_buckets(self) -> None:
        self.prompt_bs_bucket_cfg = read_bucket_settings('prompt', 'bs', min=1, step=32, max=min(self.max_num_seqs, 64))
        self.decode_bs_bucket_cfg = read_bucket_settings('decode', 'bs', min=1, step=128, max=self.max_num_seqs)
        self.prompt_seq_bucket_cfg = read_bucket_settings('prompt', 'seq', min=self.block_size, step=self.block_size, max=1024)
        self.decode_seq_bucket_cfg = read_bucket_settings('decode', 'seq', min=self.block_size, step=self.block_size, max=2048)
        self.graphed_buckets = set()

        logger.info(f"Prompt bucket config (min, step, max_warmup) bs:{self.prompt_bs_bucket_cfg}, seq:{self.prompt_seq_bucket_cfg}")
        self.prompt_buckets = warmup_buckets(self.prompt_bs_bucket_cfg, self.prompt_seq_bucket_cfg)
        logger.info(f"Generated {len(self.prompt_buckets)} prompt buckets: {list(sorted(self.prompt_buckets))}")

        logger.info(f"Decode bucket config (min, step, max_warmup) bs:{self.decode_bs_bucket_cfg}, seq:{self.decode_seq_bucket_cfg}")
        self.decode_buckets = warmup_buckets(self.decode_bs_bucket_cfg, self.decode_seq_bucket_cfg)
        logger.info(f"Generated {len(self.decode_buckets)} decode buckets: {list(sorted(self.decode_buckets))}")

    def _prepare_prompt(
        self,
        seq_group_metadata_list: List[SequenceGroupMetadata],
    ) -> PreparePromptMetadata:
        input_tokens: List[List[int]] = []
        input_positions: List[List[int]] = []
        slot_mapping: List[List[int]] = []
        lora_index_mapping: List[List[int]] = []
        lora_prompt_mapping: List[List[int]] = []
        lora_requests: Set[LoRARequest] = set()

        seq_lens: List[int] = []
        context_lens: List[int] = []
        query_lens: List[int] = []
        prefix_block_tables: List[List[int]] = []
        multi_modal_input_list: List[torch.Tensor] = []

        if len(seq_group_metadata_list) == 0:
            return PreparePromptMetadata.empty()

        for seq_group_metadata in seq_group_metadata_list:
            assert seq_group_metadata.is_prompt
            seq_ids = list(seq_group_metadata.seq_data.keys())
            assert len(seq_ids) == 1
            seq_id = seq_ids[0]

            computed_block_nums = seq_group_metadata.computed_block_nums
            if (self.scheduler_config is not None
                    and self.scheduler_config.chunked_prefill_enabled
                    and not (computed_block_nums is None
                             or computed_block_nums == [])):
                raise RuntimeError(
                    "chunked prefill cannot be used with prefix caching "
                    "now.")

            token_chunk_size = seq_group_metadata.token_chunk_size
            seq_data = seq_group_metadata.seq_data[seq_id]
            context_len = seq_data.get_num_computed_tokens()
            # We should use get_len here because in case of preemption
            # it contains output tokens.
            seq_len = min(seq_data.get_len(), context_len + token_chunk_size)
            prompt_tokens = seq_data.get_token_ids()[context_len:seq_len]
            seq_lens.append(seq_len)

            # NOTE: This only works for oooooooxxx style attention.
            if computed_block_nums is not None and len(
                    computed_block_nums) > 0 and self.sliding_window is None:
                # Prefix is not supported with sliding_window
                context_len = len(computed_block_nums) * self.block_size
                prompt_tokens = prompt_tokens[context_len:]
                prefix_block_tables.append(computed_block_nums)
            elif self.scheduler_config.chunked_prefill_enabled:
                if seq_group_metadata.block_tables is not None:
                    # Prefill has chunked before.
                    block_table = seq_group_metadata.block_tables[seq_id]
                    prefix_block_tables.append(block_table)
                else:
                    # The first prefill.
                    prefix_block_tables.append([])
            else:
                prefix_block_tables.append([])
                # Right now, prefill start is always 0. However, this
                # assumption can be changed once chunked prefill is introduced.
                assert context_len == 0

            # actual prompt lens
            context_lens.append(context_len)
            query_lens.append(seq_len - context_len)

            input_tokens.append(prompt_tokens)
            # NOTE(woosuk): Here we assume that the first token in the prompt
            # is always the first token in the sequence.
            input_positions.append(list(range(context_len, seq_len)))
            lora_id = seq_group_metadata.lora_int_id

            if lora_id > 0:
                lora_requests.add(seq_group_metadata.lora_request)

            lora_index_mapping += [lora_id] * (seq_len - context_len)
            lora_prompt_mapping.append(
                [lora_id] *
                (seq_len - context_len
                 if seq_group_metadata.sampling_params.prompt_logprobs else 1))

            if seq_group_metadata.multi_modal_data:
                multi_modal_input_list.append(
                    seq_group_metadata.multi_modal_data.data)

            if seq_group_metadata.block_tables is None:
                # During memory profiling, the block tables are not initialized
                # yet. In this case, we just use a dummy slot mapping.
                slot_mapping.append([_PAD_SLOT_ID] * seq_len)
                continue

            # Compute the slot mapping.
            slot_mapping.append([])
            block_table = seq_group_metadata.block_tables[seq_id]

            # Mask the [0, start_idx) tokens of the prompt with _PAD_SLOT_ID,
            # where start_idx is max(0, seq_len - sliding_window).
            # For example, if the prompt len is 10, sliding window is 8, and
            # block size is 4, the first two tokens are masked and the slot
            # mapping will be [-1, -1, 2, 3, 4, 5, 6, 7, 0, 1].
            start_idx = 0
            if self.sliding_window is not None:
                assert context_len == 0, (
                    "Prefix caching is currently not supported with "
                    "sliding window attention")
                start_idx = max(0, seq_len - self.sliding_window)
            for i in range(context_len, seq_len):
                if i < start_idx:
                    slot_mapping[-1].append(_PAD_SLOT_ID)
                    continue

                block_number = block_table[i // self.block_size]
                block_offset = i % self.block_size
                slot = block_number * self.block_size + block_offset
                slot_mapping[-1].append(slot)

        max_query_len = max(query_lens)
        assert max_query_len > 0

        context_lens_tensor = torch.tensor(context_lens,
                                           dtype=torch.int,
                                           device=self.device)

        if multi_modal_input_list:
            assert self.vision_language_config, (
                "Multi-modal inputs are only supported by "
                "vision language models.")
            multi_modal_input = torch.cat(multi_modal_input_list,
                                          dim=0).to(self.device)
        else:
            multi_modal_input = None

        max_prompt_block_table_len = max(len(t) for t in prefix_block_tables)
        max_prompt_len = max(find_bucket(max(seq_lens), self.prompt_seq_bucket_cfg), self.block_size)

        input_tokens = make_tensor_with_pad(input_tokens,
                                            max_prompt_len,
                                            pad=0,
                                            dtype=torch.long,
                                            device=self.device)

        input_positions = make_tensor_with_pad(input_positions,
                                               max_prompt_len,
                                               pad=0,
                                               dtype=torch.long,
                                               device=self.device)

        slot_mapping = make_tensor_with_pad(slot_mapping,
                                            max_prompt_len,
                                            pad=_PAD_SLOT_ID,
                                            dtype=torch.long,
                                            device=self.device)

        block_tables = make_tensor_with_pad(prefix_block_tables,
                                            max_len=max_prompt_block_table_len,
                                            pad=0,
                                            dtype=torch.int,
                                            device=self.device)

        # Query length can be shorter than key (i.e., prompt) when prefill
        # is chunked or prefix cached.
        query_lens_tensor = torch.tensor(query_lens,
                                         dtype=torch.long,
                                         device=self.device)
        subquery_start_loc = torch.zeros(query_lens_tensor.shape[0] + 1,
                                         dtype=torch.int32,
                                         device=self.device)
        seq_lens_tensor = torch.tensor(seq_lens,
                                       dtype=torch.long,
                                       device=self.device)
        seq_start_loc = torch.zeros(seq_lens_tensor.shape[0] + 1,
                                    dtype=torch.int32,
                                    device=self.device)

        attn_metadata = self.attn_backend.make_metadata(
            is_prompt=True,
            seq_lens=seq_lens,
            seq_lens_tensor=seq_lens_tensor,
            max_query_len=max_query_len,
            subquery_start_loc=subquery_start_loc,
            seq_start_loc=seq_start_loc,
            context_lens_tensor=context_lens_tensor,
            block_tables=block_tables,
            use_cuda_graph=False,
        )
        return PreparePromptMetadata(
            input_tokens=input_tokens,
            input_positions=input_positions,
            attn_metadata=attn_metadata,
            seq_lens=seq_lens,
            query_lens=query_lens,
            lora_index_mapping=lora_index_mapping,
            lora_prompt_mapping=lora_prompt_mapping,
            lora_requests=lora_requests,
            multi_modal_input=multi_modal_input,
            slot_mapping=slot_mapping,
        )

    def _prepare_decode(
        self,
        seq_group_metadata_list: List[SequenceGroupMetadata],
    ) -> PrepareDecodeMetadata:
        input_tokens: List[List[int]] = []
        input_positions: List[List[int]] = []
        slot_mapping: List[List[int]] = []
        seq_lens: List[int] = []
        block_tables: List[List[int]] = []
        lora_index_mapping: List[int] = []
        lora_prompt_mapping: List[int] = []
        lora_requests: Set[LoRARequest] = set()

        if len(seq_group_metadata_list) == 0:
            return PrepareDecodeMetadata.empty()

        for seq_group_metadata in seq_group_metadata_list:
            assert not seq_group_metadata.is_prompt
            assert seq_group_metadata.token_chunk_size == 1

            seq_ids = list(seq_group_metadata.seq_data.keys())
            lora_id = seq_group_metadata.lora_int_id

            if lora_id > 0:
                lora_requests.add(seq_group_metadata.lora_request)

            for seq_id in seq_ids:
                seq_data = seq_group_metadata.seq_data[seq_id]
                generation_token = seq_data.get_last_token_id()
                input_tokens.append([generation_token])

                seq_len = seq_data.get_len()
                position = seq_len - 1
                input_positions.append([position])

                seq_len = seq_len if self.sliding_window is None else min(
                    seq_len, self.sliding_window)
                seq_lens.append(seq_len)

                block_table = seq_group_metadata.block_tables[seq_id]
                block_number = block_table[position // self.block_size]
                block_offset = position % self.block_size
                slot = block_number * self.block_size + block_offset
                slot_mapping.append([slot])
                lora_index_mapping.append(lora_id)
                lora_prompt_mapping.append(lora_id)

                if self.sliding_window is not None:
                    sliding_window_blocks = (self.sliding_window //
                                             self.block_size)
                    block_table = block_table[-sliding_window_blocks:]
                block_tables.append(block_table)

        input_tokens = torch.tensor(input_tokens,
                                    dtype=torch.long,
                                    device=self.device)
        input_positions = torch.tensor(input_positions,
                                       dtype=torch.long,
                                       device=self.device)
        slot_mapping = torch.tensor(slot_mapping,
                                    dtype=torch.long,
                                    device=self.device)
        seq_lens_tensor = torch.tensor(seq_lens,
                                       dtype=torch.int,
                                       device=self.device)

        max_block_table_len = max(
            len(block_table) for block_table in block_tables)
        block_tables = make_tensor_with_pad(
            block_tables,
            max_len=max_block_table_len,
            pad=0,
            dtype=torch.int,
            device=self.device,
        )
        attn_metadata = self.attn_backend.make_metadata(
            is_prompt=False,
            seq_lens=None,
            seq_lens_tensor=seq_lens_tensor,
            max_query_len=None,
            subquery_start_loc=None,
            seq_start_loc=None,
            context_lens_tensor=None,
            block_tables=block_tables,
            use_cuda_graph=False,
        )
        return PrepareDecodeMetadata(
            input_tokens=input_tokens,
            input_positions=input_positions,
            attn_metadata=attn_metadata,
            lora_index_mapping=lora_index_mapping,
            lora_prompt_mapping=lora_prompt_mapping,
            lora_requests=lora_requests,
            slot_mapping=slot_mapping,
        )

    def prepare_input_tensors(
        self,
        seq_group_metadata_list: List[SequenceGroupMetadata],
    ) -> Tuple[torch.Tensor, torch.Tensor, AttentionMetadata, SamplingMetadata,
               Set[LoRARequest], LoRAMapping, torch.Tensor]:
        if self.is_driver_worker:
            prefill_reqs = []
            decode_reqs = []
            for seq_group_meta in seq_group_metadata_list:
                if seq_group_meta.is_prompt:
                    prefill_reqs.append(seq_group_meta)
                else:
                    decode_reqs.append(seq_group_meta)

            # Prepare input tensors.
            (
                input_tokens,
                input_positions,
                prefill_attn_metadata,
                seq_lens,
                query_lens,
                lora_index_mapping,
                lora_prompt_mapping,
                lora_requests,
                multi_modal_input,
                slot_mapping,
            ) = self._prepare_prompt(prefill_reqs)
            (
                decode_input_tokens,
                decode_input_positions,
                decode_attn_metadata,
                decode_lora_index_mapping,
                decode_lora_prompt_mapping,
                decode_lora_requests,
                decode_slot_mapping,
            ) = self._prepare_decode(decode_reqs)
            sampling_metadata = SamplingMetadata.prepare(
                seq_group_metadata_list, seq_lens, query_lens, self.device,
                self.pin_memory)

            if not self.scheduler_config.chunked_prefill_enabled:
                assert (len(prefill_reqs) and len(decode_reqs)) == 0

            num_prefills = len(seq_lens)
            num_prefill_tokens = len(input_tokens)
            num_decode_tokens = len(decode_input_tokens)

            # NOTE(kzawora): Here we diverge from GPU code - we don't support mixed batches, so we either use decode or prefill inputs, without coalescing.
            assert (num_prefills == 0 and num_decode_tokens > 0) or (num_prefills > 0 and num_decode_tokens == 0), "HPU does not support mixed batches!"
            if num_decode_tokens > 0:
                input_tokens = decode_input_tokens
                input_positions = decode_input_positions
                slot_mapping = decode_slot_mapping
                lora_index_mapping = decode_lora_index_mapping
                lora_prompt_mapping = decode_lora_prompt_mapping
                lora_requests = decode_lora_requests

            # FIXME: We need to adjust selected_token_indices to accomodate for padding
            max_len = input_tokens.size(1)
            paddings = [max_len - s for s in seq_lens]
            paddings = [0] + paddings[:-1]
            paddings = list(itertools.accumulate(paddings))
            paddings = torch.tensor(paddings, dtype=sampling_metadata.selected_token_indices.dtype, device=sampling_metadata.selected_token_indices.device)
            sampling_metadata.selected_token_indices.add_(paddings)

            if self.lora_config:
                lora_mapping = LoRAMapping(
                    lora_index_mapping,
                    lora_prompt_mapping,
                )
            else:
                lora_mapping = None

            if (prefill_attn_metadata is not None
                    and decode_attn_metadata is not None):
                batch_type = BatchType.MIXED
                raise NotImplementedError("Mixed batch is not supported on HPU")
            elif prefill_attn_metadata is not None:
                batch_type = BatchType.PREFILL
            else:
                batch_type = BatchType.DECODE

            metadata_dict = {
                "input_tokens": input_tokens,
                "input_positions": input_positions,
                "selected_token_indices":
                sampling_metadata.selected_token_indices,
                "lora_requests": lora_requests,
                "lora_mapping": lora_mapping,
                "multi_modal_input": multi_modal_input,
                "num_prefill_tokens": num_prefill_tokens,
                "num_decode_tokens": num_decode_tokens,
                "slot_mapping": slot_mapping,
                "num_prefills": num_prefills,
                "batch_type": batch_type,
            }
            if prefill_attn_metadata is not None:
                metadata_dict.update(prefill_attn_metadata.asdict_zerocopy())
            else:
                assert decode_attn_metadata is not None
                metadata_dict.update(decode_attn_metadata.asdict_zerocopy())
            broadcast_tensor_dict(metadata_dict, src=0)

            # Broadcast decode attn metadata for mixed batch type.
            # The additional broadcast costs 300us overhead on 4 A10 GPUs.
            # We can potentially reduce the overhead by coelescing tensors.
            if batch_type == BatchType.MIXED:
                assert decode_attn_metadata is not None
                metadata_dict = decode_attn_metadata.asdict_zerocopy()
                broadcast_tensor_dict(metadata_dict, src=0)
        else:
            metadata_dict = broadcast_tensor_dict(src=0)
            input_tokens = metadata_dict.pop("input_tokens")
            input_positions = metadata_dict.pop("input_positions")
            slot_mapping = metadata_dict.pop("slot_mapping")
            num_prefills = metadata_dict.pop("num_prefills")
            selected_token_indices = metadata_dict.pop(
                "selected_token_indices")
            lora_mapping = metadata_dict.pop("lora_mapping")
            lora_requests = metadata_dict.pop("lora_requests")
            multi_modal_input = metadata_dict.pop("multi_modal_input")
            num_prefill_tokens = metadata_dict.pop("num_prefill_tokens")
            num_decode_tokens = metadata_dict.pop("num_decode_tokens")
            batch_type = metadata_dict.pop("batch_type")

            # Create an attention metadata.
            prefill_attn_metadata = None
            decode_attn_metadata = None
            if batch_type == BatchType.PREFILL or batch_type == BatchType.MIXED:
                prefill_attn_metadata = self.attn_backend.make_metadata(
                    **metadata_dict)
            else:
                decode_attn_metadata = self.attn_backend.make_metadata(
                    **metadata_dict)
            sampling_metadata = SamplingMetadata(
                seq_groups=None,
                selected_token_indices=selected_token_indices,
                categorized_sample_indices=None,
                num_prompts=0,
            )

            # if it is a mixed batch, decode attn_metadata is broadcasted
            # separately.
            if batch_type == BatchType.MIXED:
                metadata_dict = broadcast_tensor_dict(src=0)
                decode_attn_metadata = self.attn_backend.make_metadata(
                    **metadata_dict)

        attn_metadata = AttentionMetadata(
            num_prefills=num_prefills,
            slot_mapping=slot_mapping,
            num_prefill_tokens=num_prefill_tokens,
            num_decode_tokens=num_decode_tokens,
            prefill_metadata=prefill_attn_metadata,
            decode_metadata=decode_attn_metadata,
            kv_cache_dtype=self.kv_cache_dtype,
        )

        return (input_tokens, input_positions, attn_metadata,
                sampling_metadata, lora_requests, lora_mapping,
                multi_modal_input)

    def _seq_len(self, attn_metadata):
        if attn_metadata.prefill_metadata:
            return attn_metadata.slot_mapping.size(1)
        else:
            return attn_metadata.decode_metadata.block_tables.size(1) * self.block_size

    def trim_attn_metadata(self, metadata: AttentionMetadata) -> object:
        prefill_metadata = subtuple(metadata.prefill_metadata,
                                    'TrimmedPrefillMetadata',
                                    ['block_tables',
                                     'seq_lens_tensor',
                                     'attn_bias'])
        decode_metadata = subtuple(metadata.decode_metadata,
                                   'TrimmedDecodeMetadata',
                                   ['block_tables',
                                    'seq_lens_tensor',
                                    ])
        return subtuple(metadata,
                        'TrimmedMetadata',
                        ['slot_mapping',
                         'kv_cache_dtype'],
                        {'prefill_metadata': prefill_metadata,
                         'decode_metadata': decode_metadata})

    @torch.inference_mode()
    def execute_model(
        self,
        seq_group_metadata_list: Optional[List[SequenceGroupMetadata]],
        kv_caches: List[torch.Tensor],
    ) -> Optional[SamplerOutput]:
        if self.is_driver_worker:
            event_start = self.profiler.get_timestamp_us()
            is_prompt = seq_group_metadata_list[0].is_prompt
            base_event_name = 'prompt' if is_prompt else 'decode'
            self.profiler.start('internal', base_event_name)

            real_batch_size = len(seq_group_metadata_list)
            bucket_cfg = self.prompt_bs_bucket_cfg if is_prompt else self.decode_bs_bucket_cfg
            batch_size_padded = find_bucket(real_batch_size, bucket_cfg)
            batch_size_padding = batch_size_padded - real_batch_size
            seq_group_metadata_list = seq_group_metadata_list.copy()
            seq_group_metadata_list.extend(seq_group_metadata_list[0] for _ in range(batch_size_padding))
        with self.profiler.record_event('internal', 'prepare_input_tensors'):
            (input_tokens, input_positions, attn_metadata, sampling_metadata,
            lora_requests, lora_mapping, multi_modal_input
            ) = self.prepare_input_tensors(seq_group_metadata_list)
            is_prompt = attn_metadata.prefill_metadata is not None

        if self.lora_config:
            self.set_active_loras(lora_requests, lora_mapping)

        batch_size = input_tokens.size(0)
        seq_len = self._seq_len(attn_metadata)
        use_graphs = self._use_graphs(batch_size, seq_len, is_prompt)
        execute_model_kwargs = {
            "input_ids": input_tokens,
            "positions": input_positions,
            "kv_caches": kv_caches,
            "attn_metadata": self.trim_attn_metadata(attn_metadata),
        }
        if self.vision_language_config:
            execute_model_kwargs.update({"image_input": multi_modal_input})

        htorch.core.mark_step()
        if self.is_driver_worker:
            model_event_name = f'model_{base_event_name}_eager_bs{real_batch_size}'
        else:
            model_event_name = 'model_executable'
        with self.profiler.record_event('internal', model_event_name):
            hidden_states = self.model.forward(**execute_model_kwargs, selected_token_indices=sampling_metadata.selected_token_indices, bypass_hpu_graphs=not use_graphs)

        # Compute the logits.
        with self.profiler.record_event('internal', 'compute_logits'):
            sampling_metadata.selected_token_indices = None
            logits = self.model.compute_logits(hidden_states, sampling_metadata)
        htorch.core.mark_step()

        # Only perform sampling in the driver worker.
        if not self.is_driver_worker:
            return None

        # Sample the next token.
        with self.profiler.record_event('internal', 'sample'):
            output = self.model.sample(
                logits=logits,
                sampling_metadata=sampling_metadata,
            )
        output.outputs = output.outputs[:real_batch_size]
        htorch.core.mark_step()

        if self.is_driver_worker:
            # Stop recording 'execute_model' event
            self.profiler.end()
            event_end = self.profiler.get_timestamp_us()
            duration = event_end - event_start
            throughput = batch_size_padded / (duration / 1e6)
            throughput_effective = real_batch_size / (duration / 1e6)
            counters = {
                'batch_size': batch_size_padded,
                'batch_size_effective': real_batch_size,
                'throughput': throughput,
                'throughput_effective': throughput_effective
            }
            self.profiler.record_counter(event_start, counters)

        return output

    def create_dummy_seq_group_metadata(self, group_id, seq_len, is_prompt):
        sampling_params = SamplingParams(temperature=0)
        num_blocks = math.ceil(seq_len / self.block_size)
        if is_prompt:
            input_len = seq_len
            output_len = 0
            block_tables = None
        else:
            input_len = seq_len - 1
            output_len = 1
            block_tables = {group_id: [0] * num_blocks}
        prompt_token_ids = [0] * input_len
        output_token_ids = [1] * output_len
        seq_data = SequenceData(prompt_token_ids)
        seq_data.output_token_ids = output_token_ids
        return SequenceGroupMetadata(
            request_id=str(group_id),
            is_prompt=(output_len == 0),
            seq_data={group_id: seq_data},
            sampling_params=sampling_params,
            block_tables=block_tables,
        )

    def profile_run(self) -> None:
        num_layers = self.model_config.get_num_layers(self.parallel_config)
        kv_caches = [None] * num_layers
        seq_len = self.max_model_len // self.max_num_seqs
        self.warmup_scenario(self.max_num_seqs, seq_len, True, kv_caches)

    def warmup_scenario(self, batch_size, seq_len, is_prompt, kv_caches) -> None:
        use_graphs = self._use_graphs(batch_size, seq_len, is_prompt)
        scenario_name = f"warmup_{'prompt' if is_prompt else 'decode'}_bs{batch_size}_seq{seq_len}_graphs{'T' if use_graphs else 'F'}"
        self.profiler.start('internal', scenario_name)
        times = 3 if use_graphs else 1
        seqs = [self.create_dummy_seq_group_metadata(i, seq_len, is_prompt) for i in range(batch_size)]
        torch.hpu.synchronize()
        for _ in range(times):
            self.execute_model(seqs, kv_caches)
            torch.hpu.synchronize()
        self.profiler.end()
        gc.collect()

    def log_warmup(self, phase, i, max_i, batch_size, seq_len):
        free_mem = format_bytes(HabanaMemoryProfiler.current_free_device_memory())
        logger.info(f"[Warmup][{phase}][{i+1}/{max_i}] batch_size:{batch_size} seq_len:{seq_len} free_mem:{free_mem}")

    def warmup_all_buckets(self, buckets, is_prompt, kv_caches):
        for i, (batch_size, seq_len) in enumerate(reversed(buckets)):
            mem_usage = 100.0 * HabanaMemoryProfiler.current_device_memory_usage() / HabanaMemoryProfiler.total_device_memory()
            self.log_warmup('Prompt' if is_prompt else 'Decode', i, len(buckets), batch_size, seq_len)
            self.warmup_scenario(batch_size, seq_len, is_prompt, kv_caches)

    def warmup_graphs(self, strategy, buckets, is_prompt, kv_caches, available_mem):
        total_batch_seq = 0.001
        total_mem = 0
        idx = 0
        phase = f'Graph/{"Prompt" if is_prompt else "Decode"}'
        num_candidates = len(buckets)

        if strategy == 'min_tokens':
            ordering = lambda b: (b[0] * b[1], b[1], b[0])
        elif strategy == 'max_bs':
            ordering = lambda b: (-b[0], b[1])
        else:
            raise NotImplementedError(f'Unsupported graph allocation strategy: {strategy}')
        buckets = list(sorted(buckets, key=ordering))

        for idx, (batch_size, seq_len) in enumerate(buckets):
            # Graph memory usage is proportional to seq dimension in a batch
            batch_seq = batch_size * seq_len if is_prompt else batch_size
            mem_estimate = batch_seq / total_batch_seq * total_mem
            if mem_estimate >= available_mem:
                continue
            self.graphed_buckets.add((batch_size, seq_len, is_prompt))
            self.log_warmup(phase, idx, num_candidates, batch_size, seq_len)
            with HabanaMemoryProfiler() as mem_prof:
                self.warmup_scenario(batch_size, seq_len, is_prompt, kv_caches)
            used_mem = align_workers(mem_prof.consumed_device_memory, torch.distributed.ReduceOp.MAX)
            available_mem -= used_mem
            total_mem += used_mem
            total_batch_seq += batch_seq
        graphed = list(c[:2] for c in self.graphed_buckets if c[2] == is_prompt)
        logger.info(f'{phase} captured:{len(graphed)} ({100 * len(graphed) / num_candidates:.1f}%) used_mem:{format_bytes(total_mem)} buckets:{sorted(list(graphed))}')
        
        
    @torch.inference_mode()
    def warmup_model(self, kv_caches: List[torch.Tensor]) -> None:
        if os.environ.get('VLLM_SKIP_WARMUP', 'false').lower() == 'true':
            logger.info("Skipping warmup...")
            return
        self.profiler.start('internal', 'warmup')
        start_mem = HabanaMemoryProfiler.current_device_memory_usage()
        start_time = time.perf_counter()
        self.warmup_all_buckets(self.prompt_buckets, True, kv_caches)
        self.warmup_all_buckets(self.decode_buckets, False, kv_caches)

        if not self.enforce_eager:
            mem_margin = 1.0 - float(os.environ.get('VLLM_GRAPH_MEM_MARGIN', '0.02'))
            free_mem = mem_margin * HabanaMemoryProfiler.current_free_device_memory()
            free_mem = align_workers(free_mem, torch.distributed.ReduceOp.MIN)
            prompt_graph_mem_ratio = float(os.environ.get('VLLM_GRAPH_PROMPT_RATIO', '0.5'))
            prompt_available_memory = prompt_graph_mem_ratio * free_mem
            decode_available_memory = free_mem - prompt_available_memory
            prompt_strategy = 'min_tokens'
            decode_strategy = os.environ.get('VLLM_GRAPH_DECODE_STRATEGY', 'max_bs')
            self.warmup_graphs(prompt_strategy, self.prompt_buckets, True, kv_caches, prompt_available_memory)
            self.warmup_graphs(decode_strategy, self.decode_buckets, False, kv_caches, decode_available_memory)

        end_time = time.perf_counter()
        end_mem = HabanaMemoryProfiler.current_device_memory_usage()
        elapsed_time = end_time - start_time
        logger.info(f"Warmup finished in {elapsed_time:.0f} secs, allocated {format_bytes(end_mem - start_mem)} of device memory")
        self.profiler.end()

    @property
    def vocab_size(self) -> int:
        return self.model_config.get_vocab_size()

def _maybe_wrap_in_hpu_graph(*args, **kwargs):
    return htorch.hpu.wrap_in_hpu_graph(HpuModelAdapter(*args, **kwargs)) if htorch.utils.internal.is_lazy() else HpuModelAdapter(*args, **kwargs)<|MERGE_RESOLUTION|>--- conflicted
+++ resolved
@@ -273,19 +273,6 @@
 
     def load_model(self) -> None:
         with HabanaMemoryProfiler() as m:
-<<<<<<< HEAD
-            self.model = get_model(
-                model_config=self.model_config,
-                device_config=self.device_config,
-                load_config=self.load_config,
-                lora_config=self.lora_config,
-                vision_language_config=self.vision_language_config,
-                parallel_config=self.parallel_config,
-                scheduler_config=self.scheduler_config,
-            )
-            # FIXME: Running with disable_tensor_cache=True causes RuntimeErrors. This needs to be debugged
-            self.model = _maybe_wrap_in_hpu_graph(self.model, enforce_eager=self.enforce_eager)
-=======
             with HabanaMemoryProfiler() as m_getmodel:
                 self.model = get_model(
                     model_config=self.model_config,
@@ -297,7 +284,6 @@
                     scheduler_config=self.scheduler_config,
                 )
             logger.info(f"Pre-loading model weights on {next(self.model.parameters()).device} took {m_getmodel.get_summary_string()}")
->>>>>>> 0b70e507
 
             # FIXME: Running with disable_tensor_cache=True causes RuntimeErrors. This needs to be debugged
             with HabanaMemoryProfiler() as m_wrap:
