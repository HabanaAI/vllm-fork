--- conflicted
+++ resolved
@@ -1079,10 +1079,6 @@
             profiler.start()
         self.profiler.start('internal', scenario_name)
         for _ in range(times):
-<<<<<<< HEAD
-=======
-            # FIXME: warmup_mode causes OOM on 70b. Disabling for now
->>>>>>> 4afe86d2
             self.execute_model(seqs, kv_caches, warmup_mode=False)
             torch.hpu.synchronize()
             if profiler:
