--- conflicted
+++ resolved
@@ -1334,13 +1334,8 @@
                         seq_len,
                         is_prompt,
                         kv_caches,
-<<<<<<< HEAD
-                        is_profile_run=False,
-                        override_n_runs=None) -> None:
-=======
                         is_pt_profiler_run=False,
                         is_lora_profile_run=False) -> None:
->>>>>>> 9111a805
         use_graphs = self._use_graphs(batch_size, seq_len, is_prompt)
         scenario_name = ("warmup_"
                          f"{'prompt' if is_prompt else 'decode'}_"
@@ -1372,15 +1367,8 @@
                     for idx in range(max_num_seqs)
                 ]
         self.profiler.start('internal', scenario_name)
-<<<<<<< HEAD
-        times = 3 if use_graphs or is_profile_run else 1
-        if override_n_runs is not None:
-            times = override_n_runs
-        if self.lora_config and not is_profile_run:
-=======
         times = 3 if use_graphs or is_pt_profiler_run else 1
         if self.lora_config and not is_lora_profile_run:
->>>>>>> 9111a805
             lora_mapping = LoRAMapping(
                 [0] * batch_size * seq_len,
                 [0] * batch_size * seq_len,
@@ -1411,12 +1399,7 @@
             ]
         torch.hpu.synchronize()
         profiler = None
-<<<<<<< HEAD
-        fwd_times = []
-        if is_profile_run and self.is_driver_worker:
-=======
         if is_pt_profiler_run and self.is_driver_worker:
->>>>>>> 9111a805
             profiler = setup_profiler()
             profiler.start()
         for _ in range(times):
