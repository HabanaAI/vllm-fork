###############################################################################
# Copyright (C) 2024 Habana Labs, Ltd. an Intel Company
###############################################################################

import collections
import dataclasses
import gc
import itertools
import math
import operator
import os
import time
from enum import IntEnum
from typing import (TYPE_CHECKING, Any, Callable, Dict, List, NamedTuple,
                    Optional, Set, Tuple, Type, TypeVar, Union)

import habana_frameworks.torch as htorch
import torch

from vllm.attention import AttentionMetadata, get_attn_backend
from vllm.config import (CacheConfig, DeviceConfig, LoadConfig, LoRAConfig,
                         ModelConfig, MultiModalConfig, ParallelConfig,
                         SchedulerConfig)
from vllm.distributed.parallel_state import get_world_group
from vllm.logger import init_logger
from vllm.lora.layers import LoRAMapping
from vllm.lora.request import LoRARequest
from vllm.lora.worker_manager import LRUCacheWorkerLoRAManager
from vllm.model_executor import SamplingMetadata
from vllm.model_executor.model_loader import get_model
from vllm.sampling_params import SamplingParams
from vllm.sequence import (IntermediateTensors, SamplerOutput, SequenceData,
                           SequenceGroupMetadata)
from vllm.utils import (HabanaMemoryProfiler, format_bytes,
                        is_pin_memory_available, make_tensor_with_pad)
from vllm.worker.model_runner_base import (
    ModelRunnerBase, ModelRunnerInputBase,
    _add_attn_metadata_broadcastable_dict,
    _add_sampling_metadata_broadcastable_dict,
    _init_attn_metadata_from_tensor_dict,
    _init_sampling_metadata_from_tensor_dict)

from .profiler import Profiler

if TYPE_CHECKING:
    from vllm.attention.backends.abstract import AttentionBackend

logger = init_logger(__name__)

_PAD_SLOT_ID = 0
LORA_WARMUP_RANK = 8
_TYPE_CACHE = {}


def read_bucket_settings(phase: str, dim: str, **defaults):
    """Read bucketing configuration from env variables.

    phase is either 'prompt' or 'decode'
    dim is either 'bs' or 'block'
    param is either 'min', 'step' or 'max'
    example env variable: VLLM_DECODE_BS_BUCKET_STEP=128
    """
    params = ['min', 'step', 'max']
    values = [
        int(
            os.environ.get(f'VLLM_{phase}_{dim}_BUCKET_{p}'.upper(),
                           defaults[p])) for p in params
    ]
    return values


def warmup_range(config: Tuple[int, int, int]):
    """Generate a warmup range.

    Start from bmin and multiply by 2 until you reach bstep.
    Then, increase the values in the range by the value of bstep until you 
    reach bmax.

    Example:
    bmin = 2, bstep = 32, bmax = 64
    => ramp_up = (2, 4, 8, 16)
    => stable = (32, 64)
    => return ramp_up + stable => (2, 4, 8, 16, 32, 64)
    """
    bmin, bstep, bmax = config
    assert bmin <= bmax, ("Min. batch size cannot be greater than max. "
                          "batch size. If you want to skip warmup, "
                          "set VLLM_SKIP_WARMUP=true")
    base = itertools.repeat(2)
    ramp_up_acc = itertools.accumulate(base, func=operator.mul, initial=bmin)
    ramp_up_tw = itertools.takewhile(lambda x: x < bstep and x <= bmax, \
        ramp_up_acc)
    stable = range(bstep, bmax + 1, bstep)
    return list(ramp_up_tw) + list(stable)


def warmup_buckets(bs_bucket_config, seq_bucket_config):
    buckets = itertools.product(warmup_range(bs_bucket_config),
                                warmup_range(seq_bucket_config))
    return list(sorted(buckets, key=lambda b: (b[0] * b[1], b[1], b[0])))


def next_pow2(value: int):
    res = 1
    while value > 1:
        value = (value + 1) // 2
        res *= 2
    return res


def round_up(value: int, k: int):
    return (value + k - 1) // k * k


def find_bucket(value: int, config: Tuple[int, int, int]):
    bmin, bstep, bmax = config
    if value < bstep:
        result = min(next_pow2(value), bstep)
    else:
        result = round_up(value, bstep)
    return result


def subtuple(obj: object,
             typename: str,
             to_copy: List[str],
             to_override: Optional[Dict[str, object]] = None):
    if to_override is None:
        to_override = {}
    if obj is None:
        return None
    fields = set(to_copy) | set(to_override.keys())
    values = {f: to_override.get(f, getattr(obj, f)) for f in fields}
    if typename not in _TYPE_CACHE:
        _TYPE_CACHE[typename] = collections.namedtuple(typename,
                                                       ' '.join(fields))
    return _TYPE_CACHE[typename](**values)


def align_workers(value, op):
    group = get_world_group().cpu_group
    world_size = torch.distributed.get_world_size()
    if world_size <= 1:
        return value
    value_t = torch.tensor(value, device='cpu')
    torch.distributed.all_reduce(value_t, op=op, group=group)
    return value_t.item()


class HpuModelAdapter():
<<<<<<< HEAD
    def __init__(self, model, enforce_eager):
=======

    def __init__(self, model):
>>>>>>> 19993b74
        self.model = model
        if not htorch.utils.internal.is_lazy() and not enforce_eager:
            self.model = torch.compile(self.model, backend='hpu_backend')

    def _set_attn_bias(self, attn_metadata, batch_size, seq_len, device,
                       dtype):
        prefill_metadata = attn_metadata
        if prefill_metadata is None:
            return attn_metadata

        seq_lens_t = prefill_metadata.seq_lens_tensor
        len_mask = (torch.arange(0, seq_len, device=device,
                                 dtype=torch.int32).view(1, seq_len).ge(
                                     seq_lens_t.unsqueeze(-1)).view(
                                         batch_size, 1, 1, seq_len))
        causal_mask = torch.triu(torch.ones((batch_size, 1, seq_len, seq_len),
                                            device=device,
                                            dtype=torch.bool),
                                 diagonal=1)
        mask = causal_mask.logical_or(len_mask)
        attn_bias = (torch.zeros_like(mask, dtype=dtype).masked_fill_(
            mask, -math.inf))
        #FIXME: Restore sliding window support
        #if self.sliding_window is not None:
        attn_metadata = prefill_metadata._replace(attn_bias=attn_bias)
        return attn_metadata

    def forward(self, *args, **kwargs):
        kwargs = kwargs.copy()
        selected_token_indices = kwargs.pop('selected_token_indices')
        if 'bypass_hpu_graphs' in kwargs:
            kwargs.pop('bypass_hpu_graphs')  # required for PT eager
        input_ids = kwargs['input_ids']
        kwargs['attn_metadata'] = self._set_attn_bias(kwargs['attn_metadata'],
                                                      input_ids.size(0),
                                                      input_ids.size(1),
                                                      input_ids.device,
                                                      torch.bfloat16)
        hidden_states = self.model(*args, **kwargs)
        hidden_states = hidden_states.view(-1, hidden_states.shape[-1])
        hidden_states = hidden_states.index_select(0, selected_token_indices)
        return hidden_states

    def compute_logits(self, *args, **kwargs):
        return self.model.compute_logits(*args, **kwargs)

    def sample(self, *args, **kwargs):
        return self.model.sample(*args, **kwargs)


class PreparePromptMetadata(NamedTuple):
    input_tokens: torch.Tensor
    input_positions: List[List[int]]
    attn_metadata: Optional[AttentionMetadata]
    seq_lens: List[int]
    query_lens: List[int]
    lora_index_mapping: List[List[int]]
    lora_prompt_mapping: List[List[int]]
    lora_requests: Set[LoRARequest]
    multi_modal_input: Optional[torch.Tensor]
    slot_mapping: List[List[int]]

    @classmethod
    def empty(cls):
        return PreparePromptMetadata(
            input_tokens=[],
            input_positions=[],
            attn_metadata=None,
            seq_lens=[],
            query_lens=[],
            lora_index_mapping=[],
            lora_prompt_mapping=[],
            lora_requests=set(),
            multi_modal_input=None,
            slot_mapping=[],
        )


class PrepareDecodeMetadata(NamedTuple):
    input_tokens: torch.Tensor
    input_positions: List[List[int]]
    attn_metadata: Optional[AttentionMetadata]
    lora_index_mapping: List[List[int]]
    lora_prompt_mapping: List[List[int]]
    lora_requests: Set[LoRARequest]
    slot_mapping: List[List[int]]

    @classmethod
    def empty(cls):
        return PrepareDecodeMetadata(
            input_tokens=[],
            input_positions=[],
            attn_metadata=None,
            lora_index_mapping=[],
            lora_prompt_mapping=[],
            lora_requests=set(),
            slot_mapping=[],
        )


# How batches are constructed.
class BatchType(IntEnum):
    # Every batch is prefill.
    PREFILL = 0
    # Every batch is decode.
    DECODE = 1
    # Batch is a mixture of prefill and decode.
    MIXED = 2


TModelInputForHPU = TypeVar('TModelInputForHPU', bound="ModelInputForHPU")


@dataclasses.dataclass(frozen=True)
class ModelInputForHPU(ModelRunnerInputBase):
    """
    This base class contains metadata needed for the base model forward pass
    but not metadata for possible additional steps, e.g., sampling. Model
    runners that run additional steps should subclass this method to add
    additional fields.
    """
    input_tokens: Optional[torch.Tensor] = None
    input_positions: Optional[torch.Tensor] = None
    seq_lens: Optional[List[int]] = None
    query_lens: Optional[List[int]] = None
    lora_mapping: Optional["LoRAMapping"] = None
    lora_requests: Optional[Set[LoRARequest]] = None
    attn_metadata: Optional["AttentionMetadata"] = None
    multi_modal_kwargs: Optional[Dict[str, torch.Tensor]] = None
    real_batch_size: Optional[int] = None
    batch_size_padded: Optional[int] = None
    virtual_engine: int = 0

    def as_broadcastable_tensor_dict(self) -> Dict[str, Any]:
        tensor_dict = {
            "input_tokens": self.input_tokens,
            "input_positions": self.input_positions,
            "lora_requests": self.lora_requests,
            "lora_mapping": self.lora_mapping,
            "multi_modal_kwargs": self.multi_modal_kwargs,
            "real_batch_size": self.real_batch_size,
            "batch_size_padded": self.batch_size_padded,
            "virtual_engine": self.virtual_engine
        }
        _add_attn_metadata_broadcastable_dict(tensor_dict, self.attn_metadata)
        return tensor_dict

    @classmethod
    def from_broadcasted_tensor_dict(
        cls: Type[TModelInputForHPU],
        tensor_dict: Dict[str, Any],
        attn_backend: Optional["AttentionBackend"] = None,
    ) -> TModelInputForHPU:
        if attn_backend is not None:
            tensor_dict = _init_attn_metadata_from_tensor_dict(
                attn_backend, tensor_dict)
        return cls(**tensor_dict)


@dataclasses.dataclass(frozen=True)
class ModelInputForHPUWithSamplingMetadata(ModelInputForHPU):
    """
    Used by the ModelRunner.
    """
    sampling_metadata: Optional["SamplingMetadata"] = None
    # Used for speculative decoding. We do not broadcast it because it is only
    # used by the driver worker.
    is_prompt: Optional[bool] = None

    def as_broadcastable_tensor_dict(self) -> Dict[str, Any]:
        tensor_dict = {
            "input_tokens": self.input_tokens,
            "input_positions": self.input_positions,
            "lora_requests": self.lora_requests,
            "lora_mapping": self.lora_mapping,
            "multi_modal_kwargs": self.multi_modal_kwargs,
        }
        _add_attn_metadata_broadcastable_dict(tensor_dict, self.attn_metadata)
        _add_sampling_metadata_broadcastable_dict(tensor_dict,
                                                  self.sampling_metadata)
        return tensor_dict

    @classmethod
    def from_broadcasted_tensor_dict(
        cls,
        tensor_dict: Dict[str, Any],
        attn_backend: Optional["AttentionBackend"] = None,
    ) -> "ModelInputForHPUWithSamplingMetadata":
        tensor_dict = _init_sampling_metadata_from_tensor_dict(tensor_dict)
        # FIXME(kzawora): this fails for whatever reason - why?
        if attn_backend is not None:
            tensor_dict = _init_attn_metadata_from_tensor_dict(
                attn_backend, tensor_dict)
        return cls(**tensor_dict)


class HabanaModelRunnerBase(ModelRunnerBase[TModelInputForHPU]):
    """
    Helper class for shared methods between GPU model runners.
    """
    _model_input_cls: Type[TModelInputForHPU]

    def __init__(
        self,
        model_config: ModelConfig,
        parallel_config: ParallelConfig,
        scheduler_config: SchedulerConfig,
        device_config: DeviceConfig,
        load_config: LoadConfig,
        cache_config: CacheConfig,
        lora_config: Optional[LoRAConfig],
        kv_cache_dtype: Optional[str] = "auto",
        is_driver_worker: bool = False,
        multimodal_config: Optional[MultiModalConfig] = None,
    ):
        self.model_config = model_config
        self.parallel_config = parallel_config
        self.scheduler_config = scheduler_config
        self.lora_config = lora_config
        self.load_config = load_config
        self.cache_config = cache_config
        self.is_driver_worker = is_driver_worker
        self.profiler = Profiler()

        self.sliding_window = (model_config.get_sliding_window()
                               if model_config is not None else None)
        self.device_config = (device_config
                              if device_config is not None else DeviceConfig())

        self.device = self.device_config.device
        self.enforce_eager = self.model_config.enforce_eager
        self.max_num_seqs = self.scheduler_config.max_num_seqs
        self.max_model_len = self.scheduler_config.max_model_len
        self.max_num_batched_tokens = \
            self.scheduler_config.max_num_batched_tokens
        self.block_size = cache_config.block_size

        self.pin_memory = is_pin_memory_available()
        self.kv_cache_dtype = kv_cache_dtype
        self.multimodal_config = multimodal_config

        self.attn_backend = get_attn_backend(
            self.model_config.get_num_attention_heads(self.parallel_config),
            self.model_config.get_head_size(),
            self.model_config.get_num_kv_heads(self.parallel_config),
            self.model_config.get_sliding_window(),
            self.model_config.dtype,
            self.kv_cache_dtype,
            self.block_size,
        )

        # Lazy initialization
        self.lora_manager: LRUCacheWorkerLoRAManager = None
        self.model: torch.nn.Module = None

        # Profiler stats
        self.profiler_counter_helper = HabanaProfilerCounterHelper()

        self._setup_buckets()

    def load_model(self) -> None:
        with HabanaMemoryProfiler() as m:
            with HabanaMemoryProfiler() as m_getmodel:
                self.model = get_model(
                    model_config=self.model_config,
                    device_config=self.device_config,
                    load_config=self.load_config,
                    lora_config=self.lora_config,
                    multimodal_config=self.multimodal_config,
                    parallel_config=self.parallel_config,
                    scheduler_config=self.scheduler_config,
                    cache_config=self.cache_config)
            msg = ("Pre-loading model weights on "
                   f"{next(self.model.parameters()).device} "
                   f"took {m_getmodel.get_summary_string()}")
            logger.info(msg)

            # FIXME: Running with disable_tensor_cache=True causes
            # RuntimeErrors. This needs to be debugged
            with HabanaMemoryProfiler() as m_wrap:
<<<<<<< HEAD
                self.model = _maybe_wrap_in_hpu_graph(self.model, enforce_eager=self.enforce_eager)
            logger.info(f"Wrapping in HPU Graph took {m_wrap.get_summary_string()}")
            
=======
                self.model = _maybe_wrap_in_hpu_graph(self.model)
            msg = f"Wrapping in HPU Graph took {m_wrap.get_summary_string()}"
            logger.info(msg)

>>>>>>> 19993b74
        self.model_memory_usage = m.consumed_device_memory
        msg = f"Loading model weights took in total {m.get_summary_string()}"
        logger.info(msg)

        if self.lora_config:
            assert hasattr(self.model, "supported_lora_modules"
                           ) and self.model.supported_lora_modules, (
                               "Model does not support LoRA")
            assert hasattr(
                self.model,
                "embedding_modules"), "Model does not have embedding_modules"
            assert hasattr(self.model, "embedding_padding_modules"
                           ), "Model does not have embedding_padding_modules"
            self.lora_manager = LRUCacheWorkerLoRAManager(
                self.scheduler_config.max_num_seqs,
                self.scheduler_config.max_num_batched_tokens, self.vocab_size,
                self.lora_config, self.device, self.model.embedding_modules,
                self.model.embedding_padding_modules)
            self.model = self.lora_manager.create_lora_manager(self.model)

    def _use_graphs(self, batch_size, seq_len, is_prompt):
        if self.enforce_eager:
            return False
        return (batch_size, seq_len, is_prompt) in self.graphed_buckets

    def _setup_buckets(self) -> None:
        self.prompt_bs_bucket_cfg = read_bucket_settings('prompt',
                                                         'bs',
                                                         min=1,
                                                         step=32,
                                                         max=min(
                                                             self.max_num_seqs,
                                                             64))
        self.decode_bs_bucket_cfg = read_bucket_settings('decode',
                                                         'bs',
                                                         min=1,
                                                         step=128,
                                                         max=self.max_num_seqs)
        self.prompt_seq_bucket_cfg = read_bucket_settings('prompt',
                                                          'seq',
                                                          min=self.block_size,
                                                          step=self.block_size,
                                                          max=1024)
        self.decode_seq_bucket_cfg = read_bucket_settings('decode',
                                                          'seq',
                                                          min=self.block_size,
                                                          step=self.block_size,
                                                          max=2048)
        self.graphed_buckets: Set[Any] = set()

        msg = ("Prompt bucket config (min, step, max_warmup) "
               f"bs:{self.prompt_bs_bucket_cfg}, "
               f"seq:{self.prompt_seq_bucket_cfg}")
        logger.info(msg)
        self.prompt_buckets = warmup_buckets(self.prompt_bs_bucket_cfg,
                                             self.prompt_seq_bucket_cfg)

        msg = (f"Generated {len(self.prompt_buckets)} "
               f"prompt buckets: {list(sorted(self.prompt_buckets))}")
        logger.info(msg)

        msg = ("Decode bucket config (min, step, max_warmup) "
               f"bs:{self.decode_bs_bucket_cfg}, "
               f"seq:{self.decode_seq_bucket_cfg}")
        logger.info(msg)
        self.decode_buckets = warmup_buckets(self.decode_bs_bucket_cfg,
                                             self.decode_seq_bucket_cfg)
        msg = (f"Generated {len(self.decode_buckets)} decode buckets: "
               f"{list(sorted(self.decode_buckets))}")
        logger.info(msg)

    def _prepare_prompt(
        self,
        seq_group_metadata_list: List[SequenceGroupMetadata],
    ) -> PreparePromptMetadata:
        input_tokens: List[List[int]] = []
        input_positions: List[List[int]] = []
        slot_mapping: List[List[int]] = []
        lora_index_mapping: List[List[int]] = []
        lora_prompt_mapping: List[List[int]] = []
        lora_requests: Set[LoRARequest] = set()

        seq_lens: List[int] = []
        context_lens: List[int] = []
        query_lens: List[int] = []
        prefix_block_tables: List[List[int]] = []
        multi_modal_input_list: List[torch.Tensor] = []

        if len(seq_group_metadata_list) == 0:
            return PreparePromptMetadata.empty()

        for seq_group_metadata in seq_group_metadata_list:
            assert seq_group_metadata.is_prompt
            seq_ids = list(seq_group_metadata.seq_data.keys())
            assert len(seq_ids) == 1
            seq_id = seq_ids[0]

            computed_block_nums = seq_group_metadata.computed_block_nums
            if (self.scheduler_config is not None
                    and self.scheduler_config.chunked_prefill_enabled
                    and not (computed_block_nums is None
                             or computed_block_nums == [])):
                raise RuntimeError(
                    "chunked prefill cannot be used with prefix caching "
                    "now.")

            token_chunk_size = seq_group_metadata.token_chunk_size
            seq_data = seq_group_metadata.seq_data[seq_id]
            context_len = seq_data.get_num_computed_tokens()
            # We should use get_len here because in case of preemption
            # it contains output tokens.
            seq_len = min(seq_data.get_len(), context_len + token_chunk_size)
            prompt_tokens = seq_data.get_token_ids()[context_len:seq_len]
            seq_lens.append(seq_len)

            # NOTE: This only works for oooooooxxx style attention.
            if computed_block_nums is not None and len(
                    computed_block_nums) > 0 and self.sliding_window is None:
                # Prefix is not supported with sliding_window
                context_len = len(computed_block_nums) * self.block_size
                prompt_tokens = prompt_tokens[context_len:]
                prefix_block_tables.append(computed_block_nums)
            elif self.scheduler_config.chunked_prefill_enabled:
                if seq_group_metadata.block_tables is not None:
                    # Prefill has chunked before.
                    block_table = seq_group_metadata.block_tables[seq_id]
                    prefix_block_tables.append(block_table)
                else:
                    # The first prefill.
                    prefix_block_tables.append([])
            else:
                prefix_block_tables.append([])
                # Right now, prefill start is always 0. However, this
                # assumption can be changed once chunked prefill is introduced.
                assert context_len == 0

            # actual prompt lens
            context_lens.append(context_len)
            query_lens.append(seq_len - context_len)

            input_tokens.append(prompt_tokens)
            # NOTE(woosuk): Here we assume that the first token in the prompt
            # is always the first token in the sequence.
            input_positions.append(list(range(context_len, seq_len)))
            lora_id = seq_group_metadata.lora_int_id

            if lora_id > 0:
                lora_requests.add(seq_group_metadata.lora_request)

            lora_index_mapping += [lora_id] * (seq_len - context_len)
            lora_prompt_mapping.append(
                [lora_id] *
                (seq_len - context_len
                 if seq_group_metadata.sampling_params.prompt_logprobs else 1))

            if seq_group_metadata.multi_modal_data:
                multi_modal_input_list.append(
                    seq_group_metadata.multi_modal_data.data)

            if seq_group_metadata.block_tables is None:
                # During memory profiling, the block tables are not initialized
                # yet. In this case, we just use a dummy slot mapping.
                slot_mapping.append([_PAD_SLOT_ID] * seq_len)
                continue

            # Compute the slot mapping.
            slot_mapping.append([])
            block_table = seq_group_metadata.block_tables[seq_id]

            # Mask the [0, start_idx) tokens of the prompt with _PAD_SLOT_ID,
            # where start_idx is max(0, seq_len - sliding_window).
            # For example, if the prompt len is 10, sliding window is 8, and
            # block size is 4, the first two tokens are masked and the slot
            # mapping will be [-1, -1, 2, 3, 4, 5, 6, 7, 0, 1].
            start_idx = 0
            if self.sliding_window is not None:
                assert context_len == 0, (
                    "Prefix caching is currently not supported with "
                    "sliding window attention")
                start_idx = max(0, seq_len - self.sliding_window)
            for i in range(context_len, seq_len):
                if i < start_idx:
                    slot_mapping[-1].append(_PAD_SLOT_ID)
                    continue

                block_number = block_table[i // self.block_size]
                block_offset = i % self.block_size
                slot = block_number * self.block_size + block_offset
                slot_mapping[-1].append(slot)

        max_query_len = max(query_lens)
        sum_query_len = sum(query_lens)
        real_num_seqs = len(query_lens)
        assert max_query_len > 0

        context_lens_tensor = torch.tensor(context_lens,
                                           dtype=torch.int,
                                           device=self.device)

        if multi_modal_input_list:
            assert self.multimodal_config, (
                "Multi-modal inputs are only supported by "
                "vision language models.")
            multi_modal_input = torch.cat(multi_modal_input_list,
                                          dim=0).to(self.device)
        else:
            multi_modal_input = None

        max_prompt_block_table_len = max(len(t) for t in prefix_block_tables)
        max_prompt_len = max(
            find_bucket(max(seq_lens), self.prompt_seq_bucket_cfg),
            self.block_size)

        input_tokens = make_tensor_with_pad(input_tokens,
                                            max_prompt_len,
                                            pad=0,
                                            dtype=torch.long,
                                            device=self.device)

        input_positions = make_tensor_with_pad(input_positions,
                                               max_prompt_len,
                                               pad=0,
                                               dtype=torch.long,
                                               device=self.device)

        slot_mapping = make_tensor_with_pad(slot_mapping,
                                            max_prompt_len,
                                            pad=_PAD_SLOT_ID,
                                            dtype=torch.long,
                                            device=self.device)

        block_tables = make_tensor_with_pad(prefix_block_tables,
                                            max_len=max_prompt_block_table_len,
                                            pad=0,
                                            dtype=torch.int,
                                            device=self.device)

        # Query length can be shorter than key (i.e., prompt) when prefill
        # is chunked or prefix cached.
        query_lens_tensor = torch.tensor(query_lens,
                                         dtype=torch.long,
                                         device=self.device)
        subquery_start_loc = torch.zeros(query_lens_tensor.shape[0] + 1,
                                         dtype=torch.int32,
                                         device=self.device)
        seq_lens_tensor = torch.tensor(seq_lens,
                                       dtype=torch.long,
                                       device=self.device)
        seq_start_loc = torch.zeros(seq_lens_tensor.shape[0] + 1,
                                    dtype=torch.int32,
                                    device=self.device)

        attn_metadata = self.attn_backend.make_metadata(
            is_prompt=True,
            seq_lens=seq_lens,
            seq_lens_tensor=seq_lens_tensor,
            max_query_len=max_query_len,
            subquery_start_loc=subquery_start_loc,
            seq_start_loc=seq_start_loc,
            context_lens_tensor=context_lens_tensor,
            block_tables=block_tables,
            use_cuda_graph=False,
            num_prefills=real_num_seqs,
            num_prefill_tokens=sum_query_len,
            num_decode_tokens=0,
            slot_mapping=slot_mapping,
        )
        return PreparePromptMetadata(
            input_tokens=input_tokens,
            input_positions=input_positions,
            attn_metadata=attn_metadata,
            seq_lens=seq_lens,
            query_lens=query_lens,
            lora_index_mapping=lora_index_mapping,
            lora_prompt_mapping=lora_prompt_mapping,
            lora_requests=lora_requests,
            multi_modal_input=multi_modal_input,
            slot_mapping=slot_mapping,
        )

    def _prepare_decode(
        self,
        seq_group_metadata_list: List[SequenceGroupMetadata],
    ) -> PrepareDecodeMetadata:
        input_tokens: List[List[int]] = []
        input_positions: List[List[int]] = []
        slot_mapping: List[List[int]] = []
        seq_lens: List[int] = []
        block_tables: List[List[int]] = []
        lora_index_mapping: List[List[int]] = []
        lora_prompt_mapping: List[List[int]] = []
        lora_requests: Set[LoRARequest] = set()

        if len(seq_group_metadata_list) == 0:
            return PrepareDecodeMetadata.empty()

        for seq_group_metadata in seq_group_metadata_list:
            assert not seq_group_metadata.is_prompt
            assert seq_group_metadata.token_chunk_size == 1

            seq_ids = list(seq_group_metadata.seq_data.keys())
            lora_id = seq_group_metadata.lora_int_id

            if lora_id > 0:
                lora_requests.add(seq_group_metadata.lora_request)

            for seq_id in seq_ids:
                seq_data = seq_group_metadata.seq_data[seq_id]
                generation_token = seq_data.get_last_token_id()
                input_tokens.append([generation_token])

                seq_len = seq_data.get_len()
                position = seq_len - 1
                input_positions.append([position])

                seq_len = seq_len if self.sliding_window is None else min(
                    seq_len, self.sliding_window)
                seq_lens.append(seq_len)

                block_table = seq_group_metadata.block_tables[seq_id]
                block_number = block_table[position // self.block_size]
                block_offset = position % self.block_size
                slot = block_number * self.block_size + block_offset
                slot_mapping.append([slot])
                lora_index_mapping.append(lora_id)
                lora_prompt_mapping.append(lora_id)

                if self.sliding_window is not None:
                    sliding_window_blocks = (self.sliding_window //
                                             self.block_size)
                    block_table = block_table[-sliding_window_blocks:]
                block_tables.append(block_table)

        input_tokens = torch.tensor(input_tokens,
                                    dtype=torch.long,
                                    device=self.device)
        input_positions = torch.tensor(input_positions,
                                       dtype=torch.long,
                                       device=self.device)
        slot_mapping = torch.tensor(slot_mapping,
                                    dtype=torch.long,
                                    device=self.device)
        seq_lens_tensor = torch.tensor(seq_lens,
                                       dtype=torch.int,
                                       device=self.device)
        num_decode_tokens = sum(seq_lens)
        max_block_table_len = max(
            len(block_table) for block_table in block_tables)
        block_tables = make_tensor_with_pad(
            block_tables,
            max_len=max_block_table_len,
            pad=0,
            dtype=torch.int,
            device=self.device,
        )
        attn_metadata = self.attn_backend.make_metadata(
            is_prompt=False,
            seq_lens=None,
            seq_lens_tensor=seq_lens_tensor,
            max_query_len=None,
            subquery_start_loc=None,
            seq_start_loc=None,
            context_lens_tensor=None,
            block_tables=block_tables,
            use_cuda_graph=False,
            num_prefills=0,
            num_prefill_tokens=0,
            num_decode_tokens=num_decode_tokens,
            slot_mapping=slot_mapping,
        )
        return PrepareDecodeMetadata(
            input_tokens=input_tokens,
            input_positions=input_positions,
            attn_metadata=attn_metadata,
            lora_index_mapping=lora_index_mapping,
            lora_prompt_mapping=lora_prompt_mapping,
            lora_requests=lora_requests,
            slot_mapping=slot_mapping,
        )

    def prepare_input_tensors(
        self,
        seq_group_metadata_list: List[SequenceGroupMetadata],
    ) -> Tuple[TModelInputForHPU, SamplingMetadata]:
        if len(seq_group_metadata_list) == 0:
            return self._model_input_cls(), None

        input_tokens = None
        input_positions = None
        lora_mapping = None
        lora_requests = None
        multi_modal_input = None
        batch_type = None
        seq_lens = None
        query_lens = None
        real_batch_size = None
        batch_size_padded = None

        self.event_start = self.profiler.get_timestamp_us()
        is_prompt = seq_group_metadata_list[0].is_prompt
        base_event_name = 'prompt' if is_prompt else 'decode'
        self.profiler.start('internal', base_event_name)

        real_batch_size = len(seq_group_metadata_list)
        bucket_cfg = self.prompt_bs_bucket_cfg if is_prompt else \
            self.decode_bs_bucket_cfg
        batch_size_padded = find_bucket(real_batch_size, bucket_cfg)
        batch_size_padding = batch_size_padded - real_batch_size
        seq_group_metadata_list = seq_group_metadata_list.copy()
        seq_group_metadata_list.extend(seq_group_metadata_list[0]
                                       for _ in range(batch_size_padding))

        prefill_reqs = []
        decode_reqs = []
        for seq_group_meta in seq_group_metadata_list:
            if seq_group_meta.is_prompt:
                prefill_reqs.append(seq_group_meta)
            else:
                decode_reqs.append(seq_group_meta)

        # Prepare input tensors.
        (
            input_tokens,
            input_positions,
            prefill_attn_metadata,
            seq_lens,
            query_lens,
            lora_index_mapping,
            lora_prompt_mapping,
            lora_requests,
            multi_modal_input,
            slot_mapping,
        ) = self._prepare_prompt(prefill_reqs)
        (
            decode_input_tokens,
            decode_input_positions,
            decode_attn_metadata,
            decode_lora_index_mapping,
            decode_lora_prompt_mapping,
            decode_lora_requests,
            decode_slot_mapping,
        ) = self._prepare_decode(decode_reqs)
        sampling_metadata = SamplingMetadata.prepare(seq_group_metadata_list,
                                                     seq_lens, query_lens,
                                                     self.device,
                                                     self.pin_memory)

        if not self.scheduler_config.chunked_prefill_enabled:
            assert (len(prefill_reqs) and len(decode_reqs)) == 0

        num_prefills = len(seq_lens)
        num_prefill_tokens = len(input_tokens)
        num_decode_tokens = len(decode_input_tokens)

        # NOTE(kzawora): Here we diverge from GPU code - we don't
        # support mixed batches, so we either use decode or prefill
        # inputs, without coalescing.
        assert (num_prefills == 0 and num_decode_tokens > 0) or (
            num_prefills > 0
            and num_decode_tokens == 0), "HPU does not support mixed batches!"
        if num_decode_tokens > 0:
            input_tokens = decode_input_tokens
            input_positions = decode_input_positions
            slot_mapping = decode_slot_mapping
            lora_index_mapping = decode_lora_index_mapping
            lora_prompt_mapping = decode_lora_prompt_mapping
            lora_requests = decode_lora_requests

        # FIXME: We need to adjust selected_token_indices to accommodate
        # for padding
        max_len = input_tokens.size(1)
        paddings = [max_len - s for s in seq_lens]
        paddings = [0] + paddings[:-1]
        paddings = list(itertools.accumulate(paddings))
        paddings = torch.tensor(
            paddings,
            dtype=sampling_metadata.selected_token_indices.dtype,
            device=sampling_metadata.selected_token_indices.device)
        sampling_metadata.selected_token_indices.add_(paddings)

        if self.lora_config:
            lora_mapping = LoRAMapping(
                lora_index_mapping,
                lora_prompt_mapping,
            )
        else:
            lora_mapping = None

        if (prefill_attn_metadata is not None
                and decode_attn_metadata is not None):
            batch_type = BatchType.MIXED
            raise NotImplementedError("Mixed batch is not supported on HPU")
        elif prefill_attn_metadata is not None:
            batch_type = BatchType.PREFILL
        else:
            batch_type = BatchType.DECODE

        metadata_dict = {
            "input_tokens": input_tokens,
            "input_positions": input_positions,
            "selected_token_indices": sampling_metadata.selected_token_indices,
            "lora_requests": lora_requests,
            "lora_mapping": lora_mapping,
            "multi_modal_input": multi_modal_input,
            "num_prefill_tokens": num_prefill_tokens,
            "num_decode_tokens": num_decode_tokens,
            "slot_mapping": slot_mapping,
            "num_prefills": num_prefills,
            "batch_type": batch_type,
            "seq_lens": seq_lens,
            "query_lens": query_lens
        }
        if prefill_attn_metadata is not None:
            metadata_dict.update(prefill_attn_metadata.asdict_zerocopy())
        else:
            assert decode_attn_metadata is not None
            metadata_dict.update(decode_attn_metadata.asdict_zerocopy())

        attn_metadata = prefill_attn_metadata if \
            prefill_attn_metadata is not None else decode_attn_metadata

        return self._model_input_cls(
            input_tokens=input_tokens,
            seq_lens=seq_lens,
            query_lens=query_lens,
            input_positions=input_positions,
            attn_metadata=attn_metadata,
            lora_requests=lora_requests,
            lora_mapping=lora_mapping,
            multi_modal_kwargs=multi_modal_input,
            real_batch_size=real_batch_size,
            batch_size_padded=batch_size_padded), sampling_metadata

    def _seq_len(self, attn_metadata):
        if attn_metadata.num_prefills != 0:
            return attn_metadata.slot_mapping.size(1)
        else:
            return attn_metadata.block_tables.size(1) * self.block_size

    def trim_attn_metadata(self, metadata: AttentionMetadata) -> object:
        # NOTE(kzawora): To anyone working on this in the future:
        # Trimming metadata is required when using HPUGraphs.
        # Attention metadata is going to be hashed by PT bridge, and
        # appropriate HPUGraphs will be matched based on all inputs' hash.

        # Before you put more keys in here, make sure you know their
        # value type and make sure you know how it's going to be hashed.
        # You can find that information in input_hash function
        # in habana_frameworks/torch/hpu/graphs.py. You can also hash
        # it manually with torch.hpu.graphs.input_hash(attention_metadata)

        # If you use primitive types here - they will get hashed based
        # on their value. You *will* get lots of excessive graph captures
        # (and an OOM eventually) if you decide to put something like
        # seq_len int here.
        # If you absolutely need a scalar, put it in a tensor. Tensors
        # get hashed using their metadata, not their values:
        # input_hash(torch.tensor(123)) == input_hash(torch.tensor(321))
        # input_hash(123) != input_hash(321)
        # input_hash("abc") != input_hash("cba")
        attention_metadata = subtuple(metadata, 'TrimmedAttentionMetadata', [
            'block_tables', 'seq_lens_tensor', 'attn_bias', 'slot_mapping',
            'is_prompt'
        ])
        return attention_metadata

    def create_dummy_seq_group_metadata(self, group_id, seq_len, is_prompt):
        sampling_params = SamplingParams(temperature=0)
        num_blocks = math.ceil(seq_len / self.block_size)
        if is_prompt:
            input_len = seq_len
            output_len = 0
            block_tables = None
        else:
            input_len = seq_len - 1
            output_len = 1
            block_tables = {group_id: [0] * num_blocks}
        prompt_token_ids = [0] * input_len
        output_token_ids = [1] * output_len
        seq_data = SequenceData(prompt_token_ids)
        seq_data.output_token_ids = output_token_ids
        return SequenceGroupMetadata(
            request_id=str(group_id),
            is_prompt=(output_len == 0),
            seq_data={group_id: seq_data},
            sampling_params=sampling_params,
            block_tables=block_tables,
        )

    def profile_run(self) -> None:
        num_layers = self.model_config.get_num_layers(self.parallel_config)
        kv_caches = [None] * num_layers
        max_batch_size = self.prompt_bs_bucket_cfg[-1]
        max_seq_len = self.prompt_seq_bucket_cfg[-1]

        self.warmup_scenario(max_batch_size, max_seq_len, True, kv_caches)

    def warmup_scenario(self, batch_size, seq_len, is_prompt,
                        kv_caches) -> None:
        use_graphs = self._use_graphs(batch_size, seq_len, is_prompt)
        scenario_name = ("warmup_"
                         f"{'prompt' if is_prompt else 'decode'}_"
                         f"bs{batch_size}_"
                         f"seq{seq_len}_"
                         f"graphs{'T' if use_graphs else 'F'}")
        self.profiler.start('internal', scenario_name)
        times = 3 if use_graphs else 1
        seqs = [
            self.create_dummy_seq_group_metadata(i, seq_len, is_prompt)
            for i in range(batch_size)
        ]
        torch.hpu.synchronize()
        for _ in range(times):
            inputs = self.prepare_model_input(seqs)
            self.execute_model(inputs, kv_caches)
            torch.hpu.synchronize()
        self.profiler.end()
        gc.collect()

    def log_warmup(self, phase, i, max_i, batch_size, seq_len):
        free_mem = format_bytes(
            HabanaMemoryProfiler.current_free_device_memory())
        msg = (f"[Warmup][{phase}][{i+1}/{max_i}] "
               f"batch_size:{batch_size} "
               f"seq_len:{seq_len} "
               f"free_mem:{free_mem}")
        logger.info(msg)

    def warmup_all_buckets(self, buckets, is_prompt, kv_caches):
        for i, (batch_size, seq_len) in enumerate(reversed(buckets)):
            self.log_warmup('Prompt' if is_prompt else 'Decode', i,
                            len(buckets), batch_size, seq_len)
            self.warmup_scenario(batch_size, seq_len, is_prompt, kv_caches)

    def warmup_graphs(self, strategy, buckets, is_prompt, kv_caches,
                      available_mem):
        total_batch_seq = 0.001
        total_mem = 0
        idx = 0
        phase = f'Graph/{"Prompt" if is_prompt else "Decode"}'
        num_candidates = len(buckets)
        ordering : Union[Callable[[Any], Tuple[Any, Any]], \
            Callable[[Any], Tuple[Any, Any, Any]]]
        if strategy == 'min_tokens':
            ordering = lambda b: (b[0] * b[1], b[1], b[0])
        elif strategy == 'max_bs':
            ordering = lambda b: (-b[0], b[1])
        else:
            raise NotImplementedError(
                f'Unsupported graph allocation strategy: {strategy}')
        buckets = list(sorted(buckets, key=ordering))

        for idx, (batch_size, seq_len) in enumerate(buckets):
            # Graph memory usage is proportional to seq dimension in a batch
            batch_seq = batch_size * seq_len if is_prompt else batch_size
            mem_estimate = batch_seq / total_batch_seq * total_mem
            if mem_estimate >= available_mem:
                continue
            self.graphed_buckets.add((batch_size, seq_len, is_prompt))
            self.log_warmup(phase, idx, num_candidates, batch_size, seq_len)
            with HabanaMemoryProfiler() as mem_prof:
                self.warmup_scenario(batch_size, seq_len, is_prompt, kv_caches)
            used_mem = align_workers(mem_prof.consumed_device_memory,
                                     torch.distributed.ReduceOp.MAX)
            available_mem -= used_mem
            total_mem += used_mem
            total_batch_seq += batch_seq
        graphed = list(c[:2] for c in self.graphed_buckets
                       if c[2] == is_prompt)
        msg = (f'{phase} captured:{len(graphed)} '
               f'({100 * len(graphed) / num_candidates:.1f}%) '
               f'used_mem:{format_bytes(total_mem)} '
               f'buckets:{sorted(list(graphed))}')
        logger.info(msg)

    @torch.inference_mode()
    def warmup_model(self, kv_caches: List[torch.Tensor]) -> None:
        if os.environ.get('VLLM_SKIP_WARMUP', 'false').lower() == 'true':
            logger.info("Skipping warmup...")
            return
        self.profiler.start('internal', 'warmup')
        start_mem = HabanaMemoryProfiler.current_device_memory_usage()
        start_time = time.perf_counter()
        self.warmup_all_buckets(self.prompt_buckets, True, kv_caches)
        self.warmup_all_buckets(self.decode_buckets, False, kv_caches)

        if not self.enforce_eager:
            mem_margin = 1.0 - float(
                os.environ.get('VLLM_GRAPH_MEM_MARGIN', '0.02'))
            free_mem = \
                mem_margin * HabanaMemoryProfiler.current_free_device_memory()
            free_mem = align_workers(free_mem, torch.distributed.ReduceOp.MIN)
            prompt_graph_mem_ratio = float(
                os.environ.get('VLLM_GRAPH_PROMPT_RATIO', '0.5'))
            prompt_available_memory = prompt_graph_mem_ratio * free_mem
            decode_available_memory = free_mem - prompt_available_memory
            prompt_strategy = 'min_tokens'
            decode_strategy = os.environ.get('VLLM_GRAPH_DECODE_STRATEGY',
                                             'max_bs')
            self.warmup_graphs(prompt_strategy, self.prompt_buckets, True,
                               kv_caches, prompt_available_memory)
            self.warmup_graphs(decode_strategy, self.decode_buckets, False,
                               kv_caches, decode_available_memory)

        end_time = time.perf_counter()
        end_mem = HabanaMemoryProfiler.current_device_memory_usage()
        elapsed_time = end_time - start_time
        msg = (
            f"Warmup finished in {elapsed_time:.0f} secs, "
            f"allocated {format_bytes(end_mem - start_mem)} of device memory")
        logger.info(msg)
        self.profiler.end()

    @property
    def vocab_size(self) -> int:
        return self.model_config.get_vocab_size()

<<<<<<< HEAD
def _maybe_wrap_in_hpu_graph(*args, **kwargs):
    return htorch.hpu.wrap_in_hpu_graph(HpuModelAdapter(*args, **kwargs)) if htorch.utils.internal.is_lazy() else HpuModelAdapter(*args, **kwargs)
=======

def _maybe_wrap_in_hpu_graph(model):
    return htorch.hpu.wrap_in_hpu_graph(HpuModelAdapter(
        model)) if htorch.utils.internal.is_lazy() else HpuModelAdapter(model)


class HabanaProfilerCounterHelper():

    def __init__(self):
        self.niter = 0
        self.average_real_throughput = None
        self.logged_once = False
        self.real_seq_lens = []
        self.prompt_seq_lens = []

    def capture_seq_group_metadata_stats(self, seq_group_metadata_list):
        self.real_seq_lens = [
            len(seq_data.prompt_token_ids) + len(seq_data.output_token_ids)
            for seq_group_metadata in seq_group_metadata_list
            for seq_data in seq_group_metadata.seq_data.values()
        ]
        self.prompt_seq_lens = [
            len(seq_data.prompt_token_ids)
            for seq_group_metadata in seq_group_metadata_list
            for seq_data in seq_group_metadata.seq_data.values()
        ]

    def get_counter_dict(self, cache_config, duration, seq_len,
                         batch_size_padded, real_batch_size, is_prompt):
        throughput = batch_size_padded / (duration / 1e6)
        throughput_effective = real_batch_size / (duration / 1e6)

        real_max_seq_len = max(self.real_seq_lens)
        real_num_tokens = sum(self.real_seq_lens)
        padded_num_tokens = batch_size_padded * seq_len
        batch_token_utilization = real_num_tokens / padded_num_tokens
        if self.average_real_throughput is None:
            self.average_real_throughput = throughput_effective
        else:  # https://www.heikohoffmann.de/htmlthesis/node134.html
            self.average_real_throughput = self.average_real_throughput + 1 / (
                self.niter + 1) * (throughput_effective -
                                   self.average_real_throughput)
        phase = "prompt" if is_prompt else "decode"
        counters = {
            f'{phase}_bucket_batch_size': batch_size_padded,
            f'{phase}_batch_size': real_batch_size,
            f'{phase}_bucket_seq_len': seq_len,
            f'{phase}_seq_len': real_max_seq_len,
            f'{phase}_bucket_gen_throughput': throughput,
            f'{phase}_real_gen_throughput': throughput_effective,
            f'{phase}_batch_token_utilization': batch_token_utilization,
            'average_real_throughput': self.average_real_throughput,
            'engine_iteration': self.niter,
        }
        self.niter += 1
        if is_prompt:
            prompt_bucket_in_throughput = (seq_len * batch_size_padded) / (
                duration / 1e6)
            prompt_real_in_throughput = sum(
                self.prompt_seq_lens) / (duration / 1e6)
            counters[
                f'{phase}_bucket_in_throughput'] = prompt_bucket_in_throughput
            counters[f'{phase}_real_in_throughput'] = prompt_real_in_throughput

        # KV cache might not be created yet (e.g. for profiling run)
        if cache_config.num_gpu_blocks is not None and \
            cache_config.num_gpu_blocks != 0:
            cache_num_blocks_used = [
                math.ceil(sl / cache_config.block_size)
                for sl in self.real_seq_lens
            ]
            cache_total_num_blocks_used = sum(cache_num_blocks_used)
            num_cache_blocks = cache_config.num_gpu_blocks
            cache_total_num_free_blocks = \
                num_cache_blocks - cache_total_num_blocks_used
            cache_computed_utilization = \
                cache_total_num_blocks_used / num_cache_blocks
            max_blocks_per_seq = math.ceil(seq_len / cache_config.block_size)
            batch_block_utilization = cache_total_num_blocks_used / (
                batch_size_padded * max_blocks_per_seq)
            counters['cache_num_blocks_used'] = cache_total_num_blocks_used
            counters['cache_num_free_blocks'] = cache_total_num_free_blocks
            counters['cache_computed_utilization'] = cache_computed_utilization
            counters[
                f'{phase}_batch_block_utilization'] = batch_block_utilization
        if not self.logged_once:
            counters['const_cache_num_blocks'] = cache_config.num_gpu_blocks
            counters[
                'const_gpu_memory_utilization'] = \
                    cache_config.gpu_memory_utilization
            counters['const_block_size'] = cache_config.block_size
            self.logged_once = True
        return counters


class HabanaModelRunner(
        HabanaModelRunnerBase[ModelInputForHPUWithSamplingMetadata]):
    """
    GPU model runner with sampling step.
    """
    _model_input_cls: Type[ModelInputForHPUWithSamplingMetadata] = (
        ModelInputForHPUWithSamplingMetadata)

    def make_model_input_from_broadcasted_tensor_dict(
        self,
        tensor_dict: Dict[str, Any],
    ) -> ModelInputForHPUWithSamplingMetadata:
        return (
            ModelInputForHPUWithSamplingMetadata.from_broadcasted_tensor_dict(
                tensor_dict,
                attn_backend=self.attn_backend,
            ))

    def prepare_model_input(
        self,
        seq_group_metadata_list: List[SequenceGroupMetadata],
        virtual_engine: int = 0,
        finished_requests_ids: Optional[List[str]] = None
    ) -> ModelInputForHPUWithSamplingMetadata:
        """Prepare the model input based on a given sequence group, including
        metadata for the sampling step.
        The API assumes seq_group_metadata_list is sorted by prefill -> decode.
        The result tensors and data structure also batches input in prefill
        -> decode order. For example,
        - input_tokens[:num_prefill_tokens] contains prefill tokens.
        - input_tokens[num_prefill_tokens:] contains decode tokens.
        If cuda graph is required, this API automatically pads inputs.
        """
        with self.profiler.record_event('internal', 'prepare_input_tensors'):
            assert seq_group_metadata_list is not None
            self.profiler_counter_helper.capture_seq_group_metadata_stats(
                seq_group_metadata_list=seq_group_metadata_list)
            model_input, sampling_metadata = self.prepare_input_tensors(
                seq_group_metadata_list)
            assert model_input.attn_metadata is not None
            is_prompt = model_input.attn_metadata.is_prompt

        return dataclasses.replace(model_input,
                                   sampling_metadata=sampling_metadata,
                                   is_prompt=is_prompt,
                                   virtual_engine=virtual_engine)

    @torch.inference_mode()
    def execute_model(
        self,
        model_input: ModelInputForHPUWithSamplingMetadata,
        kv_caches: List[torch.Tensor],
        intermediate_tensors: Optional[IntermediateTensors] = None,
        num_steps: int = 1,
    ) -> Optional[Union[List[SamplerOutput], IntermediateTensors]]:
        if num_steps > 1:
            raise ValueError(
                "num_steps > 1 is not supported in HabanaModelRunner")

        # NOTE(kzawora): Need to restore this after adding LoRA
        # if self.lora_config:
        #    self.set_active_loras(lora_requests, lora_mapping)
        input_tokens = model_input.input_tokens
        input_positions = model_input.input_positions
        attn_metadata = model_input.attn_metadata
        sampling_metadata = model_input.sampling_metadata
        multi_modal_input = model_input.multi_modal_kwargs
        real_batch_size = model_input.real_batch_size
        batch_size_padded = model_input.batch_size_padded
        assert input_tokens is not None
        assert input_positions is not None
        assert sampling_metadata is not None
        assert attn_metadata is not None
        is_prompt = attn_metadata.is_prompt
        assert is_prompt is not None
        batch_size = input_tokens.size(0)
        seq_len = self._seq_len(attn_metadata)
        use_graphs = self._use_graphs(batch_size, seq_len, is_prompt)
        execute_model_kwargs = {
            "input_ids": input_tokens,
            "positions": input_positions,
            "kv_caches": kv_caches,
            "attn_metadata": self.trim_attn_metadata(attn_metadata),
            "intermediate_tensors": intermediate_tensors
        }
        if multi_modal_input is not None:
            execute_model_kwargs.update(multi_modal_input)

        htorch.core.mark_step()
        if self.is_driver_worker:
            model_event_name = ("model_"
                                f"{'prompt' if is_prompt else 'decode'}_"
                                f"bs{batch_size}_"
                                f"seq{seq_len}_"
                                f"graphs{'T' if use_graphs else 'F'}")
        else:
            model_event_name = 'model_executable'
        with self.profiler.record_event('internal', model_event_name):
            hidden_states = self.model.forward(
                **execute_model_kwargs,
                selected_token_indices=sampling_metadata.
                selected_token_indices,
                bypass_hpu_graphs=not use_graphs)

        # Compute the logits.
        with self.profiler.record_event(
                'internal', ('compute_logits_'
                             f'{"prompt" if is_prompt else "decode"}_bs'
                             f'{batch_size}_'
                             f'seq{seq_len}')):
            sampling_metadata.selected_token_indices = None
            logits = self.model.compute_logits(hidden_states,
                                               sampling_metadata)
        htorch.core.mark_step()
        # Only perform sampling in the driver worker.
        if not self.is_driver_worker:
            return []

        # Sample the next token.
        with self.profiler.record_event(
                'internal', ('sample_'
                             f'{"prompt" if is_prompt else "decode"}_'
                             f'bs{batch_size}_'
                             f'seq{seq_len}')):
            output = self.model.sample(
                logits=logits,
                sampling_metadata=sampling_metadata,
            )
        output.outputs = output.outputs[:real_batch_size]
        htorch.core.mark_step()

        if self.is_driver_worker and self.profiler.enabled:
            # Stop recording 'execute_model' event
            self.profiler.end()
            event_end = self.profiler.get_timestamp_us()
            counters = self.profiler_counter_helper.get_counter_dict(
                cache_config=self.cache_config,
                duration=event_end - self.event_start,
                seq_len=seq_len,
                batch_size_padded=batch_size_padded,
                real_batch_size=real_batch_size,
                is_prompt=is_prompt)
            self.profiler.record_counter(self.event_start, counters)
        return [output]
>>>>>>> 19993b74
<|MERGE_RESOLUTION|>--- conflicted
+++ resolved
@@ -148,15 +148,11 @@
 
 
 class HpuModelAdapter():
-<<<<<<< HEAD
     def __init__(self, model, enforce_eager):
-=======
-
-    def __init__(self, model):
->>>>>>> 19993b74
         self.model = model
         if not htorch.utils.internal.is_lazy() and not enforce_eager:
-            self.model = torch.compile(self.model, backend='hpu_backend')
+            self.model = torch.compile(self.model, backend='hpu_backend',
+                                       dynamic=False)
 
     def _set_attn_bias(self, attn_metadata, batch_size, seq_len, device,
                        dtype):
@@ -434,16 +430,10 @@
             # FIXME: Running with disable_tensor_cache=True causes
             # RuntimeErrors. This needs to be debugged
             with HabanaMemoryProfiler() as m_wrap:
-<<<<<<< HEAD
                 self.model = _maybe_wrap_in_hpu_graph(self.model, enforce_eager=self.enforce_eager)
-            logger.info(f"Wrapping in HPU Graph took {m_wrap.get_summary_string()}")
-            
-=======
-                self.model = _maybe_wrap_in_hpu_graph(self.model)
             msg = f"Wrapping in HPU Graph took {m_wrap.get_summary_string()}"
             logger.info(msg)
 
->>>>>>> 19993b74
         self.model_memory_usage = m.consumed_device_memory
         msg = f"Loading model weights took in total {m.get_summary_string()}"
         logger.info(msg)
@@ -1161,15 +1151,8 @@
     def vocab_size(self) -> int:
         return self.model_config.get_vocab_size()
 
-<<<<<<< HEAD
 def _maybe_wrap_in_hpu_graph(*args, **kwargs):
     return htorch.hpu.wrap_in_hpu_graph(HpuModelAdapter(*args, **kwargs)) if htorch.utils.internal.is_lazy() else HpuModelAdapter(*args, **kwargs)
-=======
-
-def _maybe_wrap_in_hpu_graph(model):
-    return htorch.hpu.wrap_in_hpu_graph(HpuModelAdapter(
-        model)) if htorch.utils.internal.is_lazy() else HpuModelAdapter(model)
-
 
 class HabanaProfilerCounterHelper():
 
@@ -1403,5 +1386,4 @@
                 real_batch_size=real_batch_size,
                 is_prompt=is_prompt)
             self.profiler.record_counter(self.event_start, counters)
-        return [output]
->>>>>>> 19993b74
+        return [output]