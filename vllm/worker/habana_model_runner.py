###############################################################################
# Copyright (C) 2024 Habana Labs, Ltd. an Intel Company
###############################################################################

import collections
import dataclasses
import gc
import itertools
import math
import operator
import os
import time
from enum import IntEnum
from typing import (TYPE_CHECKING, Any, Callable, Dict, List, NamedTuple,
                    Optional, Set, Tuple, Type, TypeVar, Union)

from vllm.utils import (HabanaMemoryProfiler, format_bytes, is_fake_hpu,
                        is_pin_memory_available, make_tensor_with_pad)

import habana_frameworks.torch as htorch

import torch

from vllm.attention import AttentionMetadata, get_attn_backend
from vllm.config import (CacheConfig, DeviceConfig, LoadConfig, LoRAConfig,
                         ModelConfig, MultiModalConfig, ParallelConfig,
                         SchedulerConfig)
from vllm.distributed.parallel_state import get_world_group
from vllm.hpu.ops import LoraMask as LoraMask
from vllm.logger import init_logger
from vllm.lora.layers import LoRAMapping
from vllm.lora.request import LoRARequest
from vllm.lora.worker_manager import LRUCacheWorkerLoRAManager
from vllm.model_executor import SamplingMetadata
from vllm.model_executor.model_loader import get_model
from vllm.sampling_params import SamplingParams
from vllm.sequence import (IntermediateTensors, SamplerOutput, SequenceData,
                           SequenceGroupMetadata)
from vllm.worker.model_runner_base import (
    ModelRunnerBase, ModelRunnerInputBase,
    _add_attn_metadata_broadcastable_dict,
    _add_sampling_metadata_broadcastable_dict,
    _init_attn_metadata_from_tensor_dict,
    _init_sampling_metadata_from_tensor_dict)

from .profiler import Profiler

if TYPE_CHECKING:
    from vllm.attention.backends.abstract import AttentionBackend

logger = init_logger(__name__)

_PAD_SLOT_ID = 0
LORA_WARMUP_RANK = 8
_TYPE_CACHE = {}


def read_bucket_settings(phase: str, dim: str, **defaults):
    """Read bucketing configuration from env variables.

    phase is either 'prompt' or 'decode'
    dim is either 'bs' or 'block'
    param is either 'min', 'step' or 'max'
    example env variable: VLLM_DECODE_BS_BUCKET_STEP=128
    """
    params = ['min', 'step', 'max']
    values = [
        int(
            os.environ.get(f'VLLM_{phase}_{dim}_BUCKET_{p}'.upper(),
                           defaults[p])) for p in params
    ]
    return values


def warmup_range(config: Tuple[int, int, int]):
    """Generate a warmup range.

    Start from bmin and multiply by 2 until you reach bstep.
    Then, increase the values in the range by the value of bstep until you 
    reach bmax.

    Example:
    bmin = 2, bstep = 32, bmax = 64
    => ramp_up = (2, 4, 8, 16)
    => stable = (32, 64)
    => return ramp_up + stable => (2, 4, 8, 16, 32, 64)
    """
    bmin, bstep, bmax = config
    assert bmin <= bmax, ("Min. batch size cannot be greater than max. "
                          "batch size. If you want to skip warmup, "
                          "set VLLM_SKIP_WARMUP=true")
    base = itertools.repeat(2)
    ramp_up_acc = itertools.accumulate(base, func=operator.mul, initial=bmin)
    ramp_up_tw = itertools.takewhile(lambda x: x < bstep and x <= bmax, \
        ramp_up_acc)
    stable = range(bstep, bmax + 1, bstep)
    buckets = list(ramp_up_tw) + list(stable)
    return list(filter(lambda bucket: bucket >= bmin, buckets))


def warmup_buckets(bs_bucket_config,
                   seq_bucket_config,
                   max_num_batched_tokens=None):
    buckets = list(
        itertools.product(warmup_range(bs_bucket_config),
                          warmup_range(seq_bucket_config)))
    if len(buckets) == 0:
        msg = ("No buckets could be captured with following config "
               f"(min, step, max_warmup): "
               f"bs:{bs_bucket_config}, "
               f"seq:{seq_bucket_config}")
        raise ValueError(msg)

    filtered_buckets = buckets
    if max_num_batched_tokens is not None:
        # Remove buckets exceeding batch token budget
        filtered_buckets = list(
            filter(
                lambda bucket: bucket[0] * bucket[1] <= max_num_batched_tokens,
                buckets))

        if len(filtered_buckets) == 0:
            # we can handle this if we ignore max_num_batched_tokens
            min_bucket_bs, min_bucket_seq = min(buckets,
                                                key=lambda b: (b[0] * b[1]))
            min_reqd_budget = min_bucket_bs * min_bucket_seq
            msg = (
                "The current bucketing configuration "
                f"(min, step, max_warmup): "
                f"bs:{bs_bucket_config}, "
                f"seq:{seq_bucket_config} cannot be used with specified "
                f"max_num_batched_tokens ({max_num_batched_tokens}), as the "
                f"smallest bucket ({min_reqd_budget}) would exceed token "
                "budget. Please increase max_num_batched_tokens or decrease "
                "bucket minimum Ignoring max_num_batched_tokens at risk of "
                "out-of-memory errors.")
            logger.error(msg)
            return list(
                sorted(buckets, key=lambda b: (b[0] * b[1], b[1], b[0]))), []

    captured_buckets = list(
        sorted(filtered_buckets, key=lambda b: (b[0] * b[1], b[1], b[0])))
    omitted_buckets = list(
        sorted([x for x in buckets if x not in filtered_buckets]))
    return captured_buckets, omitted_buckets


def next_pow2(value: int, base: int):
    res = base
    while value > 1:
        value = (value + 1) // 2
        res *= 2
    return res


def round_up(value: int, k: int):
    return (value + k - 1) // k * k


def find_bucket(value: int, config: Tuple[int, int, int]):
    bmin, bstep, _ = config
    next_step = round_up(value, bstep)
    next_pow = next_pow2(value, bmin)
    return max(bmin, min(next_step, next_pow))


def subtuple(obj: object,
             typename: str,
             to_copy: List[str],
             to_override: Optional[Dict[str, object]] = None):
    if to_override is None:
        to_override = {}
    if obj is None:
        return None
    fields = set(to_copy) | set(to_override.keys())
    values = {f: to_override.get(f, getattr(obj, f)) for f in fields}
    if typename not in _TYPE_CACHE:
        _TYPE_CACHE[typename] = collections.namedtuple(typename,
                                                       ' '.join(fields))
    return _TYPE_CACHE[typename](**values)


def align_workers(value, op):
    group = get_world_group().cpu_group
    world_size = torch.distributed.get_world_size()
    if world_size <= 1:
        return value
    value_t = torch.tensor(value, device='cpu')
    torch.distributed.all_reduce(value_t, op=op, group=group)
    return value_t.item()


class HpuModelAdapter():

    def __init__(self, model, enforce_eager):
        self.model = model
<<<<<<< HEAD
        if not is_fake_hpu() and not htorch.utils.internal.is_lazy(
        ) and not enforce_eager:
=======
        self.prefill_use_fusedsdpa = os.getenv('VLLM_PROMPT_USE_FUSEDSDPA',
                                               '0').lower() in ['1', 'true']

        if not htorch.utils.internal.is_lazy() and not enforce_eager:
>>>>>>> 05acb898
            self.model = torch.compile(self.model,
                                       backend='hpu_backend',
                                       dynamic=False)

    def _set_attn_bias(self, attn_metadata, batch_size, seq_len, device,
                       dtype):
        prefill_metadata = attn_metadata
        if prefill_metadata is None or self.prefill_use_fusedsdpa:
            return attn_metadata

        seq_lens_t = prefill_metadata.seq_lens_tensor
        len_mask = (torch.arange(0, seq_len, device=device,
                                 dtype=torch.int32).view(1, seq_len).ge(
                                     seq_lens_t.unsqueeze(-1)).view(
                                         batch_size, 1, 1, seq_len))
        causal_mask = torch.triu(torch.ones((batch_size, 1, seq_len, seq_len),
                                            device=device,
                                            dtype=torch.bool),
                                 diagonal=1)
        mask = causal_mask.logical_or(len_mask)
        attn_bias = (torch.zeros_like(mask, dtype=dtype).masked_fill_(
            mask, -math.inf))
        #FIXME: Restore sliding window support
        #if self.sliding_window is not None:
        attn_metadata = prefill_metadata._replace(attn_bias=attn_bias)
        return attn_metadata

    def forward(self, *args, **kwargs):
        kwargs = kwargs.copy()
        selected_token_indices = kwargs.pop('selected_token_indices')
        if 'warmup_mode' in kwargs:
            kwargs.pop('warmup_mode')
        input_ids = kwargs['input_ids']
        kwargs['attn_metadata'] = self._set_attn_bias(kwargs['attn_metadata'],
                                                      input_ids.size(0),
                                                      input_ids.size(1),
                                                      input_ids.device,
                                                      torch.bfloat16)
        LoraMask.setLoraMask(kwargs.pop('lora_mask'))
        hidden_states = self.model(*args, **kwargs)
        hidden_states = hidden_states.view(-1, hidden_states.shape[-1])
        hidden_states = hidden_states.index_select(0, selected_token_indices)
        return hidden_states

    def compute_logits(self, *args, **kwargs):
        return self.model.compute_logits(*args, **kwargs)

    def sample(self, *args, **kwargs):
        return self.model.sample(*args, **kwargs)


class PreparePromptMetadata(NamedTuple):
    input_tokens: torch.Tensor
    input_positions: List[List[int]]
    attn_metadata: Optional[AttentionMetadata]
    seq_lens: List[int]
    query_lens: List[int]
    lora_index_mapping: List[List[int]]
    lora_prompt_mapping: List[List[int]]
    lora_requests: Set[LoRARequest]
    multi_modal_input: Optional[torch.Tensor]
    slot_mapping: List[List[int]]
    lora_mask: Optional[torch.Tensor]
    lora_logits_mask: Optional[torch.Tensor]

    @classmethod
    def empty(cls):
        return PreparePromptMetadata(input_tokens=[],
                                     input_positions=[],
                                     attn_metadata=None,
                                     seq_lens=[],
                                     query_lens=[],
                                     lora_index_mapping=[],
                                     lora_prompt_mapping=[],
                                     lora_requests=set(),
                                     multi_modal_input=None,
                                     slot_mapping=[],
                                     lora_mask=None,
                                     lora_logits_mask=None)


class PrepareDecodeMetadata(NamedTuple):
    input_tokens: torch.Tensor
    input_positions: List[List[int]]
    attn_metadata: Optional[AttentionMetadata]
    lora_index_mapping: List[List[int]]
    lora_prompt_mapping: List[List[int]]
    lora_requests: Set[LoRARequest]
    slot_mapping: List[List[int]]
    lora_mask: Optional[torch.Tensor]
    lora_logits_mask: Optional[torch.Tensor]

    @classmethod
    def empty(cls):
        return PrepareDecodeMetadata(input_tokens=[],
                                     input_positions=[],
                                     attn_metadata=None,
                                     lora_index_mapping=[],
                                     lora_prompt_mapping=[],
                                     lora_requests=set(),
                                     slot_mapping=[],
                                     lora_mask=None,
                                     lora_logits_mask=None)


# How batches are constructed.
class BatchType(IntEnum):
    # Every batch is prefill.
    PREFILL = 0
    # Every batch is decode.
    DECODE = 1
    # Batch is a mixture of prefill and decode.
    MIXED = 2


TModelInputForHPU = TypeVar('TModelInputForHPU', bound="ModelInputForHPU")


@dataclasses.dataclass(frozen=True)
class ModelInputForHPU(ModelRunnerInputBase):
    """
    This base class contains metadata needed for the base model forward pass
    but not metadata for possible additional steps, e.g., sampling. Model
    runners that run additional steps should subclass this method to add
    additional fields.
    """
    input_tokens: Optional[torch.Tensor] = None
    input_positions: Optional[torch.Tensor] = None
    seq_lens: Optional[List[int]] = None
    query_lens: Optional[List[int]] = None
    lora_mapping: Optional["LoRAMapping"] = None
    lora_requests: Optional[Set[LoRARequest]] = None
    attn_metadata: Optional["AttentionMetadata"] = None
    multi_modal_kwargs: Optional[Dict[str, torch.Tensor]] = None
    real_batch_size: Optional[int] = None
    batch_size_padded: Optional[int] = None
    virtual_engine: int = 0
    lora_mask: Optional[torch.Tensor] = None
    lora_logits_mask: Optional[torch.Tensor] = None

    def as_broadcastable_tensor_dict(self) -> Dict[str, Any]:
        tensor_dict = {
            "input_tokens": self.input_tokens,
            "input_positions": self.input_positions,
            "lora_requests": self.lora_requests,
            "lora_mapping": self.lora_mapping,
            "multi_modal_kwargs": self.multi_modal_kwargs,
            "real_batch_size": self.real_batch_size,
            "batch_size_padded": self.batch_size_padded,
            "virtual_engine": self.virtual_engine,
            "lora_mask": self.lora_mask,
            "lora_logits_mask": self.lora_logits_mask,
        }
        _add_attn_metadata_broadcastable_dict(tensor_dict, self.attn_metadata)
        return tensor_dict

    @classmethod
    def from_broadcasted_tensor_dict(
        cls: Type[TModelInputForHPU],
        tensor_dict: Dict[str, Any],
        attn_backend: Optional["AttentionBackend"] = None,
    ) -> TModelInputForHPU:
        if attn_backend is not None:
            tensor_dict = _init_attn_metadata_from_tensor_dict(
                attn_backend, tensor_dict)
        return cls(**tensor_dict)


@dataclasses.dataclass(frozen=True)
class ModelInputForHPUWithSamplingMetadata(ModelInputForHPU):
    """
    Used by the ModelRunner.
    """
    sampling_metadata: Optional["SamplingMetadata"] = None
    # Used for speculative decoding. We do not broadcast it because it is only
    # used by the driver worker.
    is_prompt: Optional[bool] = None

    def as_broadcastable_tensor_dict(self) -> Dict[str, Any]:
        tensor_dict = {
            "input_tokens": self.input_tokens,
            "input_positions": self.input_positions,
            "lora_requests": self.lora_requests,
            "lora_mapping": self.lora_mapping,
            "multi_modal_kwargs": self.multi_modal_kwargs,
            "lora_mask": self.lora_mask,
            "lora_logits_mask": self.lora_logits_mask,
        }
        _add_attn_metadata_broadcastable_dict(tensor_dict, self.attn_metadata)
        _add_sampling_metadata_broadcastable_dict(tensor_dict,
                                                  self.sampling_metadata)
        return tensor_dict

    @classmethod
    def from_broadcasted_tensor_dict(
        cls,
        tensor_dict: Dict[str, Any],
        attn_backend: Optional["AttentionBackend"] = None,
    ) -> "ModelInputForHPUWithSamplingMetadata":
        tensor_dict = _init_sampling_metadata_from_tensor_dict(tensor_dict)
        # FIXME(kzawora): this fails for whatever reason - why?
        if attn_backend is not None:
            tensor_dict = _init_attn_metadata_from_tensor_dict(
                attn_backend, tensor_dict)
        return cls(**tensor_dict)


class HabanaModelRunnerBase(ModelRunnerBase[TModelInputForHPU]):
    """
    Helper class for shared methods between GPU model runners.
    """
    _model_input_cls: Type[TModelInputForHPU]

    def __init__(
        self,
        model_config: ModelConfig,
        parallel_config: ParallelConfig,
        scheduler_config: SchedulerConfig,
        device_config: DeviceConfig,
        load_config: LoadConfig,
        cache_config: CacheConfig,
        lora_config: Optional[LoRAConfig],
        kv_cache_dtype: Optional[str] = "auto",
        is_driver_worker: bool = False,
        multimodal_config: Optional[MultiModalConfig] = None,
    ):
        self.model_config = model_config
        self.parallel_config = parallel_config
        self.scheduler_config = scheduler_config
        self.lora_config = lora_config
        self.load_config = load_config
        self.cache_config = cache_config
        self.is_driver_worker = is_driver_worker
        self.profiler = Profiler()

        self.sliding_window = (model_config.get_sliding_window()
                               if model_config is not None else None)
        self.device_config = (device_config
                              if device_config is not None else DeviceConfig())
        if is_fake_hpu():
            device_config.device = torch.device('cpu')
            device_config.device_type = 'cpu'
        self.device = self.device_config.device
        self.enforce_eager = self.model_config.enforce_eager
        self.max_num_seqs = self.scheduler_config.max_num_seqs
        self.max_model_len = self.scheduler_config.max_model_len
        self.max_num_batched_tokens = \
            self.scheduler_config.max_num_batched_tokens
        self.block_size = cache_config.block_size

        self.pin_memory = is_pin_memory_available()
        self.kv_cache_dtype = kv_cache_dtype
        self.multimodal_config = multimodal_config

        self.attn_backend = get_attn_backend(
            self.model_config.get_num_attention_heads(self.parallel_config),
            self.model_config.get_head_size(),
            self.model_config.get_num_kv_heads(self.parallel_config),
            self.model_config.get_sliding_window(),
            self.model_config.dtype,
            self.kv_cache_dtype,
            self.block_size,
        )

        # Lazy initialization
        self.lora_manager: LRUCacheWorkerLoRAManager = None
        self.model: torch.nn.Module = None

        # Profiler stats
        self.profiler_counter_helper = HabanaProfilerCounterHelper()
        self.seen_configs: set = set()
        self._mem_margin: Optional[int] = None
        self._setup_buckets()

    def load_model(self) -> None:
        import habana_frameworks.torch.core as htcore
        if self.model_config.quantization == 'inc':
            htcore.hpu_set_env()
        with HabanaMemoryProfiler() as m:
            with HabanaMemoryProfiler() as m_getmodel:
                self.model = get_model(
                    model_config=self.model_config,
                    device_config=self.device_config,
                    load_config=self.load_config,
                    lora_config=self.lora_config,
                    multimodal_config=self.multimodal_config,
                    parallel_config=self.parallel_config,
                    scheduler_config=self.scheduler_config,
                    cache_config=self.cache_config)
            msg = ("Pre-loading model weights on "
                   f"{next(self.model.parameters()).device} "
                   f"took {m_getmodel.get_summary_string()}")
            logger.info(msg)

            if self.lora_config:
                assert hasattr(self.model, "supported_lora_modules"
                               ) and self.model.supported_lora_modules, (
                                   "Model does not support LoRA")
                assert hasattr(self.model, "embedding_modules"
                               ), "Model does not have embedding_modules"
                assert hasattr(
                    self.model, "embedding_padding_modules"
                ), "Model does not have embedding_padding_modules"
                self.lora_manager = LRUCacheWorkerLoRAManager(
                    self.scheduler_config.max_num_seqs,
                    self.scheduler_config.max_num_batched_tokens,
                    self.vocab_size, self.lora_config, self.device,
                    self.model.embedding_modules,
                    self.model.embedding_padding_modules)
                self.model = self.lora_manager.create_lora_manager(self.model)

            if self.model_config.quantization == 'inc':
                logger.info("Preparing model with INC..")
                with HabanaMemoryProfiler() as m_inc:
                    from neural_compressor.torch.quantization import (
                        FP8Config, convert, prepare)
                    config = FP8Config.from_json_file(
                        os.getenv("QUANT_CONFIG", ""))
                    if config.measure:
                        self.model = prepare(self.model, config)
                    elif config.quantize:
                        self.model = convert(self.model, config)
                    htcore.hpu_initialize(self.model,
                                          mark_only_scales_as_const=True)
                logger.info("Preparing model with INC took %s",
                            m_inc.get_summary_string())
            else:
                self.model = self.model.to("hpu")
                htcore.mark_step()
            torch.hpu.synchronize()

            # FIXME: Running with disable_tensor_cache=True causes
            # RuntimeErrors. This needs to be debugged
            with HabanaMemoryProfiler() as m_wrap:
                self.model = _maybe_wrap_in_hpu_graph(
                    self.model, enforce_eager=self.enforce_eager)
            msg = f"Wrapping in HPU Graph took {m_wrap.get_summary_string()}"
            logger.info(msg)

        self.model_memory_usage = m.consumed_device_memory
        msg = f"Loading model weights took in total {m.get_summary_string()}"
        logger.info(msg)

    def _use_graphs(self, batch_size, seq_len, is_prompt):
        if self.enforce_eager:
            return False
        return (batch_size, seq_len, is_prompt) in self.graphed_buckets

    def _is_valid_bucket(self, bucket):
        return bucket[0] * bucket[1] <= self.max_num_batched_tokens

    def _setup_buckets(self) -> None:
        max_bucket_cfg = 64
        if self.lora_config and \
            max_bucket_cfg > self.max_num_batched_tokens // self.block_size:
            max_bucket_cfg = self.max_num_batched_tokens // self.block_size
        self.prompt_bs_bucket_cfg = read_bucket_settings('prompt',
                                                         'bs',
                                                         min=1,
                                                         step=32,
                                                         max=min(
                                                             self.max_num_seqs,
                                                             max_bucket_cfg))
        self.decode_bs_bucket_cfg = read_bucket_settings('decode',
                                                         'bs',
                                                         min=1,
                                                         step=128,
                                                         max=self.max_num_seqs)
        self.prompt_seq_bucket_cfg = read_bucket_settings('prompt',
                                                          'seq',
                                                          min=self.block_size,
                                                          step=self.block_size,
                                                          max=1024)
        self.decode_seq_bucket_cfg = read_bucket_settings('decode',
                                                          'seq',
                                                          min=self.block_size,
                                                          step=self.block_size,
                                                          max=2048)
        self.graphed_buckets: Set[Any] = set()

        msg = ("Prompt bucket config (min, step, max_warmup) "
               f"bs:{self.prompt_bs_bucket_cfg}, "
               f"seq:{self.prompt_seq_bucket_cfg}")
        logger.info(msg)
        self.prompt_buckets, prompt_omitted_buckets = warmup_buckets(
            self.prompt_bs_bucket_cfg, self.prompt_seq_bucket_cfg,
            self.max_num_batched_tokens)

        if self.lora_config:
            self.prompt_buckets[:] = [
                bucket for bucket in self.prompt_buckets
                if self._is_valid_bucket(bucket)
            ]

        msg = (f"Generated {len(self.prompt_buckets)} "
               f"prompt buckets: {list(sorted(self.prompt_buckets))}")
        logger.info(msg)

        msg = (f"Omitted {len(prompt_omitted_buckets)} "
               "prompt buckets due to exceeded token budget "
               f"(max_num_batched_tokens={self.max_num_batched_tokens})")
        logger.info(msg)

        msg = f"Omitted prompt buckets: {list(sorted(prompt_omitted_buckets))}"
        logger.debug(msg)

        msg = ("Decode bucket config (min, step, max_warmup) "
               f"bs:{self.decode_bs_bucket_cfg}, "
               f"seq:{self.decode_seq_bucket_cfg}")
        logger.info(msg)
        self.decode_buckets, _ = warmup_buckets(self.decode_bs_bucket_cfg,
                                                self.decode_seq_bucket_cfg)
        if self.lora_config:
            self.decode_buckets[:] = [
                bucket for bucket in self.decode_buckets
                if self._is_valid_bucket(bucket)
            ]
        msg = (f"Generated {len(self.decode_buckets)} decode buckets: "
               f"{list(sorted(self.decode_buckets))}")
        logger.info(msg)

    def _prepare_prompt(
        self,
        seq_group_metadata_list: List[SequenceGroupMetadata],
    ) -> PreparePromptMetadata:
        input_tokens: List[List[int]] = []
        input_positions: List[List[int]] = []
        slot_mapping: List[List[int]] = []
        lora_index_mapping: List[List[int]] = []
        lora_prompt_mapping: List[List[int]] = []
        lora_requests: Set[LoRARequest] = set()

        seq_lens: List[int] = []
        context_lens: List[int] = []
        query_lens: List[int] = []
        prefix_block_tables: List[List[int]] = []
        multi_modal_input_list: List[torch.Tensor] = []

        if len(seq_group_metadata_list) == 0:
            return PreparePromptMetadata.empty()

        for seq_group_metadata in seq_group_metadata_list:
            assert seq_group_metadata.is_prompt
            seq_ids = list(seq_group_metadata.seq_data.keys())
            assert len(seq_ids) == 1
            seq_id = seq_ids[0]

            computed_block_nums = seq_group_metadata.computed_block_nums
            if (self.scheduler_config is not None
                    and self.scheduler_config.chunked_prefill_enabled
                    and not (computed_block_nums is None
                             or computed_block_nums == [])):
                raise RuntimeError(
                    "chunked prefill cannot be used with prefix caching "
                    "now.")

            token_chunk_size = seq_group_metadata.token_chunk_size
            seq_data = seq_group_metadata.seq_data[seq_id]
            context_len = seq_data.get_num_computed_tokens()
            # We should use get_len here because in case of preemption
            # it contains output tokens.
            seq_len = min(seq_data.get_len(), context_len + token_chunk_size)
            prompt_tokens = seq_data.get_token_ids()[context_len:seq_len]
            seq_lens.append(seq_len)

            # NOTE: This only works for oooooooxxx style attention.
            if computed_block_nums is not None and len(
                    computed_block_nums) > 0 and self.sliding_window is None:
                # Prefix is not supported with sliding_window
                context_len = len(computed_block_nums) * self.block_size
                prompt_tokens = prompt_tokens[context_len:]
                prefix_block_tables.append(computed_block_nums)
            elif self.scheduler_config.chunked_prefill_enabled:
                if seq_group_metadata.block_tables is not None:
                    # Prefill has chunked before.
                    block_table = seq_group_metadata.block_tables[seq_id]
                    prefix_block_tables.append(block_table)
                else:
                    # The first prefill.
                    prefix_block_tables.append([])
            else:
                prefix_block_tables.append([])
                # Right now, prefill start is always 0. However, this
                # assumption can be changed once chunked prefill is introduced.
                assert context_len == 0

            # actual prompt lens
            context_lens.append(context_len)
            query_lens.append(seq_len - context_len)
            input_tokens.append(prompt_tokens)
            # NOTE(woosuk): Here we assume that the first token in the prompt
            # is always the first token in the sequence.
            input_positions.append(list(range(context_len, seq_len)))

            if seq_group_metadata.multi_modal_data:
                multi_modal_input_list.append(
                    seq_group_metadata.multi_modal_data.data)

            if seq_group_metadata.block_tables is None:
                # During memory profiling, the block tables are not initialized
                # yet. In this case, we just use a dummy slot mapping.
                slot_mapping.append([_PAD_SLOT_ID] * seq_len)
                continue

            # Compute the slot mapping.
            slot_mapping.append([])
            block_table = seq_group_metadata.block_tables[seq_id]

            # Mask the [0, start_idx) tokens of the prompt with _PAD_SLOT_ID,
            # where start_idx is max(0, seq_len - sliding_window).
            # For example, if the prompt len is 10, sliding window is 8, and
            # block size is 4, the first two tokens are masked and the slot
            # mapping will be [-1, -1, 2, 3, 4, 5, 6, 7, 0, 1].
            start_idx = 0
            if self.sliding_window is not None:
                assert context_len == 0, (
                    "Prefix caching is currently not supported with "
                    "sliding window attention")
                start_idx = max(0, seq_len - self.sliding_window)
            for i in range(context_len, seq_len):
                if i < start_idx:
                    slot_mapping[-1].append(_PAD_SLOT_ID)
                    continue

                block_number = block_table[i // self.block_size]
                block_offset = i % self.block_size
                slot = block_number * self.block_size + block_offset
                slot_mapping[-1].append(slot)

        max_query_len = max(query_lens)
        sum_query_len = sum(query_lens)
        real_num_seqs = len(query_lens)
        assert max_query_len > 0

        context_lens_tensor = torch.tensor(context_lens,
                                           dtype=torch.int,
                                           device=self.device)

        if multi_modal_input_list:
            assert self.multimodal_config, (
                "Multi-modal inputs are only supported by "
                "vision language models.")
            multi_modal_input = torch.cat(multi_modal_input_list,
                                          dim=0).to(self.device)
        else:
            multi_modal_input = None

        max_prompt_block_table_len = max(len(t) for t in prefix_block_tables)
        max_prompt_len = max(
            find_bucket(max(seq_lens), self.prompt_seq_bucket_cfg),
            self.block_size)

        lora_mask: torch.Tensor = None
        lora_logits_mask: torch.Tensor = None
        counter = 0
        if self.lora_config:
            lora_mask = torch.zeros(len(seq_group_metadata_list) *
                                    max_prompt_len,
                                    (self.lora_config.max_loras + 1) *
                                    self.lora_config.max_lora_rank,
                                    dtype=self.lora_config.lora_dtype)
            lora_logits_mask = torch.zeros(len(seq_group_metadata_list),
                                           (self.lora_config.max_loras + 1) *
                                           self.lora_config.max_lora_rank,
                                           dtype=self.lora_config.lora_dtype)

            ones = torch.ones(max_prompt_len,
                              self.lora_config.max_lora_rank,
                              dtype=self.lora_config.lora_dtype)
            logit_ones = torch.ones(1,
                                    self.lora_config.max_lora_rank,
                                    dtype=self.lora_config.lora_dtype)
        for seq_group_metadata, context_len in zip(seq_group_metadata_list,
                                                   context_lens):
            lora_id = seq_group_metadata.lora_int_id

            if lora_id > 0:
                lora_requests.add(seq_group_metadata.lora_request)
                start_row = counter * max_prompt_len
                end_row = start_row + max_prompt_len
                start_col = (lora_id - 1) * self.lora_config.max_lora_rank
                end_col = start_col + self.lora_config.max_lora_rank
                lora_mask[start_row:end_row, start_col:end_col] = ones
                lora_logits_mask[counter, start_col:end_col] = logit_ones
            counter = counter + 1

            lora_index_mapping += [lora_id] * (max_prompt_len - context_len)
            lora_prompt_mapping.extend(
                [lora_id] *
                (max_prompt_len - context_len
                 if seq_group_metadata.sampling_params.prompt_logprobs else 1))

        if lora_mask is not None:
            lora_mask = lora_mask.to('hpu')
            lora_logits_mask = lora_logits_mask.to('hpu')

        input_tokens = make_tensor_with_pad(input_tokens,
                                            max_len=max_prompt_len,
                                            pad=0,
                                            dtype=torch.long,
                                            device=self.device)

        input_positions = make_tensor_with_pad(input_positions,
                                               max_len=max_prompt_len,
                                               pad=0,
                                               dtype=torch.long,
                                               device=self.device)

        slot_mapping = make_tensor_with_pad(slot_mapping,
                                            max_len=max_prompt_len,
                                            pad=_PAD_SLOT_ID,
                                            dtype=torch.long,
                                            device=self.device)

        block_tables = make_tensor_with_pad(prefix_block_tables,
                                            max_len=max_prompt_block_table_len,
                                            pad=0,
                                            dtype=torch.int,
                                            device=self.device)

        # Query length can be shorter than key (i.e., prompt) when prefill
        # is chunked or prefix cached.
        query_lens_tensor = torch.tensor(query_lens,
                                         dtype=torch.long,
                                         device=self.device)
        subquery_start_loc = torch.zeros(query_lens_tensor.shape[0] + 1,
                                         dtype=torch.int32,
                                         device=self.device)
        seq_lens_tensor = torch.tensor(seq_lens,
                                       dtype=torch.long,
                                       device=self.device)
        seq_start_loc = torch.zeros(seq_lens_tensor.shape[0] + 1,
                                    dtype=torch.int32,
                                    device=self.device)

        attn_metadata = self.attn_backend.make_metadata(
            is_prompt=True,
            seq_lens=seq_lens,
            seq_lens_tensor=seq_lens_tensor,
            max_query_len=max_query_len,
            subquery_start_loc=subquery_start_loc,
            seq_start_loc=seq_start_loc,
            context_lens_tensor=context_lens_tensor,
            block_tables=block_tables,
            use_cuda_graph=False,
            num_prefills=real_num_seqs,
            num_prefill_tokens=sum_query_len,
            num_decode_tokens=0,
            slot_mapping=slot_mapping,
        )
        return PreparePromptMetadata(
            input_tokens=input_tokens,
            input_positions=input_positions,
            attn_metadata=attn_metadata,
            seq_lens=seq_lens,
            query_lens=query_lens,
            lora_index_mapping=lora_index_mapping,
            lora_prompt_mapping=lora_prompt_mapping,
            lora_requests=lora_requests,
            multi_modal_input=multi_modal_input,
            slot_mapping=slot_mapping,
            lora_mask=lora_mask,
            lora_logits_mask=lora_logits_mask,
        )

    def _prepare_decode(
        self,
        seq_group_metadata_list: List[SequenceGroupMetadata],
    ) -> PrepareDecodeMetadata:
        input_tokens: List[List[int]] = []
        input_positions: List[List[int]] = []
        slot_mapping: List[List[int]] = []
        seq_lens: List[int] = []
        block_tables: List[List[int]] = []
        lora_index_mapping: List[List[int]] = []
        lora_prompt_mapping: List[List[int]] = []
        lora_requests: Set[LoRARequest] = set()

        if len(seq_group_metadata_list) == 0:
            return PrepareDecodeMetadata.empty()
        lora_mask: torch.Tensor = None
        lora_logits_mask: torch.Tensor = None
        counter = 0

        if self.lora_config:
            lora_mask = torch.zeros(len(seq_group_metadata_list),
                                    (self.lora_config.max_loras + 1) *
                                    self.lora_config.max_lora_rank,
                                    dtype=self.lora_config.lora_dtype)
            ones = torch.ones(1,
                              self.lora_config.max_lora_rank,
                              dtype=self.lora_config.lora_dtype)

        for seq_group_metadata in seq_group_metadata_list:
            assert not seq_group_metadata.is_prompt
            assert seq_group_metadata.token_chunk_size == 1

            seq_ids = list(seq_group_metadata.seq_data.keys())
            lora_id = seq_group_metadata.lora_int_id

            if lora_id > 0:
                lora_requests.add(seq_group_metadata.lora_request)
                start_pos = (lora_id - 1) * self.lora_config.max_lora_rank
                end_pos = start_pos + self.lora_config.max_lora_rank
                lora_mask[counter, start_pos:end_pos] = ones
            counter = counter + 1

            for seq_id in seq_ids:
                seq_data = seq_group_metadata.seq_data[seq_id]
                generation_token = seq_data.get_last_token_id()
                input_tokens.append([generation_token])

                seq_len = seq_data.get_len()
                position = seq_len - 1
                input_positions.append([position])

                seq_len = seq_len if self.sliding_window is None else min(
                    seq_len, self.sliding_window)
                seq_lens.append(seq_len)

                block_table = seq_group_metadata.block_tables[seq_id]
                block_number = block_table[position // self.block_size]
                block_offset = position % self.block_size
                slot = block_number * self.block_size + block_offset
                slot_mapping.append([slot])
                lora_index_mapping.append(lora_id)
                lora_prompt_mapping.append(lora_id)

                if self.sliding_window is not None:
                    sliding_window_blocks = (self.sliding_window //
                                             self.block_size)
                    block_table = block_table[-sliding_window_blocks:]
                block_tables.append(block_table)

        if lora_mask is not None:
            lora_mask = lora_mask.to('hpu')
            lora_logits_mask = lora_mask
        input_tokens = torch.tensor(input_tokens,
                                    dtype=torch.long,
                                    device=self.device)
        input_positions = torch.tensor(input_positions,
                                       dtype=torch.long,
                                       device=self.device)
        slot_mapping = torch.tensor(slot_mapping,
                                    dtype=torch.long,
                                    device=self.device)
        seq_lens_tensor = torch.tensor(seq_lens,
                                       dtype=torch.int,
                                       device=self.device)
        num_decode_tokens = sum(seq_lens)
        max_block_table_len = max(
            len(block_table) for block_table in block_tables)
        block_tables = make_tensor_with_pad(
            block_tables,
            max_len=max_block_table_len,
            pad=0,
            dtype=torch.int,
            device=self.device,
        )
        attn_metadata = self.attn_backend.make_metadata(
            is_prompt=False,
            seq_lens=None,
            seq_lens_tensor=seq_lens_tensor,
            max_query_len=None,
            subquery_start_loc=None,
            seq_start_loc=None,
            context_lens_tensor=None,
            block_tables=block_tables,
            use_cuda_graph=False,
            num_prefills=0,
            num_prefill_tokens=0,
            num_decode_tokens=num_decode_tokens,
            slot_mapping=slot_mapping,
        )
        return PrepareDecodeMetadata(
            input_tokens=input_tokens,
            input_positions=input_positions,
            attn_metadata=attn_metadata,
            lora_index_mapping=lora_index_mapping,
            lora_prompt_mapping=lora_prompt_mapping,
            lora_requests=lora_requests,
            slot_mapping=slot_mapping,
            lora_mask=lora_mask,
            lora_logits_mask=lora_logits_mask,
        )

    def prepare_input_tensors(
        self,
        seq_group_metadata_list: List[SequenceGroupMetadata],
    ) -> Tuple[TModelInputForHPU, SamplingMetadata]:
        if len(seq_group_metadata_list) == 0:
            return self._model_input_cls(), None

        input_tokens = None
        input_positions = None
        lora_mapping = None
        lora_requests = None
        multi_modal_input = None
        batch_type = None
        seq_lens = None
        query_lens = None
        real_batch_size = None
        batch_size_padded = None

        self.event_start = self.profiler.get_timestamp_us()
        is_prompt = seq_group_metadata_list[0].is_prompt
        base_event_name = 'prompt' if is_prompt else 'decode'
        self.profiler.start('internal', base_event_name)

        real_batch_size = len(seq_group_metadata_list)
        bucket_cfg = self.prompt_bs_bucket_cfg if is_prompt else \
            self.decode_bs_bucket_cfg
        batch_size_padded = find_bucket(real_batch_size, bucket_cfg)
        batch_size_padding = batch_size_padded - real_batch_size
        seq_group_metadata_list = seq_group_metadata_list.copy()
        seq_group_metadata_list.extend(seq_group_metadata_list[0]
                                       for _ in range(batch_size_padding))

        prefill_reqs = []
        decode_reqs = []
        for seq_group_meta in seq_group_metadata_list:
            if seq_group_meta.is_prompt:
                prefill_reqs.append(seq_group_meta)
            else:
                decode_reqs.append(seq_group_meta)

        # Prepare input tensors.
        (
            input_tokens,
            input_positions,
            prefill_attn_metadata,
            seq_lens,
            query_lens,
            lora_index_mapping,
            lora_prompt_mapping,
            lora_requests,
            multi_modal_input,
            slot_mapping,
            lora_mask,
            lora_logits_mask,
        ) = self._prepare_prompt(prefill_reqs)
        (
            decode_input_tokens,
            decode_input_positions,
            decode_attn_metadata,
            decode_lora_index_mapping,
            decode_lora_prompt_mapping,
            decode_lora_requests,
            decode_slot_mapping,
            decode_lora_mask,
            decode_lora_logits_mask,
        ) = self._prepare_decode(decode_reqs)
        sampling_metadata = SamplingMetadata.prepare(seq_group_metadata_list,
                                                     seq_lens, query_lens,
                                                     self.device,
                                                     self.pin_memory)

        if not self.scheduler_config.chunked_prefill_enabled:
            assert (len(prefill_reqs) and len(decode_reqs)) == 0

        num_prefills = len(seq_lens)
        num_prefill_tokens = len(input_tokens)
        num_decode_tokens = len(decode_input_tokens)

        # NOTE(kzawora): Here we diverge from GPU code - we don't
        # support mixed batches, so we either use decode or prefill
        # inputs, without coalescing.
        assert (num_prefills == 0 and num_decode_tokens > 0) or (
            num_prefills > 0
            and num_decode_tokens == 0), "HPU does not support mixed batches!"
        if num_decode_tokens > 0:
            input_tokens = decode_input_tokens
            input_positions = decode_input_positions
            slot_mapping = decode_slot_mapping
            lora_index_mapping = decode_lora_index_mapping
            lora_prompt_mapping = decode_lora_prompt_mapping
            lora_requests = decode_lora_requests
            lora_mask = decode_lora_mask
            lora_logits_mask = decode_lora_logits_mask

        # FIXME: We need to adjust selected_token_indices to accommodate
        # for padding
        max_len = input_tokens.size(1)
        paddings = [max_len - s for s in seq_lens]
        paddings = [0] + paddings[:-1]
        paddings = list(itertools.accumulate(paddings))
        paddings_prompt_logprobs = []
        for i, seq_group_metadata in enumerate(seq_group_metadata_list):
            if seq_group_metadata.sampling_params.prompt_logprobs is not None \
                              and seq_group_metadata.is_prompt:
                paddings_prompt_logprobs += ([paddings[i]] * seq_lens[i])
        paddings = torch.tensor(
            paddings_prompt_logprobs if paddings_prompt_logprobs else paddings,
            dtype=sampling_metadata.selected_token_indices.dtype,
            device=sampling_metadata.selected_token_indices.device)
        sampling_metadata.selected_token_indices.add_(paddings)

        if self.lora_config:
            lora_mapping = LoRAMapping(
                lora_index_mapping,
                lora_prompt_mapping,
            )
        else:
            lora_mapping = None

        if (prefill_attn_metadata is not None
                and decode_attn_metadata is not None):
            batch_type = BatchType.MIXED
            raise NotImplementedError("Mixed batch is not supported on HPU")
        elif prefill_attn_metadata is not None:
            batch_type = BatchType.PREFILL
        else:
            batch_type = BatchType.DECODE

        metadata_dict = {
            "input_tokens": input_tokens,
            "input_positions": input_positions,
            "selected_token_indices": sampling_metadata.selected_token_indices,
            "lora_requests": lora_requests,
            "lora_mapping": lora_mapping,
            "multi_modal_input": multi_modal_input,
            "num_prefill_tokens": num_prefill_tokens,
            "num_decode_tokens": num_decode_tokens,
            "slot_mapping": slot_mapping,
            "num_prefills": num_prefills,
            "batch_type": batch_type,
            "seq_lens": seq_lens,
            "query_lens": query_lens
        }
        if prefill_attn_metadata is not None:
            metadata_dict.update(prefill_attn_metadata.asdict_zerocopy())
        else:
            assert decode_attn_metadata is not None
            metadata_dict.update(decode_attn_metadata.asdict_zerocopy())

        attn_metadata = prefill_attn_metadata if \
            prefill_attn_metadata is not None else decode_attn_metadata

        return self._model_input_cls(input_tokens=input_tokens,
                                     seq_lens=seq_lens,
                                     query_lens=query_lens,
                                     input_positions=input_positions,
                                     attn_metadata=attn_metadata,
                                     lora_requests=lora_requests,
                                     lora_mapping=lora_mapping,
                                     multi_modal_kwargs=multi_modal_input,
                                     real_batch_size=real_batch_size,
                                     batch_size_padded=batch_size_padded,
                                     lora_mask=lora_mask,
                                     lora_logits_mask=lora_logits_mask), \
                                        sampling_metadata

    def _seq_len(self, attn_metadata):
        if attn_metadata.num_prefills != 0:
            return attn_metadata.slot_mapping.size(1)
        else:
            return attn_metadata.block_tables.size(1) * self.block_size

    def trim_attn_metadata(self, metadata: AttentionMetadata) -> object:
        # NOTE(kzawora): To anyone working on this in the future:
        # Trimming metadata is required when using HPUGraphs.
        # Attention metadata is going to be hashed by PT bridge, and
        # appropriate HPUGraphs will be matched based on all inputs' hash.

        # Before you put more keys in here, make sure you know their
        # value type and make sure you know how it's going to be hashed.
        # You can find that information in input_hash function
        # in habana_frameworks/torch/hpu/graphs.py. You can also hash
        # it manually with torch.hpu.graphs.input_hash(attention_metadata)

        # If you use primitive types here - they will get hashed based
        # on their value. You *will* get lots of excessive graph captures
        # (and an OOM eventually) if you decide to put something like
        # seq_len int here.
        # If you absolutely need a scalar, put it in a tensor. Tensors
        # get hashed using their metadata, not their values:
        # input_hash(torch.tensor(123)) == input_hash(torch.tensor(321))
        # input_hash(123) != input_hash(321)
        # input_hash("abc") != input_hash("cba")
        attention_metadata = subtuple(metadata, 'TrimmedAttentionMetadata', [
            'block_tables', 'seq_lens_tensor', 'attn_bias', 'slot_mapping',
            'is_prompt'
        ])
        return attention_metadata

    def create_dummy_seq_group_metadata(self,
                                        group_id,
                                        seq_len,
                                        is_prompt,
                                        lora_request=None):
        sampling_params = SamplingParams(temperature=0)
        num_blocks = math.ceil(seq_len / self.block_size)
        if is_prompt:
            input_len = seq_len
            output_len = 0
            block_tables = None
        else:
            input_len = seq_len - 1
            output_len = 1
            block_tables = {group_id: [0] * num_blocks}
        prompt_token_ids = [0] * input_len
        output_token_ids = [1] * output_len
        seq_data = SequenceData(prompt_token_ids)
        seq_data.output_token_ids = output_token_ids
        return SequenceGroupMetadata(request_id=str(group_id),
                                     is_prompt=(output_len == 0),
                                     seq_data={group_id: seq_data},
                                     sampling_params=sampling_params,
                                     block_tables=block_tables,
                                     lora_request=lora_request)

    def profile_run(self) -> None:
        num_layers = self.model_config.get_num_layers(self.parallel_config)
        kv_caches = [None] * num_layers
        max_batch_size = self.prompt_bs_bucket_cfg[-1]
        max_seq_len = self.prompt_seq_bucket_cfg[-1]
        if self.lora_config:
            max_seq_len = self.max_num_batched_tokens // max_batch_size

        self.warmup_scenario(max_batch_size,
                             max_seq_len,
                             True,
                             kv_caches,
                             is_profile_run=True)
        return

    def warmup_scenario(self,
                        batch_size,
                        seq_len,
                        is_prompt,
                        kv_caches,
                        is_profile_run=False) -> None:
        use_graphs = self._use_graphs(batch_size, seq_len, is_prompt)
        scenario_name = ("warmup_"
                         f"{'prompt' if is_prompt else 'decode'}_"
                         f"bs{batch_size}_"
                         f"seq{seq_len}_"
                         f"graphs{'T' if use_graphs else 'F'}")
        max_num_seqs = self.scheduler_config.max_num_seqs
        # This represents the maximum number of different requests
        # that will have unique loras, an therefore the max amount of memory
        # consumption create dummy lora request copies from the lora request
        # passed in, which contains a lora from the lora warmup path.
        dummy_lora_requests: List[LoRARequest] = []
        dummy_lora_requests_per_seq: List[LoRARequest] = []
        if self.lora_config and is_profile_run:
            assert self.lora_manager is not None
            with self.lora_manager.dummy_lora_cache():
                for idx in range(self.lora_config.max_loras):
                    lora_id = idx + 1
                    dummy_lora_request = LoRARequest(
                        lora_name=f"warmup_{lora_id}",
                        lora_int_id=lora_id,
                        lora_local_path="/not/a/real/path",
                    )
                    self.lora_manager.add_dummy_lora(dummy_lora_request,
                                                     rank=LORA_WARMUP_RANK)
                    dummy_lora_requests.append(dummy_lora_request)
                dummy_lora_requests_per_seq = [
                    dummy_lora_requests[idx % len(dummy_lora_requests)]
                    for idx in range(max_num_seqs)
                ]
        self.profiler.start('internal', scenario_name)
        times = 3 if use_graphs else 1
        if self.lora_config and not is_profile_run:
            lora_mapping = LoRAMapping(
                [0] * batch_size * seq_len,
                [0] * batch_size * seq_len,
            )
            self.set_active_loras(set(), lora_mapping)
        seqs = [
            self.create_dummy_seq_group_metadata(
                i,
                seq_len,
                is_prompt,
                lora_request=dummy_lora_requests_per_seq[i]
                if dummy_lora_requests_per_seq else None)
            for i in range(batch_size)
        ]
        torch.hpu.synchronize()
        for _ in range(times):
            inputs = self.prepare_model_input(seqs)
            self.execute_model(inputs, kv_caches, warmup_mode=True)
            torch.hpu.synchronize()
        self.profiler.end()
        gc.collect()

    def remove_all_loras(self):
        if not self.lora_manager:
            raise RuntimeError("LoRA is not enabled.")
        self.lora_manager.remove_all_adapters()

    def set_active_loras(self, lora_requests: Set[LoRARequest],
                         lora_mapping: LoRAMapping) -> None:
        if not self.lora_manager:
            raise RuntimeError("LoRA is not enabled.")
        self.lora_manager.set_active_adapters(lora_requests, lora_mapping)

    def add_lora(self, lora_request: LoRARequest) -> bool:
        if not self.lora_manager:
            raise RuntimeError("LoRA is not enabled.")
        return self.lora_manager.add_adapter(lora_request)

    def remove_lora(self, lora_id: int) -> bool:
        if not self.lora_manager:
            raise RuntimeError("LoRA is not enabled.")
        return self.lora_manager.remove_adapter(lora_id)

    def pin_lora(self, lora_id: int) -> bool:
        if not self.lora_manager:
            raise RuntimeError("LoRA is not enabled.")
        return self.lora_manager.pin_adapter(lora_id)

    def list_loras(self) -> Set[int]:
        if not self.lora_manager:
            raise RuntimeError("LoRA is not enabled.")
        return self.lora_manager.list_adapters()

    def log_warmup(self, phase, i, max_i, batch_size, seq_len):
        free_mem = format_bytes(
            HabanaMemoryProfiler.current_free_device_memory())
        msg = (f"[Warmup][{phase}][{i+1}/{max_i}] "
               f"batch_size:{batch_size} "
               f"seq_len:{seq_len} "
               f"free_mem:{free_mem}")
        logger.info(msg)

    def warmup_all_buckets(self, buckets, is_prompt, kv_caches):
        for i, (batch_size, seq_len) in enumerate(reversed(buckets)):
            self.log_warmup('Prompt' if is_prompt else 'Decode', i,
                            len(buckets), batch_size, seq_len)
            self.warmup_scenario(batch_size, seq_len, is_prompt, kv_caches)

    def warmup_graphs(self,
                      strategy,
                      buckets,
                      is_prompt,
                      kv_caches,
                      available_mem,
                      starting_mem=0,
                      total_batch_seq=0.001):
        total_mem = starting_mem
        idx = 0
        phase = f'Graph/{"Prompt" if is_prompt else "Decode"}'
        num_candidates = len(buckets)
        ordering : Union[Callable[[Any], Tuple[Any, Any]], \
            Callable[[Any], Tuple[Any, Any, Any]]]
        if strategy == 'min_tokens':
            ordering = lambda b: (b[0] * b[1], b[1], b[0])
        elif strategy == 'max_bs':
            ordering = lambda b: (-b[0], b[1])
        else:
            raise NotImplementedError(
                f'Unsupported graph allocation strategy: {strategy}')
        buckets = list(sorted(buckets, key=ordering))
        captured_all = True
        for idx, (batch_size, seq_len) in enumerate(buckets):
            # Graph memory usage is proportional to seq dimension in a batch
            batch_seq = batch_size * seq_len if is_prompt else batch_size
            mem_estimate = batch_seq / total_batch_seq * total_mem
            if mem_estimate >= available_mem:
                captured_all = False
                continue
            graphed_bucket = (batch_size, seq_len, is_prompt)
            if graphed_bucket in self.graphed_buckets:
                continue
            self.graphed_buckets.add(graphed_bucket)
            self.log_warmup(phase, idx, num_candidates, batch_size, seq_len)
            with HabanaMemoryProfiler() as mem_prof:
                self.warmup_scenario(batch_size, seq_len, is_prompt, kv_caches)
            used_mem = align_workers(mem_prof.consumed_device_memory,
                                     torch.distributed.ReduceOp.MAX)
            available_mem -= used_mem
            total_mem += used_mem
            total_batch_seq += batch_seq

        return total_mem, total_batch_seq, captured_all

    def log_graph_warmup_summary(self, buckets, is_prompt, total_mem):
        num_candidates = len(buckets)
        phase = f'Graph/{"Prompt" if is_prompt else "Decode"}'
        graphed = list(c[:2] for c in self.graphed_buckets
                       if c[2] == is_prompt)
        msg = (f'{phase} captured:{len(graphed)} '
               f'({100 * len(graphed) / num_candidates:.1f}%) '
               f'used_mem:{format_bytes(total_mem)} '
               f'buckets:{sorted(list(graphed))}')
        logger.info(msg)

    @torch.inference_mode()
    def warmup_model(self, kv_caches: List[torch.Tensor]) -> None:
        if os.environ.get('VLLM_SKIP_WARMUP', 'false').lower() == 'true':
            logger.info("Skipping warmup...")
            return
        self.profiler.start('internal', 'warmup')
        start_mem = HabanaMemoryProfiler.current_device_memory_usage()
        start_time = time.perf_counter()
        self.warmup_all_buckets(self.prompt_buckets, True, kv_caches)
        self.warmup_all_buckets(self.decode_buckets, False, kv_caches)

        if not is_fake_hpu(
        ) and not self.enforce_eager and htorch.utils.internal.is_lazy():
            assert self.mem_margin is not None, \
                ("HabanaWorker.determine_num_available_blocks needs "
                "to be called before warming up the model.")
            free_mem = HabanaMemoryProfiler.current_free_device_memory()
            graph_free_mem = free_mem - self.mem_margin
            graph_free_mem = align_workers(graph_free_mem,
                                           torch.distributed.ReduceOp.MIN)
            prompt_graph_mem_ratio = float(
                os.environ.get('VLLM_GRAPH_PROMPT_RATIO', '0.5'))
            prompt_available_memory = prompt_graph_mem_ratio * graph_free_mem
            decode_available_memory = graph_free_mem - prompt_available_memory
            msg = (f"Using {format_bytes(graph_free_mem)}"
                   f"/{format_bytes(free_mem)} "
                   "of free device memory for HPUGraphs, "
                   f"{format_bytes(prompt_available_memory)} for prompt and "
                   f"{format_bytes(decode_available_memory)} for decode "
                   f"(VLLM_GRAPH_PROMPT_RATIO={prompt_graph_mem_ratio})")
            logger.info(msg)
            prompt_strategy = os.environ.get('VLLM_GRAPH_PROMPT_STRATEGY',
                                             'min_tokens')
            decode_strategy = os.environ.get('VLLM_GRAPH_DECODE_STRATEGY',
                                             'max_bs')
            mem_post_prompt, prompt_batch_seq, prompt_captured_all = \
                self.warmup_graphs(
                prompt_strategy, self.prompt_buckets, True, kv_caches,
                prompt_available_memory)
            mem_post_decode, decode_batch_seq, decode_captured_all = \
                self.warmup_graphs(
                decode_strategy, self.decode_buckets, False, kv_caches,
                decode_available_memory)

            # Not all prompt buckets were captured, but all decode buckets were
            # captured and we have some free graph-allocated space left.
            # Let's try to use it for capturing more prompt buckets.
            if mem_post_decode + mem_post_prompt < graph_free_mem \
                and not prompt_captured_all \
                    and decode_captured_all:
                mem_post_prompt, _, prompt_captured_all = self.warmup_graphs(
                    prompt_strategy, self.prompt_buckets, True, kv_caches,
                    graph_free_mem - mem_post_prompt - mem_post_decode,
                    mem_post_prompt, prompt_batch_seq)

            # Not all decode buckets were captured, but all prompt buckets were
            # captured and we have some free graph-allocated space left.
            # Let's try to use it for capturing more decode buckets.
            if mem_post_decode + mem_post_prompt < graph_free_mem \
                and not decode_captured_all \
                    and prompt_captured_all:
                mem_post_decode, _, _ = self.warmup_graphs(
                    decode_strategy, self.decode_buckets, False, kv_caches,
                    graph_free_mem - mem_post_prompt - mem_post_decode,
                    mem_post_decode, decode_batch_seq)

            self.log_graph_warmup_summary(self.prompt_buckets, True,
                                          mem_post_prompt)
            self.log_graph_warmup_summary(self.decode_buckets, False,
                                          mem_post_decode)

        end_time = time.perf_counter()
        end_mem = HabanaMemoryProfiler.current_device_memory_usage()
        elapsed_time = end_time - start_time
        msg = (
            f"Warmup finished in {elapsed_time:.0f} secs, "
            f"allocated {format_bytes(end_mem - start_mem)} of device memory")
        logger.info(msg)
        self.profiler.end()

    @property
    def vocab_size(self) -> int:
        return self.model_config.get_vocab_size()

    @property
    def mem_margin(self) -> Optional[int]:
        return self._mem_margin

    @mem_margin.setter
    def mem_margin(self, value):
        self._mem_margin = value


def _maybe_wrap_in_hpu_graph(*args, **kwargs):
    if is_fake_hpu():
        return HpuModelAdapter(*args, **kwargs)
    return htorch.hpu.wrap_in_hpu_graph(HpuModelAdapter(
        *args, **
        kwargs)) if htorch.utils.internal.is_lazy() else HpuModelAdapter(
            *args, **kwargs)


class HabanaProfilerCounterHelper():

    def __init__(self):
        self.niter = 0
        self.average_real_throughput = None
        self.logged_once = False
        self.real_seq_lens = []
        self.prompt_seq_lens = []

    def capture_seq_group_metadata_stats(self, seq_group_metadata_list):
        self.real_seq_lens = [
            len(seq_data.prompt_token_ids) + len(seq_data.output_token_ids)
            for seq_group_metadata in seq_group_metadata_list
            for seq_data in seq_group_metadata.seq_data.values()
        ]
        self.prompt_seq_lens = [
            len(seq_data.prompt_token_ids)
            for seq_group_metadata in seq_group_metadata_list
            for seq_data in seq_group_metadata.seq_data.values()
        ]

    def get_counter_dict(self, cache_config, duration, seq_len,
                         batch_size_padded, real_batch_size, is_prompt):
        throughput = batch_size_padded / (duration / 1e6)
        throughput_effective = real_batch_size / (duration / 1e6)

        real_max_seq_len = max(self.real_seq_lens)
        real_num_tokens = sum(self.real_seq_lens)
        padded_num_tokens = batch_size_padded * seq_len
        batch_token_utilization = real_num_tokens / padded_num_tokens
        if self.average_real_throughput is None:
            self.average_real_throughput = throughput_effective
        else:  # https://www.heikohoffmann.de/htmlthesis/node134.html
            self.average_real_throughput = self.average_real_throughput + 1 / (
                self.niter + 1) * (throughput_effective -
                                   self.average_real_throughput)
        phase = "prompt" if is_prompt else "decode"
        counters = {
            f'{phase}_bucket_batch_size': batch_size_padded,
            f'{phase}_batch_size': real_batch_size,
            f'{phase}_bucket_seq_len': seq_len,
            f'{phase}_seq_len': real_max_seq_len,
            f'{phase}_bucket_gen_throughput': throughput,
            f'{phase}_real_gen_throughput': throughput_effective,
            f'{phase}_batch_token_utilization': batch_token_utilization,
            'average_real_throughput': self.average_real_throughput,
            'engine_iteration': self.niter,
        }
        self.niter += 1
        if is_prompt:
            prompt_bucket_in_throughput = (seq_len * batch_size_padded) / (
                duration / 1e6)
            prompt_real_in_throughput = sum(
                self.prompt_seq_lens) / (duration / 1e6)
            counters[
                f'{phase}_bucket_in_throughput'] = prompt_bucket_in_throughput
            counters[f'{phase}_real_in_throughput'] = prompt_real_in_throughput

        # KV cache might not be created yet (e.g. for profiling run)
        if cache_config.num_gpu_blocks is not None and \
            cache_config.num_gpu_blocks != 0:
            cache_num_blocks_used = [
                math.ceil(sl / cache_config.block_size)
                for sl in self.real_seq_lens
            ]
            cache_total_num_blocks_used = sum(cache_num_blocks_used)
            num_cache_blocks = cache_config.num_gpu_blocks
            cache_total_num_free_blocks = \
                num_cache_blocks - cache_total_num_blocks_used
            cache_computed_utilization = \
                cache_total_num_blocks_used / num_cache_blocks
            max_blocks_per_seq = math.ceil(seq_len / cache_config.block_size)
            batch_block_utilization = cache_total_num_blocks_used / (
                batch_size_padded * max_blocks_per_seq)
            counters['cache_num_blocks_used'] = cache_total_num_blocks_used
            counters['cache_num_free_blocks'] = cache_total_num_free_blocks
            counters['cache_computed_utilization'] = cache_computed_utilization
            counters[
                f'{phase}_batch_block_utilization'] = batch_block_utilization
        if not self.logged_once:
            counters['const_cache_num_blocks'] = cache_config.num_gpu_blocks
            counters[
                'const_gpu_memory_utilization'] = \
                    cache_config.gpu_memory_utilization
            counters['const_block_size'] = cache_config.block_size
            self.logged_once = True
        return counters


def unwrap_model(model):
    if isinstance(model, torch._dynamo.eval_frame.OptimizedModule):
        return unwrap_model(model._orig_mod)
    else:
        model = list(vars(model)['_modules'].values())[0]
        modules = list(vars(model)['_modules'].values())
        return modules


class HabanaModelRunner(
        HabanaModelRunnerBase[ModelInputForHPUWithSamplingMetadata]):
    """
    GPU model runner with sampling step.
    """
    _model_input_cls: Type[ModelInputForHPUWithSamplingMetadata] = (
        ModelInputForHPUWithSamplingMetadata)

    def make_model_input_from_broadcasted_tensor_dict(
        self,
        tensor_dict: Dict[str, Any],
    ) -> ModelInputForHPUWithSamplingMetadata:
        return (
            ModelInputForHPUWithSamplingMetadata.from_broadcasted_tensor_dict(
                tensor_dict,
                attn_backend=self.attn_backend,
            ))

    def prepare_model_input(
        self,
        seq_group_metadata_list: List[SequenceGroupMetadata],
        virtual_engine: int = 0,
        finished_requests_ids: Optional[List[str]] = None
    ) -> ModelInputForHPUWithSamplingMetadata:
        """Prepare the model input based on a given sequence group, including
        metadata for the sampling step.
        The API assumes seq_group_metadata_list is sorted by prefill -> decode.
        The result tensors and data structure also batches input in prefill
        -> decode order. For example,
        - input_tokens[:num_prefill_tokens] contains prefill tokens.
        - input_tokens[num_prefill_tokens:] contains decode tokens.
        If cuda graph is required, this API automatically pads inputs.
        """
        with self.profiler.record_event('internal', 'prepare_input_tensors'):
            assert seq_group_metadata_list is not None
            self.profiler_counter_helper.capture_seq_group_metadata_stats(
                seq_group_metadata_list=seq_group_metadata_list)
            model_input, sampling_metadata = self.prepare_input_tensors(
                seq_group_metadata_list)
            assert model_input.attn_metadata is not None
            is_prompt = model_input.attn_metadata.is_prompt

        return dataclasses.replace(model_input,
                                   sampling_metadata=sampling_metadata,
                                   is_prompt=is_prompt,
                                   virtual_engine=virtual_engine)

    def finish_measurements(self):
        from neural_compressor.torch.quantization import finalize_calibration
        finalize_calibration(self.model.model)

    def _check_config(self, batch_size, seq_len, is_prompt, warmup_mode):
        cfg = (batch_size, seq_len, is_prompt)
        seen = cfg in self.seen_configs
        self.seen_configs.add(cfg)
        if not seen and not warmup_mode:
            phase = 'prompt' if is_prompt else 'decode'
            logger.warning("Configuration: (%s, %s, %s) was not warmed-up!",
                           phase, batch_size, seq_len)

    @torch.inference_mode()
    def execute_model(
        self,
        model_input: ModelInputForHPUWithSamplingMetadata,
        kv_caches: List[torch.Tensor],
        intermediate_tensors: Optional[IntermediateTensors] = None,
        num_steps: int = 1,
        warmup_mode=False,
    ) -> Optional[Union[List[SamplerOutput], IntermediateTensors]]:
        if num_steps > 1:
            raise ValueError(
                "num_steps > 1 is not supported in HabanaModelRunner")

        if self.lora_config:
            assert model_input.lora_requests is not None
            assert model_input.lora_mapping is not None
            self.set_active_loras(model_input.lora_requests,
                                  model_input.lora_mapping)
        input_tokens = model_input.input_tokens
        input_positions = model_input.input_positions
        attn_metadata = model_input.attn_metadata
        sampling_metadata = model_input.sampling_metadata
        multi_modal_input = model_input.multi_modal_kwargs
        real_batch_size = model_input.real_batch_size
        batch_size_padded = model_input.batch_size_padded
        assert input_tokens is not None
        assert input_positions is not None
        assert sampling_metadata is not None
        assert attn_metadata is not None
        is_prompt = attn_metadata.is_prompt
        assert is_prompt is not None
        batch_size = input_tokens.size(0)
        seq_len = self._seq_len(attn_metadata)
        use_graphs = self._use_graphs(batch_size, seq_len, is_prompt)
        self._check_config(batch_size, seq_len, is_prompt, warmup_mode)
        execute_model_kwargs = {
            "input_ids": input_tokens,
            "positions": input_positions,
            "kv_caches": kv_caches,
            "attn_metadata": self.trim_attn_metadata(attn_metadata),
            "intermediate_tensors": intermediate_tensors,
            "lora_mask": model_input.lora_mask
        }
        if multi_modal_input is not None:
            execute_model_kwargs.update(multi_modal_input)
        if htorch.utils.internal.is_lazy():
            execute_model_kwargs.update({
                "bypass_hpu_graphs": not use_graphs,
                "warmup_mode": warmup_mode
            })

        htorch.core.mark_step()
        if self.is_driver_worker:
            model_event_name = ("model_"
                                f"{'prompt' if is_prompt else 'decode'}_"
                                f"bs{batch_size}_"
                                f"seq{seq_len}_"
                                f"graphs{'T' if use_graphs else 'F'}")
        else:
            model_event_name = 'model_executable'
        with self.profiler.record_event('internal', model_event_name):
            hidden_states = self.model.forward(
                **execute_model_kwargs,
                selected_token_indices=sampling_metadata.selected_token_indices
            )

        if self.lora_config:
            from vllm.lora.layers import VocabParallelEmbeddingWithLoRA
            modules = unwrap_model(self.model.model)
            for module in modules:
                if isinstance(module, VocabParallelEmbeddingWithLoRA):
                    for i in range(0, len(module.indices_len)):
                        module.indices_len[
                            i] = sampling_metadata.selected_token_indices.numel(
                            )
            lora_logits_mask: torch.Tensor = model_input.lora_logits_mask
            LoraMask.setLoraMask(
                lora_logits_mask.index_select(
                    0, sampling_metadata.selected_token_indices))

        # Compute the logits.
        with self.profiler.record_event(
                'internal', ('compute_logits_'
                             f'{"prompt" if is_prompt else "decode"}_bs'
                             f'{batch_size}_'
                             f'seq{seq_len}')):
            sampling_metadata.selected_token_indices = None
            logits = self.model.compute_logits(hidden_states,
                                               sampling_metadata)
        htorch.core.mark_step()
        # Only perform sampling in the driver worker.
        if not self.is_driver_worker:
            return []

        # Sample the next token.
        with self.profiler.record_event(
                'internal', ('sample_'
                             f'{"prompt" if is_prompt else "decode"}_'
                             f'bs{batch_size}_'
                             f'seq{seq_len}')):
            output = self.model.sample(
                logits=logits,
                sampling_metadata=sampling_metadata,
            )
        output.outputs = output.outputs[:real_batch_size]
        htorch.core.mark_step()

        if self.is_driver_worker and self.profiler.enabled:
            # Stop recording 'execute_model' event
            self.profiler.end()
            event_end = self.profiler.get_timestamp_us()
            counters = self.profiler_counter_helper.get_counter_dict(
                cache_config=self.cache_config,
                duration=event_end - self.event_start,
                seq_len=seq_len,
                batch_size_padded=batch_size_padded,
                real_batch_size=real_batch_size,
                is_prompt=is_prompt)
            self.profiler.record_counter(self.event_start, counters)
        return [output]

    def shutdown_inc(self):
        print('inc shutdown')
        if (model_config := getattr(self, "model_config", None)) and \
                         getattr(model_config, "quantization", None) == 'inc':
            print('inc shutdown start')
            from neural_compressor.torch.quantization import (
                finalize_calibration)
            finalize_calibration(self.model.model)
            print('inc shutdown')

    def __del__(self):
        self.shutdown_inc()<|MERGE_RESOLUTION|>--- conflicted
+++ resolved
@@ -194,15 +194,11 @@
 
     def __init__(self, model, enforce_eager):
         self.model = model
-<<<<<<< HEAD
+        self.prefill_use_fusedsdpa = os.getenv('VLLM_PROMPT_USE_FUSEDSDPA',
+                                               '0').lower() in ['1', 'true']
+
         if not is_fake_hpu() and not htorch.utils.internal.is_lazy(
         ) and not enforce_eager:
-=======
-        self.prefill_use_fusedsdpa = os.getenv('VLLM_PROMPT_USE_FUSEDSDPA',
-                                               '0').lower() in ['1', 'true']
-
-        if not htorch.utils.internal.is_lazy() and not enforce_eager:
->>>>>>> 05acb898
             self.model = torch.compile(self.model,
                                        backend='hpu_backend',
                                        dynamic=False)
