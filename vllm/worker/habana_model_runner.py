--- conflicted
+++ resolved
@@ -222,14 +222,9 @@
         self.model = model
         self.prefill_use_fusedsdpa = os.getenv('VLLM_PROMPT_USE_FUSEDSDPA',
                                                '0').lower() in ['1', 'true']
-<<<<<<< HEAD
-
+        self.block_size = block_size
         if not is_fake_hpu() and not htorch.utils.internal.is_lazy(
         ) and not enforce_eager:
-=======
-        self.block_size = block_size
-        if not htorch.utils.internal.is_lazy() and not enforce_eager:
->>>>>>> 5cf84413
             self.model = torch.compile(self.model,
                                        backend='hpu_backend',
                                        dynamic=False)
