###############################################################################
# Copyright (C) 2024 Habana Labs, Ltd. an Intel Company
###############################################################################

import collections
import contextlib
import dataclasses
import functools
import gc
import itertools
import math
import operator
import os
import time
from enum import IntEnum
from typing import (TYPE_CHECKING, Any, Callable, Dict, List, NamedTuple,
                    Optional, Set, Tuple, Type, TypeVar, Union)

import habana_frameworks.torch as htorch
import habana_frameworks.torch.internal.bridge_config as bc
import torch

from vllm.attention import AttentionMetadata, get_attn_backend
from vllm.config import (CacheConfig, DeviceConfig, LoadConfig, LoRAConfig,
                         ModelConfig, MultiModalConfig, ParallelConfig,
                         SchedulerConfig)
from vllm.distributed.parallel_state import get_world_group
from vllm.hpu.ops import LoraMask as LoraMask
from vllm.logger import init_logger
from vllm.lora.layers import LoRAMapping
from vllm.lora.request import LoRARequest
from vllm.lora.worker_manager import LRUCacheWorkerLoRAManager
from vllm.model_executor import SamplingMetadata
from vllm.model_executor.model_loader import get_model
from vllm.sampling_params import SamplingParams
from vllm.sequence import (IntermediateTensors, SamplerOutput, SequenceData,
                           SequenceGroupMetadata)
from vllm.utils import (HabanaMemoryProfiler, format_bytes,
                        is_pin_memory_available, make_tensor_with_pad)
from vllm.worker.model_runner_base import (
    ModelRunnerBase, ModelRunnerInputBase,
    _add_attn_metadata_broadcastable_dict,
    _add_sampling_metadata_broadcastable_dict,
    _init_attn_metadata_from_tensor_dict,
    _init_sampling_metadata_from_tensor_dict)

from .profiler import Profiler

if TYPE_CHECKING:
    from vllm.attention.backends.abstract import AttentionBackend

logger = init_logger(__name__)

<<<<<<< HEAD
_TYPE_CACHE = {}
=======
# These values are assumed to be zero in several places.
# Use caution when updating them!
>>>>>>> 00f13331
_PAD_SLOT_ID = 0
_PAD_BLOCK_ID = 0

LORA_WARMUP_RANK = 8


def subtuple(obj: object,
             typename: str,
             to_copy: List[str],
             to_override: Optional[Dict[str, object]] = None):
    if obj is None:
        return None
    if to_override is None:
        to_override = {}
    fields = set(to_copy) | set(to_override.keys())
    values = {f: to_override.get(f, getattr(obj, f)) for f in fields}
    if typename not in _TYPE_CACHE:
        _TYPE_CACHE[typename] = collections.namedtuple(typename,
                                                       ' '.join(fields))
    return _TYPE_CACHE[typename](**values)


def read_bucket_settings(phase: str, dim: str, **defaults):
    """Read bucketing configuration from env variables.

    phase is either 'prompt' or 'decode'
    dim is either 'bs', 'seq' or 'block'
    param is either 'min', 'step' or 'max'
    example env variable: VLLM_DECODE_BS_BUCKET_STEP=128
    """
    params = ['min', 'step', 'max']
    env_vars = [f'VLLM_{phase}_{dim}_BUCKET_{p}'.upper() for p in params]
    default_values = [defaults[p] for p in params]
    values = [
        int(os.environ.get(e, d)) for e, d in zip(env_vars, default_values)
    ]
    for e, v, d in zip(env_vars, values, defaults):
        logger.info('%s=%s (default:%s)', e, v, d)
    return values


def warmup_range(config: Tuple[int, int, int]):
    """Generate a warmup range.

    Start from bmin and multiply by 2 until you reach bstep.
    Then, increase the values in the range by the value of bstep until you 
    reach bmax.

    Example:
    bmin = 2, bstep = 32, bmax = 64
    => ramp_up = (2, 4, 8, 16)
    => stable = (32, 64)
    => return ramp_up + stable => (2, 4, 8, 16, 32, 64)
    """
    bmin, bstep, bmax = config
    assert bmin <= bmax, ("Min. batch size cannot be greater than max. "
                          "batch size. If you want to skip warmup, "
                          "set VLLM_SKIP_WARMUP=true")
    base = itertools.repeat(2)
    ramp_up_acc = itertools.accumulate(base, func=operator.mul, initial=bmin)
    ramp_up_tw = itertools.takewhile(lambda x: x < bstep and x <= bmax, \
        ramp_up_acc)
    stable = range(bstep, bmax + 1, bstep)
    buckets = list(ramp_up_tw) + list(stable)
    return list(filter(lambda bucket: bucket >= bmin, buckets))


def generate_prompt_buckets(bs_bucket_config,
                            seq_bucket_config,
                            max_num_batched_tokens=None):
    buckets = list(
        itertools.product(warmup_range(bs_bucket_config),
                          warmup_range(seq_bucket_config)))
    if len(buckets) == 0:
        msg = ("No buckets could be captured with following config "
               f"(min, step, max_warmup): "
               f"bs:{bs_bucket_config}, "
               f"seq:{seq_bucket_config}")
        raise ValueError(msg)

    filtered_buckets = buckets
    if max_num_batched_tokens is not None:
        # Remove buckets exceeding batch token budget
        filtered_buckets = list(
            filter(
                lambda bucket: bucket[0] * bucket[1] <= max_num_batched_tokens,
                buckets))

        if len(filtered_buckets) == 0:
            # we can handle this if we ignore max_num_batched_tokens
            min_bucket_bs, min_bucket_seq = min(buckets,
                                                key=lambda b: (b[0] * b[1]))
            min_reqd_budget = min_bucket_bs * min_bucket_seq
            msg = (
                "The current bucketing configuration "
                f"(min, step, max_warmup): "
                f"bs:{bs_bucket_config}, "
                f"seq:{seq_bucket_config} cannot be used with specified "
                f"max_num_batched_tokens ({max_num_batched_tokens}), as the "
                f"smallest bucket ({min_reqd_budget}) would exceed token "
                "budget. Please increase max_num_batched_tokens or decrease "
                "bucket minimum Ignoring max_num_batched_tokens at risk of "
                "out-of-memory errors.")
            logger.error(msg)
            return list(
                sorted(buckets, key=lambda b: (b[0] * b[1], b[1], b[0]))), []

    captured_buckets = list(
        sorted(filtered_buckets, key=lambda b: (b[0] * b[1], b[1], b[0])))
    omitted_buckets = list(
        sorted([x for x in buckets if x not in filtered_buckets]))
    return captured_buckets, omitted_buckets


def generate_decode_buckets(bs_bucket_config, blocks_bucket_config,
                            max_blocks):
    buckets = []
    for bs in warmup_range(bs_bucket_config):
        for blocks in warmup_range(blocks_bucket_config):
            if blocks < bs:
                continue
            if blocks > max_blocks:
                break
            buckets.append((bs, blocks))
    return list(sorted(buckets, key=lambda b: (b[0] * b[1], b[1], b[0])))


def next_pow2(value: int, base: int):
    res = base
    while value > 1:
        value = (value + 1) // 2
        res *= 2
    return res


def round_up(value: int, k: int):
    return (value + k - 1) // k * k


def find_bucket(value: int, config: Tuple[int, int, int]):
    bmin, bstep, _ = config
    next_step = round_up(value, bstep)
    next_pow = next_pow2(value, bmin)
    return max(bmin, min(next_step, next_pow))


def align_workers(value, op):
    group = get_world_group().cpu_group
    world_size = torch.distributed.get_world_size()
    if world_size <= 1:
        return value
    value_t = torch.tensor(value, device='cpu')
    torch.distributed.all_reduce(value_t, op=op, group=group)
    return value_t.item()


def pad_list(list, k, v):
    target_len = round_up(len(list), k)
    padding = target_len - len(list)
    return list + [v] * padding


class HpuModelAdapter():

    def __init__(self, model, block_size, enforce_eager):
        self.model = model
        self.prefill_use_fusedsdpa = os.getenv('VLLM_PROMPT_USE_FUSEDSDPA',
                                               '0').lower() in ['1', 'true']
        self.block_size = block_size
        if not htorch.utils.internal.is_lazy() and not enforce_eager:
            self.model = torch.compile(self.model,
                                       backend='hpu_backend',
                                       dynamic=False)

    def _set_attn_bias(self, attn_metadata, batch_size, seq_len, device,
                       dtype):
        prefill_metadata = attn_metadata
        if prefill_metadata is None or self.prefill_use_fusedsdpa:
            return attn_metadata

        seq_lens_t = prefill_metadata.seq_lens_tensor
        len_mask = (torch.arange(0, seq_len, device=device,
                                 dtype=torch.int32).view(1, seq_len).ge(
                                     seq_lens_t.unsqueeze(-1)).view(
                                         batch_size, 1, 1, seq_len))
        causal_mask = torch.triu(torch.ones((batch_size, 1, seq_len, seq_len),
                                            device=device,
                                            dtype=torch.bool),
                                 diagonal=1)
        mask = causal_mask.logical_or(len_mask)
        attn_bias = (torch.zeros_like(mask, dtype=dtype).masked_fill_(
            mask, -math.inf))
        attn_metadata = prefill_metadata._replace(attn_bias=attn_bias)
        return attn_metadata

    def _set_block_mapping(self, metadata, batch_size, device, dtype):
        mask = torch.arange(0,
                            self.block_size,
                            device=device,
                            dtype=torch.int32).unsqueeze(0)
        mask = mask >= metadata.block_usage.unsqueeze(-1)
        attn_bias = (torch.zeros_like(mask, dtype=dtype).masked_fill_(
            mask, -math.inf))
        block_mapping = torch.nn.functional.one_hot(
            metadata.block_mapping.to(torch.long),
            num_classes=batch_size).to(dtype)
        metadata = metadata._replace(block_mapping=block_mapping,
                                     attn_bias=attn_bias)
        return metadata

    def _update_metadata(self, attn_metadata, batch_size, seq_len, device,
                         dtype):
        if attn_metadata.is_prompt:
            meta = attn_metadata
            attn_metadata = self._set_attn_bias(meta, batch_size, seq_len,
                                                device, dtype)
        else:
            meta = attn_metadata
            attn_metadata = self._set_block_mapping(meta, batch_size, device,
                                                    dtype)
        return attn_metadata

    def forward(self, *args, **kwargs):
        kwargs = kwargs.copy()
        selected_token_indices = kwargs.pop('selected_token_indices')
        if 'warmup_mode' in kwargs:
            kwargs.pop('warmup_mode')
        input_ids = kwargs['input_ids']
        kwargs['attn_metadata'] = self._update_metadata(
            kwargs['attn_metadata'], input_ids.size(0), input_ids.size(1),
            input_ids.device, torch.bfloat16)
        LoraMask.setLoraMask(kwargs.pop('lora_mask'))
        hidden_states = self.model(*args, **kwargs)
        hidden_states = hidden_states.view(-1, hidden_states.shape[-1])
        hidden_states = hidden_states.index_select(0, selected_token_indices)
        return hidden_states

    def compute_logits(self, *args, **kwargs):
        return self.model.compute_logits(*args, **kwargs)

    def sample(self, *args, **kwargs):
        return self.model.sample(*args, **kwargs)


class PreparePromptMetadata(NamedTuple):
    input_tokens: torch.Tensor
    input_positions: List[List[int]]
    attn_metadata: Optional[AttentionMetadata]
    seq_lens: List[int]
    query_lens: List[int]
    lora_index_mapping: List[List[int]]
    lora_prompt_mapping: List[List[int]]
    lora_requests: Set[LoRARequest]
    multi_modal_input: Optional[torch.Tensor]
    slot_mapping: List[List[int]]
    lora_mask: Optional[torch.Tensor]
    lora_logits_mask: Optional[torch.Tensor]

    @classmethod
    def empty(cls):
        return PreparePromptMetadata(input_tokens=[],
                                     input_positions=[],
                                     attn_metadata=None,
                                     seq_lens=[],
                                     query_lens=[],
                                     lora_index_mapping=[],
                                     lora_prompt_mapping=[],
                                     lora_requests=set(),
                                     multi_modal_input=None,
                                     slot_mapping=[],
                                     lora_mask=None,
                                     lora_logits_mask=None)


class PrepareDecodeMetadata(NamedTuple):
    input_tokens: torch.Tensor
    input_positions: List[List[int]]
    attn_metadata: Optional[AttentionMetadata]
    lora_index_mapping: List[List[int]]
    lora_prompt_mapping: List[List[int]]
    lora_requests: Set[LoRARequest]
    slot_mapping: List[List[int]]
    lora_mask: Optional[torch.Tensor]
    lora_logits_mask: Optional[torch.Tensor]

    @classmethod
    def empty(cls):
        return PrepareDecodeMetadata(input_tokens=[],
                                     input_positions=[],
                                     attn_metadata=None,
                                     lora_index_mapping=[],
                                     lora_prompt_mapping=[],
                                     lora_requests=set(),
                                     slot_mapping=[],
                                     lora_mask=None,
                                     lora_logits_mask=None)


# How batches are constructed.
class BatchType(IntEnum):
    # Every batch is prefill.
    PREFILL = 0
    # Every batch is decode.
    DECODE = 1
    # Batch is a mixture of prefill and decode.
    MIXED = 2


TModelInputForHPU = TypeVar('TModelInputForHPU', bound="ModelInputForHPU")


@dataclasses.dataclass(frozen=True)
class ModelInputForHPU(ModelRunnerInputBase):
    """
    This base class contains metadata needed for the base model forward pass
    but not metadata for possible additional steps, e.g., sampling. Model
    runners that run additional steps should subclass this method to add
    additional fields.
    """
    input_tokens: Optional[torch.Tensor] = None
    input_positions: Optional[torch.Tensor] = None
    seq_lens: Optional[List[int]] = None
    query_lens: Optional[List[int]] = None
    lora_mapping: Optional["LoRAMapping"] = None
    lora_requests: Optional[Set[LoRARequest]] = None
    attn_metadata: Optional["AttentionMetadata"] = None
    multi_modal_kwargs: Optional[Dict[str, torch.Tensor]] = None
    real_batch_size: Optional[int] = None
    batch_size_padded: Optional[int] = None
    virtual_engine: int = 0
    lora_mask: Optional[torch.Tensor] = None
    lora_logits_mask: Optional[torch.Tensor] = None

    def as_broadcastable_tensor_dict(self) -> Dict[str, Any]:
        tensor_dict = {
            "input_tokens": self.input_tokens,
            "input_positions": self.input_positions,
            "lora_requests": self.lora_requests,
            "lora_mapping": self.lora_mapping,
            "multi_modal_kwargs": self.multi_modal_kwargs,
            "real_batch_size": self.real_batch_size,
            "batch_size_padded": self.batch_size_padded,
            "virtual_engine": self.virtual_engine,
            "lora_mask": self.lora_mask,
            "lora_logits_mask": self.lora_logits_mask,
        }
        _add_attn_metadata_broadcastable_dict(tensor_dict, self.attn_metadata)
        return tensor_dict

    @classmethod
    def from_broadcasted_tensor_dict(
        cls: Type[TModelInputForHPU],
        tensor_dict: Dict[str, Any],
        attn_backend: Optional["AttentionBackend"] = None,
    ) -> TModelInputForHPU:
        if attn_backend is not None:
            tensor_dict = _init_attn_metadata_from_tensor_dict(
                attn_backend, tensor_dict)
        return cls(**tensor_dict)


@dataclasses.dataclass(frozen=True)
class ModelInputForHPUWithSamplingMetadata(ModelInputForHPU):
    """
    Used by the ModelRunner.
    """
    sampling_metadata: Optional["SamplingMetadata"] = None
    # Used for speculative decoding. We do not broadcast it because it is only
    # used by the driver worker.
    is_prompt: Optional[bool] = None

    def as_broadcastable_tensor_dict(self) -> Dict[str, Any]:
        tensor_dict = {
            "input_tokens": self.input_tokens,
            "input_positions": self.input_positions,
            "lora_requests": self.lora_requests,
            "lora_mapping": self.lora_mapping,
            "multi_modal_kwargs": self.multi_modal_kwargs,
            "lora_mask": self.lora_mask,
            "lora_logits_mask": self.lora_logits_mask,
        }
        _add_attn_metadata_broadcastable_dict(tensor_dict, self.attn_metadata)
        _add_sampling_metadata_broadcastable_dict(tensor_dict,
                                                  self.sampling_metadata)
        return tensor_dict

    @classmethod
    def from_broadcasted_tensor_dict(
        cls,
        tensor_dict: Dict[str, Any],
        attn_backend: Optional["AttentionBackend"] = None,
    ) -> "ModelInputForHPUWithSamplingMetadata":
        tensor_dict = _init_sampling_metadata_from_tensor_dict(tensor_dict)
        # FIXME(kzawora): this fails for whatever reason - why?
        if attn_backend is not None:
            tensor_dict = _init_attn_metadata_from_tensor_dict(
                attn_backend, tensor_dict)
        return cls(**tensor_dict)


class HabanaModelRunnerBase(ModelRunnerBase[TModelInputForHPU]):
    """
    Helper class for shared methods between GPU model runners.
    """
    _model_input_cls: Type[TModelInputForHPU]

    def __init__(
        self,
        model_config: ModelConfig,
        parallel_config: ParallelConfig,
        scheduler_config: SchedulerConfig,
        device_config: DeviceConfig,
        load_config: LoadConfig,
        cache_config: CacheConfig,
        lora_config: Optional[LoRAConfig],
        kv_cache_dtype: Optional[str] = "auto",
        is_driver_worker: bool = False,
        multimodal_config: Optional[MultiModalConfig] = None,
    ):
        self.model_config = model_config
        self.parallel_config = parallel_config
        self.scheduler_config = scheduler_config
        self.lora_config = lora_config
        self.load_config = load_config
        self.cache_config = cache_config
        self.is_driver_worker = is_driver_worker
        self.profiler = Profiler()

        self.sliding_window = (model_config.get_sliding_window()
                               if model_config is not None else None)
        self.device_config = (device_config
                              if device_config is not None else DeviceConfig())

        self.device = self.device_config.device
        self.enforce_eager = self.model_config.enforce_eager
        self.max_num_seqs = self.scheduler_config.max_num_seqs
        self.max_model_len = self.scheduler_config.max_model_len
        self.max_num_batched_tokens = \
            self.scheduler_config.max_num_batched_tokens
        self.block_size = cache_config.block_size

        self.pin_memory = is_pin_memory_available()
        self.kv_cache_dtype = kv_cache_dtype
        self.multimodal_config = multimodal_config

        self.attn_backend = get_attn_backend(
            self.model_config.get_num_attention_heads(self.parallel_config),
            self.model_config.get_head_size(),
            self.model_config.get_num_kv_heads(self.parallel_config),
            self.model_config.get_sliding_window(),
            self.model_config.dtype,
            self.kv_cache_dtype,
            self.block_size,
        )

        # Lazy initialization
        self.lora_manager: LRUCacheWorkerLoRAManager = None
        self.model: torch.nn.Module = None

        # Profiler stats
        self.profiler_counter_helper = HabanaProfilerCounterHelper()
        self.seen_configs: set = set()
        self._mem_margin: Optional[int] = None
        self._setup_buckets()

    def load_model(self) -> None:
        import habana_frameworks.torch.core as htcore
        if self.model_config.quantization == 'inc':
            htcore.hpu_set_env()
        with HabanaMemoryProfiler() as m:
            with HabanaMemoryProfiler() as m_getmodel:
                self.model = get_model(
                    model_config=self.model_config,
                    device_config=self.device_config,
                    load_config=self.load_config,
                    lora_config=self.lora_config,
                    multimodal_config=self.multimodal_config,
                    parallel_config=self.parallel_config,
                    scheduler_config=self.scheduler_config,
                    cache_config=self.cache_config)
            msg = ("Pre-loading model weights on "
                   f"{next(self.model.parameters()).device} "
                   f"took {m_getmodel.get_summary_string()}")
            logger.info(msg)

            if self.lora_config:
                assert hasattr(self.model, "supported_lora_modules"
                               ) and self.model.supported_lora_modules, (
                                   "Model does not support LoRA")
                assert hasattr(self.model, "embedding_modules"
                               ), "Model does not have embedding_modules"
                assert hasattr(
                    self.model, "embedding_padding_modules"
                ), "Model does not have embedding_padding_modules"
                self.lora_manager = LRUCacheWorkerLoRAManager(
                    self.scheduler_config.max_num_seqs,
                    self.scheduler_config.max_num_batched_tokens,
                    self.vocab_size, self.lora_config, self.device,
                    self.model.embedding_modules,
                    self.model.embedding_padding_modules)
                self.model = self.lora_manager.create_lora_manager(self.model)

            if self.model_config.quantization == 'inc':
                logger.info("Preparing model with INC..")
                with HabanaMemoryProfiler() as m_inc:
                    from neural_compressor.torch.quantization import (
                        FP8Config, convert, prepare)
                    config = FP8Config.from_json_file(
                        os.getenv("QUANT_CONFIG", ""))
                    if config.measure:
                        self.model = prepare(self.model, config)
                    elif config.quantize:
                        self.model = convert(self.model, config)
                    htcore.hpu_initialize(self.model,
                                          mark_only_scales_as_const=True)
                logger.info("Preparing model with INC took %s",
                            m_inc.get_summary_string())
            else:
                self.model = self.model.to("hpu")
                htcore.mark_step()
            torch.hpu.synchronize()

            # FIXME: Running with disable_tensor_cache=True causes
            # RuntimeErrors. This needs to be debugged
            with HabanaMemoryProfiler() as m_wrap:
                self.model = _maybe_wrap_in_hpu_graph(
                    self.model,
                    self.block_size,
                    enforce_eager=self.enforce_eager)
            msg = f"Wrapping in HPU Graph took {m_wrap.get_summary_string()}"
            logger.info(msg)

        self.model_memory_usage = m.consumed_device_memory
        msg = f"Loading model weights took in total {m.get_summary_string()}"
        logger.info(msg)

    def _use_graphs(self, batch_size, seq_len, is_prompt):
        if self.enforce_eager:
            return False
        return (batch_size, seq_len, is_prompt) in self.graphed_buckets

    def _is_valid_bucket(self, bucket):
        return bucket[0] * bucket[1] <= self.max_num_batched_tokens

    def _setup_buckets(self) -> None:
        align_bs = lambda x: min(self.max_num_seqs, x)
        max_bucket_cfg = 64
        if self.lora_config and \
            max_bucket_cfg > self.max_num_batched_tokens // self.block_size:
            max_bucket_cfg = self.max_num_batched_tokens // self.block_size
        blocks_step = 128
        max_prompt_seq = self.max_model_len
        max_decode_seq = self.max_model_len
        self.prompt_bs_bucket_cfg = read_bucket_settings(
            'prompt',
            'bs',
            min=1,
            step=align_bs(32),
            max=align_bs(max_bucket_cfg))
        self.decode_bs_bucket_cfg = read_bucket_settings('decode',
                                                         'bs',
                                                         min=align_bs(32),
                                                         step=align_bs(32),
                                                         max=self.max_num_seqs)
        self.prompt_seq_bucket_cfg = read_bucket_settings('prompt',
                                                          'seq',
                                                          min=self.block_size,
                                                          step=self.block_size,
                                                          max=max_prompt_seq)
        self.decode_block_bucket_cfg = read_bucket_settings(
            'decode',
            'block',
            min=blocks_step,
            step=blocks_step,
            max=max(blocks_step,
                    self.max_num_seqs * max_decode_seq // self.block_size))
        self.graphed_buckets: Set[Any] = set()

        msg = ("Prompt bucket config (min, step, max_warmup) "
               f"bs:{self.prompt_bs_bucket_cfg}, "
               f"seq:{self.prompt_seq_bucket_cfg}")
        logger.info(msg)

        msg = ("Decode bucket config (min, step, max_warmup) "
               f"bs:{self.decode_bs_bucket_cfg}, "
               f"block:{self.decode_block_bucket_cfg}")
        logger.info(msg)

    def _prepare_prompt(
        self,
        seq_group_metadata_list: List[SequenceGroupMetadata],
    ) -> PreparePromptMetadata:
        input_tokens: List[List[int]] = []
        input_positions: List[List[int]] = []
        slot_mapping: List[List[int]] = []
        lora_index_mapping: List[List[int]] = []
        lora_prompt_mapping: List[List[int]] = []
        lora_requests: Set[LoRARequest] = set()

        seq_lens: List[int] = []
        context_lens: List[int] = []
        query_lens: List[int] = []
        prefix_block_tables: List[List[int]] = []
        multi_modal_input_list: List[torch.Tensor] = []

        if len(seq_group_metadata_list) == 0:
            return PreparePromptMetadata.empty()

        for seq_group_metadata in seq_group_metadata_list:
            assert seq_group_metadata.is_prompt
            seq_ids = list(seq_group_metadata.seq_data.keys())
            assert len(seq_ids) == 1
            seq_id = seq_ids[0]

            computed_block_nums = seq_group_metadata.computed_block_nums
            if (self.scheduler_config is not None
                    and self.scheduler_config.chunked_prefill_enabled
                    and not (computed_block_nums is None
                             or computed_block_nums == [])):
                raise RuntimeError(
                    "chunked prefill cannot be used with prefix caching "
                    "now.")

            token_chunk_size = seq_group_metadata.token_chunk_size
            seq_data = seq_group_metadata.seq_data[seq_id]
            context_len = seq_data.get_num_computed_tokens()
            # We should use get_len here because in case of preemption
            # it contains output tokens.
            seq_len = min(seq_data.get_len(), context_len + token_chunk_size)
            prompt_tokens = seq_data.get_token_ids()[context_len:seq_len]
            seq_lens.append(seq_len)

            # NOTE: This only works for oooooooxxx style attention.
            if computed_block_nums is not None and len(
                    computed_block_nums) > 0 and self.sliding_window is None:
                # Prefix is not supported with sliding_window
                context_len = len(computed_block_nums) * self.block_size
                prompt_tokens = prompt_tokens[context_len:]
                prefix_block_tables.append(computed_block_nums)
            elif self.scheduler_config.chunked_prefill_enabled:
                if seq_group_metadata.block_tables is not None:
                    # Prefill has chunked before.
                    block_table = seq_group_metadata.block_tables[seq_id]
                    prefix_block_tables.append(block_table)
                else:
                    # The first prefill.
                    prefix_block_tables.append([])
            else:
                prefix_block_tables.append([])
                # Right now, prefill start is always 0. However, this
                # assumption can be changed once chunked prefill is introduced.
                assert context_len == 0

            # actual prompt lens
            context_lens.append(context_len)
            query_lens.append(seq_len - context_len)
            input_tokens.append(prompt_tokens)
            # NOTE(woosuk): Here we assume that the first token in the prompt
            # is always the first token in the sequence.
            input_positions.append(list(range(context_len, seq_len)))

            if seq_group_metadata.multi_modal_data:
                multi_modal_input_list.append(
                    seq_group_metadata.multi_modal_data.data)

            if seq_group_metadata.block_tables is None:
                # During memory profiling, the block tables are not initialized
                # yet. In this case, we just use a dummy slot mapping.
                slot_mapping.append([_PAD_SLOT_ID] * seq_len)
                continue

            # Compute the slot mapping.
            slot_mapping.append([])
            block_table = seq_group_metadata.block_tables[seq_id]

            # Mask the [0, start_idx) tokens of the prompt with _PAD_SLOT_ID,
            # where start_idx is max(0, seq_len - sliding_window).
            # For example, if the prompt len is 10, sliding window is 8, and
            # block size is 4, the first two tokens are masked and the slot
            # mapping will be [-1, -1, 2, 3, 4, 5, 6, 7, 0, 1].
            start_idx = 0
            if self.sliding_window is not None:
                assert context_len == 0, (
                    "Prefix caching is currently not supported with "
                    "sliding window attention")
                start_idx = max(0, seq_len - self.sliding_window)
            for i in range(context_len, seq_len):
                if i < start_idx:
                    slot_mapping[-1].append(_PAD_SLOT_ID)
                    continue

                block_number = block_table[i // self.block_size]
                block_offset = i % self.block_size
                slot = block_number * self.block_size + block_offset
                slot_mapping[-1].append(slot)

        max_query_len = max(query_lens)
        sum_query_len = sum(query_lens)
        real_num_seqs = len(query_lens)
        assert max_query_len > 0

        if multi_modal_input_list:
            assert self.multimodal_config, (
                "Multi-modal inputs are only supported by "
                "vision language models.")
            multi_modal_input = torch.cat(multi_modal_input_list,
                                          dim=0).to(self.device)
        else:
            multi_modal_input = None

        max_prompt_len = max(
            find_bucket(max(seq_lens), self.prompt_seq_bucket_cfg),
            self.block_size)

        lora_mask: torch.Tensor = None
        lora_logits_mask: torch.Tensor = None
        counter = 0
        if self.lora_config:
            lora_mask = torch.zeros(len(seq_group_metadata_list) *
                                    max_prompt_len,
                                    (self.lora_config.max_loras + 1) *
                                    self.lora_config.max_lora_rank,
                                    dtype=self.lora_config.lora_dtype)
            lora_logits_mask = torch.zeros(len(seq_group_metadata_list),
                                           (self.lora_config.max_loras + 1) *
                                           self.lora_config.max_lora_rank,
                                           dtype=self.lora_config.lora_dtype)

            ones = torch.ones(max_prompt_len,
                              self.lora_config.max_lora_rank,
                              dtype=self.lora_config.lora_dtype)
            logit_ones = torch.ones(1,
                                    self.lora_config.max_lora_rank,
                                    dtype=self.lora_config.lora_dtype)
        for seq_group_metadata, context_len in zip(seq_group_metadata_list,
                                                   context_lens):
            lora_id = seq_group_metadata.lora_int_id

            if lora_id > 0:
                lora_requests.add(seq_group_metadata.lora_request)
                start_row = counter * max_prompt_len
                end_row = start_row + max_prompt_len
                start_col = (lora_id - 1) * self.lora_config.max_lora_rank
                end_col = start_col + self.lora_config.max_lora_rank
                lora_mask[start_row:end_row, start_col:end_col] = ones
                lora_logits_mask[counter, start_col:end_col] = logit_ones
            counter = counter + 1

            lora_index_mapping += [lora_id] * (max_prompt_len - context_len)
            lora_prompt_mapping.extend(
                [lora_id] *
                (max_prompt_len - context_len
                 if seq_group_metadata.sampling_params.prompt_logprobs else 1))

        if lora_mask is not None:
            lora_mask = lora_mask.to('hpu')
            lora_logits_mask = lora_logits_mask.to('hpu')

        input_tokens = make_tensor_with_pad(input_tokens,
                                            max_len=max_prompt_len,
                                            pad=0,
                                            dtype=torch.long,
                                            device=self.device)

        input_positions = make_tensor_with_pad(input_positions,
                                               max_len=max_prompt_len,
                                               pad=0,
                                               dtype=torch.long,
                                               device=self.device)

        slot_mapping = make_tensor_with_pad(slot_mapping,
                                            max_len=max_prompt_len,
                                            pad=_PAD_SLOT_ID,
                                            dtype=torch.long,
                                            device=self.device)

        seq_lens_tensor = torch.tensor(seq_lens,
                                       dtype=torch.long,
                                       device=self.device)

        attn_metadata = self.attn_backend.make_metadata(
            is_prompt=True,
            block_list=None,
            block_mapping=None,
            block_usage=None,
            attn_bias=None,
            seq_lens_tensor=seq_lens_tensor,
            num_prefills=real_num_seqs,
            num_prefill_tokens=sum_query_len,
            num_decode_tokens=0,
            slot_mapping=slot_mapping,
        )
        return PreparePromptMetadata(
            input_tokens=input_tokens,
            input_positions=input_positions,
            attn_metadata=attn_metadata,
            seq_lens=seq_lens,
            query_lens=query_lens,
            lora_index_mapping=lora_index_mapping,
            lora_prompt_mapping=lora_prompt_mapping,
            lora_requests=lora_requests,
            multi_modal_input=multi_modal_input,
            slot_mapping=slot_mapping,
            lora_mask=lora_mask,
            lora_logits_mask=lora_logits_mask,
        )

    def _prepare_decode(
        self,
        seq_group_metadata_list: List[SequenceGroupMetadata],
    ) -> PrepareDecodeMetadata:
        input_tokens: List[List[int]] = []
        input_positions: List[List[int]] = []
        slot_mapping: List[List[int]] = []
        seq_lens: List[int] = []
        block_tables: List[List[int]] = []
        lora_index_mapping: List[List[int]] = []
        lora_prompt_mapping: List[List[int]] = []
        lora_requests: Set[LoRARequest] = set()

        if len(seq_group_metadata_list) == 0:
            return PrepareDecodeMetadata.empty()
        lora_mask: torch.Tensor = None
        lora_logits_mask: torch.Tensor = None
        counter = 0

        if self.lora_config:
            lora_mask = torch.zeros(len(seq_group_metadata_list),
                                    (self.lora_config.max_loras + 1) *
                                    self.lora_config.max_lora_rank,
                                    dtype=self.lora_config.lora_dtype)
            ones = torch.ones(1,
                              self.lora_config.max_lora_rank,
                              dtype=self.lora_config.lora_dtype)

        for seq_group_metadata in seq_group_metadata_list:
            assert not seq_group_metadata.is_prompt
            assert seq_group_metadata.token_chunk_size == 1

            seq_ids = list(seq_group_metadata.seq_data.keys())
            lora_id = seq_group_metadata.lora_int_id

            if lora_id > 0:
                lora_requests.add(seq_group_metadata.lora_request)
                start_pos = (lora_id - 1) * self.lora_config.max_lora_rank
                end_pos = start_pos + self.lora_config.max_lora_rank
                lora_mask[counter, start_pos:end_pos] = ones
            counter = counter + 1

            for seq_id in seq_ids:
                seq_data = seq_group_metadata.seq_data[seq_id]
                generation_token = seq_data.get_last_token_id()
                input_tokens.append([generation_token])

                seq_len = seq_data.get_len()
                position = seq_len - 1
                input_positions.append([position])

                seq_len = seq_len if self.sliding_window is None else min(
                    seq_len, self.sliding_window)
                seq_lens.append(seq_len)

                block_table = seq_group_metadata.block_tables[seq_id]
                block_number = block_table[position // self.block_size]
                block_offset = position % self.block_size
                slot = block_number * self.block_size + block_offset
                slot_mapping.append([slot])
                lora_index_mapping.append(lora_id)
                lora_prompt_mapping.append(lora_id)

                if self.sliding_window is not None:
                    sliding_window_blocks = (self.sliding_window //
                                             self.block_size)
                    block_table = block_table[-sliding_window_blocks:]
                block_tables.append(block_table)

        if lora_mask is not None:
            lora_mask = lora_mask.to('hpu')
            lora_logits_mask = lora_mask
        input_tokens = torch.tensor(input_tokens,
                                    dtype=torch.long,
                                    device=self.device)
        input_positions = torch.tensor(input_positions,
                                       dtype=torch.long,
                                       device=self.device)
<<<<<<< HEAD
        num_decode_tokens = sum(seq_lens)

        blocks_used = [len(bt) for bt in block_tables]
        block_list = list(itertools.chain(*block_tables))
        block_mapping_nested: List[List[int]] = [
            [i] * b_u for i, b_u in enumerate(blocks_used)
        ]
        block_mapping: List[int] = list(
            itertools.chain.from_iterable(block_mapping_nested))

        last_block = [
            sl % self.block_size + 1 for sl in itertools.chain(*slot_mapping)
        ]
        block_usage = [[self.block_size] * (b_u - 1) + [lb]
                       for b_u, lb in zip(blocks_used, last_block)]
        block_usage = list(itertools.chain(*block_usage))

        block_bucket_size = find_bucket(len(block_list),
                                        self.decode_block_bucket_cfg)
        block_list = pad_list(block_list, block_bucket_size, _PAD_SLOT_ID)
        block_mapping = pad_list(block_mapping, block_bucket_size, 0)
        block_usage = pad_list(block_usage, block_bucket_size, 0)

        block_list = torch.tensor(block_list,
                                  dtype=torch.int,
                                  device=self.device)
        block_mapping = torch.tensor(block_mapping,
                                     dtype=torch.int,
                                     device=self.device)
        block_usage = torch.tensor(block_usage,
                                   dtype=torch.bfloat16,
                                   device=self.device)
=======

        dummy_slots = itertools.cycle(
            range(_PAD_SLOT_ID, _PAD_SLOT_ID + self.block_size))
        slot_mapping = [[
            s if s != _PAD_SLOT_ID else next(dummy_slots) for s in sl
        ] for sl in slot_mapping]
>>>>>>> 00f13331

        slot_mapping = torch.tensor(slot_mapping,
                                    dtype=torch.long,
                                    device=self.device)

        attn_metadata = self.attn_backend.make_metadata(
            is_prompt=False,
            block_list=block_list,
            block_mapping=block_mapping,
            block_usage=block_usage,
            attn_bias=None,
            seq_lens_tensor=None,
            num_prefills=0,
            num_prefill_tokens=0,
            num_decode_tokens=num_decode_tokens,
            slot_mapping=slot_mapping,
        )
        return PrepareDecodeMetadata(
            input_tokens=input_tokens,
            input_positions=input_positions,
            attn_metadata=attn_metadata,
            lora_index_mapping=lora_index_mapping,
            lora_prompt_mapping=lora_prompt_mapping,
            lora_requests=lora_requests,
            slot_mapping=slot_mapping,
            lora_mask=lora_mask,
            lora_logits_mask=lora_logits_mask,
        )

    def prepare_input_tensors(
        self,
        seq_group_metadata_list: List[SequenceGroupMetadata],
    ) -> Tuple[TModelInputForHPU, SamplingMetadata]:
        if len(seq_group_metadata_list) == 0:
            return self._model_input_cls(), None

        input_tokens = None
        input_positions = None
        lora_mapping = None
        lora_requests = None
        multi_modal_input = None
        batch_type = None
        seq_lens = None
        query_lens = None
        real_batch_size = None
        batch_size_padded = None

        self.event_start = self.profiler.get_timestamp_us()
        is_prompt = seq_group_metadata_list[0].is_prompt
        base_event_name = 'prompt' if is_prompt else 'decode'
        self.profiler.start('internal', base_event_name)

        real_batch_size = len(seq_group_metadata_list)
        bucket_cfg = self.prompt_bs_bucket_cfg if is_prompt else \
            self.decode_bs_bucket_cfg
        batch_size_padded = find_bucket(real_batch_size, bucket_cfg)
        batch_size_padding = batch_size_padded - real_batch_size
        seq_group_metadata_list = seq_group_metadata_list.copy()
        seq_group_metadata_list.extend(seq_group_metadata_list[0]
                                       for _ in range(batch_size_padding))

        prefill_reqs = []
        decode_reqs = []
        for seq_group_meta in seq_group_metadata_list:
            if seq_group_meta.is_prompt:
                prefill_reqs.append(seq_group_meta)
            else:
                decode_reqs.append(seq_group_meta)

        # Prepare input tensors.
        (
            input_tokens,
            input_positions,
            prefill_attn_metadata,
            seq_lens,
            query_lens,
            lora_index_mapping,
            lora_prompt_mapping,
            lora_requests,
            multi_modal_input,
            slot_mapping,
            lora_mask,
            lora_logits_mask,
        ) = self._prepare_prompt(prefill_reqs)
        (
            decode_input_tokens,
            decode_input_positions,
            decode_attn_metadata,
            decode_lora_index_mapping,
            decode_lora_prompt_mapping,
            decode_lora_requests,
            decode_slot_mapping,
            decode_lora_mask,
            decode_lora_logits_mask,
        ) = self._prepare_decode(decode_reqs)
        sampling_metadata = SamplingMetadata.prepare(seq_group_metadata_list,
                                                     seq_lens, query_lens,
                                                     self.device,
                                                     self.pin_memory)

        if not self.scheduler_config.chunked_prefill_enabled:
            assert (len(prefill_reqs) and len(decode_reqs)) == 0

        num_prefills = len(seq_lens)
        num_prefill_tokens = len(input_tokens)
        num_decode_tokens = len(decode_input_tokens)

        # NOTE(kzawora): Here we diverge from GPU code - we don't
        # support mixed batches, so we either use decode or prefill
        # inputs, without coalescing.
        assert (num_prefills == 0 and num_decode_tokens > 0) or (
            num_prefills > 0
            and num_decode_tokens == 0), "HPU does not support mixed batches!"
        if num_decode_tokens > 0:
            input_tokens = decode_input_tokens
            input_positions = decode_input_positions
            slot_mapping = decode_slot_mapping
            lora_index_mapping = decode_lora_index_mapping
            lora_prompt_mapping = decode_lora_prompt_mapping
            lora_requests = decode_lora_requests
            lora_mask = decode_lora_mask
            lora_logits_mask = decode_lora_logits_mask

        # FIXME: We need to adjust selected_token_indices to accommodate
        # for padding
        max_len = input_tokens.size(1)
        paddings = [max_len - s for s in seq_lens]
        paddings = [0] + paddings[:-1]
        paddings = list(itertools.accumulate(paddings))
        paddings_prompt_logprobs = []
        for i, seq_group_metadata in enumerate(seq_group_metadata_list):
            if seq_group_metadata.sampling_params.prompt_logprobs is not None \
                              and seq_group_metadata.is_prompt:
                paddings_prompt_logprobs += ([paddings[i]] * seq_lens[i])
        paddings = torch.tensor(
            paddings_prompt_logprobs if paddings_prompt_logprobs else paddings,
            dtype=sampling_metadata.selected_token_indices.dtype,
            device=sampling_metadata.selected_token_indices.device)
        sampling_metadata.selected_token_indices.add_(paddings)

        if self.lora_config:
            lora_mapping = LoRAMapping(
                lora_index_mapping,
                lora_prompt_mapping,
            )
        else:
            lora_mapping = None

        if (prefill_attn_metadata is not None
                and decode_attn_metadata is not None):
            batch_type = BatchType.MIXED
            raise NotImplementedError("Mixed batch is not supported on HPU")
        elif prefill_attn_metadata is not None:
            batch_type = BatchType.PREFILL
        else:
            batch_type = BatchType.DECODE

        metadata_dict = {
            "input_tokens": input_tokens,
            "input_positions": input_positions,
            "selected_token_indices": sampling_metadata.selected_token_indices,
            "lora_requests": lora_requests,
            "lora_mapping": lora_mapping,
            "multi_modal_input": multi_modal_input,
            "num_prefill_tokens": num_prefill_tokens,
            "num_decode_tokens": num_decode_tokens,
            "slot_mapping": slot_mapping,
            "num_prefills": num_prefills,
            "batch_type": batch_type,
            "seq_lens": seq_lens,
            "query_lens": query_lens
        }
        if prefill_attn_metadata is not None:
            metadata_dict.update(prefill_attn_metadata.asdict_zerocopy())
        else:
            assert decode_attn_metadata is not None
            metadata_dict.update(decode_attn_metadata.asdict_zerocopy())

        attn_metadata = prefill_attn_metadata if \
            prefill_attn_metadata is not None else decode_attn_metadata

        return self._model_input_cls(input_tokens=input_tokens,
                                     seq_lens=seq_lens,
                                     query_lens=query_lens,
                                     input_positions=input_positions,
                                     attn_metadata=attn_metadata,
                                     lora_requests=lora_requests,
                                     lora_mapping=lora_mapping,
                                     multi_modal_kwargs=multi_modal_input,
                                     real_batch_size=real_batch_size,
                                     batch_size_padded=batch_size_padded,
                                     lora_mask=lora_mask,
                                     lora_logits_mask=lora_logits_mask), \
                                        sampling_metadata

    def _seq_len(self, attn_metadata):
        if attn_metadata.num_prefills != 0:
            return attn_metadata.slot_mapping.size(1)
        else:
            return attn_metadata.block_list.numel()

    def trim_attn_metadata(self, metadata: AttentionMetadata) -> object:
        # NOTE(kzawora): To anyone working on this in the future:
        # Trimming metadata is required when using HPUGraphs.
        # Attention metadata is going to be hashed by PT bridge, and
        # appropriate HPUGraphs will be matched based on all inputs' hash.

        # Before you put more keys in here, make sure you know their
        # value type and make sure you know how it's going to be hashed.
        # You can find that information in input_hash function
        # in habana_frameworks/torch/hpu/graphs.py. You can also hash
        # it manually with torch.hpu.graphs.input_hash(attention_metadata)

        # If you use primitive types here - they will get hashed based
        # on their value. You *will* get lots of excessive graph captures
        # (and an OOM eventually) if you decide to put something like
        # seq_len int here.
        # If you absolutely need a scalar, put it in a tensor. Tensors
        # get hashed using their metadata, not their values:
        # input_hash(torch.tensor(123)) == input_hash(torch.tensor(321))
        # input_hash(123) != input_hash(321)
        # input_hash("abc") != input_hash("cba")
        attention_metadata = subtuple(metadata, 'TrimmedAttentionMetadata', [
            'attn_bias', 'seq_lens_tensor', 'block_list', 'block_mapping',
            'block_usage', 'slot_mapping', 'is_prompt'
        ])
        return attention_metadata

    def create_dummy_seq_group_metadata(self,
                                        group_id,
                                        seq_len,
                                        is_prompt,
                                        lora_request=None):
        sampling_params = SamplingParams(temperature=0)
        num_blocks = math.ceil(seq_len / self.block_size)
        if is_prompt:
            input_len = seq_len
            output_len = 0
            block_tables = None
        else:
            input_len = seq_len - 1
            output_len = 1
            block_tables = {group_id: [_PAD_BLOCK_ID] * num_blocks}
        prompt_token_ids = [0] * input_len
        output_token_ids = [1] * output_len
        seq_data = SequenceData(prompt_token_ids)
        seq_data.output_token_ids = output_token_ids
        return SequenceGroupMetadata(request_id=str(group_id),
                                     is_prompt=(output_len == 0),
                                     seq_data={group_id: seq_data},
                                     sampling_params=sampling_params,
                                     block_tables=block_tables,
                                     lora_request=lora_request)

    def profile_run(self) -> None:
        num_layers = self.model_config.get_num_layers(self.parallel_config)
        kv_caches = [None] * num_layers
        max_batch_size = self.prompt_bs_bucket_cfg[-1]
        max_seq_len = self.prompt_seq_bucket_cfg[-1]
        if self.lora_config:
            max_seq_len = self.max_num_batched_tokens // max_batch_size

        self.warmup_scenario(max_batch_size,
                             max_seq_len,
                             True,
                             kv_caches,
                             is_profile_run=True)
        return

    def warmup_scenario(self,
                        batch_size,
                        seq_len,
                        is_prompt,
                        kv_caches,
                        is_profile_run=False) -> None:
        use_graphs = self._use_graphs(batch_size, seq_len, is_prompt)
        scenario_name = ("warmup_"
                         f"{'prompt' if is_prompt else 'decode'}_"
                         f"bs{batch_size}_"
                         f"seq{seq_len}_"
                         f"graphs{'T' if use_graphs else 'F'}")
        max_num_seqs = self.scheduler_config.max_num_seqs
        # This represents the maximum number of different requests
        # that will have unique loras, an therefore the max amount of memory
        # consumption create dummy lora request copies from the lora request
        # passed in, which contains a lora from the lora warmup path.
        dummy_lora_requests: List[LoRARequest] = []
        dummy_lora_requests_per_seq: List[LoRARequest] = []
        if self.lora_config and is_profile_run:
            assert self.lora_manager is not None
            with self.lora_manager.dummy_lora_cache():
                for idx in range(self.lora_config.max_loras):
                    lora_id = idx + 1
                    dummy_lora_request = LoRARequest(
                        lora_name=f"warmup_{lora_id}",
                        lora_int_id=lora_id,
                        lora_local_path="/not/a/real/path",
                    )
                    self.lora_manager.add_dummy_lora(dummy_lora_request,
                                                     rank=LORA_WARMUP_RANK)
                    dummy_lora_requests.append(dummy_lora_request)
                dummy_lora_requests_per_seq = [
                    dummy_lora_requests[idx % len(dummy_lora_requests)]
                    for idx in range(max_num_seqs)
                ]
        self.profiler.start('internal', scenario_name)
        times = 3 if use_graphs else 1
        if self.lora_config and not is_profile_run:
            lora_mapping = LoRAMapping(
                [0] * batch_size * seq_len,
                [0] * batch_size * seq_len,
            )
            self.set_active_loras(set(), lora_mapping)
        if is_prompt:
            seqs = [
                self.create_dummy_seq_group_metadata(
                    i,
                    seq_len,
                    is_prompt,
                    lora_request=dummy_lora_requests_per_seq[i]
                    if dummy_lora_requests_per_seq else None)
                for i in range(batch_size)
            ]
        else:
            # FIXME: seq_len is actually number of blocks
            blocks = [seq_len // batch_size for _ in range(batch_size)]
            blocks[0] += seq_len % batch_size
            seqs = [
                self.create_dummy_seq_group_metadata(
                    i,
                    b * self.block_size - 1,
                    is_prompt,
                    lora_request=dummy_lora_requests_per_seq[i]
                    if dummy_lora_requests_per_seq else None)
                for i, b in enumerate(blocks)
            ]
        torch.hpu.synchronize()
        for _ in range(times):
            inputs = self.prepare_model_input(seqs)
            self.execute_model(inputs, kv_caches, warmup_mode=False)
            torch.hpu.synchronize()
        gc.collect()

    def remove_all_loras(self):
        if not self.lora_manager:
            raise RuntimeError("LoRA is not enabled.")
        self.lora_manager.remove_all_adapters()

    def set_active_loras(self, lora_requests: Set[LoRARequest],
                         lora_mapping: LoRAMapping) -> None:
        if not self.lora_manager:
            raise RuntimeError("LoRA is not enabled.")
        self.lora_manager.set_active_adapters(lora_requests, lora_mapping)

    def add_lora(self, lora_request: LoRARequest) -> bool:
        if not self.lora_manager:
            raise RuntimeError("LoRA is not enabled.")
        return self.lora_manager.add_adapter(lora_request)

    def remove_lora(self, lora_id: int) -> bool:
        if not self.lora_manager:
            raise RuntimeError("LoRA is not enabled.")
        return self.lora_manager.remove_adapter(lora_id)

    def pin_lora(self, lora_id: int) -> bool:
        if not self.lora_manager:
            raise RuntimeError("LoRA is not enabled.")
        return self.lora_manager.pin_adapter(lora_id)

    def list_loras(self) -> Set[int]:
        if not self.lora_manager:
            raise RuntimeError("LoRA is not enabled.")
        return self.lora_manager.list_adapters()

    def log_warmup(self, phase, i, max_i, batch_size, seq_len):
        free_mem = format_bytes(
            HabanaMemoryProfiler.current_free_device_memory())
        msg = (f"[Warmup][{phase}][{i+1}/{max_i}] "
               f"batch_size:{batch_size} "
               f"seq_len:{seq_len} "
               f"free_mem:{free_mem}")
        logger.info(msg)

    def warmup_all_buckets(self, buckets, is_prompt, kv_caches):
        for i, (batch_size, seq_len) in enumerate(reversed(buckets)):
            self.log_warmup('Prompt' if is_prompt else 'Decode', i,
                            len(buckets), batch_size, seq_len)
            self.warmup_scenario(batch_size, seq_len, is_prompt, kv_caches)

    def warmup_graphs(self,
                      strategy,
                      buckets,
                      is_prompt,
                      kv_caches,
                      available_mem,
                      starting_mem=0,
                      total_batch_seq=0.001):
        total_mem = starting_mem
        idx = 0
        phase = f'Graph/{"Prompt" if is_prompt else "Decode"}'
        num_candidates = len(buckets)
        ordering : Union[Callable[[Any], Tuple[Any, Any]], \
            Callable[[Any], Tuple[Any, Any, Any]]]
        if strategy == 'min_tokens':
            ordering = lambda b: (b[0] * b[1], b[1], b[0])
        elif strategy == 'max_bs':
            ordering = lambda b: (-b[0], b[1])
        else:
            raise NotImplementedError(
                f'Unsupported graph allocation strategy: {strategy}')
        buckets = list(sorted(buckets, key=ordering))
        captured_all = True
        for idx, (batch_size, seq_len) in enumerate(buckets):
            # Graph memory usage is proportional to seq dimension in a batch
            batch_seq = batch_size * seq_len if is_prompt else batch_size
            mem_estimate = batch_seq / total_batch_seq * total_mem
            if mem_estimate >= available_mem:
                captured_all = False
                continue
            graphed_bucket = (batch_size, seq_len, is_prompt)
            if graphed_bucket in self.graphed_buckets:
                continue
            self.graphed_buckets.add(graphed_bucket)
            self.log_warmup(phase, idx, num_candidates, batch_size, seq_len)
            with HabanaMemoryProfiler() as mem_prof:
                self.warmup_scenario(batch_size, seq_len, is_prompt, kv_caches)
            used_mem = align_workers(mem_prof.consumed_device_memory,
                                     torch.distributed.ReduceOp.MAX)
            available_mem -= used_mem
            total_mem += used_mem
            total_batch_seq += batch_seq

        return total_mem, total_batch_seq, captured_all

    def log_graph_warmup_summary(self, buckets, is_prompt, total_mem):
        num_candidates = len(buckets)
        phase = f'Graph/{"Prompt" if is_prompt else "Decode"}'
        graphed = list(c[:2] for c in self.graphed_buckets
                       if c[2] == is_prompt)
        if num_candidates == 0:
            num_candidates = 1
        msg = (f'{phase} captured:{len(graphed)} '
               f'({100 * len(graphed) / num_candidates:.1f}%) '
               f'used_mem:{format_bytes(total_mem)} '
               f'buckets:{sorted(list(graphed))}')
        logger.info(msg)

    @torch.inference_mode()
    def warmup_model(self, kv_caches: List[torch.Tensor]) -> None:
        if os.environ.get('VLLM_SKIP_WARMUP', 'false').lower() == 'true':
            logger.info("Skipping warmup...")
            return
        self.profiler.start('internal', 'warmup')
        max_blocks = kv_caches[0][0].size(0)

        self.prompt_buckets, prompt_omitted_buckets = generate_prompt_buckets(
            self.prompt_bs_bucket_cfg, self.prompt_seq_bucket_cfg,
            self.max_num_batched_tokens)
        if self.lora_config:
            self.prompt_buckets[:] = [
                bucket for bucket in self.prompt_buckets
                if self._is_valid_bucket(bucket)
            ]

        msg = (
            f"Generated {len(self.prompt_buckets)} "
            f"prompt buckets [bs, seq]: {list(sorted(self.prompt_buckets))}")
        logger.info(msg)

        msg = (f"Omitted {len(prompt_omitted_buckets)} "
               "prompt buckets due to exceeded token budget "
               f"(max_num_batched_tokens={self.max_num_batched_tokens})")
        logger.info(msg)

        msg = f"Omitted prompt buckets: {list(sorted(prompt_omitted_buckets))}"
        logger.debug(msg)

        self.decode_buckets = generate_decode_buckets(
            self.decode_bs_bucket_cfg, self.decode_block_bucket_cfg,
            max_blocks)
        if self.lora_config:
            self.decode_buckets[:] = [
                bucket for bucket in self.decode_buckets
                if self._is_valid_bucket(bucket)
            ]
        logger.info("Generated %d decode buckets [bs, total_blocks]: %s",
                    len(self.decode_buckets),
                    list(sorted(self.decode_buckets)))

        start_mem = HabanaMemoryProfiler.current_device_memory_usage()
        start_time = time.perf_counter()

        compile_only_mode_context = functools.partial(bc.env_setting,
                                                      "PT_COMPILE_ONLY_MODE",
                                                      True)
        can_use_compile_only_mode = True
        try:
            with compile_only_mode_context():
                pass
            logger.debug("Using PT_COMPILE_ONLY_MODE.")
        except KeyError:
            can_use_compile_only_mode = False
            logger.warning('Cannot use PT_COMPILE_ONLY_MODE. '
                           'Warmup time will be negatively impacted. '
                           'Please update Gaudi Software Suite.')
        with compile_only_mode_context(
        ) if can_use_compile_only_mode else contextlib.nullcontext():
            self.warmup_all_buckets(self.prompt_buckets, True, kv_caches)
            self.warmup_all_buckets(self.decode_buckets, False, kv_caches)

            if not self.enforce_eager and htorch.utils.internal.is_lazy():
                assert self.mem_margin is not None, \
                    ("HabanaWorker.determine_num_available_blocks needs "
                    "to be called before warming up the model.")
                free_mem = HabanaMemoryProfiler.current_free_device_memory()
                graph_free_mem = free_mem - self.mem_margin
                graph_free_mem = align_workers(graph_free_mem,
                                               torch.distributed.ReduceOp.MIN)
                prompt_graph_mem_ratio = float(
                    os.environ.get('VLLM_GRAPH_PROMPT_RATIO', '0.5'))
                prompt_available_memory = (prompt_graph_mem_ratio *
                                           graph_free_mem)
                decode_available_memory = (graph_free_mem -
                                           prompt_available_memory)
                msg = (
                    f"Using {format_bytes(graph_free_mem)}"
                    f"/{format_bytes(free_mem)} "
                    "of free device memory for HPUGraphs, "
                    f"{format_bytes(prompt_available_memory)} for prompt and "
                    f"{format_bytes(decode_available_memory)} for decode "
                    f"(VLLM_GRAPH_PROMPT_RATIO={prompt_graph_mem_ratio})")
                logger.info(msg)
                prompt_strategy = os.environ.get('VLLM_GRAPH_PROMPT_STRATEGY',
                                                 'min_tokens')
                decode_strategy = os.environ.get('VLLM_GRAPH_DECODE_STRATEGY',
                                                 'max_bs')
                mem_post_prompt, prompt_batch_seq, prompt_captured_all = \
                    self.warmup_graphs(
                    prompt_strategy, self.prompt_buckets, True, kv_caches,
                    prompt_available_memory)
                mem_post_decode, decode_batch_seq, decode_captured_all = \
                    self.warmup_graphs(
                    decode_strategy, self.decode_buckets, False, kv_caches,
                    decode_available_memory)

                # Not all prompt buckets were captured, but all decode buckets
                # were captured and we have some free graph-allocated space
                # left. Let's try to use it for capturing more prompt buckets.
                if (mem_post_decode + mem_post_prompt < graph_free_mem
                        and not prompt_captured_all and decode_captured_all):
                    mem_post_prompt, _, prompt_captured_all = (
                        self.warmup_graphs(
                            prompt_strategy, self.prompt_buckets, True,
                            kv_caches,
                            graph_free_mem - mem_post_prompt - mem_post_decode,
                            mem_post_prompt, prompt_batch_seq))

                # Not all decode buckets were captured, but all prompt buckets
                # were captured and we have some free graph-allocated space
                # left. Let's try to use it for capturing more decode buckets.
                if mem_post_decode + mem_post_prompt < graph_free_mem \
                    and not decode_captured_all \
                        and prompt_captured_all:
                    mem_post_decode, _, _ = self.warmup_graphs(
                        decode_strategy, self.decode_buckets, False, kv_caches,
                        graph_free_mem - mem_post_prompt - mem_post_decode,
                        mem_post_decode, decode_batch_seq)

                self.log_graph_warmup_summary(self.prompt_buckets, True,
                                              mem_post_prompt)
                self.log_graph_warmup_summary(self.decode_buckets, False,
                                              mem_post_decode)

        end_time = time.perf_counter()
        end_mem = HabanaMemoryProfiler.current_device_memory_usage()
        elapsed_time = end_time - start_time
        msg = (
            f"Warmup finished in {elapsed_time:.0f} secs, "
            f"allocated {format_bytes(end_mem - start_mem)} of device memory")
        logger.info(msg)
        self.profiler.end()

    @property
    def vocab_size(self) -> int:
        return self.model_config.get_vocab_size()

    @property
    def mem_margin(self) -> Optional[int]:
        return self._mem_margin

    @mem_margin.setter
    def mem_margin(self, value):
        self._mem_margin = value


def _maybe_wrap_in_hpu_graph(*args, **kwargs):
    return htorch.hpu.wrap_in_hpu_graph(HpuModelAdapter(
        *args, **
        kwargs)) if htorch.utils.internal.is_lazy() else HpuModelAdapter(
            *args, **kwargs)


class HabanaProfilerCounterHelper():

    def __init__(self):
        self.niter = 0
        self.average_real_throughput = None
        self.logged_once = False
        self.real_seq_lens = []
        self.prompt_seq_lens = []

    def capture_seq_group_metadata_stats(self, seq_group_metadata_list):
        self.real_seq_lens = [
            len(seq_data.prompt_token_ids) + len(seq_data.output_token_ids)
            for seq_group_metadata in seq_group_metadata_list
            for seq_data in seq_group_metadata.seq_data.values()
        ]
        self.prompt_seq_lens = [
            len(seq_data.prompt_token_ids)
            for seq_group_metadata in seq_group_metadata_list
            for seq_data in seq_group_metadata.seq_data.values()
        ]

    def get_counter_dict(self, cache_config, duration, seq_len,
                         batch_size_padded, real_batch_size, is_prompt):
        throughput = batch_size_padded / (duration / 1e6)
        throughput_effective = real_batch_size / (duration / 1e6)

        real_max_seq_len = max(self.real_seq_lens)
        real_num_tokens = sum(self.real_seq_lens)
        padded_num_tokens = batch_size_padded * seq_len
        batch_token_utilization = real_num_tokens / padded_num_tokens
        if self.average_real_throughput is None:
            self.average_real_throughput = throughput_effective
        else:  # https://www.heikohoffmann.de/htmlthesis/node134.html
            self.average_real_throughput = self.average_real_throughput + 1 / (
                self.niter + 1) * (throughput_effective -
                                   self.average_real_throughput)
        phase = "prompt" if is_prompt else "decode"
        counters = {
            f'{phase}_bucket_batch_size': batch_size_padded,
            f'{phase}_batch_size': real_batch_size,
            f'{phase}_bucket_seq_len': seq_len,
            f'{phase}_seq_len': real_max_seq_len,
            f'{phase}_bucket_gen_throughput': throughput,
            f'{phase}_real_gen_throughput': throughput_effective,
            f'{phase}_batch_token_utilization': batch_token_utilization,
            'average_real_throughput': self.average_real_throughput,
            'engine_iteration': self.niter,
        }
        self.niter += 1
        if is_prompt:
            prompt_bucket_in_throughput = (seq_len * batch_size_padded) / (
                duration / 1e6)
            prompt_real_in_throughput = sum(
                self.prompt_seq_lens) / (duration / 1e6)
            counters[
                f'{phase}_bucket_in_throughput'] = prompt_bucket_in_throughput
            counters[f'{phase}_real_in_throughput'] = prompt_real_in_throughput

        # KV cache might not be created yet (e.g. for profiling run)
        if cache_config.num_gpu_blocks is not None and \
            cache_config.num_gpu_blocks != 0:
            cache_num_blocks_used = [
                math.ceil(sl / cache_config.block_size)
                for sl in self.real_seq_lens
            ]
            cache_total_num_blocks_used = sum(cache_num_blocks_used)
            num_cache_blocks = cache_config.num_gpu_blocks
            cache_total_num_free_blocks = \
                num_cache_blocks - cache_total_num_blocks_used
            cache_computed_utilization = \
                cache_total_num_blocks_used / num_cache_blocks
            max_blocks_per_seq = math.ceil(seq_len / cache_config.block_size)
            batch_block_utilization = cache_total_num_blocks_used / (
                batch_size_padded * max_blocks_per_seq)
            counters['cache_num_blocks_used'] = cache_total_num_blocks_used
            counters['cache_num_free_blocks'] = cache_total_num_free_blocks
            counters['cache_computed_utilization'] = cache_computed_utilization
            counters[
                f'{phase}_batch_block_utilization'] = batch_block_utilization
        if not self.logged_once:
            counters['const_cache_num_blocks'] = cache_config.num_gpu_blocks
            counters[
                'const_gpu_memory_utilization'] = \
                    cache_config.gpu_memory_utilization
            counters['const_block_size'] = cache_config.block_size
            self.logged_once = True
        return counters


def unwrap_model(model):
    if isinstance(model, torch._dynamo.eval_frame.OptimizedModule):
        return unwrap_model(model._orig_mod)
    else:
        model = list(vars(model)['_modules'].values())[0]
        modules = list(vars(model)['_modules'].values())
        return modules


class HabanaModelRunner(
        HabanaModelRunnerBase[ModelInputForHPUWithSamplingMetadata]):
    """
    GPU model runner with sampling step.
    """
    _model_input_cls: Type[ModelInputForHPUWithSamplingMetadata] = (
        ModelInputForHPUWithSamplingMetadata)

    def make_model_input_from_broadcasted_tensor_dict(
        self,
        tensor_dict: Dict[str, Any],
    ) -> ModelInputForHPUWithSamplingMetadata:
        return (
            ModelInputForHPUWithSamplingMetadata.from_broadcasted_tensor_dict(
                tensor_dict,
                attn_backend=self.attn_backend,
            ))

    def prepare_model_input(
        self,
        seq_group_metadata_list: List[SequenceGroupMetadata],
        virtual_engine: int = 0,
        finished_requests_ids: Optional[List[str]] = None
    ) -> ModelInputForHPUWithSamplingMetadata:
        """Prepare the model input based on a given sequence group, including
        metadata for the sampling step.
        The API assumes seq_group_metadata_list is sorted by prefill -> decode.
        The result tensors and data structure also batches input in prefill
        -> decode order. For example,
        - input_tokens[:num_prefill_tokens] contains prefill tokens.
        - input_tokens[num_prefill_tokens:] contains decode tokens.
        If cuda graph is required, this API automatically pads inputs.
        """
        with self.profiler.record_event('internal', 'prepare_input_tensors'):
            assert seq_group_metadata_list is not None
            self.profiler_counter_helper.capture_seq_group_metadata_stats(
                seq_group_metadata_list=seq_group_metadata_list)
            model_input, sampling_metadata = self.prepare_input_tensors(
                seq_group_metadata_list)
            assert model_input.attn_metadata is not None
            is_prompt = model_input.attn_metadata.is_prompt

        return dataclasses.replace(model_input,
                                   sampling_metadata=sampling_metadata,
                                   is_prompt=is_prompt,
                                   virtual_engine=virtual_engine)

    def finish_measurements(self):
        from neural_compressor.torch.quantization import finalize_calibration
        finalize_calibration(self.model.model)

    def _check_config(self, batch_size, seq_len, is_prompt, warmup_mode):
        cfg = (batch_size, seq_len, is_prompt)
        seen = cfg in self.seen_configs
        self.seen_configs.add(cfg)
        if not seen and not warmup_mode:
            phase = 'prompt' if is_prompt else 'decode'
            logger.warning("Configuration: (%s, %s, %s) was not warmed-up!",
                           phase, batch_size, seq_len)

    @torch.inference_mode()
    def execute_model(
        self,
        model_input: ModelInputForHPUWithSamplingMetadata,
        kv_caches: List[torch.Tensor],
        intermediate_tensors: Optional[IntermediateTensors] = None,
        num_steps: int = 1,
        warmup_mode=False,
    ) -> Optional[Union[List[SamplerOutput], IntermediateTensors]]:
        if num_steps > 1:
            raise ValueError(
                "num_steps > 1 is not supported in HabanaModelRunner")

        if self.lora_config:
            assert model_input.lora_requests is not None
            assert model_input.lora_mapping is not None
            self.set_active_loras(model_input.lora_requests,
                                  model_input.lora_mapping)
        input_tokens = model_input.input_tokens
        input_positions = model_input.input_positions
        attn_metadata = model_input.attn_metadata
        sampling_metadata = model_input.sampling_metadata
        multi_modal_input = model_input.multi_modal_kwargs
        real_batch_size = model_input.real_batch_size
        batch_size_padded = model_input.batch_size_padded
        assert input_tokens is not None
        assert input_positions is not None
        assert sampling_metadata is not None
        assert attn_metadata is not None
        is_prompt = attn_metadata.is_prompt
        assert is_prompt is not None
        batch_size = input_tokens.size(0)
        seq_len = self._seq_len(attn_metadata)
        use_graphs = self._use_graphs(batch_size, seq_len, is_prompt)
        self._check_config(batch_size, seq_len, is_prompt, warmup_mode)
        execute_model_kwargs = {
            "input_ids": input_tokens,
            "positions": input_positions,
            "kv_caches": kv_caches,
            "attn_metadata": self.trim_attn_metadata(attn_metadata),
            "intermediate_tensors": intermediate_tensors,
            "lora_mask": model_input.lora_mask
        }
        if multi_modal_input is not None:
            execute_model_kwargs.update(multi_modal_input)
        if htorch.utils.internal.is_lazy():
            execute_model_kwargs.update({"bypass_hpu_graphs": not use_graphs})

        htorch.core.mark_step()
        if self.is_driver_worker:
            model_event_name = ("model_"
                                f"{'prompt' if is_prompt else 'decode'}_"
                                f"bs{batch_size}_"
                                f"seq{seq_len}_"
                                f"graphs{'T' if use_graphs else 'F'}")
        else:
            model_event_name = 'model_executable'
        with self.profiler.record_event('internal', model_event_name):
            hidden_states = self.model.forward(
                **execute_model_kwargs,
                selected_token_indices=sampling_metadata.selected_token_indices
            )

        if self.lora_config:
            from vllm.lora.layers import VocabParallelEmbeddingWithLoRA
            modules = unwrap_model(self.model.model)
            for module in modules:
                if isinstance(module, VocabParallelEmbeddingWithLoRA):
                    for i in range(0, len(module.indices_len)):
                        module.indices_len[
                            i] = sampling_metadata.selected_token_indices.numel(
                            )
            lora_logits_mask: torch.Tensor = model_input.lora_logits_mask
            LoraMask.setLoraMask(
                lora_logits_mask.index_select(
                    0, sampling_metadata.selected_token_indices))

        # Compute the logits.
        with self.profiler.record_event(
                'internal', ('compute_logits_'
                             f'{"prompt" if is_prompt else "decode"}_bs'
                             f'{batch_size}_'
                             f'seq{seq_len}')):
            sampling_metadata.selected_token_indices = None
            logits = self.model.compute_logits(hidden_states,
                                               sampling_metadata)
        htorch.core.mark_step()
        # Only perform sampling in the driver worker.
        if not self.is_driver_worker:
            return []

        # Sample the next token.
        with self.profiler.record_event(
                'internal', ('sample_'
                             f'{"prompt" if is_prompt else "decode"}_'
                             f'bs{batch_size}_'
                             f'seq{seq_len}')):
            output = self.model.sample(
                logits=logits,
                sampling_metadata=sampling_metadata,
            )
        output.outputs = output.outputs[:real_batch_size]
        htorch.core.mark_step()

        if self.is_driver_worker and self.profiler.enabled:
            # Stop recording 'execute_model' event
            self.profiler.end()
            event_end = self.profiler.get_timestamp_us()
            counters = self.profiler_counter_helper.get_counter_dict(
                cache_config=self.cache_config,
                duration=event_end - self.event_start,
                seq_len=seq_len,
                batch_size_padded=batch_size_padded,
                real_batch_size=real_batch_size,
                is_prompt=is_prompt)
            self.profiler.record_counter(self.event_start, counters)
        return [output]

    def shutdown_inc(self):
        print('inc shutdown')
        if (model_config := getattr(self, "model_config", None)) and \
                         getattr(model_config, "quantization", None) == 'inc':
            print('inc shutdown start')
            from neural_compressor.torch.quantization import (
                finalize_calibration)
            finalize_calibration(self.model.model)
            print('inc shutdown')

    def __del__(self):
        self.shutdown_inc()<|MERGE_RESOLUTION|>--- conflicted
+++ resolved
@@ -51,12 +51,7 @@
 
 logger = init_logger(__name__)
 
-<<<<<<< HEAD
 _TYPE_CACHE = {}
-=======
-# These values are assumed to be zero in several places.
-# Use caution when updating them!
->>>>>>> 00f13331
 _PAD_SLOT_ID = 0
 _PAD_BLOCK_ID = 0
 
@@ -942,7 +937,13 @@
         input_positions = torch.tensor(input_positions,
                                        dtype=torch.long,
                                        device=self.device)
-<<<<<<< HEAD
+        
+        dummy_slots = itertools.cycle(
+            range(_PAD_SLOT_ID, _PAD_SLOT_ID + self.block_size))
+        slot_mapping = [[
+            s if s != _PAD_SLOT_ID else next(dummy_slots) for s in sl
+        ] for sl in slot_mapping]
+      
         num_decode_tokens = sum(seq_lens)
 
         blocks_used = [len(bt) for bt in block_tables]
@@ -975,14 +976,6 @@
         block_usage = torch.tensor(block_usage,
                                    dtype=torch.bfloat16,
                                    device=self.device)
-=======
-
-        dummy_slots = itertools.cycle(
-            range(_PAD_SLOT_ID, _PAD_SLOT_ID + self.block_size))
-        slot_mapping = [[
-            s if s != _PAD_SLOT_ID else next(dummy_slots) for s in sl
-        ] for sl in slot_mapping]
->>>>>>> 00f13331
 
         slot_mapping = torch.tensor(slot_mapping,
                                     dtype=torch.long,
