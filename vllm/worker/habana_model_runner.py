###############################################################################
# Copyright (C) 2024 Habana Labs, Ltd. an Intel Company
###############################################################################

import collections
import dataclasses
import gc
import itertools
import math
import operator
import os
import time
from enum import IntEnum
from typing import (TYPE_CHECKING, Any, Callable, Dict, List, NamedTuple,
                    Optional, Set, Tuple, Type, TypeVar, Union)

import habana_frameworks.torch as htorch
import numpy as np
import torch

from vllm.attention import AttentionMetadata, get_attn_backend
from vllm.config import (CacheConfig, DeviceConfig, LoadConfig, LoRAConfig,
                         ModelConfig, MultiModalConfig, ParallelConfig,
                         SchedulerConfig)
from vllm.distributed.parallel_state import get_world_group
from vllm.logger import init_logger
from vllm.lora.layers import LoRAMapping
from vllm.lora.request import LoRARequest
from vllm.lora.worker_manager import LRUCacheWorkerLoRAManager
from vllm.model_executor import SamplingMetadata
from vllm.model_executor.model_loader import get_model
from vllm.sampling_params import SamplingParams
from vllm.sequence import (IntermediateTensors, SamplerOutput, SequenceData,
                           SequenceGroupMetadata)
from vllm.utils import (HabanaMemoryProfiler, format_bytes,
                        is_pin_memory_available, make_tensor_with_pad)
from vllm.worker.model_runner_base import (
    ModelRunnerBase, ModelRunnerInputBase,
    _add_attn_metadata_broadcastable_dict,
    _add_sampling_metadata_broadcastable_dict,
    _init_attn_metadata_from_tensor_dict,
    _init_sampling_metadata_from_tensor_dict)

from .profiler import Profiler

if TYPE_CHECKING:
    from vllm.attention.backends.abstract import AttentionBackend

logger = init_logger(__name__)

_PAD_SLOT_ID = 0
LORA_WARMUP_RANK = 8
_TYPE_CACHE = {}


def read_bucket_settings(phase: str, dim: str, **defaults):
    """Read bucketing configuration from env variables.

    phase is either 'prompt' or 'decode'
    dim is either 'bs' or 'block'
    param is either 'min', 'step' or 'max'
    example env variable: VLLM_DECODE_BS_BUCKET_STEP=128
    """
    params = ['min', 'step', 'max', 'limit']
    values = [
        int(
            os.environ.get(f'VLLM_{phase}_{dim}_BUCKET_{p}'.upper(),
                           defaults[p])) for p in params
    ]
    return values


def warmup_range(config: Tuple[int, int, int]):
    """Generate a warmup range.

    Start from bmin and multiply by 2 until you reach bstep.
    Then, increase the values in the range by the value of bstep until you 
    reach bmax.

    Example:
    bmin = 2, bstep = 32, bmax = 64
    => ramp_up = (2, 4, 8, 16)
    => stable = (32, 64)
    => return ramp_up + stable => (2, 4, 8, 16, 32, 64)
    """
    bmin, bstep, bmax = config
    assert bmin <= bmax, ("Min. batch size cannot be greater than max. "
                          "batch size. If you want to skip warmup, "
                          "set VLLM_SKIP_WARMUP=true")
    base = itertools.repeat(2)
    ramp_up_acc = itertools.accumulate(base, func=operator.mul, initial=bmin)
    ramp_up_tw = itertools.takewhile(lambda x: x < bstep and x <= bmax, \
        ramp_up_acc)
    stable = range(bstep, bmax + 1, bstep)
    return list(ramp_up_tw) + list(stable)


def warmup_range_with_limit(config: Tuple[int, int, int, int], fill=True):
    """
    NOTE(kzawora): we'll use exponential spacing for buckets in which scaled power will return 
    bmin for first bucket iteration, and bmax for last iteration, with elements between determined 
    by the exponent, and base being unchanged. Note that after padding to bstep, duplicates may occur. 
    Handling of duplicates is configured by fill parameter. 

    If fill is False, duplicates are removed and less buckets are returned. 
    
    If fill is True, duplicates are resolved by selecting the closest (larger or smaller) 
    bucket. If duplicate resolution is not possible, less buckets are returned. In that case, 
    buckets are guaranteed to be linearly spaced.

    Example (bmin=128, bstep=128, bmax=2048, num_buckets=10):

    There are 16 possible buckets (2048/128), and we'll attempt to select 10 of them with exponential spacing.
    base = (bmax/bmin) ** (1/(num_buckets-1)); (2048/128) ** (1/9) = 1.36079 in this example
    exponent = i
    power = base ** exponent
    scaled_power = b_min * power

    For i == 0 (first bucket), power is 1.36079 ** 0 = 1; scaled_power is 1 * 128 = 128 (==bmin)
    For i == 9 (last bucket), power is 1.36079 ** 9 = 16; scaled_power is 16 * 128 = 2048 (==bmax)

    So, computing for all buckets:
    scaled_powers_unpadded     = [bmin*base^0(==bmin), bmin*base^1, bmin*base^2,       ...,     bmin*base^9(==bmax)]
    scaled_powers_unpadded     = [128.00, 174.18, 237.02, 322.54, 438.91, 597.26, 812.75, 1105.98, 1505.01, 2048.00]
 
    if fill is False:
        scaled_powers_padded   = [   128,    256,    256,    384,    512,    640,    896,    1152,    1536,    2048]
                                               ^_______^ 
                                               duplicates

        buckets                = [   128,    256,            384,    512,    640,    896,    1152,    1536,    2048]
                                                      ^ 
                                         duplicate bucket removed

        len(buckets) = 9, num_buckets = 10

    if fill is True:
        buckets                = [   128,    256,    384,    512,    640,    768,    896,    1152,    1536,    2048]
                                                      ^_______^_______^_______^ 
                                                   closest unused buckets selected
                                                              ^_______^_______^ 
                                      these become duplicates once previous duplicates are resolved 
        
        In this case we'll have four duplicated buckets:

        174.18 -> 256, optimal bucket,
        237.02 -> (256) -> 384, taking closest available bucket, as optimal bucket 256 was already captured by 174.18, 
        322.54 -> (384) -> 512, taking closest available bucket, as optimal bucket 384 was already captured by 237.02,
        438.91 -> (512) -> 640, taking closest available bucket, as optimal bucket 512 was already captured by 322.54,
        597.26 -> (640) -> 768, taking closest available bucket, as optimal bucket 640 was already captured by 438.91,
        812.75 -> 896, optimal bucket

        len(buckets) = 10, num_buckets = 10

        In this case, the end result has the same buckets as fill=False, but with additional bucket 768 added. 
        The difference is more pronounced for larger ranges and larger number of buckets.

    """

    bmin, bstep, bmax, num_buckets = config
    linear_buckets = set(np.arange(bmin, bmax+1, step=bstep))
    print(len(linear_buckets))
    assert num_buckets > 0, "num_buckets must be a positive integer"
    if num_buckets == 1:
        return [bmax]
    buckets = set()
    for i in range(num_buckets):
        power_unpadded = bmin * np.float_power(bmax/bmin, (1./float(num_buckets - 1))*i)
        bucket = math.ceil(power_unpadded/bstep) * bstep
        if fill and bucket in buckets:
            available_buckets = linear_buckets.difference(buckets)
            if len(available_buckets) == 0:
                break # no point in continuing if there are no more unique buckets
            new_bucket = min(available_buckets, key=lambda x:abs(x-power_unpadded))
            buckets.add(new_bucket)
        else:
            buckets.add(bucket)
    return list(sorted(buckets))

def warmup_buckets(bs_bucket_config, seq_bucket_config):
    bs_buckets = warmup_range(bs_bucket_config[:3])
    seq_len_buckets = warmup_range(seq_bucket_config[:3])
    if bs_bucket_config[3] != 0 and len(bs_buckets) > bs_bucket_config[3]:
        bs_buckets = warmup_range_with_limit(bs_bucket_config)
    if seq_bucket_config[3] != 0 and len(
            seq_len_buckets) > seq_bucket_config[3]:
        seq_len_buckets = warmup_range_with_limit(seq_bucket_config)

    buckets = itertools.product(bs_buckets, seq_len_buckets)
    return list(sorted(buckets, key=lambda b: (b[0] * b[1], b[1], b[0])))


def next_pow2(value: int):
    res = 1
    while value > 1:
        value = (value + 1) // 2
        res *= 2
    return res


def round_up(value: int, k: int):
    return (value + k - 1) // k * k


def subtuple(obj: object,
             typename: str,
             to_copy: List[str],
             to_override: Optional[Dict[str, object]] = None):
    if to_override is None:
        to_override = {}
    if obj is None:
        return None
    fields = set(to_copy) | set(to_override.keys())
    values = {f: to_override.get(f, getattr(obj, f)) for f in fields}
    if typename not in _TYPE_CACHE:
        _TYPE_CACHE[typename] = collections.namedtuple(typename,
                                                       ' '.join(fields))
    return _TYPE_CACHE[typename](**values)


def align_workers(value, op):
    group = get_world_group().cpu_group
    world_size = torch.distributed.get_world_size()
    if world_size <= 1:
        return value
    value_t = torch.tensor(value, device='cpu')
    torch.distributed.all_reduce(value_t, op=op, group=group)
    return value_t.item()


class HpuModelAdapter():

    def __init__(self, model, enforce_eager):
        self.model = model
        self.prefill_use_fusedsdpa = os.getenv('VLLM_PROMPT_USE_FUSEDSDPA',
                                               '0').lower() in ['1', 'true']

        if not htorch.utils.internal.is_lazy() and not enforce_eager:
            self.model = torch.compile(self.model,
                                       backend='hpu_backend',
                                       dynamic=False)

    def _set_attn_bias(self, attn_metadata, batch_size, seq_len, device,
                       dtype):
        prefill_metadata = attn_metadata
        if prefill_metadata is None or self.prefill_use_fusedsdpa:
            return attn_metadata

        seq_lens_t = prefill_metadata.seq_lens_tensor
        len_mask = (torch.arange(0, seq_len, device=device,
                                 dtype=torch.int32).view(1, seq_len).ge(
                                     seq_lens_t.unsqueeze(-1)).view(
                                         batch_size, 1, 1, seq_len))
        causal_mask = torch.triu(torch.ones((batch_size, 1, seq_len, seq_len),
                                            device=device,
                                            dtype=torch.bool),
                                 diagonal=1)
        mask = causal_mask.logical_or(len_mask)
        attn_bias = (torch.zeros_like(mask, dtype=dtype).masked_fill_(
            mask, -math.inf))
        #FIXME: Restore sliding window support
        #if self.sliding_window is not None:
        attn_metadata = prefill_metadata._replace(attn_bias=attn_bias)
        return attn_metadata

    def forward(self, *args, **kwargs):
        kwargs = kwargs.copy()
        selected_token_indices = kwargs.pop('selected_token_indices')
        if 'warmup_mode' in kwargs:
            kwargs.pop('warmup_mode')
        input_ids = kwargs['input_ids']
        kwargs['attn_metadata'] = self._set_attn_bias(kwargs['attn_metadata'],
                                                      input_ids.size(0),
                                                      input_ids.size(1),
                                                      input_ids.device,
                                                      torch.bfloat16)
        hidden_states = self.model(*args, **kwargs)
        hidden_states = hidden_states.view(-1, hidden_states.shape[-1])
        hidden_states = hidden_states.index_select(0, selected_token_indices)
        return hidden_states

    def compute_logits(self, *args, **kwargs):
        return self.model.compute_logits(*args, **kwargs)

    def sample(self, *args, **kwargs):
        return self.model.sample(*args, **kwargs)


class PreparePromptMetadata(NamedTuple):
    input_tokens: torch.Tensor
    input_positions: List[List[int]]
    attn_metadata: Optional[AttentionMetadata]
    seq_lens: List[int]
    query_lens: List[int]
    lora_index_mapping: List[List[int]]
    lora_prompt_mapping: List[List[int]]
    lora_requests: Set[LoRARequest]
    multi_modal_input: Optional[torch.Tensor]
    slot_mapping: List[List[int]]

    @classmethod
    def empty(cls):
        return PreparePromptMetadata(
            input_tokens=[],
            input_positions=[],
            attn_metadata=None,
            seq_lens=[],
            query_lens=[],
            lora_index_mapping=[],
            lora_prompt_mapping=[],
            lora_requests=set(),
            multi_modal_input=None,
            slot_mapping=[],
        )


class PrepareDecodeMetadata(NamedTuple):
    input_tokens: torch.Tensor
    input_positions: List[List[int]]
    attn_metadata: Optional[AttentionMetadata]
    lora_index_mapping: List[List[int]]
    lora_prompt_mapping: List[List[int]]
    lora_requests: Set[LoRARequest]
    slot_mapping: List[List[int]]

    @classmethod
    def empty(cls):
        return PrepareDecodeMetadata(
            input_tokens=[],
            input_positions=[],
            attn_metadata=None,
            lora_index_mapping=[],
            lora_prompt_mapping=[],
            lora_requests=set(),
            slot_mapping=[],
        )


# How batches are constructed.
class BatchType(IntEnum):
    # Every batch is prefill.
    PREFILL = 0
    # Every batch is decode.
    DECODE = 1
    # Batch is a mixture of prefill and decode.
    MIXED = 2


TModelInputForHPU = TypeVar('TModelInputForHPU', bound="ModelInputForHPU")


@dataclasses.dataclass(frozen=True)
class ModelInputForHPU(ModelRunnerInputBase):
    """
    This base class contains metadata needed for the base model forward pass
    but not metadata for possible additional steps, e.g., sampling. Model
    runners that run additional steps should subclass this method to add
    additional fields.
    """
    input_tokens: Optional[torch.Tensor] = None
    input_positions: Optional[torch.Tensor] = None
    seq_lens: Optional[List[int]] = None
    query_lens: Optional[List[int]] = None
    lora_mapping: Optional["LoRAMapping"] = None
    lora_requests: Optional[Set[LoRARequest]] = None
    attn_metadata: Optional["AttentionMetadata"] = None
    multi_modal_kwargs: Optional[Dict[str, torch.Tensor]] = None
    real_batch_size: Optional[int] = None
    batch_size_padded: Optional[int] = None
    virtual_engine: int = 0

    def as_broadcastable_tensor_dict(self) -> Dict[str, Any]:
        tensor_dict = {
            "input_tokens": self.input_tokens,
            "input_positions": self.input_positions,
            "lora_requests": self.lora_requests,
            "lora_mapping": self.lora_mapping,
            "multi_modal_kwargs": self.multi_modal_kwargs,
            "real_batch_size": self.real_batch_size,
            "batch_size_padded": self.batch_size_padded,
            "virtual_engine": self.virtual_engine
        }
        _add_attn_metadata_broadcastable_dict(tensor_dict, self.attn_metadata)
        return tensor_dict

    @classmethod
    def from_broadcasted_tensor_dict(
        cls: Type[TModelInputForHPU],
        tensor_dict: Dict[str, Any],
        attn_backend: Optional["AttentionBackend"] = None,
    ) -> TModelInputForHPU:
        if attn_backend is not None:
            tensor_dict = _init_attn_metadata_from_tensor_dict(
                attn_backend, tensor_dict)
        return cls(**tensor_dict)


@dataclasses.dataclass(frozen=True)
class ModelInputForHPUWithSamplingMetadata(ModelInputForHPU):
    """
    Used by the ModelRunner.
    """
    sampling_metadata: Optional["SamplingMetadata"] = None
    # Used for speculative decoding. We do not broadcast it because it is only
    # used by the driver worker.
    is_prompt: Optional[bool] = None

    def as_broadcastable_tensor_dict(self) -> Dict[str, Any]:
        tensor_dict = {
            "input_tokens": self.input_tokens,
            "input_positions": self.input_positions,
            "lora_requests": self.lora_requests,
            "lora_mapping": self.lora_mapping,
            "multi_modal_kwargs": self.multi_modal_kwargs,
        }
        _add_attn_metadata_broadcastable_dict(tensor_dict, self.attn_metadata)
        _add_sampling_metadata_broadcastable_dict(tensor_dict,
                                                  self.sampling_metadata)
        return tensor_dict

    @classmethod
    def from_broadcasted_tensor_dict(
        cls,
        tensor_dict: Dict[str, Any],
        attn_backend: Optional["AttentionBackend"] = None,
    ) -> "ModelInputForHPUWithSamplingMetadata":
        tensor_dict = _init_sampling_metadata_from_tensor_dict(tensor_dict)
        # FIXME(kzawora): this fails for whatever reason - why?
        if attn_backend is not None:
            tensor_dict = _init_attn_metadata_from_tensor_dict(
                attn_backend, tensor_dict)
        return cls(**tensor_dict)


class HabanaModelRunnerBase(ModelRunnerBase[TModelInputForHPU]):
    """
    Helper class for shared methods between GPU model runners.
    """
    _model_input_cls: Type[TModelInputForHPU]

    def __init__(
        self,
        model_config: ModelConfig,
        parallel_config: ParallelConfig,
        scheduler_config: SchedulerConfig,
        device_config: DeviceConfig,
        load_config: LoadConfig,
        cache_config: CacheConfig,
        lora_config: Optional[LoRAConfig],
        kv_cache_dtype: Optional[str] = "auto",
        is_driver_worker: bool = False,
        multimodal_config: Optional[MultiModalConfig] = None,
    ):
        self.model_config = model_config
        self.parallel_config = parallel_config
        self.scheduler_config = scheduler_config
        self.lora_config = lora_config
        self.load_config = load_config
        self.cache_config = cache_config
        self.is_driver_worker = is_driver_worker
        self.profiler = Profiler()

        self.sliding_window = (model_config.get_sliding_window()
                               if model_config is not None else None)
        self.device_config = (device_config
                              if device_config is not None else DeviceConfig())

        self.device = self.device_config.device
        self.enforce_eager = self.model_config.enforce_eager
        self.max_num_seqs = self.scheduler_config.max_num_seqs
        self.max_model_len = self.scheduler_config.max_model_len
        self.max_num_batched_tokens = \
            self.scheduler_config.max_num_batched_tokens
        self.block_size = cache_config.block_size

        self.pin_memory = is_pin_memory_available()
        self.kv_cache_dtype = kv_cache_dtype
        self.multimodal_config = multimodal_config

        self.attn_backend = get_attn_backend(
            self.model_config.get_num_attention_heads(self.parallel_config),
            self.model_config.get_head_size(),
            self.model_config.get_num_kv_heads(self.parallel_config),
            self.model_config.get_sliding_window(),
            self.model_config.dtype,
            self.kv_cache_dtype,
            self.block_size,
        )

        # Lazy initialization
        self.lora_manager: LRUCacheWorkerLoRAManager = None
        self.model: torch.nn.Module = None

        # Profiler stats
        self.profiler_counter_helper = HabanaProfilerCounterHelper()
        self._mem_margin: Optional[int] = None
        self._setup_buckets()

    def load_model(self) -> None:
        import habana_frameworks.torch.core as htcore
        if self.model_config.quantization == 'inc':
            htcore.hpu_set_env()
        with HabanaMemoryProfiler() as m:
            with HabanaMemoryProfiler() as m_getmodel:
                self.model = get_model(
                    model_config=self.model_config,
                    device_config=self.device_config,
                    load_config=self.load_config,
                    lora_config=self.lora_config,
                    multimodal_config=self.multimodal_config,
                    parallel_config=self.parallel_config,
                    scheduler_config=self.scheduler_config,
                    cache_config=self.cache_config)
            msg = ("Pre-loading model weights on "
                   f"{next(self.model.parameters()).device} "
                   f"took {m_getmodel.get_summary_string()}")
            logger.info(msg)

            if self.lora_config:
                assert hasattr(self.model, "supported_lora_modules"
                               ) and self.model.supported_lora_modules, (
                                   "Model does not support LoRA")
                assert hasattr(self.model, "embedding_modules"
                               ), "Model does not have embedding_modules"
                assert hasattr(
                    self.model, "embedding_padding_modules"
                ), "Model does not have embedding_padding_modules"
                self.lora_manager = LRUCacheWorkerLoRAManager(
                    self.scheduler_config.max_num_seqs,
                    self.scheduler_config.max_num_batched_tokens,
                    self.vocab_size, self.lora_config, self.device,
                    self.model.embedding_modules,
                    self.model.embedding_padding_modules)
                self.model = self.lora_manager.create_lora_manager(self.model)

            if self.model_config.quantization == 'inc':
                logger.info("Preparing model with INC..")
                with HabanaMemoryProfiler() as m_inc:
                    from neural_compressor.torch.quantization import (
                        FP8Config, convert, prepare)
                    config = FP8Config.from_json_file(
                        os.getenv("QUANT_CONFIG", ""))
                    if config.measure:
                        self.model = prepare(self.model, config)
                    elif config.quantize:
                        self.model = convert(self.model, config)
                    htcore.hpu_initialize(self.model,
                                          mark_only_scales_as_const=True)
                logger.info("Preparing model with INC took %s",
                            m_inc.get_summary_string())
            else:
                self.model = self.model.to("hpu")
                htcore.mark_step()
            torch.hpu.synchronize()

            # FIXME: Running with disable_tensor_cache=True causes
            # RuntimeErrors. This needs to be debugged
            with HabanaMemoryProfiler() as m_wrap:
                self.model = _maybe_wrap_in_hpu_graph(
                    self.model, enforce_eager=self.enforce_eager)
            msg = f"Wrapping in HPU Graph took {m_wrap.get_summary_string()}"
            logger.info(msg)

        self.model_memory_usage = m.consumed_device_memory
        msg = f"Loading model weights took in total {m.get_summary_string()}"
        logger.info(msg)

    def _use_graphs(self, batch_size, seq_len, is_prompt):
        if self.enforce_eager:
            return False
        return (batch_size, seq_len, is_prompt) in self.graphed_buckets

    def _is_valid_bucket(self, bucket):
        return bucket[0] * bucket[1] <= self.max_num_batched_tokens

    def _setup_buckets(self) -> None:
        max_bucket_cfg = 64
        if self.lora_config and \
            max_bucket_cfg > self.max_num_batched_tokens // self.block_size:
            max_bucket_cfg = self.max_num_batched_tokens // self.block_size
        self.prompt_bs_bucket_cfg = read_bucket_settings('prompt',
                                                         'bs',
                                                         min=1,
                                                         step=32,
                                                         max=min(
                                                             self.max_num_seqs,
<<<<<<< HEAD
                                                             64),
                                                         limit=0)
=======
                                                             max_bucket_cfg))
>>>>>>> fdf3fd80
        self.decode_bs_bucket_cfg = read_bucket_settings('decode',
                                                         'bs',
                                                         min=1,
                                                         step=128,
                                                         max=self.max_num_seqs,
                                                         limit=0)
        self.prompt_seq_bucket_cfg = read_bucket_settings('prompt',
                                                          'seq',
                                                          min=self.block_size,
                                                          step=self.block_size,
                                                          max=1024,
                                                          limit=0)
        self.decode_seq_bucket_cfg = read_bucket_settings('decode',
                                                          'seq',
                                                          min=self.block_size,
                                                          step=self.block_size,
                                                          max=2048,
                                                          limit=0)
        self.graphed_buckets: Set[Any] = set()

        msg = ("Prompt bucket config (min, step, max_warmup, limit) "
               f"bs:{self.prompt_bs_bucket_cfg}, "
               f"seq:{self.prompt_seq_bucket_cfg}")
        logger.info(msg)
        self.prompt_buckets = warmup_buckets(self.prompt_bs_bucket_cfg,
                                             self.prompt_seq_bucket_cfg)

        if self.lora_config:
            self.prompt_buckets[:] = [
                bucket for bucket in self.prompt_buckets
                if self._is_valid_bucket(bucket)
            ]

        msg = (f"Generated {len(self.prompt_buckets)} "
               f"prompt buckets: {list(sorted(self.prompt_buckets))}")
        logger.info(msg)

        msg = ("Decode bucket config (min, step, max_warmup, limit) "
               f"bs:{self.decode_bs_bucket_cfg}, "
               f"seq:{self.decode_seq_bucket_cfg}")
        logger.info(msg)
        self.decode_buckets = warmup_buckets(self.decode_bs_bucket_cfg,
                                             self.decode_seq_bucket_cfg)
<<<<<<< HEAD

        find_bucket = lambda bucket, x: next(p for p in sorted(bucket)
                                             if p >= x)
        get_bucket_dim = lambda bucket, dim: [b[dim] for b in bucket]
        self.find_bs_bucket = lambda x, is_prompt: find_bucket(
            get_bucket_dim(
                self.prompt_buckets
                if is_prompt else self.decode_buckets, 0), x)
        self.find_seq_bucket = lambda x, is_prompt: find_bucket(
            get_bucket_dim(
                self.prompt_buckets
                if is_prompt else self.decode_buckets, 1), x)
=======
        if self.lora_config:
            self.decode_buckets[:] = [
                bucket for bucket in self.decode_buckets
                if self._is_valid_bucket(bucket)
            ]
>>>>>>> fdf3fd80
        msg = (f"Generated {len(self.decode_buckets)} decode buckets: "
               f"{list(sorted(self.decode_buckets))}")
        logger.info(msg)

    def _prepare_prompt(
        self,
        seq_group_metadata_list: List[SequenceGroupMetadata],
    ) -> PreparePromptMetadata:
        input_tokens: List[List[int]] = []
        input_positions: List[List[int]] = []
        slot_mapping: List[List[int]] = []
        lora_index_mapping: List[List[int]] = []
        lora_prompt_mapping: List[List[int]] = []
        lora_requests: Set[LoRARequest] = set()

        seq_lens: List[int] = []
        context_lens: List[int] = []
        query_lens: List[int] = []
        prefix_block_tables: List[List[int]] = []
        multi_modal_input_list: List[torch.Tensor] = []

        if len(seq_group_metadata_list) == 0:
            return PreparePromptMetadata.empty()

        for seq_group_metadata in seq_group_metadata_list:
            assert seq_group_metadata.is_prompt
            seq_ids = list(seq_group_metadata.seq_data.keys())
            assert len(seq_ids) == 1
            seq_id = seq_ids[0]

            computed_block_nums = seq_group_metadata.computed_block_nums
            if (self.scheduler_config is not None
                    and self.scheduler_config.chunked_prefill_enabled
                    and not (computed_block_nums is None
                             or computed_block_nums == [])):
                raise RuntimeError(
                    "chunked prefill cannot be used with prefix caching "
                    "now.")

            token_chunk_size = seq_group_metadata.token_chunk_size
            seq_data = seq_group_metadata.seq_data[seq_id]
            context_len = seq_data.get_num_computed_tokens()
            # We should use get_len here because in case of preemption
            # it contains output tokens.
            seq_len = min(seq_data.get_len(), context_len + token_chunk_size)
            prompt_tokens = seq_data.get_token_ids()[context_len:seq_len]
            seq_lens.append(seq_len)

            # NOTE: This only works for oooooooxxx style attention.
            if computed_block_nums is not None and len(
                    computed_block_nums) > 0 and self.sliding_window is None:
                # Prefix is not supported with sliding_window
                context_len = len(computed_block_nums) * self.block_size
                prompt_tokens = prompt_tokens[context_len:]
                prefix_block_tables.append(computed_block_nums)
            elif self.scheduler_config.chunked_prefill_enabled:
                if seq_group_metadata.block_tables is not None:
                    # Prefill has chunked before.
                    block_table = seq_group_metadata.block_tables[seq_id]
                    prefix_block_tables.append(block_table)
                else:
                    # The first prefill.
                    prefix_block_tables.append([])
            else:
                prefix_block_tables.append([])
                # Right now, prefill start is always 0. However, this
                # assumption can be changed once chunked prefill is introduced.
                assert context_len == 0

            # actual prompt lens
            context_lens.append(context_len)
            query_lens.append(seq_len - context_len)
            input_tokens.append(prompt_tokens)
            # NOTE(woosuk): Here we assume that the first token in the prompt
            # is always the first token in the sequence.
            input_positions.append(list(range(context_len, seq_len)))

            if seq_group_metadata.multi_modal_data:
                multi_modal_input_list.append(
                    seq_group_metadata.multi_modal_data.data)

            if seq_group_metadata.block_tables is None:
                # During memory profiling, the block tables are not initialized
                # yet. In this case, we just use a dummy slot mapping.
                slot_mapping.append([_PAD_SLOT_ID] * seq_len)
                continue

            # Compute the slot mapping.
            slot_mapping.append([])
            block_table = seq_group_metadata.block_tables[seq_id]

            # Mask the [0, start_idx) tokens of the prompt with _PAD_SLOT_ID,
            # where start_idx is max(0, seq_len - sliding_window).
            # For example, if the prompt len is 10, sliding window is 8, and
            # block size is 4, the first two tokens are masked and the slot
            # mapping will be [-1, -1, 2, 3, 4, 5, 6, 7, 0, 1].
            start_idx = 0
            if self.sliding_window is not None:
                assert context_len == 0, (
                    "Prefix caching is currently not supported with "
                    "sliding window attention")
                start_idx = max(0, seq_len - self.sliding_window)
            for i in range(context_len, seq_len):
                if i < start_idx:
                    slot_mapping[-1].append(_PAD_SLOT_ID)
                    continue

                block_number = block_table[i // self.block_size]
                block_offset = i % self.block_size
                slot = block_number * self.block_size + block_offset
                slot_mapping[-1].append(slot)

        max_query_len = max(query_lens)
        sum_query_len = sum(query_lens)
        real_num_seqs = len(query_lens)
        assert max_query_len > 0

        context_lens_tensor = torch.tensor(context_lens,
                                           dtype=torch.int,
                                           device=self.device)

        if multi_modal_input_list:
            assert self.multimodal_config, (
                "Multi-modal inputs are only supported by "
                "vision language models.")
            multi_modal_input = torch.cat(multi_modal_input_list,
                                          dim=0).to(self.device)
        else:
            multi_modal_input = None

        max_prompt_block_table_len = max(len(t) for t in prefix_block_tables)
        max_prompt_len = max(self.find_seq_bucket(max(seq_lens), True),
                             self.block_size)

        for seq_group_metadata, context_len in zip(seq_group_metadata_list,
                                                   context_lens):
            lora_id = seq_group_metadata.lora_int_id

            if lora_id > 0:
                lora_requests.add(seq_group_metadata.lora_request)

            lora_index_mapping += [lora_id] * (max_prompt_len - context_len)
            lora_prompt_mapping.extend(
                [lora_id] *
                (max_prompt_len - context_len
                 if seq_group_metadata.sampling_params.prompt_logprobs else 1))

        input_tokens = make_tensor_with_pad(input_tokens,
                                            max_len=max_prompt_len,
                                            pad=0,
                                            dtype=torch.long,
                                            device=self.device)

        input_positions = make_tensor_with_pad(input_positions,
                                               max_len=max_prompt_len,
                                               pad=0,
                                               dtype=torch.long,
                                               device=self.device)

        slot_mapping = make_tensor_with_pad(slot_mapping,
                                            max_len=max_prompt_len,
                                            pad=_PAD_SLOT_ID,
                                            dtype=torch.long,
                                            device=self.device)

        block_tables = make_tensor_with_pad(prefix_block_tables,
                                            max_len=max_prompt_block_table_len,
                                            pad=0,
                                            dtype=torch.int,
                                            device=self.device)

        # Query length can be shorter than key (i.e., prompt) when prefill
        # is chunked or prefix cached.
        query_lens_tensor = torch.tensor(query_lens,
                                         dtype=torch.long,
                                         device=self.device)
        subquery_start_loc = torch.zeros(query_lens_tensor.shape[0] + 1,
                                         dtype=torch.int32,
                                         device=self.device)
        seq_lens_tensor = torch.tensor(seq_lens,
                                       dtype=torch.long,
                                       device=self.device)
        seq_start_loc = torch.zeros(seq_lens_tensor.shape[0] + 1,
                                    dtype=torch.int32,
                                    device=self.device)

        attn_metadata = self.attn_backend.make_metadata(
            is_prompt=True,
            seq_lens=seq_lens,
            seq_lens_tensor=seq_lens_tensor,
            max_query_len=max_query_len,
            subquery_start_loc=subquery_start_loc,
            seq_start_loc=seq_start_loc,
            context_lens_tensor=context_lens_tensor,
            block_tables=block_tables,
            use_cuda_graph=False,
            num_prefills=real_num_seqs,
            num_prefill_tokens=sum_query_len,
            num_decode_tokens=0,
            slot_mapping=slot_mapping,
        )
        return PreparePromptMetadata(
            input_tokens=input_tokens,
            input_positions=input_positions,
            attn_metadata=attn_metadata,
            seq_lens=seq_lens,
            query_lens=query_lens,
            lora_index_mapping=lora_index_mapping,
            lora_prompt_mapping=lora_prompt_mapping,
            lora_requests=lora_requests,
            multi_modal_input=multi_modal_input,
            slot_mapping=slot_mapping,
        )

    def _prepare_decode(
        self,
        seq_group_metadata_list: List[SequenceGroupMetadata],
    ) -> PrepareDecodeMetadata:
        input_tokens: List[List[int]] = []
        input_positions: List[List[int]] = []
        slot_mapping: List[List[int]] = []
        seq_lens: List[int] = []
        block_tables: List[List[int]] = []
        lora_index_mapping: List[List[int]] = []
        lora_prompt_mapping: List[List[int]] = []
        lora_requests: Set[LoRARequest] = set()

        if len(seq_group_metadata_list) == 0:
            return PrepareDecodeMetadata.empty()

        for seq_group_metadata in seq_group_metadata_list:
            assert not seq_group_metadata.is_prompt
            assert seq_group_metadata.token_chunk_size == 1

            seq_ids = list(seq_group_metadata.seq_data.keys())
            lora_id = seq_group_metadata.lora_int_id

            if lora_id > 0:
                lora_requests.add(seq_group_metadata.lora_request)

            for seq_id in seq_ids:
                seq_data = seq_group_metadata.seq_data[seq_id]
                generation_token = seq_data.get_last_token_id()
                input_tokens.append([generation_token])

                seq_len = seq_data.get_len()
                position = seq_len - 1
                input_positions.append([position])

                seq_len = seq_len if self.sliding_window is None else min(
                    seq_len, self.sliding_window)
                seq_lens.append(seq_len)

                block_table = seq_group_metadata.block_tables[seq_id]
                block_number = block_table[position // self.block_size]
                block_offset = position % self.block_size
                slot = block_number * self.block_size + block_offset
                slot_mapping.append([slot])
                lora_index_mapping.append(lora_id)
                lora_prompt_mapping.append(lora_id)

                if self.sliding_window is not None:
                    sliding_window_blocks = (self.sliding_window //
                                             self.block_size)
                    block_table = block_table[-sliding_window_blocks:]
                block_tables.append(block_table)

        input_tokens = torch.tensor(input_tokens,
                                    dtype=torch.long,
                                    device=self.device)
        input_positions = torch.tensor(input_positions,
                                       dtype=torch.long,
                                       device=self.device)
        slot_mapping = torch.tensor(slot_mapping,
                                    dtype=torch.long,
                                    device=self.device)
        seq_lens_tensor = torch.tensor(seq_lens,
                                       dtype=torch.int,
                                       device=self.device)
        num_decode_tokens = sum(seq_lens)
        max_block_table_len = max(
            len(block_table) for block_table in block_tables)
        block_tables = make_tensor_with_pad(
            block_tables,
            max_len=max_block_table_len,
            pad=0,
            dtype=torch.int,
            device=self.device,
        )
        attn_metadata = self.attn_backend.make_metadata(
            is_prompt=False,
            seq_lens=None,
            seq_lens_tensor=seq_lens_tensor,
            max_query_len=None,
            subquery_start_loc=None,
            seq_start_loc=None,
            context_lens_tensor=None,
            block_tables=block_tables,
            use_cuda_graph=False,
            num_prefills=0,
            num_prefill_tokens=0,
            num_decode_tokens=num_decode_tokens,
            slot_mapping=slot_mapping,
        )
        return PrepareDecodeMetadata(
            input_tokens=input_tokens,
            input_positions=input_positions,
            attn_metadata=attn_metadata,
            lora_index_mapping=lora_index_mapping,
            lora_prompt_mapping=lora_prompt_mapping,
            lora_requests=lora_requests,
            slot_mapping=slot_mapping,
        )

    def prepare_input_tensors(
        self,
        seq_group_metadata_list: List[SequenceGroupMetadata],
    ) -> Tuple[TModelInputForHPU, SamplingMetadata]:
        if len(seq_group_metadata_list) == 0:
            return self._model_input_cls(), None

        input_tokens = None
        input_positions = None
        lora_mapping = None
        lora_requests = None
        multi_modal_input = None
        batch_type = None
        seq_lens = None
        query_lens = None
        real_batch_size = None
        batch_size_padded = None

        self.event_start = self.profiler.get_timestamp_us()
        is_prompt = seq_group_metadata_list[0].is_prompt
        base_event_name = 'prompt' if is_prompt else 'decode'
        self.profiler.start('internal', base_event_name)

        real_batch_size = len(seq_group_metadata_list)
        batch_size_padded = self.find_bs_bucket(real_batch_size, is_prompt)
        batch_size_padding = batch_size_padded - real_batch_size
        seq_group_metadata_list = seq_group_metadata_list.copy()
        seq_group_metadata_list.extend(seq_group_metadata_list[0]
                                       for _ in range(batch_size_padding))

        prefill_reqs = []
        decode_reqs = []
        for seq_group_meta in seq_group_metadata_list:
            if seq_group_meta.is_prompt:
                prefill_reqs.append(seq_group_meta)
            else:
                decode_reqs.append(seq_group_meta)

        # Prepare input tensors.
        (
            input_tokens,
            input_positions,
            prefill_attn_metadata,
            seq_lens,
            query_lens,
            lora_index_mapping,
            lora_prompt_mapping,
            lora_requests,
            multi_modal_input,
            slot_mapping,
        ) = self._prepare_prompt(prefill_reqs)
        (
            decode_input_tokens,
            decode_input_positions,
            decode_attn_metadata,
            decode_lora_index_mapping,
            decode_lora_prompt_mapping,
            decode_lora_requests,
            decode_slot_mapping,
        ) = self._prepare_decode(decode_reqs)
        sampling_metadata = SamplingMetadata.prepare(seq_group_metadata_list,
                                                     seq_lens, query_lens,
                                                     self.device,
                                                     self.pin_memory)

        if not self.scheduler_config.chunked_prefill_enabled:
            assert (len(prefill_reqs) and len(decode_reqs)) == 0

        num_prefills = len(seq_lens)
        num_prefill_tokens = len(input_tokens)
        num_decode_tokens = len(decode_input_tokens)

        # NOTE(kzawora): Here we diverge from GPU code - we don't
        # support mixed batches, so we either use decode or prefill
        # inputs, without coalescing.
        assert (num_prefills == 0 and num_decode_tokens > 0) or (
            num_prefills > 0
            and num_decode_tokens == 0), "HPU does not support mixed batches!"
        if num_decode_tokens > 0:
            input_tokens = decode_input_tokens
            input_positions = decode_input_positions
            slot_mapping = decode_slot_mapping
            lora_index_mapping = decode_lora_index_mapping
            lora_prompt_mapping = decode_lora_prompt_mapping
            lora_requests = decode_lora_requests

        # FIXME: We need to adjust selected_token_indices to accommodate
        # for padding
        max_len = input_tokens.size(1)
        paddings = [max_len - s for s in seq_lens]
        paddings = [0] + paddings[:-1]
        paddings = list(itertools.accumulate(paddings))
        paddings = torch.tensor(
            paddings,
            dtype=sampling_metadata.selected_token_indices.dtype,
            device=sampling_metadata.selected_token_indices.device)
        sampling_metadata.selected_token_indices.add_(paddings)

        if self.lora_config:
            lora_mapping = LoRAMapping(
                lora_index_mapping,
                lora_prompt_mapping,
            )
        else:
            lora_mapping = None

        if (prefill_attn_metadata is not None
                and decode_attn_metadata is not None):
            batch_type = BatchType.MIXED
            raise NotImplementedError("Mixed batch is not supported on HPU")
        elif prefill_attn_metadata is not None:
            batch_type = BatchType.PREFILL
        else:
            batch_type = BatchType.DECODE

        metadata_dict = {
            "input_tokens": input_tokens,
            "input_positions": input_positions,
            "selected_token_indices": sampling_metadata.selected_token_indices,
            "lora_requests": lora_requests,
            "lora_mapping": lora_mapping,
            "multi_modal_input": multi_modal_input,
            "num_prefill_tokens": num_prefill_tokens,
            "num_decode_tokens": num_decode_tokens,
            "slot_mapping": slot_mapping,
            "num_prefills": num_prefills,
            "batch_type": batch_type,
            "seq_lens": seq_lens,
            "query_lens": query_lens
        }
        if prefill_attn_metadata is not None:
            metadata_dict.update(prefill_attn_metadata.asdict_zerocopy())
        else:
            assert decode_attn_metadata is not None
            metadata_dict.update(decode_attn_metadata.asdict_zerocopy())

        attn_metadata = prefill_attn_metadata if \
            prefill_attn_metadata is not None else decode_attn_metadata

        return self._model_input_cls(
            input_tokens=input_tokens,
            seq_lens=seq_lens,
            query_lens=query_lens,
            input_positions=input_positions,
            attn_metadata=attn_metadata,
            lora_requests=lora_requests,
            lora_mapping=lora_mapping,
            multi_modal_kwargs=multi_modal_input,
            real_batch_size=real_batch_size,
            batch_size_padded=batch_size_padded), sampling_metadata

    def _seq_len(self, attn_metadata):
        if attn_metadata.num_prefills != 0:
            return attn_metadata.slot_mapping.size(1)
        else:
            return attn_metadata.block_tables.size(1) * self.block_size

    def trim_attn_metadata(self, metadata: AttentionMetadata) -> object:
        # NOTE(kzawora): To anyone working on this in the future:
        # Trimming metadata is required when using HPUGraphs.
        # Attention metadata is going to be hashed by PT bridge, and
        # appropriate HPUGraphs will be matched based on all inputs' hash.

        # Before you put more keys in here, make sure you know their
        # value type and make sure you know how it's going to be hashed.
        # You can find that information in input_hash function
        # in habana_frameworks/torch/hpu/graphs.py. You can also hash
        # it manually with torch.hpu.graphs.input_hash(attention_metadata)

        # If you use primitive types here - they will get hashed based
        # on their value. You *will* get lots of excessive graph captures
        # (and an OOM eventually) if you decide to put something like
        # seq_len int here.
        # If you absolutely need a scalar, put it in a tensor. Tensors
        # get hashed using their metadata, not their values:
        # input_hash(torch.tensor(123)) == input_hash(torch.tensor(321))
        # input_hash(123) != input_hash(321)
        # input_hash("abc") != input_hash("cba")
        attention_metadata = subtuple(metadata, 'TrimmedAttentionMetadata', [
            'block_tables', 'seq_lens_tensor', 'attn_bias', 'slot_mapping',
            'is_prompt'
        ])
        return attention_metadata

    def create_dummy_seq_group_metadata(self,
                                        group_id,
                                        seq_len,
                                        is_prompt,
                                        lora_request=None):
        sampling_params = SamplingParams(temperature=0)
        num_blocks = math.ceil(seq_len / self.block_size)
        if is_prompt:
            input_len = seq_len
            output_len = 0
            block_tables = None
        else:
            input_len = seq_len - 1
            output_len = 1
            block_tables = {group_id: [0] * num_blocks}
        prompt_token_ids = [0] * input_len
        output_token_ids = [1] * output_len
        seq_data = SequenceData(prompt_token_ids)
        seq_data.output_token_ids = output_token_ids
        return SequenceGroupMetadata(request_id=str(group_id),
                                     is_prompt=(output_len == 0),
                                     seq_data={group_id: seq_data},
                                     sampling_params=sampling_params,
                                     block_tables=block_tables,
                                     lora_request=lora_request)

    def profile_run(self) -> None:
        num_layers = self.model_config.get_num_layers(self.parallel_config)
        kv_caches = [None] * num_layers
<<<<<<< HEAD
        max_batch_size = self.prompt_bs_bucket_cfg[-2]
        max_seq_len = self.prompt_seq_bucket_cfg[-2]

        self.warmup_scenario(max_batch_size, max_seq_len, True, kv_caches)

    def warmup_scenario(self, batch_size, seq_len, is_prompt,
                        kv_caches) -> None:
=======
        max_batch_size = self.prompt_bs_bucket_cfg[-1]
        max_seq_len = self.prompt_seq_bucket_cfg[-1]
        if self.lora_config:
            max_seq_len = self.max_num_batched_tokens // max_batch_size

        self.warmup_scenario(max_batch_size,
                             max_seq_len,
                             True,
                             kv_caches,
                             is_profile_run=True)

    def warmup_scenario(self,
                        batch_size,
                        seq_len,
                        is_prompt,
                        kv_caches,
                        is_profile_run=False) -> None:
>>>>>>> fdf3fd80
        use_graphs = self._use_graphs(batch_size, seq_len, is_prompt)
        scenario_name = ("warmup_"
                         f"{'prompt' if is_prompt else 'decode'}_"
                         f"bs{batch_size}_"
                         f"seq{seq_len}_"
                         f"graphs{'T' if use_graphs else 'F'}")
        max_num_seqs = self.scheduler_config.max_num_seqs
        # This represents the maximum number of different requests
        # that will have unique loras, an therefore the max amount of memory
        # consumption create dummy lora request copies from the lora request
        # passed in, which contains a lora from the lora warmup path.
        dummy_lora_requests: List[LoRARequest] = []
        dummy_lora_requests_per_seq: List[LoRARequest] = []
        if self.lora_config and is_profile_run:
            assert self.lora_manager is not None
            with self.lora_manager.dummy_lora_cache():
                for idx in range(self.lora_config.max_loras):
                    lora_id = idx + 1
                    dummy_lora_request = LoRARequest(
                        lora_name=f"warmup_{lora_id}",
                        lora_int_id=lora_id,
                        lora_local_path="/not/a/real/path",
                    )
                    self.lora_manager.add_dummy_lora(dummy_lora_request,
                                                     rank=LORA_WARMUP_RANK)
                    dummy_lora_requests.append(dummy_lora_request)
                dummy_lora_requests_per_seq = [
                    dummy_lora_requests[idx % len(dummy_lora_requests)]
                    for idx in range(max_num_seqs)
                ]
        self.profiler.start('internal', scenario_name)
        times = 3 if use_graphs else 1
        if self.lora_config and not is_profile_run:
            lora_mapping = LoRAMapping(
                [0] * batch_size * seq_len,
                [0] * batch_size * seq_len,
            )
            self.set_active_loras(set(), lora_mapping)
        seqs = [
            self.create_dummy_seq_group_metadata(
                i,
                seq_len,
                is_prompt,
                lora_request=dummy_lora_requests_per_seq[i]
                if dummy_lora_requests_per_seq else None)
            for i in range(batch_size)
        ]
        torch.hpu.synchronize()
        for _ in range(times):
            inputs = self.prepare_model_input(seqs)
            self.execute_model(inputs, kv_caches, warmup_mode=True)
            torch.hpu.synchronize()
        self.profiler.end()
        gc.collect()

    def remove_all_loras(self):
        if not self.lora_manager:
            raise RuntimeError("LoRA is not enabled.")
        self.lora_manager.remove_all_adapters()

    def set_active_loras(self, lora_requests: Set[LoRARequest],
                         lora_mapping: LoRAMapping) -> None:
        if not self.lora_manager:
            raise RuntimeError("LoRA is not enabled.")
        self.lora_manager.set_active_adapters(lora_requests, lora_mapping)

    def add_lora(self, lora_request: LoRARequest) -> bool:
        if not self.lora_manager:
            raise RuntimeError("LoRA is not enabled.")
        return self.lora_manager.add_adapter(lora_request)

    def remove_lora(self, lora_id: int) -> bool:
        if not self.lora_manager:
            raise RuntimeError("LoRA is not enabled.")
        return self.lora_manager.remove_adapter(lora_id)

    def pin_lora(self, lora_id: int) -> bool:
        if not self.lora_manager:
            raise RuntimeError("LoRA is not enabled.")
        return self.lora_manager.pin_adapter(lora_id)

    def list_loras(self) -> Set[int]:
        if not self.lora_manager:
            raise RuntimeError("LoRA is not enabled.")
        return self.lora_manager.list_adapters()

    def log_warmup(self, phase, i, max_i, batch_size, seq_len):
        free_mem = format_bytes(
            HabanaMemoryProfiler.current_free_device_memory())
        msg = (f"[Warmup][{phase}][{i+1}/{max_i}] "
               f"batch_size:{batch_size} "
               f"seq_len:{seq_len} "
               f"free_mem:{free_mem}")
        logger.info(msg)

    def warmup_all_buckets(self, buckets, is_prompt, kv_caches):
        for i, (batch_size, seq_len) in enumerate(reversed(buckets)):
            self.log_warmup('Prompt' if is_prompt else 'Decode', i,
                            len(buckets), batch_size, seq_len)
            self.warmup_scenario(batch_size, seq_len, is_prompt, kv_caches)

    def warmup_graphs(self,
                      strategy,
                      buckets,
                      is_prompt,
                      kv_caches,
                      available_mem,
                      starting_mem=0,
                      total_batch_seq=0.001):
        total_mem = starting_mem
        idx = 0
        phase = f'Graph/{"Prompt" if is_prompt else "Decode"}'
        num_candidates = len(buckets)
        ordering : Union[Callable[[Any], Tuple[Any, Any]], \
            Callable[[Any], Tuple[Any, Any, Any]]]
        if strategy == 'min_tokens':
            ordering = lambda b: (b[0] * b[1], b[1], b[0])
        elif strategy == 'max_bs':
            ordering = lambda b: (-b[0], b[1])
        else:
            raise NotImplementedError(
                f'Unsupported graph allocation strategy: {strategy}')
        buckets = list(sorted(buckets, key=ordering))
        captured_all = True
        for idx, (batch_size, seq_len) in enumerate(buckets):
            # Graph memory usage is proportional to seq dimension in a batch
            batch_seq = batch_size * seq_len if is_prompt else batch_size
            mem_estimate = batch_seq / total_batch_seq * total_mem
            if mem_estimate >= available_mem:
                captured_all = False
                continue
            graphed_bucket = (batch_size, seq_len, is_prompt)
            if graphed_bucket in self.graphed_buckets:
                continue
            self.graphed_buckets.add(graphed_bucket)
            self.log_warmup(phase, idx, num_candidates, batch_size, seq_len)
            with HabanaMemoryProfiler() as mem_prof:
                self.warmup_scenario(batch_size, seq_len, is_prompt, kv_caches)
            used_mem = align_workers(mem_prof.consumed_device_memory,
                                     torch.distributed.ReduceOp.MAX)
            available_mem -= used_mem
            total_mem += used_mem
            total_batch_seq += batch_seq

        return total_mem, total_batch_seq, captured_all

    def log_graph_warmup_summary(self, buckets, is_prompt, total_mem):
        num_candidates = len(buckets)
        phase = f'Graph/{"Prompt" if is_prompt else "Decode"}'
        graphed = list(c[:2] for c in self.graphed_buckets
                       if c[2] == is_prompt)
        msg = (f'{phase} captured:{len(graphed)} '
               f'({100 * len(graphed) / num_candidates:.1f}%) '
               f'used_mem:{format_bytes(total_mem)} '
               f'buckets:{sorted(list(graphed))}')
        logger.info(msg)

    @torch.inference_mode()
    def warmup_model(self, kv_caches: List[torch.Tensor]) -> None:
        if os.environ.get('VLLM_SKIP_WARMUP', 'false').lower() == 'true':
            logger.info("Skipping warmup...")
            return
        self.profiler.start('internal', 'warmup')
        start_mem = HabanaMemoryProfiler.current_device_memory_usage()
        start_time = time.perf_counter()
        self.warmup_all_buckets(self.prompt_buckets, True, kv_caches)
        self.warmup_all_buckets(self.decode_buckets, False, kv_caches)

        if not self.enforce_eager and htorch.utils.internal.is_lazy():
            assert self.mem_margin is not None, \
                ("HabanaWorker.determine_num_available_blocks needs "
                "to be called before warming up the model.")
            free_mem = HabanaMemoryProfiler.current_free_device_memory()
            graph_free_mem = free_mem - self.mem_margin
            graph_free_mem = align_workers(graph_free_mem,
                                           torch.distributed.ReduceOp.MIN)
            prompt_graph_mem_ratio = float(
                os.environ.get('VLLM_GRAPH_PROMPT_RATIO', '0.5'))
            prompt_available_memory = prompt_graph_mem_ratio * graph_free_mem
            decode_available_memory = graph_free_mem - prompt_available_memory
            msg = (f"Using {format_bytes(graph_free_mem)}"
                   f"/{format_bytes(free_mem)} "
                   "of free device memory for HPUGraphs, "
                   f"{format_bytes(prompt_available_memory)} for prompt and "
                   f"{format_bytes(decode_available_memory)} for decode "
                   f"(VLLM_GRAPH_PROMPT_RATIO={prompt_graph_mem_ratio})")
            logger.info(msg)
            prompt_strategy = os.environ.get('VLLM_GRAPH_PROMPT_STRATEGY',
                                             'min_tokens')
            decode_strategy = os.environ.get('VLLM_GRAPH_DECODE_STRATEGY',
                                             'max_bs')
            mem_post_prompt, prompt_batch_seq, prompt_captured_all = \
                self.warmup_graphs(
                prompt_strategy, self.prompt_buckets, True, kv_caches,
                prompt_available_memory)
            mem_post_decode, decode_batch_seq, decode_captured_all = \
                self.warmup_graphs(
                decode_strategy, self.decode_buckets, False, kv_caches,
                decode_available_memory)

            # Not all prompt buckets were captured, but all decode buckets were
            # captured and we have some free graph-allocated space left.
            # Let's try to use it for capturing more prompt buckets.
            if mem_post_decode + mem_post_prompt < graph_free_mem \
                and not prompt_captured_all \
                    and decode_captured_all:
                mem_post_prompt, _, prompt_captured_all = self.warmup_graphs(
                    prompt_strategy, self.prompt_buckets, True, kv_caches,
                    graph_free_mem - mem_post_prompt - mem_post_decode,
                    mem_post_prompt, prompt_batch_seq)

            # Not all decode buckets were captured, but all prompt buckets were
            # captured and we have some free graph-allocated space left.
            # Let's try to use it for capturing more decode buckets.
            if mem_post_decode + mem_post_prompt < graph_free_mem \
                and not decode_captured_all \
                    and prompt_captured_all:
                mem_post_decode, _, _ = self.warmup_graphs(
                    decode_strategy, self.decode_buckets, False, kv_caches,
                    graph_free_mem - mem_post_prompt - mem_post_decode,
                    mem_post_decode, decode_batch_seq)

            self.log_graph_warmup_summary(self.prompt_buckets, True,
                                          mem_post_prompt)
            self.log_graph_warmup_summary(self.decode_buckets, False,
                                          mem_post_decode)

        end_time = time.perf_counter()
        end_mem = HabanaMemoryProfiler.current_device_memory_usage()
        elapsed_time = end_time - start_time
        msg = (
            f"Warmup finished in {elapsed_time:.0f} secs, "
            f"allocated {format_bytes(end_mem - start_mem)} of device memory")
        logger.info(msg)
        self.profiler.end()

    @property
    def vocab_size(self) -> int:
        return self.model_config.get_vocab_size()

    @property
    def mem_margin(self) -> Optional[int]:
        return self._mem_margin

    @mem_margin.setter
    def mem_margin(self, value):
        self._mem_margin = value


def _maybe_wrap_in_hpu_graph(*args, **kwargs):
    return htorch.hpu.wrap_in_hpu_graph(HpuModelAdapter(
        *args, **
        kwargs)) if htorch.utils.internal.is_lazy() else HpuModelAdapter(
            *args, **kwargs)


class HabanaProfilerCounterHelper():

    def __init__(self):
        self.niter = 0
        self.average_real_throughput = None
        self.logged_once = False
        self.real_seq_lens = []
        self.prompt_seq_lens = []

    def capture_seq_group_metadata_stats(self, seq_group_metadata_list):
        self.real_seq_lens = [
            len(seq_data.prompt_token_ids) + len(seq_data.output_token_ids)
            for seq_group_metadata in seq_group_metadata_list
            for seq_data in seq_group_metadata.seq_data.values()
        ]
        self.prompt_seq_lens = [
            len(seq_data.prompt_token_ids)
            for seq_group_metadata in seq_group_metadata_list
            for seq_data in seq_group_metadata.seq_data.values()
        ]

    def get_counter_dict(self, cache_config, duration, seq_len,
                         batch_size_padded, real_batch_size, is_prompt):
        throughput = batch_size_padded / (duration / 1e6)
        throughput_effective = real_batch_size / (duration / 1e6)

        real_max_seq_len = max(self.real_seq_lens)
        real_num_tokens = sum(self.real_seq_lens)
        padded_num_tokens = batch_size_padded * seq_len
        batch_token_utilization = real_num_tokens / padded_num_tokens
        if self.average_real_throughput is None:
            self.average_real_throughput = throughput_effective
        else:  # https://www.heikohoffmann.de/htmlthesis/node134.html
            self.average_real_throughput = self.average_real_throughput + 1 / (
                self.niter + 1) * (throughput_effective -
                                   self.average_real_throughput)
        phase = "prompt" if is_prompt else "decode"
        counters = {
            f'{phase}_bucket_batch_size': batch_size_padded,
            f'{phase}_batch_size': real_batch_size,
            f'{phase}_bucket_seq_len': seq_len,
            f'{phase}_seq_len': real_max_seq_len,
            f'{phase}_bucket_gen_throughput': throughput,
            f'{phase}_real_gen_throughput': throughput_effective,
            f'{phase}_batch_token_utilization': batch_token_utilization,
            'average_real_throughput': self.average_real_throughput,
            'engine_iteration': self.niter,
        }
        self.niter += 1
        if is_prompt:
            prompt_bucket_in_throughput = (seq_len * batch_size_padded) / (
                duration / 1e6)
            prompt_real_in_throughput = sum(
                self.prompt_seq_lens) / (duration / 1e6)
            counters[
                f'{phase}_bucket_in_throughput'] = prompt_bucket_in_throughput
            counters[f'{phase}_real_in_throughput'] = prompt_real_in_throughput

        # KV cache might not be created yet (e.g. for profiling run)
        if cache_config.num_gpu_blocks is not None and \
            cache_config.num_gpu_blocks != 0:
            cache_num_blocks_used = [
                math.ceil(sl / cache_config.block_size)
                for sl in self.real_seq_lens
            ]
            cache_total_num_blocks_used = sum(cache_num_blocks_used)
            num_cache_blocks = cache_config.num_gpu_blocks
            cache_total_num_free_blocks = \
                num_cache_blocks - cache_total_num_blocks_used
            cache_computed_utilization = \
                cache_total_num_blocks_used / num_cache_blocks
            max_blocks_per_seq = math.ceil(seq_len / cache_config.block_size)
            batch_block_utilization = cache_total_num_blocks_used / (
                batch_size_padded * max_blocks_per_seq)
            counters['cache_num_blocks_used'] = cache_total_num_blocks_used
            counters['cache_num_free_blocks'] = cache_total_num_free_blocks
            counters['cache_computed_utilization'] = cache_computed_utilization
            counters[
                f'{phase}_batch_block_utilization'] = batch_block_utilization
        if not self.logged_once:
            counters['const_cache_num_blocks'] = cache_config.num_gpu_blocks
            counters[
                'const_gpu_memory_utilization'] = \
                    cache_config.gpu_memory_utilization
            counters['const_block_size'] = cache_config.block_size
            self.logged_once = True
        return counters


def unwrap_model(model):
    if isinstance(model, torch._dynamo.eval_frame.OptimizedModule):
        return unwrap_model(model._orig_mod)
    else:
        model = list(vars(model)['_modules'].values())[0]
        modules = list(vars(model)['_modules'].values())
        return modules


class HabanaModelRunner(
        HabanaModelRunnerBase[ModelInputForHPUWithSamplingMetadata]):
    """
    GPU model runner with sampling step.
    """
    _model_input_cls: Type[ModelInputForHPUWithSamplingMetadata] = (
        ModelInputForHPUWithSamplingMetadata)

    def make_model_input_from_broadcasted_tensor_dict(
        self,
        tensor_dict: Dict[str, Any],
    ) -> ModelInputForHPUWithSamplingMetadata:
        return (
            ModelInputForHPUWithSamplingMetadata.from_broadcasted_tensor_dict(
                tensor_dict,
                attn_backend=self.attn_backend,
            ))

    def prepare_model_input(
        self,
        seq_group_metadata_list: List[SequenceGroupMetadata],
        virtual_engine: int = 0,
        finished_requests_ids: Optional[List[str]] = None
    ) -> ModelInputForHPUWithSamplingMetadata:
        """Prepare the model input based on a given sequence group, including
        metadata for the sampling step.
        The API assumes seq_group_metadata_list is sorted by prefill -> decode.
        The result tensors and data structure also batches input in prefill
        -> decode order. For example,
        - input_tokens[:num_prefill_tokens] contains prefill tokens.
        - input_tokens[num_prefill_tokens:] contains decode tokens.
        If cuda graph is required, this API automatically pads inputs.
        """
        with self.profiler.record_event('internal', 'prepare_input_tensors'):
            assert seq_group_metadata_list is not None
            self.profiler_counter_helper.capture_seq_group_metadata_stats(
                seq_group_metadata_list=seq_group_metadata_list)
            model_input, sampling_metadata = self.prepare_input_tensors(
                seq_group_metadata_list)
            assert model_input.attn_metadata is not None
            is_prompt = model_input.attn_metadata.is_prompt

        return dataclasses.replace(model_input,
                                   sampling_metadata=sampling_metadata,
                                   is_prompt=is_prompt,
                                   virtual_engine=virtual_engine)

    def finish_measurements(self):
        from neural_compressor.torch.quantization import finalize_calibration
        finalize_calibration(self.model.model)

    @torch.inference_mode()
    def execute_model(
        self,
        model_input: ModelInputForHPUWithSamplingMetadata,
        kv_caches: List[torch.Tensor],
        intermediate_tensors: Optional[IntermediateTensors] = None,
        num_steps: int = 1,
        warmup_mode=False,
    ) -> Optional[Union[List[SamplerOutput], IntermediateTensors]]:
        if num_steps > 1:
            raise ValueError(
                "num_steps > 1 is not supported in HabanaModelRunner")

        if self.lora_config:
            assert model_input.lora_requests is not None
            assert model_input.lora_mapping is not None
            self.set_active_loras(model_input.lora_requests,
                                  model_input.lora_mapping)
        input_tokens = model_input.input_tokens
        input_positions = model_input.input_positions
        attn_metadata = model_input.attn_metadata
        sampling_metadata = model_input.sampling_metadata
        multi_modal_input = model_input.multi_modal_kwargs
        real_batch_size = model_input.real_batch_size
        batch_size_padded = model_input.batch_size_padded
        assert input_tokens is not None
        assert input_positions is not None
        assert sampling_metadata is not None
        assert attn_metadata is not None
        is_prompt = attn_metadata.is_prompt
        assert is_prompt is not None
        batch_size = input_tokens.size(0)
        seq_len = self._seq_len(attn_metadata)
        use_graphs = self._use_graphs(batch_size, seq_len, is_prompt)
        execute_model_kwargs = {
            "input_ids": input_tokens,
            "positions": input_positions,
            "kv_caches": kv_caches,
            "attn_metadata": self.trim_attn_metadata(attn_metadata),
            "intermediate_tensors": intermediate_tensors
        }
        if multi_modal_input is not None:
            execute_model_kwargs.update(multi_modal_input)
        if htorch.utils.internal.is_lazy():
            execute_model_kwargs.update({
                "bypass_hpu_graphs": not use_graphs,
                "warmup_mode": warmup_mode
            })

        htorch.core.mark_step()
        if self.is_driver_worker:
            model_event_name = ("model_"
                                f"{'prompt' if is_prompt else 'decode'}_"
                                f"bs{batch_size}_"
                                f"seq{seq_len}_"
                                f"graphs{'T' if use_graphs else 'F'}")
        else:
            model_event_name = 'model_executable'
        with self.profiler.record_event('internal', model_event_name):
            hidden_states = self.model.forward(
                **execute_model_kwargs,
                selected_token_indices=sampling_metadata.selected_token_indices
            )

        if self.lora_config:
            from vllm.lora.layers import VocabParallelEmbeddingWithLoRA
            modules = unwrap_model(self.model.model)
            for module in modules:
                if isinstance(module, VocabParallelEmbeddingWithLoRA):
                    for i in range(0, len(module.indices_len)):
                        module.indices_len[
                            i] = sampling_metadata.selected_token_indices.numel(
                            )

        # Compute the logits.
        with self.profiler.record_event(
                'internal', ('compute_logits_'
                             f'{"prompt" if is_prompt else "decode"}_bs'
                             f'{batch_size}_'
                             f'seq{seq_len}')):
            sampling_metadata.selected_token_indices = None
            logits = self.model.compute_logits(hidden_states,
                                               sampling_metadata)
        htorch.core.mark_step()
        # Only perform sampling in the driver worker.
        if not self.is_driver_worker:
            return []

        # Sample the next token.
        with self.profiler.record_event(
                'internal', ('sample_'
                             f'{"prompt" if is_prompt else "decode"}_'
                             f'bs{batch_size}_'
                             f'seq{seq_len}')):
            output = self.model.sample(
                logits=logits,
                sampling_metadata=sampling_metadata,
            )
        output.outputs = output.outputs[:real_batch_size]
        htorch.core.mark_step()

        if self.is_driver_worker and self.profiler.enabled:
            # Stop recording 'execute_model' event
            self.profiler.end()
            event_end = self.profiler.get_timestamp_us()
            counters = self.profiler_counter_helper.get_counter_dict(
                cache_config=self.cache_config,
                duration=event_end - self.event_start,
                seq_len=seq_len,
                batch_size_padded=batch_size_padded,
                real_batch_size=real_batch_size,
                is_prompt=is_prompt)
            self.profiler.record_counter(self.event_start, counters)
        return [output]

    def shutdown_inc(self):
        print('inc shutdown')
        if (model_config := getattr(self, "model_config", None)) and \
                         getattr(model_config, "quantization", None) == 'inc':
            print('inc shutdown start')
            from neural_compressor.torch.quantization import (
                finalize_calibration)
            finalize_calibration(self.model.model)
            print('inc shutdown')

    def __del__(self):
        self.shutdown_inc()<|MERGE_RESOLUTION|>--- conflicted
+++ resolved
@@ -584,12 +584,8 @@
                                                          step=32,
                                                          max=min(
                                                              self.max_num_seqs,
-<<<<<<< HEAD
-                                                             64),
+                                                             max_bucket_cfg),
                                                          limit=0)
-=======
-                                                             max_bucket_cfg))
->>>>>>> fdf3fd80
         self.decode_bs_bucket_cfg = read_bucket_settings('decode',
                                                          'bs',
                                                          min=1,
@@ -633,7 +629,11 @@
         logger.info(msg)
         self.decode_buckets = warmup_buckets(self.decode_bs_bucket_cfg,
                                              self.decode_seq_bucket_cfg)
-<<<<<<< HEAD
+        if self.lora_config:
+            self.decode_buckets[:] = [
+                bucket for bucket in self.decode_buckets
+                if self._is_valid_bucket(bucket)
+            ]
 
         find_bucket = lambda bucket, x: next(p for p in sorted(bucket)
                                              if p >= x)
@@ -646,13 +646,6 @@
             get_bucket_dim(
                 self.prompt_buckets
                 if is_prompt else self.decode_buckets, 1), x)
-=======
-        if self.lora_config:
-            self.decode_buckets[:] = [
-                bucket for bucket in self.decode_buckets
-                if self._is_valid_bucket(bucket)
-            ]
->>>>>>> fdf3fd80
         msg = (f"Generated {len(self.decode_buckets)} decode buckets: "
                f"{list(sorted(self.decode_buckets))}")
         logger.info(msg)
@@ -1180,17 +1173,8 @@
     def profile_run(self) -> None:
         num_layers = self.model_config.get_num_layers(self.parallel_config)
         kv_caches = [None] * num_layers
-<<<<<<< HEAD
         max_batch_size = self.prompt_bs_bucket_cfg[-2]
         max_seq_len = self.prompt_seq_bucket_cfg[-2]
-
-        self.warmup_scenario(max_batch_size, max_seq_len, True, kv_caches)
-
-    def warmup_scenario(self, batch_size, seq_len, is_prompt,
-                        kv_caches) -> None:
-=======
-        max_batch_size = self.prompt_bs_bucket_cfg[-1]
-        max_seq_len = self.prompt_seq_bucket_cfg[-1]
         if self.lora_config:
             max_seq_len = self.max_num_batched_tokens // max_batch_size
 
@@ -1206,7 +1190,6 @@
                         is_prompt,
                         kv_caches,
                         is_profile_run=False) -> None:
->>>>>>> fdf3fd80
         use_graphs = self._use_graphs(batch_size, seq_len, is_prompt)
         scenario_name = ("warmup_"
                          f"{'prompt' if is_prompt else 'decode'}_"
