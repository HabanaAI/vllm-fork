--- conflicted
+++ resolved
@@ -1115,7 +1115,6 @@
     def warmup_scenario(self, batch_size, seq_len, is_prompt, kv_caches, profile = False) -> None:
         use_graphs = self._use_graphs(batch_size, seq_len, is_prompt)
         scenario_name = f"warmup_{'prompt' if is_prompt else 'decode'}_bs{batch_size}_seq{seq_len}_graphs{'T' if use_graphs else 'F'}"
-<<<<<<< HEAD
         self.profiler.start('internal', scenario_name)
         times = 3 if use_graphs or profile else 1
         if is_prompt:
@@ -1125,34 +1124,20 @@
             blocks = [seq_len // batch_size for _ in range(batch_size)]
             blocks[0] += seq_len % batch_size
             seqs = [self.create_dummy_seq_group_metadata(i, b * self.block_size - 1, is_prompt) for i, b in enumerate(blocks)]
-=======
-        times = 3 if use_graphs or profile else 1
-        seqs = [self.create_dummy_seq_group_metadata(i, seq_len, is_prompt) for i in range(batch_size)]
->>>>>>> 46fb67c2
         torch.hpu.synchronize()
         profiler = None
         if profile and self.is_driver_worker:
             profiler = setup_profiler()
             profiler.start()
-<<<<<<< HEAD
         self.profiler.start('internal', scenario_name)
-=======
->>>>>>> 46fb67c2
         for _ in range(times):
             self.execute_model(seqs, kv_caches, warmup_mode=False)
             torch.hpu.synchronize()
-<<<<<<< HEAD
-=======
-            self.profiler.end()
->>>>>>> 46fb67c2
             if profiler:
                 profiler.step()
         if profiler:
             profiler.stop()
-<<<<<<< HEAD
         self.profiler.end()
-=======
->>>>>>> 46fb67c2
         gc.collect()
 
     def log_warmup(self, phase, i, max_i, batch_size, seq_len):
