###############################################################################
# Copyright (C) 2024 Habana Labs, Ltd. an Intel Company
###############################################################################

import collections
import contextlib
import dataclasses
import functools
import gc
import itertools
import math
import operator
import os
import time
from enum import IntEnum
from typing import (TYPE_CHECKING, Any, Callable, Dict, List, NamedTuple,
                    Optional, Set, Tuple, Type, TypeVar, Union)

import habana_frameworks.torch as htorch
import habana_frameworks.torch.internal.bridge_config as bc
import torch

from vllm.attention import AttentionMetadata, get_attn_backend
from vllm.config import (CacheConfig, DeviceConfig, LoadConfig, LoRAConfig,
                         ModelConfig, MultiModalConfig, ParallelConfig,
                         SchedulerConfig)
from vllm.distributed.parallel_state import get_world_group
from vllm.hpu.ops import LoraMask as LoraMask
from vllm.logger import init_logger
from vllm.lora.layers import LoRAMapping
from vllm.lora.request import LoRARequest
from vllm.lora.worker_manager import LRUCacheWorkerLoRAManager
from vllm.model_executor import SamplingMetadata
from vllm.model_executor.model_loader import get_model
from vllm.sampling_params import SamplingParams
from vllm.sequence import (IntermediateTensors, SamplerOutput, SequenceData,
                           SequenceGroupMetadata)
from vllm.utils import (HabanaMemoryProfiler, format_bytes,
                        is_pin_memory_available, make_tensor_with_pad)
from vllm.worker.model_runner_base import (
    ModelRunnerBase, ModelRunnerInputBase,
    _add_attn_metadata_broadcastable_dict,
    _add_sampling_metadata_broadcastable_dict,
    _init_attn_metadata_from_tensor_dict,
    _init_sampling_metadata_from_tensor_dict)

from .profiler import Profiler

if TYPE_CHECKING:
    from vllm.attention.backends.abstract import AttentionBackend

logger = init_logger(__name__)

_TYPE_CACHE = {}
# These values are assumed to be zero in several places.
# Use caution when updating them!
_PAD_SLOT_ID = 0
_PAD_BLOCK_ID = 0

LORA_WARMUP_RANK = 8


def subtuple(obj: object,
             typename: str,
             to_copy: List[str],
             to_override: Optional[Dict[str, object]] = None):
    if obj is None:
        return None
    if to_override is None:
        to_override = {}
    fields = set(to_copy) | set(to_override.keys())
    values = {f: to_override.get(f, getattr(obj, f)) for f in fields}
    if typename not in _TYPE_CACHE:
        _TYPE_CACHE[typename] = collections.namedtuple(typename,
                                                       ' '.join(fields))
    return _TYPE_CACHE[typename](**values)


def read_bucket_settings(phase: str, dim: str, **defaults):
    """Read bucketing configuration from env variables.

    phase is either 'prompt' or 'decode'
    dim is either 'bs', 'seq' or 'block'
    param is either 'min', 'step' or 'max'
    example env variable: VLLM_DECODE_BS_BUCKET_STEP=128
    """
    params = ['min', 'step', 'max']
    env_vars = [f'VLLM_{phase}_{dim}_BUCKET_{p}'.upper() for p in params]
    default_values = [defaults[p] for p in params]
    values = [
        int(os.environ.get(e, d)) for e, d in zip(env_vars, default_values)
    ]
    for e, v, d in zip(env_vars, values, defaults):
        logger.info('%s=%s (default:%s)', e, v, d)
    return values


def warmup_range(config: Tuple[int, int, int]):
    """Generate a warmup range.

    Start from bmin and multiply by 2 until you reach bstep.
    Then, increase the values in the range by the value of bstep until you 
    reach bmax.

    Example:
    bmin = 2, bstep = 32, bmax = 64
    => ramp_up = (2, 4, 8, 16)
    => stable = (32, 64)
    => return ramp_up + stable => (2, 4, 8, 16, 32, 64)
    """
    bmin, bstep, bmax = config
    assert bmin <= bmax, ("Min. batch size cannot be greater than max. "
                          "batch size. If you want to skip warmup, "
                          "set VLLM_SKIP_WARMUP=true")
    base = itertools.repeat(2)
    ramp_up_acc = itertools.accumulate(base, func=operator.mul, initial=bmin)
    ramp_up_tw = itertools.takewhile(lambda x: x < bstep and x <= bmax, \
        ramp_up_acc)
    stable = range(bstep, bmax + 1, bstep)
    buckets = list(ramp_up_tw) + list(stable)
    return list(filter(lambda bucket: bucket >= bmin, buckets))


def generate_prompt_buckets(bs_bucket_config,
                            seq_bucket_config,
                            max_num_batched_tokens=None):
    buckets = list(
        itertools.product(warmup_range(bs_bucket_config),
                          warmup_range(seq_bucket_config)))
    if len(buckets) == 0:
        msg = ("No buckets could be captured with following config "
               f"(min, step, max_warmup): "
               f"bs:{bs_bucket_config}, "
               f"seq:{seq_bucket_config}")
        raise ValueError(msg)

    filtered_buckets = buckets
    if max_num_batched_tokens is not None:
        # Remove buckets exceeding batch token budget
        filtered_buckets = list(
            filter(
                lambda bucket: bucket[0] * bucket[1] <= max_num_batched_tokens,
                buckets))

        if len(filtered_buckets) == 0:
            # we can handle this if we ignore max_num_batched_tokens
            min_bucket_bs, min_bucket_seq = min(buckets,
                                                key=lambda b: (b[0] * b[1]))
            min_reqd_budget = min_bucket_bs * min_bucket_seq
            msg = (
                "The current bucketing configuration "
                f"(min, step, max_warmup): "
                f"bs:{bs_bucket_config}, "
                f"seq:{seq_bucket_config} cannot be used with specified "
                f"max_num_batched_tokens ({max_num_batched_tokens}), as the "
                f"smallest bucket ({min_reqd_budget}) would exceed token "
                "budget. Please increase max_num_batched_tokens or decrease "
                "bucket minimum Ignoring max_num_batched_tokens at risk of "
                "out-of-memory errors.")
            logger.error(msg)
            return list(
                sorted(buckets, key=lambda b: (b[0] * b[1], b[1], b[0]))), []

    captured_buckets = list(
        sorted(filtered_buckets, key=lambda b: (b[0] * b[1], b[1], b[0])))
    omitted_buckets = list(
        sorted([x for x in buckets if x not in filtered_buckets]))
    return captured_buckets, omitted_buckets


def generate_decode_buckets(bs_bucket_config, blocks_bucket_config,
                            max_blocks):
    buckets = []
    for bs in warmup_range(bs_bucket_config):
        for blocks in warmup_range(blocks_bucket_config):
            if blocks < bs:
                continue
            if blocks > max_blocks:
                break
            buckets.append((bs, blocks))
    return list(sorted(buckets, key=lambda b: (b[0] * b[1], b[1], b[0])))


def next_pow2(value: int, base: int):
    res = base
    while value > 1:
        value = (value + 1) // 2
        res *= 2
    return res


def round_up(value: int, k: int):
    return (value + k - 1) // k * k


def find_bucket(value: int, config: Tuple[int, int, int]):
    bmin, bstep, _ = config
    next_step = round_up(value, bstep)
    next_pow = next_pow2(value, bmin)
    return max(bmin, min(next_step, next_pow))


def align_workers(value, op):
    group = get_world_group().cpu_group
    world_size = torch.distributed.get_world_size()
    if world_size <= 1:
        return value
    value_t = torch.tensor(value, device='cpu')
    torch.distributed.all_reduce(value_t, op=op, group=group)
    return value_t.item()


def pad_list(list, k, v):
    target_len = round_up(len(list), k)
    padding = target_len - len(list)
    return list + [v] * padding


class HpuModelAdapter():

    def __init__(self, model, block_size, enforce_eager):
        self.model = model
        self.prefill_use_fusedsdpa = os.getenv('VLLM_PROMPT_USE_FUSEDSDPA',
                                               '0').lower() in ['1', 'true']
        self.block_size = block_size
        if not htorch.utils.internal.is_lazy() and not enforce_eager:
            self.model = torch.compile(self.model,
                                       backend='hpu_backend',
                                       dynamic=False)

    def _set_attn_bias(self, attn_metadata, batch_size, seq_len, device,
                       dtype):
        prefill_metadata = attn_metadata
        if prefill_metadata is None or self.prefill_use_fusedsdpa:
            return attn_metadata

        seq_lens_t = prefill_metadata.seq_lens_tensor
        len_mask = (torch.arange(0, seq_len, device=device,
                                 dtype=torch.int32).view(1, seq_len).ge(
                                     seq_lens_t.unsqueeze(-1)).view(
                                         batch_size, 1, 1, seq_len))
        causal_mask = torch.triu(torch.ones((batch_size, 1, seq_len, seq_len),
                                            device=device,
                                            dtype=torch.bool),
                                 diagonal=1)
        mask = causal_mask.logical_or(len_mask)
        attn_bias = (torch.zeros_like(mask, dtype=dtype).masked_fill_(
            mask, -math.inf))
        attn_metadata = prefill_metadata._replace(attn_bias=attn_bias)
        return attn_metadata

    def _set_block_mapping(self, metadata, batch_size, device, dtype):
        mask = torch.arange(0,
                            self.block_size,
                            device=device,
                            dtype=torch.int32).unsqueeze(0)
        mask = mask >= metadata.block_usage.unsqueeze(-1)
        attn_bias = (torch.zeros_like(mask, dtype=dtype).masked_fill_(
            mask, -math.inf))
        block_mapping = torch.nn.functional.one_hot(
            metadata.block_mapping.to(torch.long),
            num_classes=batch_size).to(dtype)
        metadata = metadata._replace(block_mapping=block_mapping,
                                     attn_bias=attn_bias)
        return metadata

    def _update_metadata(self, attn_metadata, batch_size, seq_len, device,
                         dtype):
        if attn_metadata.is_prompt:
            meta = attn_metadata
            attn_metadata = self._set_attn_bias(meta, batch_size, seq_len,
                                                device, dtype)
        else:
            meta = attn_metadata
            attn_metadata = self._set_block_mapping(meta, batch_size, device,
                                                    dtype)
        return attn_metadata

    def forward(self, *args, **kwargs):
        kwargs = kwargs.copy()
        selected_token_indices = kwargs.pop('selected_token_indices')
        if 'warmup_mode' in kwargs:
            kwargs.pop('warmup_mode')
        input_ids = kwargs['input_ids']
        kwargs['attn_metadata'] = self._update_metadata(
            kwargs['attn_metadata'], input_ids.size(0), input_ids.size(1),
            input_ids.device, torch.bfloat16)
        LoraMask.setLoraMask(kwargs.pop('lora_mask'))
        hidden_states = self.model(*args, **kwargs)
        hidden_states = hidden_states.view(-1, hidden_states.shape[-1])
        hidden_states = hidden_states.index_select(0, selected_token_indices)
        return hidden_states

    def compute_logits(self, *args, **kwargs):
        return self.model.compute_logits(*args, **kwargs)

    def sample(self, *args, **kwargs):
        return self.model.sample(*args, **kwargs)


class PreparePromptMetadata(NamedTuple):
    input_tokens: torch.Tensor
    input_positions: List[List[int]]
    attn_metadata: Optional[AttentionMetadata]
    seq_lens: List[int]
    query_lens: List[int]
    lora_index_mapping: List[List[int]]
    lora_prompt_mapping: List[List[int]]
    lora_requests: Set[LoRARequest]
    multi_modal_input: Optional[torch.Tensor]
    slot_mapping: List[List[int]]
    lora_mask: Optional[torch.Tensor]
    lora_logits_mask: Optional[torch.Tensor]

    @classmethod
    def empty(cls):
        return PreparePromptMetadata(input_tokens=[],
                                     input_positions=[],
                                     attn_metadata=None,
                                     seq_lens=[],
                                     query_lens=[],
                                     lora_index_mapping=[],
                                     lora_prompt_mapping=[],
                                     lora_requests=set(),
                                     multi_modal_input=None,
                                     slot_mapping=[],
                                     lora_mask=None,
                                     lora_logits_mask=None)


class PrepareDecodeMetadata(NamedTuple):
    input_tokens: torch.Tensor
    input_positions: List[List[int]]
    attn_metadata: Optional[AttentionMetadata]
    lora_index_mapping: List[List[int]]
    lora_prompt_mapping: List[List[int]]
    lora_requests: Set[LoRARequest]
    slot_mapping: List[List[int]]
    lora_mask: Optional[torch.Tensor]
    lora_logits_mask: Optional[torch.Tensor]

    @classmethod
    def empty(cls):
        return PrepareDecodeMetadata(input_tokens=[],
                                     input_positions=[],
                                     attn_metadata=None,
                                     lora_index_mapping=[],
                                     lora_prompt_mapping=[],
                                     lora_requests=set(),
                                     slot_mapping=[],
                                     lora_mask=None,
                                     lora_logits_mask=None)


# How batches are constructed.
class BatchType(IntEnum):
    # Every batch is prefill.
    PREFILL = 0
    # Every batch is decode.
    DECODE = 1
    # Batch is a mixture of prefill and decode.
    MIXED = 2


TModelInputForHPU = TypeVar('TModelInputForHPU', bound="ModelInputForHPU")


@dataclasses.dataclass(frozen=True)
class ModelInputForHPU(ModelRunnerInputBase):
    """
    This base class contains metadata needed for the base model forward pass
    but not metadata for possible additional steps, e.g., sampling. Model
    runners that run additional steps should subclass this method to add
    additional fields.
    """
    input_tokens: Optional[torch.Tensor] = None
    input_positions: Optional[torch.Tensor] = None
    seq_lens: Optional[List[int]] = None
    query_lens: Optional[List[int]] = None
    lora_mapping: Optional["LoRAMapping"] = None
    lora_requests: Optional[Set[LoRARequest]] = None
    attn_metadata: Optional["AttentionMetadata"] = None
    multi_modal_kwargs: Optional[Dict[str, torch.Tensor]] = None
    real_batch_size: Optional[int] = None
    batch_size_padded: Optional[int] = None
    virtual_engine: int = 0
<<<<<<< HEAD
    seq_group_metadata_list: Optional[List[SequenceGroupMetadata]] = None
=======
    lora_mask: Optional[torch.Tensor] = None
    lora_logits_mask: Optional[torch.Tensor] = None
>>>>>>> 53f96b78

    def as_broadcastable_tensor_dict(self) -> Dict[str, Any]:
        tensor_dict = {
            "input_tokens": self.input_tokens,
            "input_positions": self.input_positions,
            "lora_requests": self.lora_requests,
            "lora_mapping": self.lora_mapping,
            "multi_modal_kwargs": self.multi_modal_kwargs,
            "real_batch_size": self.real_batch_size,
            "batch_size_padded": self.batch_size_padded,
            "virtual_engine": self.virtual_engine,
            "lora_mask": self.lora_mask,
            "lora_logits_mask": self.lora_logits_mask,
        }
        _add_attn_metadata_broadcastable_dict(tensor_dict, self.attn_metadata)
        return tensor_dict

    @classmethod
    def from_broadcasted_tensor_dict(
        cls: Type[TModelInputForHPU],
        tensor_dict: Dict[str, Any],
        attn_backend: Optional["AttentionBackend"] = None,
    ) -> TModelInputForHPU:
        if attn_backend is not None:
            tensor_dict = _init_attn_metadata_from_tensor_dict(
                attn_backend, tensor_dict)
        return cls(**tensor_dict)


@dataclasses.dataclass(frozen=True)
class ModelInputForHPUWithSamplingMetadata(ModelInputForHPU):
    """
    Used by the ModelRunner.
    """
    sampling_metadata: Optional["SamplingMetadata"] = None
    # Used for speculative decoding. We do not broadcast it because it is only
    # used by the driver worker.
    is_prompt: Optional[bool] = None

    def as_broadcastable_tensor_dict(self) -> Dict[str, Any]:
        tensor_dict = {
            "input_tokens": self.input_tokens,
            "input_positions": self.input_positions,
            "lora_requests": self.lora_requests,
            "lora_mapping": self.lora_mapping,
            "multi_modal_kwargs": self.multi_modal_kwargs,
            "lora_mask": self.lora_mask,
            "lora_logits_mask": self.lora_logits_mask,
        }
        _add_attn_metadata_broadcastable_dict(tensor_dict, self.attn_metadata)
        _add_sampling_metadata_broadcastable_dict(tensor_dict,
                                                  self.sampling_metadata)
        return tensor_dict

    @classmethod
    def from_broadcasted_tensor_dict(
        cls,
        tensor_dict: Dict[str, Any],
        attn_backend: Optional["AttentionBackend"] = None,
    ) -> "ModelInputForHPUWithSamplingMetadata":
        tensor_dict = _init_sampling_metadata_from_tensor_dict(tensor_dict)
        # FIXME(kzawora): this fails for whatever reason - why?
        if attn_backend is not None:
            tensor_dict = _init_attn_metadata_from_tensor_dict(
                attn_backend, tensor_dict)
        return cls(**tensor_dict)


class HabanaModelRunnerBase(ModelRunnerBase[TModelInputForHPU]):
    """
    Helper class for shared methods between GPU model runners.
    """
    _model_input_cls: Type[TModelInputForHPU]

    def __init__(
        self,
        model_config: ModelConfig,
        parallel_config: ParallelConfig,
        scheduler_config: SchedulerConfig,
        device_config: DeviceConfig,
        load_config: LoadConfig,
        cache_config: CacheConfig,
        lora_config: Optional[LoRAConfig],
        kv_cache_dtype: Optional[str] = "auto",
        is_driver_worker: bool = False,
        multimodal_config: Optional[MultiModalConfig] = None,
    ):
        self.model_config = model_config
        self.parallel_config = parallel_config
        self.scheduler_config = scheduler_config
        self.lora_config = lora_config
        self.load_config = load_config
        self.cache_config = cache_config
        self.is_driver_worker = is_driver_worker
        self.profiler = Profiler()

        self.sliding_window = (model_config.get_sliding_window()
                               if model_config is not None else None)
        self.device_config = (device_config
                              if device_config is not None else DeviceConfig())

        self.device = self.device_config.device
        self.enforce_eager = self.model_config.enforce_eager
        self.max_num_seqs = self.scheduler_config.max_num_seqs
        self.max_model_len = self.scheduler_config.max_model_len
        self.max_num_batched_tokens = \
            self.scheduler_config.max_num_batched_tokens
        self.block_size = cache_config.block_size

        self.pin_memory = is_pin_memory_available()
        self.kv_cache_dtype = kv_cache_dtype
        self.multimodal_config = multimodal_config

        self.attn_backend = get_attn_backend(
            self.model_config.get_num_attention_heads(self.parallel_config),
            self.model_config.get_head_size(),
            self.model_config.get_num_kv_heads(self.parallel_config),
            self.model_config.get_sliding_window(),
            self.model_config.dtype,
            self.kv_cache_dtype,
            self.block_size,
        )

        # Lazy initialization
        self.lora_manager: LRUCacheWorkerLoRAManager = None
        self.model: torch.nn.Module = None

        # Profiler stats
        self.profiler_counter_helper = HabanaProfilerCounterHelper()
        self.seen_configs: set = set()
        self._mem_margin: Optional[int] = None
        self._setup_buckets()

    def load_model(self) -> None:
        import habana_frameworks.torch.core as htcore
        if self.model_config.quantization == 'inc':
            htcore.hpu_set_env()
        with HabanaMemoryProfiler() as m:
            with HabanaMemoryProfiler() as m_getmodel:
                self.model = get_model(
                    model_config=self.model_config,
                    device_config=self.device_config,
                    load_config=self.load_config,
                    lora_config=self.lora_config,
                    multimodal_config=self.multimodal_config,
                    parallel_config=self.parallel_config,
                    scheduler_config=self.scheduler_config,
                    cache_config=self.cache_config)
            msg = ("Pre-loading model weights on "
                   f"{next(self.model.parameters()).device} "
                   f"took {m_getmodel.get_summary_string()}")
            logger.info(msg)

            if self.lora_config:
                assert hasattr(self.model, "supported_lora_modules"
                               ) and self.model.supported_lora_modules, (
                                   "Model does not support LoRA")
                assert hasattr(self.model, "embedding_modules"
                               ), "Model does not have embedding_modules"
                assert hasattr(
                    self.model, "embedding_padding_modules"
                ), "Model does not have embedding_padding_modules"
                self.lora_manager = LRUCacheWorkerLoRAManager(
                    self.scheduler_config.max_num_seqs,
                    self.scheduler_config.max_num_batched_tokens,
                    self.vocab_size, self.lora_config, self.device,
                    self.model.embedding_modules,
                    self.model.embedding_padding_modules)
                self.model = self.lora_manager.create_lora_manager(self.model)

            if self.model_config.quantization == 'inc':
                logger.info("Preparing model with INC..")
                with HabanaMemoryProfiler() as m_inc:
                    from neural_compressor.torch.quantization import (
                        FP8Config, convert, prepare)
                    config = FP8Config.from_json_file(
                        os.getenv("QUANT_CONFIG", ""))
                    if config.measure:
                        self.model = prepare(self.model, config)
                    elif config.quantize:
                        self.model = convert(self.model, config)
                    htcore.hpu_initialize(self.model,
                                          mark_only_scales_as_const=True)
                logger.info("Preparing model with INC took %s",
                            m_inc.get_summary_string())
            else:
                self.model = self.model.to("hpu")
                htcore.mark_step()
            torch.hpu.synchronize()

<<<<<<< HEAD
            if self.scheduler_config.enable_delayed_sampling:
                self.model.sampler.include_gpu_probs_tensor = True
                self.model.sampler.sample_token_positions_only = True

            # FIXME: Running with disable_tensor_cache=True causes
            # RuntimeErrors. This needs to be debugged
=======
>>>>>>> 53f96b78
            with HabanaMemoryProfiler() as m_wrap:
                self.model = _maybe_wrap_in_hpu_graph(
                    self.model,
                    self.block_size,
                    enforce_eager=self.enforce_eager)
            msg = f"Wrapping in HPU Graph took {m_wrap.get_summary_string()}"
            logger.info(msg)

        self.model_memory_usage = m.consumed_device_memory
        msg = f"Loading model weights took in total {m.get_summary_string()}"
        logger.info(msg)

    def _use_graphs(self, batch_size, seq_len, is_prompt):
        if self.enforce_eager:
            return False
        return (batch_size, seq_len, is_prompt) in self.graphed_buckets

    def _is_valid_bucket(self, bucket):
        return bucket[0] * bucket[1] <= self.max_num_batched_tokens

    def _setup_buckets(self) -> None:
        align_bs = lambda x: min(self.max_num_seqs, x)
        max_bucket_cfg = 64
        if self.lora_config and \
            max_bucket_cfg > self.max_num_batched_tokens // self.block_size:
            max_bucket_cfg = self.max_num_batched_tokens // self.block_size
        blocks_step = 128
        #FIXME: The default values should be max_model_len
        max_prompt_seq = 1024
        max_decode_seq = 2048
        self.prompt_bs_bucket_cfg = read_bucket_settings(
            'prompt',
            'bs',
            min=1,
            step=align_bs(32),
            max=align_bs(max_bucket_cfg))
        self.decode_bs_bucket_cfg = read_bucket_settings('decode',
                                                         'bs',
                                                         min=align_bs(32),
                                                         step=align_bs(32),
                                                         max=self.max_num_seqs)
        self.prompt_seq_bucket_cfg = read_bucket_settings('prompt',
                                                          'seq',
                                                          min=self.block_size,
                                                          step=self.block_size,
                                                          max=max_prompt_seq)
        self.decode_block_bucket_cfg = read_bucket_settings(
            'decode',
            'block',
            min=blocks_step,
            step=blocks_step,
            max=max(blocks_step,
                    self.max_num_seqs * max_decode_seq // self.block_size))
        self.graphed_buckets: Set[Any] = set()

        msg = ("Prompt bucket config (min, step, max_warmup) "
               f"bs:{self.prompt_bs_bucket_cfg}, "
               f"seq:{self.prompt_seq_bucket_cfg}")
        logger.info(msg)

        msg = ("Decode bucket config (min, step, max_warmup) "
               f"bs:{self.decode_bs_bucket_cfg}, "
               f"block:{self.decode_block_bucket_cfg}")
        logger.info(msg)

    def _prepare_prompt(
        self,
        seq_group_metadata_list: List[SequenceGroupMetadata],
    ) -> PreparePromptMetadata:
        input_tokens: List[List[int]] = []
        input_positions: List[List[int]] = []
        slot_mapping: List[List[int]] = []
        lora_index_mapping: List[List[int]] = []
        lora_prompt_mapping: List[List[int]] = []
        lora_requests: Set[LoRARequest] = set()

        seq_lens: List[int] = []
        context_lens: List[int] = []
        query_lens: List[int] = []
        prefix_block_tables: List[List[int]] = []
        multi_modal_input_list: List[torch.Tensor] = []

        if len(seq_group_metadata_list) == 0:
            return PreparePromptMetadata.empty()

        for seq_group_metadata in seq_group_metadata_list:
            assert seq_group_metadata.is_prompt
            seq_ids = list(seq_group_metadata.seq_data.keys())
            assert len(seq_ids) == 1
            seq_id = seq_ids[0]

            computed_block_nums = seq_group_metadata.computed_block_nums
            if (self.scheduler_config is not None
                    and self.scheduler_config.chunked_prefill_enabled
                    and not (computed_block_nums is None
                             or computed_block_nums == [])):
                raise RuntimeError(
                    "chunked prefill cannot be used with prefix caching "
                    "now.")

            token_chunk_size = seq_group_metadata.token_chunk_size
            seq_data = seq_group_metadata.seq_data[seq_id]
            context_len = seq_data.get_num_computed_tokens()
            # We should use get_len here because in case of preemption
            # it contains output tokens.
            seq_len = min(seq_data.get_len(), context_len + token_chunk_size)
            prompt_tokens = seq_data.get_token_ids()[context_len:seq_len]
            seq_lens.append(seq_len)

            # NOTE: This only works for oooooooxxx style attention.
            if computed_block_nums is not None and len(
                    computed_block_nums) > 0 and self.sliding_window is None:
                # Prefix is not supported with sliding_window
                context_len = len(computed_block_nums) * self.block_size
                prompt_tokens = prompt_tokens[context_len:]
                prefix_block_tables.append(computed_block_nums)
            elif self.scheduler_config.chunked_prefill_enabled:
                if seq_group_metadata.block_tables is not None:
                    # Prefill has chunked before.
                    block_table = seq_group_metadata.block_tables[seq_id]
                    prefix_block_tables.append(block_table)
                else:
                    # The first prefill.
                    prefix_block_tables.append([])
            else:
                prefix_block_tables.append([])
                # Right now, prefill start is always 0. However, this
                # assumption can be changed once chunked prefill is introduced.
                assert context_len == 0

            # actual prompt lens
            context_lens.append(context_len)
            query_lens.append(seq_len - context_len)
            input_tokens.append(prompt_tokens)
            # NOTE(woosuk): Here we assume that the first token in the prompt
            # is always the first token in the sequence.
            input_positions.append(list(range(context_len, seq_len)))

            if seq_group_metadata.multi_modal_data:
                multi_modal_input_list.append(
                    seq_group_metadata.multi_modal_data.data)

            if seq_group_metadata.block_tables is None:
                # During memory profiling, the block tables are not initialized
                # yet. In this case, we just use a dummy slot mapping.
                slot_mapping.append([_PAD_SLOT_ID] * seq_len)
                continue

            # Compute the slot mapping.
            slot_mapping.append([])
            block_table = seq_group_metadata.block_tables[seq_id]

            # Mask the [0, start_idx) tokens of the prompt with _PAD_SLOT_ID,
            # where start_idx is max(0, seq_len - sliding_window).
            # For example, if the prompt len is 10, sliding window is 8, and
            # block size is 4, the first two tokens are masked and the slot
            # mapping will be [-1, -1, 2, 3, 4, 5, 6, 7, 0, 1].
            start_idx = 0
            if self.sliding_window is not None:
                assert context_len == 0, (
                    "Prefix caching is currently not supported with "
                    "sliding window attention")
                start_idx = max(0, seq_len - self.sliding_window)
            for i in range(context_len, seq_len):
                if i < start_idx:
                    slot_mapping[-1].append(_PAD_SLOT_ID)
                    continue

                block_number = block_table[i // self.block_size]
                block_offset = i % self.block_size
                slot = block_number * self.block_size + block_offset
                slot_mapping[-1].append(slot)

        max_query_len = max(query_lens)
        sum_query_len = sum(query_lens)
        real_num_seqs = len(query_lens)
        assert max_query_len > 0

        if multi_modal_input_list:
            assert self.multimodal_config, (
                "Multi-modal inputs are only supported by "
                "vision language models.")
            multi_modal_input = torch.cat(multi_modal_input_list,
                                          dim=0).to(self.device)
        else:
            multi_modal_input = None

        max_prompt_len = max(
            find_bucket(max(seq_lens), self.prompt_seq_bucket_cfg),
            self.block_size)

        lora_mask: torch.Tensor = None
        lora_logits_mask: torch.Tensor = None
        counter = 0
        if self.lora_config:
            lora_mask = torch.zeros(
                len(seq_group_metadata_list) * max_prompt_len,
                (self.lora_config.max_loras) * self.lora_config.max_lora_rank,
                dtype=self.lora_config.lora_dtype)
            lora_logits_mask = torch.zeros(len(seq_group_metadata_list),
                                           (self.lora_config.max_loras) *
                                           self.lora_config.max_lora_rank,
                                           dtype=self.lora_config.lora_dtype)

            ones = torch.ones(max_prompt_len,
                              self.lora_config.max_lora_rank,
                              dtype=self.lora_config.lora_dtype)
            logit_ones = torch.ones(1,
                                    self.lora_config.max_lora_rank,
                                    dtype=self.lora_config.lora_dtype)
        for seq_group_metadata, context_len in zip(seq_group_metadata_list,
                                                   context_lens):
            lora_id = seq_group_metadata.lora_int_id

            if lora_id > 0:
                lora_requests.add(seq_group_metadata.lora_request)
                start_row = counter * max_prompt_len
                end_row = start_row + max_prompt_len
                start_col = (lora_id - 1) * self.lora_config.max_lora_rank
                end_col = start_col + self.lora_config.max_lora_rank
                lora_mask[start_row:end_row, start_col:end_col] = ones
                lora_logits_mask[counter, start_col:end_col] = logit_ones
            counter = counter + 1

            lora_index_mapping += [lora_id] * (max_prompt_len - context_len)
            lora_prompt_mapping.extend(
                [lora_id] *
                (max_prompt_len - context_len
                 if seq_group_metadata.sampling_params.prompt_logprobs else 1))

        if lora_mask is not None:
            lora_mask = lora_mask.to('hpu')
            lora_logits_mask = lora_logits_mask.to('hpu')

        input_tokens = make_tensor_with_pad(input_tokens,
                                            max_len=max_prompt_len,
                                            pad=0,
                                            dtype=torch.long,
                                            device=self.device)

        input_positions = make_tensor_with_pad(input_positions,
                                               max_len=max_prompt_len,
                                               pad=0,
                                               dtype=torch.long,
                                               device=self.device)

        slot_mapping = make_tensor_with_pad(slot_mapping,
                                            max_len=max_prompt_len,
                                            pad=_PAD_SLOT_ID,
                                            dtype=torch.long,
                                            device=self.device)

        seq_lens_tensor = torch.tensor(seq_lens,
                                       dtype=torch.long,
                                       device=self.device)

        attn_metadata = self.attn_backend.make_metadata(
            is_prompt=True,
            block_list=None,
            block_mapping=None,
            block_usage=None,
            attn_bias=None,
            seq_lens_tensor=seq_lens_tensor,
            num_prefills=real_num_seqs,
            num_prefill_tokens=sum_query_len,
            num_decode_tokens=0,
            slot_mapping=slot_mapping,
        )
        return PreparePromptMetadata(
            input_tokens=input_tokens,
            input_positions=input_positions,
            attn_metadata=attn_metadata,
            seq_lens=seq_lens,
            query_lens=query_lens,
            lora_index_mapping=lora_index_mapping,
            lora_prompt_mapping=lora_prompt_mapping,
            lora_requests=lora_requests,
            multi_modal_input=multi_modal_input,
            slot_mapping=slot_mapping,
            lora_mask=lora_mask,
            lora_logits_mask=lora_logits_mask,
        )

    def _prepare_decode(
        self,
        seq_group_metadata_list: List[SequenceGroupMetadata],
    ) -> PrepareDecodeMetadata:
        input_tokens: List[List[int]] = []
        input_positions: List[List[int]] = []
        slot_mapping: List[List[int]] = []
        seq_lens: List[int] = []
        block_tables: List[List[int]] = []
        lora_index_mapping: List[List[int]] = []
        lora_prompt_mapping: List[List[int]] = []
        lora_requests: Set[LoRARequest] = set()

        if len(seq_group_metadata_list) == 0:
            return PrepareDecodeMetadata.empty()
        lora_mask: torch.Tensor = None
        lora_logits_mask: torch.Tensor = None
        counter = 0

        if self.lora_config:
            lora_mask = torch.zeros(len(seq_group_metadata_list),
                                    (self.lora_config.max_loras) *
                                    self.lora_config.max_lora_rank,
                                    dtype=self.lora_config.lora_dtype)
            ones = torch.ones(1,
                              self.lora_config.max_lora_rank,
                              dtype=self.lora_config.lora_dtype)

        dummy_slots = itertools.cycle(
            range(_PAD_SLOT_ID, _PAD_SLOT_ID + self.block_size))

        for seq_group_metadata in seq_group_metadata_list:
            assert not seq_group_metadata.is_prompt
            assert seq_group_metadata.token_chunk_size == 1

            seq_ids = list(seq_group_metadata.seq_data.keys())
            lora_id = seq_group_metadata.lora_int_id

            if lora_id > 0:
                lora_requests.add(seq_group_metadata.lora_request)
                start_pos = (lora_id - 1) * self.lora_config.max_lora_rank
                end_pos = start_pos + self.lora_config.max_lora_rank
                lora_mask[counter, start_pos:end_pos] = ones
            counter = counter + 1

            for seq_id in seq_ids:
                seq_data = seq_group_metadata.seq_data[seq_id]
                generation_token = seq_data.get_last_token_id()
                input_tokens.append([generation_token])

                seq_len = ((seq_data.get_num_computed_tokens() +
                            1) if self.scheduler_config.enable_delayed_sampling
                           else seq_data.get_len())
                position = seq_len - 1
                input_positions.append([position])

                seq_len = seq_len if self.sliding_window is None else min(
                    seq_len, self.sliding_window)
                seq_lens.append(seq_len)

                block_table = seq_group_metadata.block_tables[seq_id]
                block_number = block_table[position // self.block_size]
                if block_number == _PAD_BLOCK_ID:
                    slot = next(dummy_slots)
                else:
                    block_offset = position % self.block_size
                    slot = block_number * self.block_size + block_offset
                slot_mapping.append([slot])
                lora_index_mapping.append(lora_id)
                lora_prompt_mapping.append(lora_id)

                if self.sliding_window is not None:
                    sliding_window_blocks = (self.sliding_window //
                                             self.block_size)
                    block_table = block_table[-sliding_window_blocks:]
                block_tables.append(block_table)

        if lora_mask is not None:
            lora_mask = lora_mask.to('hpu')
            lora_logits_mask = lora_mask
        input_tokens = torch.tensor(input_tokens,
                                    dtype=torch.long,
                                    device=self.device)
        input_positions = torch.tensor(input_positions,
                                       dtype=torch.long,
                                       device=self.device)

        num_decode_tokens = sum(seq_lens)

        blocks_used = [len(bt) for bt in block_tables]
        block_list = list(itertools.chain(*block_tables))
        block_mapping_nested: List[List[int]] = [
            [i] * b_u for i, b_u in enumerate(blocks_used)
        ]
        block_mapping: List[int] = list(
            itertools.chain.from_iterable(block_mapping_nested))

        last_block = [
            sl % self.block_size + 1 for sl in itertools.chain(*slot_mapping)
        ]
        block_usage = [[self.block_size] * (b_u - 1) + [lb]
                       for b_u, lb in zip(blocks_used, last_block)]
        block_usage = list(itertools.chain(*block_usage))

        block_bucket_size = find_bucket(len(block_list),
                                        self.decode_block_bucket_cfg)
        block_list = pad_list(block_list, block_bucket_size, _PAD_SLOT_ID)
        block_mapping = pad_list(block_mapping, block_bucket_size, 0)
        block_usage = pad_list(block_usage, block_bucket_size, 0)

        block_list = torch.tensor(block_list,
                                  dtype=torch.int,
                                  device=self.device)
        block_mapping = torch.tensor(block_mapping,
                                     dtype=torch.int,
                                     device=self.device)
        block_usage = torch.tensor(block_usage,
                                   dtype=torch.bfloat16,
                                   device=self.device)

        slot_mapping = torch.tensor(slot_mapping,
                                    dtype=torch.long,
                                    device=self.device)

        attn_metadata = self.attn_backend.make_metadata(
            is_prompt=False,
            block_list=block_list,
            block_mapping=block_mapping,
            block_usage=block_usage,
            attn_bias=None,
            seq_lens_tensor=None,
            num_prefills=0,
            num_prefill_tokens=0,
            num_decode_tokens=num_decode_tokens,
            slot_mapping=slot_mapping,
        )
        return PrepareDecodeMetadata(
            input_tokens=input_tokens,
            input_positions=input_positions,
            attn_metadata=attn_metadata,
            lora_index_mapping=lora_index_mapping,
            lora_prompt_mapping=lora_prompt_mapping,
            lora_requests=lora_requests,
            slot_mapping=slot_mapping,
            lora_mask=lora_mask,
            lora_logits_mask=lora_logits_mask,
        )

    def prepare_input_tensors(
        self,
        seq_group_metadata_list: List[SequenceGroupMetadata],
    ) -> Tuple[TModelInputForHPU, SamplingMetadata]:
        if len(seq_group_metadata_list) == 0:
            return self._model_input_cls(), None

        input_tokens = None
        input_positions = None
        lora_mapping = None
        lora_requests = None
        multi_modal_input = None
        batch_type = None
        seq_lens = None
        query_lens = None
        real_batch_size = None
        batch_size_padded = None

        self.event_start = self.profiler.get_timestamp_us()
        is_prompt = seq_group_metadata_list[0].is_prompt
        base_event_name = 'prompt' if is_prompt else 'decode'
        self.profiler.start('internal', base_event_name)

        real_batch_size = len(seq_group_metadata_list)
        bucket_cfg = self.prompt_bs_bucket_cfg if is_prompt else \
            self.decode_bs_bucket_cfg
        batch_size_padded = find_bucket(real_batch_size, bucket_cfg)
        batch_size_padding = batch_size_padded - real_batch_size
        seq_group_metadata_list = seq_group_metadata_list.copy()
        seq_group_metadata_list.extend(seq_group_metadata_list[0]
                                       for _ in range(batch_size_padding))

        prefill_reqs = []
        decode_reqs = []
        for seq_group_meta in seq_group_metadata_list:
            if seq_group_meta.is_prompt:
                prefill_reqs.append(seq_group_meta)
            else:
                decode_reqs.append(seq_group_meta)

        # Prepare input tensors.
        (
            input_tokens,
            input_positions,
            prefill_attn_metadata,
            seq_lens,
            query_lens,
            lora_index_mapping,
            lora_prompt_mapping,
            lora_requests,
            multi_modal_input,
            slot_mapping,
            lora_mask,
            lora_logits_mask,
        ) = self._prepare_prompt(prefill_reqs)
        (
            decode_input_tokens,
            decode_input_positions,
            decode_attn_metadata,
            decode_lora_index_mapping,
            decode_lora_prompt_mapping,
            decode_lora_requests,
            decode_slot_mapping,
            decode_lora_mask,
            decode_lora_logits_mask,
        ) = self._prepare_decode(decode_reqs)
        sampling_metadata = SamplingMetadata.prepare(seq_group_metadata_list,
                                                     seq_lens, query_lens,
                                                     self.device,
                                                     self.pin_memory)

        if not self.scheduler_config.chunked_prefill_enabled:
            assert (len(prefill_reqs) and len(decode_reqs)) == 0

        num_prefills = len(seq_lens)
        num_prefill_tokens = len(input_tokens)
        num_decode_tokens = len(decode_input_tokens)

        # NOTE(kzawora): Here we diverge from GPU code - we don't
        # support mixed batches, so we either use decode or prefill
        # inputs, without coalescing.
        assert (num_prefills == 0 and num_decode_tokens > 0) or (
            num_prefills > 0
            and num_decode_tokens == 0), "HPU does not support mixed batches!"
        if num_decode_tokens > 0:
            input_tokens = decode_input_tokens
            input_positions = decode_input_positions
            slot_mapping = decode_slot_mapping
            lora_index_mapping = decode_lora_index_mapping
            lora_prompt_mapping = decode_lora_prompt_mapping
            lora_requests = decode_lora_requests
            lora_mask = decode_lora_mask
            lora_logits_mask = decode_lora_logits_mask

        # FIXME: We need to adjust selected_token_indices to accommodate
        # for padding
        max_len = input_tokens.size(1)
        paddings = [max_len - s for s in seq_lens]
        paddings = [0] + paddings[:-1]
        paddings = list(itertools.accumulate(paddings))
        paddings_prompt_logprobs = []
        for i, seq_group_metadata in enumerate(seq_group_metadata_list):
            if seq_group_metadata.sampling_params.prompt_logprobs is not None \
                              and seq_group_metadata.is_prompt:
                paddings_prompt_logprobs += ([paddings[i]] * seq_lens[i])
        paddings = torch.tensor(
            paddings_prompt_logprobs if paddings_prompt_logprobs else paddings,
            dtype=sampling_metadata.selected_token_indices.dtype,
            device=sampling_metadata.selected_token_indices.device)
        sampling_metadata.selected_token_indices.add_(paddings)

        if self.lora_config:
            lora_mapping = LoRAMapping(
                lora_index_mapping,
                lora_prompt_mapping,
            )
        else:
            lora_mapping = None

        if (prefill_attn_metadata is not None
                and decode_attn_metadata is not None):
            batch_type = BatchType.MIXED
            raise NotImplementedError("Mixed batch is not supported on HPU")
        elif prefill_attn_metadata is not None:
            batch_type = BatchType.PREFILL
        else:
            batch_type = BatchType.DECODE

        metadata_dict = {
            "input_tokens": input_tokens,
            "input_positions": input_positions,
            "selected_token_indices": sampling_metadata.selected_token_indices,
            "lora_requests": lora_requests,
            "lora_mapping": lora_mapping,
            "multi_modal_input": multi_modal_input,
            "num_prefill_tokens": num_prefill_tokens,
            "num_decode_tokens": num_decode_tokens,
            "slot_mapping": slot_mapping,
            "num_prefills": num_prefills,
            "batch_type": batch_type,
            "seq_lens": seq_lens,
            "query_lens": query_lens,
            "seq_group_metadata_list": seq_group_metadata_list,
        }
        if prefill_attn_metadata is not None:
            metadata_dict.update(prefill_attn_metadata.asdict_zerocopy())
        else:
            assert decode_attn_metadata is not None
            metadata_dict.update(decode_attn_metadata.asdict_zerocopy())

        attn_metadata = prefill_attn_metadata if \
            prefill_attn_metadata is not None else decode_attn_metadata

<<<<<<< HEAD
        return self._model_input_cls(
            input_tokens=input_tokens,
            seq_lens=seq_lens,
            query_lens=query_lens,
            input_positions=input_positions,
            attn_metadata=attn_metadata,
            lora_requests=lora_requests,
            lora_mapping=lora_mapping,
            multi_modal_kwargs=multi_modal_input,
            real_batch_size=real_batch_size,
            batch_size_padded=batch_size_padded,
            seq_group_metadata_list=seq_group_metadata_list), sampling_metadata
=======
        return self._model_input_cls(input_tokens=input_tokens,
                                     seq_lens=seq_lens,
                                     query_lens=query_lens,
                                     input_positions=input_positions,
                                     attn_metadata=attn_metadata,
                                     lora_requests=lora_requests,
                                     lora_mapping=lora_mapping,
                                     multi_modal_kwargs=multi_modal_input,
                                     real_batch_size=real_batch_size,
                                     batch_size_padded=batch_size_padded,
                                     lora_mask=lora_mask,
                                     lora_logits_mask=lora_logits_mask), \
                                        sampling_metadata
>>>>>>> 53f96b78

    def _seq_len(self, attn_metadata):
        if attn_metadata.num_prefills != 0:
            return attn_metadata.slot_mapping.size(1)
        else:
            return attn_metadata.block_list.numel()

    def trim_attn_metadata(self, metadata: AttentionMetadata) -> object:
        # NOTE(kzawora): To anyone working on this in the future:
        # Trimming metadata is required when using HPUGraphs.
        # Attention metadata is going to be hashed by PT bridge, and
        # appropriate HPUGraphs will be matched based on all inputs' hash.

        # Before you put more keys in here, make sure you know their
        # value type and make sure you know how it's going to be hashed.
        # You can find that information in input_hash function
        # in habana_frameworks/torch/hpu/graphs.py. You can also hash
        # it manually with torch.hpu.graphs.input_hash(attention_metadata)

        # If you use primitive types here - they will get hashed based
        # on their value. You *will* get lots of excessive graph captures
        # (and an OOM eventually) if you decide to put something like
        # seq_len int here.
        # If you absolutely need a scalar, put it in a tensor. Tensors
        # get hashed using their metadata, not their values:
        # input_hash(torch.tensor(123)) == input_hash(torch.tensor(321))
        # input_hash(123) != input_hash(321)
        # input_hash("abc") != input_hash("cba")
        attention_metadata = subtuple(metadata, 'TrimmedAttentionMetadata', [
            'attn_bias', 'seq_lens_tensor', 'block_list', 'block_mapping',
            'block_usage', 'slot_mapping', 'is_prompt'
        ])
        return attention_metadata

    def create_dummy_seq_group_metadata(self,
                                        group_id,
                                        seq_len,
                                        is_prompt,
                                        lora_request=None):
        sampling_params = SamplingParams(temperature=0)
        num_blocks = math.ceil(seq_len / self.block_size)
        if is_prompt:
            input_len = seq_len
            output_len = 0
            block_tables = None
        else:
            input_len = seq_len - 1
            output_len = 1
            block_tables = {group_id: [_PAD_BLOCK_ID] * num_blocks}
        prompt_token_ids = [0] * input_len
        output_token_ids = [1] * output_len
        seq_data = SequenceData(prompt_token_ids)
        seq_data.output_token_ids = output_token_ids
        return SequenceGroupMetadata(request_id=str(group_id),
                                     is_prompt=(output_len == 0),
                                     seq_data={group_id: seq_data},
                                     sampling_params=sampling_params,
                                     block_tables=block_tables,
                                     lora_request=lora_request)

    def profile_run(self) -> None:
        num_layers = self.model_config.get_num_layers(self.parallel_config)
        kv_caches = [None] * num_layers
        max_batch_size = self.prompt_bs_bucket_cfg[-1]
        max_seq_len = min(self.prompt_seq_bucket_cfg[-1],
                          self.max_num_batched_tokens // max_batch_size)

        self.warmup_scenario(max_batch_size,
                             max_seq_len,
                             True,
                             kv_caches,
                             is_profile_run=True)
        return

    def warmup_scenario(self,
                        batch_size,
                        seq_len,
                        is_prompt,
                        kv_caches,
                        is_profile_run=False) -> None:
        use_graphs = self._use_graphs(batch_size, seq_len, is_prompt)
        scenario_name = ("warmup_"
                         f"{'prompt' if is_prompt else 'decode'}_"
                         f"bs{batch_size}_"
                         f"seq{seq_len}_"
                         f"graphs{'T' if use_graphs else 'F'}")
        max_num_seqs = self.scheduler_config.max_num_seqs
        # This represents the maximum number of different requests
        # that will have unique loras, an therefore the max amount of memory
        # consumption create dummy lora request copies from the lora request
        # passed in, which contains a lora from the lora warmup path.
        dummy_lora_requests: List[LoRARequest] = []
        dummy_lora_requests_per_seq: List[LoRARequest] = []
        if self.lora_config and is_profile_run:
            assert self.lora_manager is not None
            with self.lora_manager.dummy_lora_cache():
                for idx in range(self.lora_config.max_loras):
                    lora_id = idx + 1
                    dummy_lora_request = LoRARequest(
                        lora_name=f"warmup_{lora_id}",
                        lora_int_id=lora_id,
                        lora_local_path="/not/a/real/path",
                    )
                    self.lora_manager.add_dummy_lora(dummy_lora_request,
                                                     rank=LORA_WARMUP_RANK)
                    dummy_lora_requests.append(dummy_lora_request)
                dummy_lora_requests_per_seq = [
                    dummy_lora_requests[idx % len(dummy_lora_requests)]
                    for idx in range(max_num_seqs)
                ]
        self.profiler.start('internal', scenario_name)
        times = 3 if use_graphs else 1
        if self.lora_config and not is_profile_run:
            lora_mapping = LoRAMapping(
                [0] * batch_size * seq_len,
                [0] * batch_size * seq_len,
            )
            self.set_active_loras(set(), lora_mapping)
        if is_prompt:
            seqs = [
                self.create_dummy_seq_group_metadata(
                    i,
                    seq_len,
                    is_prompt,
                    lora_request=dummy_lora_requests_per_seq[i]
                    if dummy_lora_requests_per_seq else None)
                for i in range(batch_size)
            ]
        else:
            # FIXME: seq_len is actually number of blocks
            blocks = [seq_len // batch_size for _ in range(batch_size)]
            blocks[0] += seq_len % batch_size
            seqs = [
                self.create_dummy_seq_group_metadata(
                    i,
                    b * self.block_size - 1,
                    is_prompt,
                    lora_request=dummy_lora_requests_per_seq[i]
                    if dummy_lora_requests_per_seq else None)
                for i, b in enumerate(blocks)
            ]
        torch.hpu.synchronize()
        for _ in range(times):
            inputs = self.prepare_model_input(seqs)
            self.execute_model(inputs, kv_caches, warmup_mode=True)
            torch.hpu.synchronize()
        gc.collect()

    def remove_all_loras(self):
        if not self.lora_manager:
            raise RuntimeError("LoRA is not enabled.")
        self.lora_manager.remove_all_adapters()

    def set_active_loras(self, lora_requests: Set[LoRARequest],
                         lora_mapping: LoRAMapping) -> None:
        if not self.lora_manager:
            raise RuntimeError("LoRA is not enabled.")
        self.lora_manager.set_active_adapters(lora_requests, lora_mapping)

    def add_lora(self, lora_request: LoRARequest) -> bool:
        if not self.lora_manager:
            raise RuntimeError("LoRA is not enabled.")
        return self.lora_manager.add_adapter(lora_request)

    def remove_lora(self, lora_id: int) -> bool:
        if not self.lora_manager:
            raise RuntimeError("LoRA is not enabled.")
        return self.lora_manager.remove_adapter(lora_id)

    def pin_lora(self, lora_id: int) -> bool:
        if not self.lora_manager:
            raise RuntimeError("LoRA is not enabled.")
        return self.lora_manager.pin_adapter(lora_id)

    def list_loras(self) -> Set[int]:
        if not self.lora_manager:
            raise RuntimeError("LoRA is not enabled.")
        return self.lora_manager.list_adapters()

    def log_warmup(self, phase, i, max_i, batch_size, seq_len):
        free_mem = format_bytes(
            HabanaMemoryProfiler.current_free_device_memory())
        dim = "num_blocks"
        if phase == "Prompt":
            dim = "seq_len"
        msg = (f"[Warmup][{phase}][{i+1}/{max_i}] "
               f"batch_size:{batch_size} "
               f"{dim}:{seq_len} "
               f"free_mem:{free_mem}")
        logger.info(msg)

    def warmup_all_buckets(self, buckets, is_prompt, kv_caches):
        for i, (batch_size, seq_len) in enumerate(reversed(buckets)):
            self.log_warmup('Prompt' if is_prompt else 'Decode', i,
                            len(buckets), batch_size, seq_len)
            self.warmup_scenario(batch_size, seq_len, is_prompt, kv_caches)

    def warmup_graphs(self,
                      strategy,
                      buckets,
                      is_prompt,
                      kv_caches,
                      available_mem,
                      starting_mem=0,
                      total_batch_seq=0.001):
        total_mem = starting_mem
        idx = 0
        phase = f'Graph/{"Prompt" if is_prompt else "Decode"}'
        num_candidates = len(buckets)
        ordering : Union[Callable[[Any], Tuple[Any, Any]], \
            Callable[[Any], Tuple[Any, Any, Any]]]
        if strategy == 'min_tokens':
            ordering = lambda b: (b[0] * b[1], b[1], b[0])
        elif strategy == 'max_bs':
            ordering = lambda b: (-b[0], b[1])
        else:
            raise NotImplementedError(
                f'Unsupported graph allocation strategy: {strategy}')
        buckets = list(sorted(buckets, key=ordering))
        captured_all = True
        for idx, (batch_size, seq_len) in enumerate(buckets):
            # Graph memory usage is proportional to seq dimension in a batch
            batch_seq = batch_size * seq_len if is_prompt else batch_size
            mem_estimate = batch_seq / total_batch_seq * total_mem
            if mem_estimate >= available_mem:
                captured_all = False
                continue
            graphed_bucket = (batch_size, seq_len, is_prompt)
            if graphed_bucket in self.graphed_buckets:
                continue
            self.graphed_buckets.add(graphed_bucket)
            self.log_warmup(phase, idx, num_candidates, batch_size, seq_len)
            with HabanaMemoryProfiler() as mem_prof:
                self.warmup_scenario(batch_size, seq_len, is_prompt, kv_caches)
            used_mem = align_workers(mem_prof.consumed_device_memory,
                                     torch.distributed.ReduceOp.MAX)
            available_mem -= used_mem
            total_mem += used_mem
            total_batch_seq += batch_seq

        return total_mem, total_batch_seq, captured_all

    def log_graph_warmup_summary(self, buckets, is_prompt, total_mem):
        num_candidates = len(buckets)
        phase = f'Graph/{"Prompt" if is_prompt else "Decode"}'
        graphed = list(c[:2] for c in self.graphed_buckets
                       if c[2] == is_prompt)
        if num_candidates == 0:
            num_candidates = 1
        msg = (f'{phase} captured:{len(graphed)} '
               f'({100 * len(graphed) / num_candidates:.1f}%) '
               f'used_mem:{format_bytes(total_mem)} '
               f'buckets:{sorted(list(graphed))}')
        logger.info(msg)

    @torch.inference_mode()
    def warmup_model(self, kv_caches: List[torch.Tensor]) -> None:
        if os.environ.get('VLLM_SKIP_WARMUP', 'false').lower() == 'true':
            logger.info("Skipping warmup...")
            return
        self.profiler.start('internal', 'warmup')
        max_blocks = kv_caches[0][0].size(0)

        self.prompt_buckets, prompt_omitted_buckets = generate_prompt_buckets(
            self.prompt_bs_bucket_cfg, self.prompt_seq_bucket_cfg,
            self.max_num_batched_tokens)
        if self.lora_config:
            self.prompt_buckets[:] = [
                bucket for bucket in self.prompt_buckets
                if self._is_valid_bucket(bucket)
            ]

        msg = (
            f"Generated {len(self.prompt_buckets)} "
            f"prompt buckets [bs, seq]: {list(sorted(self.prompt_buckets))}")
        logger.info(msg)

        msg = (f"Omitted {len(prompt_omitted_buckets)} "
               "prompt buckets due to exceeded token budget "
               f"(max_num_batched_tokens={self.max_num_batched_tokens})")
        logger.info(msg)

        msg = f"Omitted prompt buckets: {list(sorted(prompt_omitted_buckets))}"
        logger.debug(msg)

        self.decode_buckets = generate_decode_buckets(
            self.decode_bs_bucket_cfg, self.decode_block_bucket_cfg,
            max_blocks)
        if self.lora_config:
            self.decode_buckets[:] = [
                bucket for bucket in self.decode_buckets
                if self._is_valid_bucket(bucket)
            ]
        logger.info("Generated %d decode buckets [bs, total_blocks]: %s",
                    len(self.decode_buckets),
                    list(sorted(self.decode_buckets)))

        start_mem = HabanaMemoryProfiler.current_device_memory_usage()
        start_time = time.perf_counter()

        compile_only_mode_context = functools.partial(bc.env_setting,
                                                      "PT_COMPILE_ONLY_MODE",
                                                      True)
        can_use_compile_only_mode = True
        try:
            with compile_only_mode_context():
                pass
            logger.debug("Using PT_COMPILE_ONLY_MODE.")
        except KeyError:
            can_use_compile_only_mode = False
            logger.warning('Cannot use PT_COMPILE_ONLY_MODE. '
                           'Warmup time will be negatively impacted. '
                           'Please update Gaudi Software Suite.')
        with compile_only_mode_context(
        ) if can_use_compile_only_mode else contextlib.nullcontext():
            self.warmup_all_buckets(self.prompt_buckets, True, kv_caches)
            self.warmup_all_buckets(self.decode_buckets, False, kv_caches)

            if not self.enforce_eager and htorch.utils.internal.is_lazy():
                assert self.mem_margin is not None, \
                    ("HabanaWorker.determine_num_available_blocks needs "
                    "to be called before warming up the model.")
                free_mem = HabanaMemoryProfiler.current_free_device_memory()
                graph_free_mem = free_mem - self.mem_margin
                graph_free_mem = align_workers(graph_free_mem,
                                               torch.distributed.ReduceOp.MIN)
                prompt_graph_mem_ratio = float(
                    os.environ.get('VLLM_GRAPH_PROMPT_RATIO', '0.5'))
                prompt_available_memory = (prompt_graph_mem_ratio *
                                           graph_free_mem)
                decode_available_memory = (graph_free_mem -
                                           prompt_available_memory)
                msg = (
                    f"Using {format_bytes(graph_free_mem)}"
                    f"/{format_bytes(free_mem)} "
                    "of free device memory for HPUGraphs, "
                    f"{format_bytes(prompt_available_memory)} for prompt and "
                    f"{format_bytes(decode_available_memory)} for decode "
                    f"(VLLM_GRAPH_PROMPT_RATIO={prompt_graph_mem_ratio})")
                logger.info(msg)
                prompt_strategy = os.environ.get('VLLM_GRAPH_PROMPT_STRATEGY',
                                                 'min_tokens')
                decode_strategy = os.environ.get('VLLM_GRAPH_DECODE_STRATEGY',
                                                 'max_bs')
                mem_post_prompt, prompt_batch_seq, prompt_captured_all = \
                    self.warmup_graphs(
                    prompt_strategy, self.prompt_buckets, True, kv_caches,
                    prompt_available_memory)
                mem_post_decode, decode_batch_seq, decode_captured_all = \
                    self.warmup_graphs(
                    decode_strategy, self.decode_buckets, False, kv_caches,
                    decode_available_memory)

                # Not all prompt buckets were captured, but all decode buckets
                # were captured and we have some free graph-allocated space
                # left. Let's try to use it for capturing more prompt buckets.
                if (mem_post_decode + mem_post_prompt < graph_free_mem
                        and not prompt_captured_all and decode_captured_all):
                    mem_post_prompt, _, prompt_captured_all = (
                        self.warmup_graphs(
                            prompt_strategy, self.prompt_buckets, True,
                            kv_caches,
                            graph_free_mem - mem_post_prompt - mem_post_decode,
                            mem_post_prompt, prompt_batch_seq))

                # Not all decode buckets were captured, but all prompt buckets
                # were captured and we have some free graph-allocated space
                # left. Let's try to use it for capturing more decode buckets.
                if mem_post_decode + mem_post_prompt < graph_free_mem \
                    and not decode_captured_all \
                        and prompt_captured_all:
                    mem_post_decode, _, _ = self.warmup_graphs(
                        decode_strategy, self.decode_buckets, False, kv_caches,
                        graph_free_mem - mem_post_prompt - mem_post_decode,
                        mem_post_decode, decode_batch_seq)

                self.log_graph_warmup_summary(self.prompt_buckets, True,
                                              mem_post_prompt)
                self.log_graph_warmup_summary(self.decode_buckets, False,
                                              mem_post_decode)

        end_time = time.perf_counter()
        end_mem = HabanaMemoryProfiler.current_device_memory_usage()
        elapsed_time = end_time - start_time
        msg = (
            f"Warmup finished in {elapsed_time:.0f} secs, "
            f"allocated {format_bytes(end_mem - start_mem)} of device memory")
        logger.info(msg)
        self.profiler.end()

    @property
    def vocab_size(self) -> int:
        return self.model_config.get_vocab_size()

    @property
    def mem_margin(self) -> Optional[int]:
        return self._mem_margin

    @mem_margin.setter
    def mem_margin(self, value):
        self._mem_margin = value


def _maybe_wrap_in_hpu_graph(*args, **kwargs):
    return htorch.hpu.wrap_in_hpu_graph(
        HpuModelAdapter(*args, **kwargs), disable_tensor_cache=True
    ) if htorch.utils.internal.is_lazy() else HpuModelAdapter(*args, **kwargs)


class HabanaProfilerCounterHelper():

    def __init__(self):
        self.niter = 0
        self.average_real_throughput = None
        self.logged_once = False
        self.real_seq_lens = []
        self.prompt_seq_lens = []

    def capture_seq_group_metadata_stats(self, seq_group_metadata_list):
        self.real_seq_lens = [
            len(seq_data.prompt_token_ids) + len(seq_data.output_token_ids)
            for seq_group_metadata in seq_group_metadata_list
            for seq_data in seq_group_metadata.seq_data.values()
        ]
        self.prompt_seq_lens = [
            len(seq_data.prompt_token_ids)
            for seq_group_metadata in seq_group_metadata_list
            for seq_data in seq_group_metadata.seq_data.values()
        ]

    def get_counter_dict(self, cache_config, duration, seq_len,
                         batch_size_padded, real_batch_size, is_prompt):
        throughput = batch_size_padded / (duration / 1e6)
        throughput_effective = real_batch_size / (duration / 1e6)

        real_max_seq_len = max(self.real_seq_lens)
        real_num_tokens = sum(self.real_seq_lens)
        padded_num_tokens = batch_size_padded * seq_len
        batch_token_utilization = real_num_tokens / padded_num_tokens
        if self.average_real_throughput is None:
            self.average_real_throughput = throughput_effective
        else:  # https://www.heikohoffmann.de/htmlthesis/node134.html
            self.average_real_throughput = self.average_real_throughput + 1 / (
                self.niter + 1) * (throughput_effective -
                                   self.average_real_throughput)
        phase = "prompt" if is_prompt else "decode"
        counters = {
            f'{phase}_bucket_batch_size': batch_size_padded,
            f'{phase}_batch_size': real_batch_size,
            f'{phase}_bucket_seq_len': seq_len,
            f'{phase}_seq_len': real_max_seq_len,
            f'{phase}_bucket_gen_throughput': throughput,
            f'{phase}_real_gen_throughput': throughput_effective,
            f'{phase}_batch_token_utilization': batch_token_utilization,
            'average_real_throughput': self.average_real_throughput,
            'engine_iteration': self.niter,
        }
        self.niter += 1
        if is_prompt:
            prompt_bucket_in_throughput = (seq_len * batch_size_padded) / (
                duration / 1e6)
            prompt_real_in_throughput = sum(
                self.prompt_seq_lens) / (duration / 1e6)
            counters[
                f'{phase}_bucket_in_throughput'] = prompt_bucket_in_throughput
            counters[f'{phase}_real_in_throughput'] = prompt_real_in_throughput

        # KV cache might not be created yet (e.g. for profiling run)
        if cache_config.num_gpu_blocks is not None and \
            cache_config.num_gpu_blocks != 0:
            cache_num_blocks_used = [
                math.ceil(sl / cache_config.block_size)
                for sl in self.real_seq_lens
            ]
            cache_total_num_blocks_used = sum(cache_num_blocks_used)
            num_cache_blocks = cache_config.num_gpu_blocks
            cache_total_num_free_blocks = \
                num_cache_blocks - cache_total_num_blocks_used
            cache_computed_utilization = \
                cache_total_num_blocks_used / num_cache_blocks
            max_blocks_per_seq = math.ceil(seq_len / cache_config.block_size)
            batch_block_utilization = cache_total_num_blocks_used / (
                batch_size_padded * max_blocks_per_seq)
            counters['cache_num_blocks_used'] = cache_total_num_blocks_used
            counters['cache_num_free_blocks'] = cache_total_num_free_blocks
            counters['cache_computed_utilization'] = cache_computed_utilization
            counters[
                f'{phase}_batch_block_utilization'] = batch_block_utilization
        if not self.logged_once:
            counters['const_cache_num_blocks'] = cache_config.num_gpu_blocks
            counters[
                'const_gpu_memory_utilization'] = \
                    cache_config.gpu_memory_utilization
            counters['const_block_size'] = cache_config.block_size
            self.logged_once = True
        return counters


def unwrap_model(model):
    if isinstance(model, torch._dynamo.eval_frame.OptimizedModule):
        return unwrap_model(model._orig_mod)
    else:
        model = list(vars(model)['_modules'].values())[0]
        modules = list(vars(model)['_modules'].values())
        return modules


class HabanaModelRunner(
        HabanaModelRunnerBase[ModelInputForHPUWithSamplingMetadata]):
    """
    GPU model runner with sampling step.
    """
    _model_input_cls: Type[ModelInputForHPUWithSamplingMetadata] = (
        ModelInputForHPUWithSamplingMetadata)

    def make_model_input_from_broadcasted_tensor_dict(
        self,
        tensor_dict: Dict[str, Any],
    ) -> ModelInputForHPUWithSamplingMetadata:
        return (
            ModelInputForHPUWithSamplingMetadata.from_broadcasted_tensor_dict(
                tensor_dict,
                attn_backend=self.attn_backend,
            ))

    def prepare_model_input(
        self,
        seq_group_metadata_list: List[SequenceGroupMetadata],
        virtual_engine: int = 0,
        finished_requests_ids: Optional[List[str]] = None
    ) -> ModelInputForHPUWithSamplingMetadata:
        """Prepare the model input based on a given sequence group, including
        metadata for the sampling step.
        The API assumes seq_group_metadata_list is sorted by prefill -> decode.
        The result tensors and data structure also batches input in prefill
        -> decode order. For example,
        - input_tokens[:num_prefill_tokens] contains prefill tokens.
        - input_tokens[num_prefill_tokens:] contains decode tokens.
        If cuda graph is required, this API automatically pads inputs.
        """
        with self.profiler.record_event('internal', 'prepare_input_tensors'):
            assert seq_group_metadata_list is not None
            self.profiler_counter_helper.capture_seq_group_metadata_stats(
                seq_group_metadata_list=seq_group_metadata_list)
            model_input, sampling_metadata = self.prepare_input_tensors(
                seq_group_metadata_list)
            assert model_input.attn_metadata is not None
            is_prompt = model_input.attn_metadata.is_prompt

        return dataclasses.replace(model_input,
                                   sampling_metadata=sampling_metadata,
                                   is_prompt=is_prompt,
                                   virtual_engine=virtual_engine)

    def finish_measurements(self):
        from neural_compressor.torch.quantization import finalize_calibration
        finalize_calibration(self.model.model)

    def _check_config(self, batch_size, seq_len, is_prompt, warmup_mode):
        cfg = (batch_size, seq_len, is_prompt)
        seen = cfg in self.seen_configs
        self.seen_configs.add(cfg)
        if not seen and not warmup_mode:
            phase = 'prompt' if is_prompt else 'decode'
            logger.warning("Configuration: (%s, %s, %s) was not warmed-up!",
                           phase, batch_size, seq_len)

    @torch.inference_mode()
    def execute_model(
        self,
        model_input: ModelInputForHPUWithSamplingMetadata,
        kv_caches: List[torch.Tensor],
        intermediate_tensors: Optional[IntermediateTensors] = None,
        num_steps: int = 1,
        warmup_mode=False,
    ) -> Optional[Union[List[SamplerOutput], IntermediateTensors]]:
        if num_steps > 1:
            raise ValueError(
                "num_steps > 1 is not supported in HabanaModelRunner")

        if self.lora_config:
            assert model_input.lora_requests is not None
            assert model_input.lora_mapping is not None
            self.set_active_loras(model_input.lora_requests,
                                  model_input.lora_mapping)
        input_tokens = model_input.input_tokens
        input_positions = model_input.input_positions
        attn_metadata = model_input.attn_metadata
        sampling_metadata = model_input.sampling_metadata
        multi_modal_input = model_input.multi_modal_kwargs
        real_batch_size = model_input.real_batch_size
        batch_size_padded = model_input.batch_size_padded
        assert input_tokens is not None
        assert input_positions is not None
        assert sampling_metadata is not None
        assert attn_metadata is not None
        is_prompt = attn_metadata.is_prompt
        assert is_prompt is not None
        batch_size = input_tokens.size(0)
        seq_len = self._seq_len(attn_metadata)
        use_graphs = self._use_graphs(batch_size, seq_len, is_prompt)
        self._check_config(batch_size, seq_len, is_prompt, warmup_mode)
        execute_model_kwargs = {
            "input_ids": input_tokens,
            "positions": input_positions,
            "kv_caches": kv_caches,
            "attn_metadata": self.trim_attn_metadata(attn_metadata),
            "intermediate_tensors": intermediate_tensors,
            "lora_mask": model_input.lora_mask
        }
        if multi_modal_input is not None:
            execute_model_kwargs.update(multi_modal_input)
        if htorch.utils.internal.is_lazy():
            execute_model_kwargs.update({"bypass_hpu_graphs": not use_graphs})

        htorch.core.mark_step()

        # Sample the next token based on previous logits if any.
        if self.scheduler_config.enable_delayed_sampling and not is_prompt:
            logits_ids_list = []
            logits_tensor = None
            logits_tensor_list = []
            if model_input.seq_group_metadata_list is not None:
                for seq_group_metadata in model_input.seq_group_metadata_list:
                    assert len(seq_group_metadata.seq_data) == 1
                    for seq_data in seq_group_metadata.seq_data.values():
                        if seq_data.prev_logits is not None:
                            if logits_tensor is None:
                                logits_tensor = seq_data.prev_logits
                            if seq_data.prev_logits is logits_tensor:
                                # accumulate row ids from the same tensor
                                logits_ids_list.append(
                                    seq_data.prev_logits_idx)
                            else:
                                # new logits tensor,
                                # gather all previously collected rows
                                logits_tensor_list.append(
                                    logits_tensor[torch.tensor(
                                        logits_ids_list,
                                        device=seq_data.prev_logits.device)])
                                logits_ids_list = [seq_data.prev_logits_idx]
                                logits_tensor = seq_data.prev_logits
                        else:
                            # warmup only, TODO add a check
                            logits_tensor_list.append(
                                torch.zeros([1, 32000],
                                            dtype=torch.float,
                                            device="hpu"))
            if logits_tensor is not None:
                logits_tensor_list.append(logits_tensor[torch.tensor(
                    logits_ids_list, device=seq_data.prev_logits.device)])

            prev_logits = torch.cat(logits_tensor_list, dim=0)

            with self.profiler.record_event(
                    'internal', f'sample_{"prompt" if is_prompt else "decode"}'
                    '_bs{batch_size}_seq{seq_len}'):
                output = self.model.sample(
                    logits=prev_logits,
                    sampling_metadata=sampling_metadata,
                )

            execute_model_kwargs["input_ids"] = output.sampled_token_ids
            htorch.core.mark_step()

        if self.is_driver_worker:
            model_event_name = ("model_"
                                f"{'prompt' if is_prompt else 'decode'}_"
                                f"bs{batch_size}_"
                                f"seq{seq_len}_"
                                f"graphs{'T' if use_graphs else 'F'}")
        else:
            model_event_name = 'model_executable'
        with self.profiler.record_event('internal', model_event_name):
            hidden_states = self.model.forward(
                **execute_model_kwargs,
                selected_token_indices=sampling_metadata.selected_token_indices
            )

        if self.lora_config:
            from vllm.lora.layers import VocabParallelEmbeddingWithLoRA
            modules = unwrap_model(self.model.model)
            for module in modules:
                if isinstance(module, VocabParallelEmbeddingWithLoRA):
                    for i in range(0, len(module.indices_len)):
                        module.indices_len[
                            i] = sampling_metadata.selected_token_indices.numel(
                            )
            lora_logits_mask: torch.Tensor = model_input.lora_logits_mask
            LoraMask.setLoraMask(
                lora_logits_mask.index_select(
                    0, sampling_metadata.selected_token_indices))

        if self.scheduler_config.enable_delayed_sampling:
            if not is_prompt:
                htorch.core.mark_step()
                # Only after dispatching next model.forward() read and update
                # the previous token ids to return
                sampled_token_ids = output.sampled_token_ids.tolist()
                for seq_group_output in output.outputs[:real_batch_size]:
                    for sample in seq_group_output.samples:
                        sample.output_token = sampled_token_ids[
                            sample.output_token][0]
                output = output
            else:
                # For prompts compose empty output
                from vllm.sequence import (CompletionSequenceGroupOutput,
                                           Logprob, SamplerOutput,
                                           SequenceOutput)
                sampler_output = []
                for seq_group in sampling_metadata.seq_groups:
                    seq_ids = seq_group.seq_ids
                    next_token_id, parent_id = -1, 0
                    seq_outputs = []
                    seq_outputs.append(
                        SequenceOutput(seq_ids[parent_id], next_token_id,
                                       {-1: Logprob(0.0)}))
                    sampler_output.append(
                        CompletionSequenceGroupOutput(seq_outputs, None))

                sampled_token_probs, logprobs_tensor, sampled_token_ids = (
                    None, None, None)
                output = SamplerOutput(
                    outputs=sampler_output,
                    sampled_token_probs=sampled_token_probs,
                    sampled_token_ids=sampled_token_ids,
                    logprobs=logprobs_tensor,
                )

            output.outputs = output.outputs[:real_batch_size]
            htorch.core.mark_step()

        # Compute the logits.
        with self.profiler.record_event(
                'internal', ('compute_logits_'
                             f'{"prompt" if is_prompt else "decode"}_bs'
                             f'{batch_size}_'
                             f'seq{seq_len}')):
            sampling_metadata.selected_token_indices = None
            logits = self.model.compute_logits(hidden_states,
                                               sampling_metadata)

        if (self.scheduler_config.enable_delayed_sampling
                and model_input.seq_group_metadata_list is not None):
            for idx, seq_group_metadata in enumerate(
                    model_input.seq_group_metadata_list):
                assert len(seq_group_metadata.seq_data) == 1
                for seq_data in seq_group_metadata.seq_data.values():
                    seq_data.prev_logits = logits
                    seq_data.prev_logits_idx = idx

        htorch.core.mark_step()
        # Only perform sampling in the driver worker.
        if not self.is_driver_worker:
            return []

        # Sample the next token.
        if not self.scheduler_config.enable_delayed_sampling:
            with self.profiler.record_event(
                    'internal', ('sample_'
                                 f'{"prompt" if is_prompt else "decode"}_'
                                 f'bs{batch_size}_'
                                 f'seq{seq_len}')):
                output = self.model.sample(
                    logits=logits,
                    sampling_metadata=sampling_metadata,
                )
            output.outputs = output.outputs[:real_batch_size]
        htorch.core.mark_step()

        if self.is_driver_worker and self.profiler.enabled:
            # Stop recording 'execute_model' event
            self.profiler.end()
            event_end = self.profiler.get_timestamp_us()
            counters = self.profiler_counter_helper.get_counter_dict(
                cache_config=self.cache_config,
                duration=event_end - self.event_start,
                seq_len=seq_len,
                batch_size_padded=batch_size_padded,
                real_batch_size=real_batch_size,
                is_prompt=is_prompt)
            self.profiler.record_counter(self.event_start, counters)
        return [output]

    def shutdown_inc(self):
        print('inc shutdown')
        if (model_config := getattr(self, "model_config", None)) and \
                         getattr(model_config, "quantization", None) == 'inc':
            print('inc shutdown start')
            from neural_compressor.torch.quantization import (
                finalize_calibration)
            finalize_calibration(self.model.model)
            print('inc shutdown')

    def __del__(self):
        self.shutdown_inc()<|MERGE_RESOLUTION|>--- conflicted
+++ resolved
@@ -384,12 +384,10 @@
     real_batch_size: Optional[int] = None
     batch_size_padded: Optional[int] = None
     virtual_engine: int = 0
-<<<<<<< HEAD
     seq_group_metadata_list: Optional[List[SequenceGroupMetadata]] = None
-=======
     lora_mask: Optional[torch.Tensor] = None
     lora_logits_mask: Optional[torch.Tensor] = None
->>>>>>> 53f96b78
+
 
     def as_broadcastable_tensor_dict(self) -> Dict[str, Any]:
         tensor_dict = {
@@ -580,15 +578,13 @@
                 htcore.mark_step()
             torch.hpu.synchronize()
 
-<<<<<<< HEAD
             if self.scheduler_config.enable_delayed_sampling:
                 self.model.sampler.include_gpu_probs_tensor = True
                 self.model.sampler.sample_token_positions_only = True
 
             # FIXME: Running with disable_tensor_cache=True causes
             # RuntimeErrors. This needs to be debugged
-=======
->>>>>>> 53f96b78
+
             with HabanaMemoryProfiler() as m_wrap:
                 self.model = _maybe_wrap_in_hpu_graph(
                     self.model,
@@ -1173,20 +1169,6 @@
         attn_metadata = prefill_attn_metadata if \
             prefill_attn_metadata is not None else decode_attn_metadata
 
-<<<<<<< HEAD
-        return self._model_input_cls(
-            input_tokens=input_tokens,
-            seq_lens=seq_lens,
-            query_lens=query_lens,
-            input_positions=input_positions,
-            attn_metadata=attn_metadata,
-            lora_requests=lora_requests,
-            lora_mapping=lora_mapping,
-            multi_modal_kwargs=multi_modal_input,
-            real_batch_size=real_batch_size,
-            batch_size_padded=batch_size_padded,
-            seq_group_metadata_list=seq_group_metadata_list), sampling_metadata
-=======
         return self._model_input_cls(input_tokens=input_tokens,
                                      seq_lens=seq_lens,
                                      query_lens=query_lens,
@@ -1199,8 +1181,8 @@
                                      batch_size_padded=batch_size_padded,
                                      lora_mask=lora_mask,
                                      lora_logits_mask=lora_logits_mask), \
-                                        sampling_metadata
->>>>>>> 53f96b78
+                                        sampling_metadata,
+                                     seq_group_metadata_list=seq_group_metadata_list), sampling_metadata
 
     def _seq_len(self, attn_metadata):
         if attn_metadata.num_prefills != 0:
