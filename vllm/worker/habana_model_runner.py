###############################################################################
# Copyright (C) 2024 Habana Labs, Ltd. an Intel Company
###############################################################################

import collections
import dataclasses
import gc
import itertools
import math
import operator
import os
import time
from enum import IntEnum
from typing import (TYPE_CHECKING, Any, Callable, Dict, List, NamedTuple,
                    Optional, Set, Tuple, Type, TypeVar, Union)

import habana_frameworks.torch as htorch
import numpy as np
import torch

from vllm.attention import AttentionMetadata, get_attn_backend
from vllm.config import (CacheConfig, DeviceConfig, LoadConfig, LoRAConfig,
                         ModelConfig, MultiModalConfig, ParallelConfig,
                         SchedulerConfig)
from vllm.distributed.parallel_state import get_world_group
from vllm.logger import init_logger
from vllm.lora.layers import LoRAMapping
from vllm.lora.request import LoRARequest
from vllm.lora.worker_manager import LRUCacheWorkerLoRAManager
from vllm.model_executor import SamplingMetadata
from vllm.model_executor.model_loader import get_model
from vllm.sampling_params import SamplingParams
from vllm.sequence import (IntermediateTensors, SamplerOutput, SequenceData,
                           SequenceGroupMetadata)
from vllm.utils import (HabanaMemoryProfiler, format_bytes,
                        is_pin_memory_available, make_tensor_with_pad)
from vllm.worker.model_runner_base import (
    ModelRunnerBase, ModelRunnerInputBase,
    _add_attn_metadata_broadcastable_dict,
    _add_sampling_metadata_broadcastable_dict,
    _init_attn_metadata_from_tensor_dict,
    _init_sampling_metadata_from_tensor_dict)

from .profiler import Profiler

if TYPE_CHECKING:
    from vllm.attention.backends.abstract import AttentionBackend

logger = init_logger(__name__)

_PAD_SLOT_ID = 0
LORA_WARMUP_RANK = 8
_TYPE_CACHE = {}


def read_bucket_settings(phase: str, dim: str, **defaults):
    """Read bucketing configuration from env variables.

    phase is either 'prompt' or 'decode'
    dim is either 'bs' or 'block'
    param is either 'min', 'step' or 'max'
    example env variable: VLLM_DECODE_BS_BUCKET_STEP=128
    """
    params = ['min', 'step', 'max', 'limit']
    values = [
        int(
            os.environ.get(f'VLLM_{phase}_{dim}_BUCKET_{p}'.upper(),
                           defaults[p])) for p in params
    ]
    return values


def warmup_range(config: Tuple[int, int, int]):
    """Generate a warmup range.

    Start from bmin and multiply by 2 until you reach bstep.
    Then, increase the values in the range by the value of bstep until you 
    reach bmax.

    Example:
    bmin = 2, bstep = 32, bmax = 64
    => ramp_up = (2, 4, 8, 16)
    => stable = (32, 64)
    => return ramp_up + stable => (2, 4, 8, 16, 32, 64)
    """
    bmin, bstep, bmax = config
    assert bmin <= bmax, ("Min. batch size cannot be greater than max. "
                          "batch size. If you want to skip warmup, "
                          "set VLLM_SKIP_WARMUP=true")
    base = itertools.repeat(2)
    ramp_up_acc = itertools.accumulate(base, func=operator.mul, initial=bmin)
    ramp_up_tw = itertools.takewhile(lambda x: x < bstep and x <= bmax, \
        ramp_up_acc)
    stable = range(bstep, bmax + 1, bstep)
    return list(ramp_up_tw) + list(stable)


<<<<<<< HEAD
def warmup_range_with_limit(config: Tuple[int, int, int, int], fill=True):
    """
    NOTE(kzawora): we'll use exponential spacing for buckets in which scaled power will return 
    bmin for first bucket iteration, and bmax for last iteration, with elements between determined 
    by the exponent, and base being unchanged. Note that after padding to bstep, duplicates may occur. 
    Handling of duplicates is configured by fill parameter. 

    If fill is False, duplicates are removed and less buckets are returned. 
    
    If fill is True, duplicates are resolved by selecting the closest (larger or smaller) 
    bucket. If duplicate resolution is not possible, less buckets are returned. In that case, 
    buckets are guaranteed to be linearly spaced.

    Example (bmin=128, bstep=128, bmax=2048, num_buckets=10):

    There are 16 possible buckets (2048/128), and we'll attempt to select 10 of them with exponential spacing.
    base = (bmax/bmin) ** (1/(num_buckets-1)); (2048/128) ** (1/9) = 1.36079 in this example
    exponent = i
    power = base ** exponent
    scaled_power = b_min * power

    For i == 0 (first bucket), power is 1.36079 ** 0 = 1; scaled_power is 1 * 128 = 128 (==bmin)
    For i == 9 (last bucket), power is 1.36079 ** 9 = 16; scaled_power is 16 * 128 = 2048 (==bmax)

    So, computing for all buckets:
    scaled_powers_unpadded     = [bmin*base^0(==bmin), bmin*base^1, bmin*base^2,       ...,     bmin*base^9(==bmax)]
    scaled_powers_unpadded     = [128.00, 174.18, 237.02, 322.54, 438.91, 597.26, 812.75, 1105.98, 1505.01, 2048.00]
 
    if fill is False:
        scaled_powers_padded   = [   128,    256,    256,    384,    512,    640,    896,    1152,    1536,    2048]
                                               ^_______^ 
                                               duplicates

        buckets                = [   128,    256,            384,    512,    640,    896,    1152,    1536,    2048]
                                                      ^ 
                                         duplicate bucket removed

        len(buckets) = 9, num_buckets = 10

    if fill is True:
        buckets                = [   128,    256,    384,    512,    640,    768,    896,    1152,    1536,    2048]
                                                      ^_______^_______^_______^ 
                                                   closest unused buckets selected
                                                              ^_______^_______^ 
                                      these become duplicates once previous duplicates are resolved 
        
        In this case we'll have four duplicated buckets:

        174.18 -> 256, optimal bucket,
        237.02 -> (256) -> 384, taking closest available bucket, as optimal bucket 256 was already captured by 174.18, 
        322.54 -> (384) -> 512, taking closest available bucket, as optimal bucket 384 was already captured by 237.02,
        438.91 -> (512) -> 640, taking closest available bucket, as optimal bucket 512 was already captured by 322.54,
        597.26 -> (640) -> 768, taking closest available bucket, as optimal bucket 640 was already captured by 438.91,
        812.75 -> 896, optimal bucket

        len(buckets) = 10, num_buckets = 10

        In this case, the end result has the same buckets as fill=False, but with additional bucket 768 added. 
        The difference is more pronounced for larger ranges and larger number of buckets.

    """

    bmin, bstep, bmax, num_buckets = config
    linear_buckets = set(np.arange(bmin, bmax+1, step=bstep))
    print(len(linear_buckets))
    assert num_buckets > 0, "num_buckets must be a positive integer"
    if num_buckets == 1:
        return [bmax]
    buckets = set()
    for i in range(num_buckets):
        power_unpadded = bmin * np.float_power(bmax/bmin, (1./float(num_buckets - 1))*i)
        bucket = math.ceil(power_unpadded/bstep) * bstep
        if fill and bucket in buckets:
            available_buckets = linear_buckets.difference(buckets)
            if len(available_buckets) == 0:
                break # no point in continuing if there are no more unique buckets
            new_bucket = min(available_buckets, key=lambda x:abs(x-power_unpadded))
            buckets.add(new_bucket)
        else:
            buckets.add(bucket)
    return list(sorted(buckets))

def warmup_buckets(bs_bucket_config, seq_bucket_config):
    bs_buckets = warmup_range(bs_bucket_config[:3])
    seq_len_buckets = warmup_range(seq_bucket_config[:3])
    if bs_bucket_config[3] != 0 and len(bs_buckets) > bs_bucket_config[3]:
        bs_buckets = warmup_range_with_limit(bs_bucket_config)
    if seq_bucket_config[3] != 0 and len(
            seq_len_buckets) > seq_bucket_config[3]:
        seq_len_buckets = warmup_range_with_limit(seq_bucket_config)

    buckets = itertools.product(bs_buckets, seq_len_buckets)
    return list(sorted(buckets, key=lambda b: (b[0] * b[1], b[1], b[0])))
=======
def warmup_buckets(bs_bucket_config, seq_bucket_config,
                   max_num_batched_tokens):
    buckets = itertools.product(warmup_range(bs_bucket_config),
                                warmup_range(seq_bucket_config))
    # Remove buckets exceeding batch token budget
    filtered_buckets = filter(
        lambda bucket: bucket[0] * bucket[1] <= max_num_batched_tokens,
        buckets)
    return list(
        sorted(filtered_buckets, key=lambda b: (b[0] * b[1], b[1], b[0])))
>>>>>>> aefd3367


def next_pow2(value: int):
    res = 1
    while value > 1:
        value = (value + 1) // 2
        res *= 2
    return res


def round_up(value: int, k: int):
    return (value + k - 1) // k * k


def subtuple(obj: object,
             typename: str,
             to_copy: List[str],
             to_override: Optional[Dict[str, object]] = None):
    if to_override is None:
        to_override = {}
    if obj is None:
        return None
    fields = set(to_copy) | set(to_override.keys())
    values = {f: to_override.get(f, getattr(obj, f)) for f in fields}
    if typename not in _TYPE_CACHE:
        _TYPE_CACHE[typename] = collections.namedtuple(typename,
                                                       ' '.join(fields))
    return _TYPE_CACHE[typename](**values)


def align_workers(value, op):
    group = get_world_group().cpu_group
    world_size = torch.distributed.get_world_size()
    if world_size <= 1:
        return value
    value_t = torch.tensor(value, device='cpu')
    torch.distributed.all_reduce(value_t, op=op, group=group)
    return value_t.item()


class HpuModelAdapter():

    def __init__(self, model, enforce_eager):
        self.model = model
        self.prefill_use_fusedsdpa = os.getenv('VLLM_PROMPT_USE_FUSEDSDPA',
                                               '0').lower() in ['1', 'true']

        if not htorch.utils.internal.is_lazy() and not enforce_eager:
            self.model = torch.compile(self.model,
                                       backend='hpu_backend',
                                       dynamic=False)

    def _set_attn_bias(self, attn_metadata, batch_size, seq_len, device,
                       dtype):
        prefill_metadata = attn_metadata
        if prefill_metadata is None or self.prefill_use_fusedsdpa:
            return attn_metadata

        seq_lens_t = prefill_metadata.seq_lens_tensor
        len_mask = (torch.arange(0, seq_len, device=device,
                                 dtype=torch.int32).view(1, seq_len).ge(
                                     seq_lens_t.unsqueeze(-1)).view(
                                         batch_size, 1, 1, seq_len))
        causal_mask = torch.triu(torch.ones((batch_size, 1, seq_len, seq_len),
                                            device=device,
                                            dtype=torch.bool),
                                 diagonal=1)
        mask = causal_mask.logical_or(len_mask)
        attn_bias = (torch.zeros_like(mask, dtype=dtype).masked_fill_(
            mask, -math.inf))
        #FIXME: Restore sliding window support
        #if self.sliding_window is not None:
        attn_metadata = prefill_metadata._replace(attn_bias=attn_bias)
        return attn_metadata

    def forward(self, *args, **kwargs):
        kwargs = kwargs.copy()
        selected_token_indices = kwargs.pop('selected_token_indices')
        if 'warmup_mode' in kwargs:
            kwargs.pop('warmup_mode')
        input_ids = kwargs['input_ids']
        kwargs['attn_metadata'] = self._set_attn_bias(kwargs['attn_metadata'],
                                                      input_ids.size(0),
                                                      input_ids.size(1),
                                                      input_ids.device,
                                                      torch.bfloat16)
        hidden_states = self.model(*args, **kwargs)
        hidden_states = hidden_states.view(-1, hidden_states.shape[-1])
        hidden_states = hidden_states.index_select(0, selected_token_indices)
        return hidden_states

    def compute_logits(self, *args, **kwargs):
        return self.model.compute_logits(*args, **kwargs)

    def sample(self, *args, **kwargs):
        return self.model.sample(*args, **kwargs)


class PreparePromptMetadata(NamedTuple):
    input_tokens: torch.Tensor
    input_positions: List[List[int]]
    attn_metadata: Optional[AttentionMetadata]
    seq_lens: List[int]
    query_lens: List[int]
    lora_index_mapping: List[List[int]]
    lora_prompt_mapping: List[List[int]]
    lora_requests: Set[LoRARequest]
    multi_modal_input: Optional[torch.Tensor]
    slot_mapping: List[List[int]]

    @classmethod
    def empty(cls):
        return PreparePromptMetadata(
            input_tokens=[],
            input_positions=[],
            attn_metadata=None,
            seq_lens=[],
            query_lens=[],
            lora_index_mapping=[],
            lora_prompt_mapping=[],
            lora_requests=set(),
            multi_modal_input=None,
            slot_mapping=[],
        )


class PrepareDecodeMetadata(NamedTuple):
    input_tokens: torch.Tensor
    input_positions: List[List[int]]
    attn_metadata: Optional[AttentionMetadata]
    lora_index_mapping: List[List[int]]
    lora_prompt_mapping: List[List[int]]
    lora_requests: Set[LoRARequest]
    slot_mapping: List[List[int]]

    @classmethod
    def empty(cls):
        return PrepareDecodeMetadata(
            input_tokens=[],
            input_positions=[],
            attn_metadata=None,
            lora_index_mapping=[],
            lora_prompt_mapping=[],
            lora_requests=set(),
            slot_mapping=[],
        )


# How batches are constructed.
class BatchType(IntEnum):
    # Every batch is prefill.
    PREFILL = 0
    # Every batch is decode.
    DECODE = 1
    # Batch is a mixture of prefill and decode.
    MIXED = 2


TModelInputForHPU = TypeVar('TModelInputForHPU', bound="ModelInputForHPU")


@dataclasses.dataclass(frozen=True)
class ModelInputForHPU(ModelRunnerInputBase):
    """
    This base class contains metadata needed for the base model forward pass
    but not metadata for possible additional steps, e.g., sampling. Model
    runners that run additional steps should subclass this method to add
    additional fields.
    """
    input_tokens: Optional[torch.Tensor] = None
    input_positions: Optional[torch.Tensor] = None
    seq_lens: Optional[List[int]] = None
    query_lens: Optional[List[int]] = None
    lora_mapping: Optional["LoRAMapping"] = None
    lora_requests: Optional[Set[LoRARequest]] = None
    attn_metadata: Optional["AttentionMetadata"] = None
    multi_modal_kwargs: Optional[Dict[str, torch.Tensor]] = None
    real_batch_size: Optional[int] = None
    batch_size_padded: Optional[int] = None
    virtual_engine: int = 0

    def as_broadcastable_tensor_dict(self) -> Dict[str, Any]:
        tensor_dict = {
            "input_tokens": self.input_tokens,
            "input_positions": self.input_positions,
            "lora_requests": self.lora_requests,
            "lora_mapping": self.lora_mapping,
            "multi_modal_kwargs": self.multi_modal_kwargs,
            "real_batch_size": self.real_batch_size,
            "batch_size_padded": self.batch_size_padded,
            "virtual_engine": self.virtual_engine
        }
        _add_attn_metadata_broadcastable_dict(tensor_dict, self.attn_metadata)
        return tensor_dict

    @classmethod
    def from_broadcasted_tensor_dict(
        cls: Type[TModelInputForHPU],
        tensor_dict: Dict[str, Any],
        attn_backend: Optional["AttentionBackend"] = None,
    ) -> TModelInputForHPU:
        if attn_backend is not None:
            tensor_dict = _init_attn_metadata_from_tensor_dict(
                attn_backend, tensor_dict)
        return cls(**tensor_dict)


@dataclasses.dataclass(frozen=True)
class ModelInputForHPUWithSamplingMetadata(ModelInputForHPU):
    """
    Used by the ModelRunner.
    """
    sampling_metadata: Optional["SamplingMetadata"] = None
    # Used for speculative decoding. We do not broadcast it because it is only
    # used by the driver worker.
    is_prompt: Optional[bool] = None

    def as_broadcastable_tensor_dict(self) -> Dict[str, Any]:
        tensor_dict = {
            "input_tokens": self.input_tokens,
            "input_positions": self.input_positions,
            "lora_requests": self.lora_requests,
            "lora_mapping": self.lora_mapping,
            "multi_modal_kwargs": self.multi_modal_kwargs,
        }
        _add_attn_metadata_broadcastable_dict(tensor_dict, self.attn_metadata)
        _add_sampling_metadata_broadcastable_dict(tensor_dict,
                                                  self.sampling_metadata)
        return tensor_dict

    @classmethod
    def from_broadcasted_tensor_dict(
        cls,
        tensor_dict: Dict[str, Any],
        attn_backend: Optional["AttentionBackend"] = None,
    ) -> "ModelInputForHPUWithSamplingMetadata":
        tensor_dict = _init_sampling_metadata_from_tensor_dict(tensor_dict)
        # FIXME(kzawora): this fails for whatever reason - why?
        if attn_backend is not None:
            tensor_dict = _init_attn_metadata_from_tensor_dict(
                attn_backend, tensor_dict)
        return cls(**tensor_dict)


class HabanaModelRunnerBase(ModelRunnerBase[TModelInputForHPU]):
    """
    Helper class for shared methods between GPU model runners.
    """
    _model_input_cls: Type[TModelInputForHPU]

    def __init__(
        self,
        model_config: ModelConfig,
        parallel_config: ParallelConfig,
        scheduler_config: SchedulerConfig,
        device_config: DeviceConfig,
        load_config: LoadConfig,
        cache_config: CacheConfig,
        lora_config: Optional[LoRAConfig],
        kv_cache_dtype: Optional[str] = "auto",
        is_driver_worker: bool = False,
        multimodal_config: Optional[MultiModalConfig] = None,
    ):
        self.model_config = model_config
        self.parallel_config = parallel_config
        self.scheduler_config = scheduler_config
        self.lora_config = lora_config
        self.load_config = load_config
        self.cache_config = cache_config
        self.is_driver_worker = is_driver_worker
        self.profiler = Profiler()

        self.sliding_window = (model_config.get_sliding_window()
                               if model_config is not None else None)
        self.device_config = (device_config
                              if device_config is not None else DeviceConfig())

        self.device = self.device_config.device
        self.enforce_eager = self.model_config.enforce_eager
        self.max_num_seqs = self.scheduler_config.max_num_seqs
        self.max_model_len = self.scheduler_config.max_model_len
        self.max_num_batched_tokens = \
            self.scheduler_config.max_num_batched_tokens
        self.block_size = cache_config.block_size

        self.pin_memory = is_pin_memory_available()
        self.kv_cache_dtype = kv_cache_dtype
        self.multimodal_config = multimodal_config

        self.attn_backend = get_attn_backend(
            self.model_config.get_num_attention_heads(self.parallel_config),
            self.model_config.get_head_size(),
            self.model_config.get_num_kv_heads(self.parallel_config),
            self.model_config.get_sliding_window(),
            self.model_config.dtype,
            self.kv_cache_dtype,
            self.block_size,
        )

        # Lazy initialization
        self.lora_manager: LRUCacheWorkerLoRAManager = None
        self.model: torch.nn.Module = None

        # Profiler stats
        self.profiler_counter_helper = HabanaProfilerCounterHelper()
        self._mem_margin: Optional[int] = None
        self._setup_buckets()

    def load_model(self) -> None:
        import habana_frameworks.torch.core as htcore
        if self.model_config.quantization == 'inc':
            htcore.hpu_set_env()
        with HabanaMemoryProfiler() as m:
            with HabanaMemoryProfiler() as m_getmodel:
                self.model = get_model(
                    model_config=self.model_config,
                    device_config=self.device_config,
                    load_config=self.load_config,
                    lora_config=self.lora_config,
                    multimodal_config=self.multimodal_config,
                    parallel_config=self.parallel_config,
                    scheduler_config=self.scheduler_config,
                    cache_config=self.cache_config)
            msg = ("Pre-loading model weights on "
                   f"{next(self.model.parameters()).device} "
                   f"took {m_getmodel.get_summary_string()}")
            logger.info(msg)

            if self.lora_config:
                assert hasattr(self.model, "supported_lora_modules"
                               ) and self.model.supported_lora_modules, (
                                   "Model does not support LoRA")
                assert hasattr(self.model, "embedding_modules"
                               ), "Model does not have embedding_modules"
                assert hasattr(
                    self.model, "embedding_padding_modules"
                ), "Model does not have embedding_padding_modules"
                self.lora_manager = LRUCacheWorkerLoRAManager(
                    self.scheduler_config.max_num_seqs,
                    self.scheduler_config.max_num_batched_tokens,
                    self.vocab_size, self.lora_config, self.device,
                    self.model.embedding_modules,
                    self.model.embedding_padding_modules)
                self.model = self.lora_manager.create_lora_manager(self.model)

            if self.model_config.quantization == 'inc':
                logger.info("Preparing model with INC..")
                with HabanaMemoryProfiler() as m_inc:
                    from neural_compressor.torch.quantization import (
                        FP8Config, convert, prepare)
                    config = FP8Config.from_json_file(
                        os.getenv("QUANT_CONFIG", ""))
                    if config.measure:
                        self.model = prepare(self.model, config)
                    elif config.quantize:
                        self.model = convert(self.model, config)
                    htcore.hpu_initialize(self.model,
                                          mark_only_scales_as_const=True)
                logger.info("Preparing model with INC took %s",
                            m_inc.get_summary_string())
            else:
                self.model = self.model.to("hpu")
                htcore.mark_step()
            torch.hpu.synchronize()

            # FIXME: Running with disable_tensor_cache=True causes
            # RuntimeErrors. This needs to be debugged
            with HabanaMemoryProfiler() as m_wrap:
                self.model = _maybe_wrap_in_hpu_graph(
                    self.model, enforce_eager=self.enforce_eager)
            msg = f"Wrapping in HPU Graph took {m_wrap.get_summary_string()}"
            logger.info(msg)

        self.model_memory_usage = m.consumed_device_memory
        msg = f"Loading model weights took in total {m.get_summary_string()}"
        logger.info(msg)

    def _use_graphs(self, batch_size, seq_len, is_prompt):
        if self.enforce_eager:
            return False
        return (batch_size, seq_len, is_prompt) in self.graphed_buckets

    def _is_valid_bucket(self, bucket):
        return bucket[0] * bucket[1] <= self.max_num_batched_tokens

    def _setup_buckets(self) -> None:
        max_bucket_cfg = 64
        if self.lora_config and \
            max_bucket_cfg > self.max_num_batched_tokens // self.block_size:
            max_bucket_cfg = self.max_num_batched_tokens // self.block_size
        self.prompt_bs_bucket_cfg = read_bucket_settings('prompt',
                                                         'bs',
                                                         min=1,
                                                         step=32,
                                                         max=min(
                                                             self.max_num_seqs,
                                                             max_bucket_cfg),
                                                         limit=0)
        self.decode_bs_bucket_cfg = read_bucket_settings('decode',
                                                         'bs',
                                                         min=1,
                                                         step=128,
                                                         max=self.max_num_seqs,
                                                         limit=0)
        self.prompt_seq_bucket_cfg = read_bucket_settings('prompt',
                                                          'seq',
                                                          min=self.block_size,
                                                          step=self.block_size,
                                                          max=1024,
                                                          limit=0)
        self.decode_seq_bucket_cfg = read_bucket_settings('decode',
                                                          'seq',
                                                          min=self.block_size,
                                                          step=self.block_size,
                                                          max=2048,
                                                          limit=0)
        self.graphed_buckets: Set[Any] = set()

        msg = ("Prompt bucket config (min, step, max_warmup, limit) "
               f"bs:{self.prompt_bs_bucket_cfg}, "
               f"seq:{self.prompt_seq_bucket_cfg}")
        logger.info(msg)
        self.prompt_buckets = warmup_buckets(self.prompt_bs_bucket_cfg,
                                             self.prompt_seq_bucket_cfg,
                                             self.max_num_batched_tokens)

        if self.lora_config:
            self.prompt_buckets[:] = [
                bucket for bucket in self.prompt_buckets
                if self._is_valid_bucket(bucket)
            ]

        msg = (f"Generated {len(self.prompt_buckets)} "
               f"prompt buckets: {list(sorted(self.prompt_buckets))}")
        logger.info(msg)

        msg = ("Decode bucket config (min, step, max_warmup, limit) "
               f"bs:{self.decode_bs_bucket_cfg}, "
               f"seq:{self.decode_seq_bucket_cfg}")
        logger.info(msg)
        self.decode_buckets = warmup_buckets(self.decode_bs_bucket_cfg,
                                             self.decode_seq_bucket_cfg,
                                             self.max_num_batched_tokens)
        if self.lora_config:
            self.decode_buckets[:] = [
                bucket for bucket in self.decode_buckets
                if self._is_valid_bucket(bucket)
            ]

        find_bucket = lambda bucket, x: next(p for p in sorted(bucket)
                                             if p >= x)
        get_bucket_dim = lambda bucket, dim: [b[dim] for b in bucket]
        self.find_bs_bucket = lambda x, is_prompt: find_bucket(
            get_bucket_dim(
                self.prompt_buckets
                if is_prompt else self.decode_buckets, 0), x)
        self.find_seq_bucket = lambda x, is_prompt: find_bucket(
            get_bucket_dim(
                self.prompt_buckets
                if is_prompt else self.decode_buckets, 1), x)
        msg = (f"Generated {len(self.decode_buckets)} decode buckets: "
               f"{list(sorted(self.decode_buckets))}")
        logger.info(msg)

    def _prepare_prompt(
        self,
        seq_group_metadata_list: List[SequenceGroupMetadata],
    ) -> PreparePromptMetadata:
        input_tokens: List[List[int]] = []
        input_positions: List[List[int]] = []
        slot_mapping: List[List[int]] = []
        lora_index_mapping: List[List[int]] = []
        lora_prompt_mapping: List[List[int]] = []
        lora_requests: Set[LoRARequest] = set()

        seq_lens: List[int] = []
        context_lens: List[int] = []
        query_lens: List[int] = []
        prefix_block_tables: List[List[int]] = []
        multi_modal_input_list: List[torch.Tensor] = []

        if len(seq_group_metadata_list) == 0:
            return PreparePromptMetadata.empty()

        for seq_group_metadata in seq_group_metadata_list:
            assert seq_group_metadata.is_prompt
            seq_ids = list(seq_group_metadata.seq_data.keys())
            assert len(seq_ids) == 1
            seq_id = seq_ids[0]

            computed_block_nums = seq_group_metadata.computed_block_nums
            if (self.scheduler_config is not None
                    and self.scheduler_config.chunked_prefill_enabled
                    and not (computed_block_nums is None
                             or computed_block_nums == [])):
                raise RuntimeError(
                    "chunked prefill cannot be used with prefix caching "
                    "now.")

            token_chunk_size = seq_group_metadata.token_chunk_size
            seq_data = seq_group_metadata.seq_data[seq_id]
            context_len = seq_data.get_num_computed_tokens()
            # We should use get_len here because in case of preemption
            # it contains output tokens.
            seq_len = min(seq_data.get_len(), context_len + token_chunk_size)
            prompt_tokens = seq_data.get_token_ids()[context_len:seq_len]
            seq_lens.append(seq_len)

            # NOTE: This only works for oooooooxxx style attention.
            if computed_block_nums is not None and len(
                    computed_block_nums) > 0 and self.sliding_window is None:
                # Prefix is not supported with sliding_window
                context_len = len(computed_block_nums) * self.block_size
                prompt_tokens = prompt_tokens[context_len:]
                prefix_block_tables.append(computed_block_nums)
            elif self.scheduler_config.chunked_prefill_enabled:
                if seq_group_metadata.block_tables is not None:
                    # Prefill has chunked before.
                    block_table = seq_group_metadata.block_tables[seq_id]
                    prefix_block_tables.append(block_table)
                else:
                    # The first prefill.
                    prefix_block_tables.append([])
            else:
                prefix_block_tables.append([])
                # Right now, prefill start is always 0. However, this
                # assumption can be changed once chunked prefill is introduced.
                assert context_len == 0

            # actual prompt lens
            context_lens.append(context_len)
            query_lens.append(seq_len - context_len)
            input_tokens.append(prompt_tokens)
            # NOTE(woosuk): Here we assume that the first token in the prompt
            # is always the first token in the sequence.
            input_positions.append(list(range(context_len, seq_len)))

            if seq_group_metadata.multi_modal_data:
                multi_modal_input_list.append(
                    seq_group_metadata.multi_modal_data.data)

            if seq_group_metadata.block_tables is None:
                # During memory profiling, the block tables are not initialized
                # yet. In this case, we just use a dummy slot mapping.
                slot_mapping.append([_PAD_SLOT_ID] * seq_len)
                continue

            # Compute the slot mapping.
            slot_mapping.append([])
            block_table = seq_group_metadata.block_tables[seq_id]

            # Mask the [0, start_idx) tokens of the prompt with _PAD_SLOT_ID,
            # where start_idx is max(0, seq_len - sliding_window).
            # For example, if the prompt len is 10, sliding window is 8, and
            # block size is 4, the first two tokens are masked and the slot
            # mapping will be [-1, -1, 2, 3, 4, 5, 6, 7, 0, 1].
            start_idx = 0
            if self.sliding_window is not None:
                assert context_len == 0, (
                    "Prefix caching is currently not supported with "
                    "sliding window attention")
                start_idx = max(0, seq_len - self.sliding_window)
            for i in range(context_len, seq_len):
                if i < start_idx:
                    slot_mapping[-1].append(_PAD_SLOT_ID)
                    continue

                block_number = block_table[i // self.block_size]
                block_offset = i % self.block_size
                slot = block_number * self.block_size + block_offset
                slot_mapping[-1].append(slot)

        max_query_len = max(query_lens)
        sum_query_len = sum(query_lens)
        real_num_seqs = len(query_lens)
        assert max_query_len > 0

        context_lens_tensor = torch.tensor(context_lens,
                                           dtype=torch.int,
                                           device=self.device)

        if multi_modal_input_list:
            assert self.multimodal_config, (
                "Multi-modal inputs are only supported by "
                "vision language models.")
            multi_modal_input = torch.cat(multi_modal_input_list,
                                          dim=0).to(self.device)
        else:
            multi_modal_input = None

        max_prompt_block_table_len = max(len(t) for t in prefix_block_tables)
        max_prompt_len = max(self.find_seq_bucket(max(seq_lens), True),
                             self.block_size)

        for seq_group_metadata, context_len in zip(seq_group_metadata_list,
                                                   context_lens):
            lora_id = seq_group_metadata.lora_int_id

            if lora_id > 0:
                lora_requests.add(seq_group_metadata.lora_request)

            lora_index_mapping += [lora_id] * (max_prompt_len - context_len)
            lora_prompt_mapping.extend(
                [lora_id] *
                (max_prompt_len - context_len
                 if seq_group_metadata.sampling_params.prompt_logprobs else 1))

        input_tokens = make_tensor_with_pad(input_tokens,
                                            max_len=max_prompt_len,
                                            pad=0,
                                            dtype=torch.long,
                                            device=self.device)

        input_positions = make_tensor_with_pad(input_positions,
                                               max_len=max_prompt_len,
                                               pad=0,
                                               dtype=torch.long,
                                               device=self.device)

        slot_mapping = make_tensor_with_pad(slot_mapping,
                                            max_len=max_prompt_len,
                                            pad=_PAD_SLOT_ID,
                                            dtype=torch.long,
                                            device=self.device)

        block_tables = make_tensor_with_pad(prefix_block_tables,
                                            max_len=max_prompt_block_table_len,
                                            pad=0,
                                            dtype=torch.int,
                                            device=self.device)

        # Query length can be shorter than key (i.e., prompt) when prefill
        # is chunked or prefix cached.
        query_lens_tensor = torch.tensor(query_lens,
                                         dtype=torch.long,
                                         device=self.device)
        subquery_start_loc = torch.zeros(query_lens_tensor.shape[0] + 1,
                                         dtype=torch.int32,
                                         device=self.device)
        seq_lens_tensor = torch.tensor(seq_lens,
                                       dtype=torch.long,
                                       device=self.device)
        seq_start_loc = torch.zeros(seq_lens_tensor.shape[0] + 1,
                                    dtype=torch.int32,
                                    device=self.device)

        attn_metadata = self.attn_backend.make_metadata(
            is_prompt=True,
            seq_lens=seq_lens,
            seq_lens_tensor=seq_lens_tensor,
            max_query_len=max_query_len,
            subquery_start_loc=subquery_start_loc,
            seq_start_loc=seq_start_loc,
            context_lens_tensor=context_lens_tensor,
            block_tables=block_tables,
            use_cuda_graph=False,
            num_prefills=real_num_seqs,
            num_prefill_tokens=sum_query_len,
            num_decode_tokens=0,
            slot_mapping=slot_mapping,
        )
        return PreparePromptMetadata(
            input_tokens=input_tokens,
            input_positions=input_positions,
            attn_metadata=attn_metadata,
            seq_lens=seq_lens,
            query_lens=query_lens,
            lora_index_mapping=lora_index_mapping,
            lora_prompt_mapping=lora_prompt_mapping,
            lora_requests=lora_requests,
            multi_modal_input=multi_modal_input,
            slot_mapping=slot_mapping,
        )

    def _prepare_decode(
        self,
        seq_group_metadata_list: List[SequenceGroupMetadata],
    ) -> PrepareDecodeMetadata:
        input_tokens: List[List[int]] = []
        input_positions: List[List[int]] = []
        slot_mapping: List[List[int]] = []
        seq_lens: List[int] = []
        block_tables: List[List[int]] = []
        lora_index_mapping: List[List[int]] = []
        lora_prompt_mapping: List[List[int]] = []
        lora_requests: Set[LoRARequest] = set()

        if len(seq_group_metadata_list) == 0:
            return PrepareDecodeMetadata.empty()

        for seq_group_metadata in seq_group_metadata_list:
            assert not seq_group_metadata.is_prompt
            assert seq_group_metadata.token_chunk_size == 1

            seq_ids = list(seq_group_metadata.seq_data.keys())
            lora_id = seq_group_metadata.lora_int_id

            if lora_id > 0:
                lora_requests.add(seq_group_metadata.lora_request)

            for seq_id in seq_ids:
                seq_data = seq_group_metadata.seq_data[seq_id]
                generation_token = seq_data.get_last_token_id()
                input_tokens.append([generation_token])

                seq_len = seq_data.get_len()
                position = seq_len - 1
                input_positions.append([position])

                seq_len = seq_len if self.sliding_window is None else min(
                    seq_len, self.sliding_window)
                seq_lens.append(seq_len)

                block_table = seq_group_metadata.block_tables[seq_id]
                block_number = block_table[position // self.block_size]
                block_offset = position % self.block_size
                slot = block_number * self.block_size + block_offset
                slot_mapping.append([slot])
                lora_index_mapping.append(lora_id)
                lora_prompt_mapping.append(lora_id)

                if self.sliding_window is not None:
                    sliding_window_blocks = (self.sliding_window //
                                             self.block_size)
                    block_table = block_table[-sliding_window_blocks:]
                block_tables.append(block_table)

        input_tokens = torch.tensor(input_tokens,
                                    dtype=torch.long,
                                    device=self.device)
        input_positions = torch.tensor(input_positions,
                                       dtype=torch.long,
                                       device=self.device)
        slot_mapping = torch.tensor(slot_mapping,
                                    dtype=torch.long,
                                    device=self.device)
        seq_lens_tensor = torch.tensor(seq_lens,
                                       dtype=torch.int,
                                       device=self.device)
        num_decode_tokens = sum(seq_lens)
        max_block_table_len = max(
            len(block_table) for block_table in block_tables)
        block_tables = make_tensor_with_pad(
            block_tables,
            max_len=max_block_table_len,
            pad=0,
            dtype=torch.int,
            device=self.device,
        )
        attn_metadata = self.attn_backend.make_metadata(
            is_prompt=False,
            seq_lens=None,
            seq_lens_tensor=seq_lens_tensor,
            max_query_len=None,
            subquery_start_loc=None,
            seq_start_loc=None,
            context_lens_tensor=None,
            block_tables=block_tables,
            use_cuda_graph=False,
            num_prefills=0,
            num_prefill_tokens=0,
            num_decode_tokens=num_decode_tokens,
            slot_mapping=slot_mapping,
        )
        return PrepareDecodeMetadata(
            input_tokens=input_tokens,
            input_positions=input_positions,
            attn_metadata=attn_metadata,
            lora_index_mapping=lora_index_mapping,
            lora_prompt_mapping=lora_prompt_mapping,
            lora_requests=lora_requests,
            slot_mapping=slot_mapping,
        )

    def prepare_input_tensors(
        self,
        seq_group_metadata_list: List[SequenceGroupMetadata],
    ) -> Tuple[TModelInputForHPU, SamplingMetadata]:
        if len(seq_group_metadata_list) == 0:
            return self._model_input_cls(), None

        input_tokens = None
        input_positions = None
        lora_mapping = None
        lora_requests = None
        multi_modal_input = None
        batch_type = None
        seq_lens = None
        query_lens = None
        real_batch_size = None
        batch_size_padded = None

        self.event_start = self.profiler.get_timestamp_us()
        is_prompt = seq_group_metadata_list[0].is_prompt
        base_event_name = 'prompt' if is_prompt else 'decode'
        self.profiler.start('internal', base_event_name)

        real_batch_size = len(seq_group_metadata_list)
        batch_size_padded = self.find_bs_bucket(real_batch_size, is_prompt)
        batch_size_padding = batch_size_padded - real_batch_size
        seq_group_metadata_list = seq_group_metadata_list.copy()
        seq_group_metadata_list.extend(seq_group_metadata_list[0]
                                       for _ in range(batch_size_padding))

        prefill_reqs = []
        decode_reqs = []
        for seq_group_meta in seq_group_metadata_list:
            if seq_group_meta.is_prompt:
                prefill_reqs.append(seq_group_meta)
            else:
                decode_reqs.append(seq_group_meta)

        # Prepare input tensors.
        (
            input_tokens,
            input_positions,
            prefill_attn_metadata,
            seq_lens,
            query_lens,
            lora_index_mapping,
            lora_prompt_mapping,
            lora_requests,
            multi_modal_input,
            slot_mapping,
        ) = self._prepare_prompt(prefill_reqs)
        (
            decode_input_tokens,
            decode_input_positions,
            decode_attn_metadata,
            decode_lora_index_mapping,
            decode_lora_prompt_mapping,
            decode_lora_requests,
            decode_slot_mapping,
        ) = self._prepare_decode(decode_reqs)
        sampling_metadata = SamplingMetadata.prepare(seq_group_metadata_list,
                                                     seq_lens, query_lens,
                                                     self.device,
                                                     self.pin_memory)

        if not self.scheduler_config.chunked_prefill_enabled:
            assert (len(prefill_reqs) and len(decode_reqs)) == 0

        num_prefills = len(seq_lens)
        num_prefill_tokens = len(input_tokens)
        num_decode_tokens = len(decode_input_tokens)

        # NOTE(kzawora): Here we diverge from GPU code - we don't
        # support mixed batches, so we either use decode or prefill
        # inputs, without coalescing.
        assert (num_prefills == 0 and num_decode_tokens > 0) or (
            num_prefills > 0
            and num_decode_tokens == 0), "HPU does not support mixed batches!"
        if num_decode_tokens > 0:
            input_tokens = decode_input_tokens
            input_positions = decode_input_positions
            slot_mapping = decode_slot_mapping
            lora_index_mapping = decode_lora_index_mapping
            lora_prompt_mapping = decode_lora_prompt_mapping
            lora_requests = decode_lora_requests

        # FIXME: We need to adjust selected_token_indices to accommodate
        # for padding
        max_len = input_tokens.size(1)
        paddings = [max_len - s for s in seq_lens]
        paddings = [0] + paddings[:-1]
        paddings = list(itertools.accumulate(paddings))
        paddings = torch.tensor(
            paddings,
            dtype=sampling_metadata.selected_token_indices.dtype,
            device=sampling_metadata.selected_token_indices.device)
        sampling_metadata.selected_token_indices.add_(paddings)

        if self.lora_config:
            lora_mapping = LoRAMapping(
                lora_index_mapping,
                lora_prompt_mapping,
            )
        else:
            lora_mapping = None

        if (prefill_attn_metadata is not None
                and decode_attn_metadata is not None):
            batch_type = BatchType.MIXED
            raise NotImplementedError("Mixed batch is not supported on HPU")
        elif prefill_attn_metadata is not None:
            batch_type = BatchType.PREFILL
        else:
            batch_type = BatchType.DECODE

        metadata_dict = {
            "input_tokens": input_tokens,
            "input_positions": input_positions,
            "selected_token_indices": sampling_metadata.selected_token_indices,
            "lora_requests": lora_requests,
            "lora_mapping": lora_mapping,
            "multi_modal_input": multi_modal_input,
            "num_prefill_tokens": num_prefill_tokens,
            "num_decode_tokens": num_decode_tokens,
            "slot_mapping": slot_mapping,
            "num_prefills": num_prefills,
            "batch_type": batch_type,
            "seq_lens": seq_lens,
            "query_lens": query_lens
        }
        if prefill_attn_metadata is not None:
            metadata_dict.update(prefill_attn_metadata.asdict_zerocopy())
        else:
            assert decode_attn_metadata is not None
            metadata_dict.update(decode_attn_metadata.asdict_zerocopy())

        attn_metadata = prefill_attn_metadata if \
            prefill_attn_metadata is not None else decode_attn_metadata

        return self._model_input_cls(
            input_tokens=input_tokens,
            seq_lens=seq_lens,
            query_lens=query_lens,
            input_positions=input_positions,
            attn_metadata=attn_metadata,
            lora_requests=lora_requests,
            lora_mapping=lora_mapping,
            multi_modal_kwargs=multi_modal_input,
            real_batch_size=real_batch_size,
            batch_size_padded=batch_size_padded), sampling_metadata

    def _seq_len(self, attn_metadata):
        if attn_metadata.num_prefills != 0:
            return attn_metadata.slot_mapping.size(1)
        else:
            return attn_metadata.block_tables.size(1) * self.block_size

    def trim_attn_metadata(self, metadata: AttentionMetadata) -> object:
        # NOTE(kzawora): To anyone working on this in the future:
        # Trimming metadata is required when using HPUGraphs.
        # Attention metadata is going to be hashed by PT bridge, and
        # appropriate HPUGraphs will be matched based on all inputs' hash.

        # Before you put more keys in here, make sure you know their
        # value type and make sure you know how it's going to be hashed.
        # You can find that information in input_hash function
        # in habana_frameworks/torch/hpu/graphs.py. You can also hash
        # it manually with torch.hpu.graphs.input_hash(attention_metadata)

        # If you use primitive types here - they will get hashed based
        # on their value. You *will* get lots of excessive graph captures
        # (and an OOM eventually) if you decide to put something like
        # seq_len int here.
        # If you absolutely need a scalar, put it in a tensor. Tensors
        # get hashed using their metadata, not their values:
        # input_hash(torch.tensor(123)) == input_hash(torch.tensor(321))
        # input_hash(123) != input_hash(321)
        # input_hash("abc") != input_hash("cba")
        attention_metadata = subtuple(metadata, 'TrimmedAttentionMetadata', [
            'block_tables', 'seq_lens_tensor', 'attn_bias', 'slot_mapping',
            'is_prompt'
        ])
        return attention_metadata

    def create_dummy_seq_group_metadata(self,
                                        group_id,
                                        seq_len,
                                        is_prompt,
                                        lora_request=None):
        sampling_params = SamplingParams(temperature=0)
        num_blocks = math.ceil(seq_len / self.block_size)
        if is_prompt:
            input_len = seq_len
            output_len = 0
            block_tables = None
        else:
            input_len = seq_len - 1
            output_len = 1
            block_tables = {group_id: [0] * num_blocks}
        prompt_token_ids = [0] * input_len
        output_token_ids = [1] * output_len
        seq_data = SequenceData(prompt_token_ids)
        seq_data.output_token_ids = output_token_ids
        return SequenceGroupMetadata(request_id=str(group_id),
                                     is_prompt=(output_len == 0),
                                     seq_data={group_id: seq_data},
                                     sampling_params=sampling_params,
                                     block_tables=block_tables,
                                     lora_request=lora_request)

    def profile_run(self) -> None:
        num_layers = self.model_config.get_num_layers(self.parallel_config)
        kv_caches = [None] * num_layers
        max_batch_size = self.prompt_bs_bucket_cfg[-2]
        max_seq_len = self.prompt_seq_bucket_cfg[-2]
        if self.lora_config:
            max_seq_len = self.max_num_batched_tokens // max_batch_size

        self.warmup_scenario(max_batch_size,
                             max_seq_len,
                             True,
                             kv_caches,
                             is_profile_run=True)

    def warmup_scenario(self,
                        batch_size,
                        seq_len,
                        is_prompt,
                        kv_caches,
                        is_profile_run=False) -> None:
        use_graphs = self._use_graphs(batch_size, seq_len, is_prompt)
        scenario_name = ("warmup_"
                         f"{'prompt' if is_prompt else 'decode'}_"
                         f"bs{batch_size}_"
                         f"seq{seq_len}_"
                         f"graphs{'T' if use_graphs else 'F'}")
        max_num_seqs = self.scheduler_config.max_num_seqs
        # This represents the maximum number of different requests
        # that will have unique loras, an therefore the max amount of memory
        # consumption create dummy lora request copies from the lora request
        # passed in, which contains a lora from the lora warmup path.
        dummy_lora_requests: List[LoRARequest] = []
        dummy_lora_requests_per_seq: List[LoRARequest] = []
        if self.lora_config and is_profile_run:
            assert self.lora_manager is not None
            with self.lora_manager.dummy_lora_cache():
                for idx in range(self.lora_config.max_loras):
                    lora_id = idx + 1
                    dummy_lora_request = LoRARequest(
                        lora_name=f"warmup_{lora_id}",
                        lora_int_id=lora_id,
                        lora_local_path="/not/a/real/path",
                    )
                    self.lora_manager.add_dummy_lora(dummy_lora_request,
                                                     rank=LORA_WARMUP_RANK)
                    dummy_lora_requests.append(dummy_lora_request)
                dummy_lora_requests_per_seq = [
                    dummy_lora_requests[idx % len(dummy_lora_requests)]
                    for idx in range(max_num_seqs)
                ]
        self.profiler.start('internal', scenario_name)
        times = 3 if use_graphs else 1
        if self.lora_config and not is_profile_run:
            lora_mapping = LoRAMapping(
                [0] * batch_size * seq_len,
                [0] * batch_size * seq_len,
            )
            self.set_active_loras(set(), lora_mapping)
        seqs = [
            self.create_dummy_seq_group_metadata(
                i,
                seq_len,
                is_prompt,
                lora_request=dummy_lora_requests_per_seq[i]
                if dummy_lora_requests_per_seq else None)
            for i in range(batch_size)
        ]
        torch.hpu.synchronize()
        for _ in range(times):
            inputs = self.prepare_model_input(seqs)
            self.execute_model(inputs, kv_caches, warmup_mode=True)
            torch.hpu.synchronize()
        self.profiler.end()
        gc.collect()

    def remove_all_loras(self):
        if not self.lora_manager:
            raise RuntimeError("LoRA is not enabled.")
        self.lora_manager.remove_all_adapters()

    def set_active_loras(self, lora_requests: Set[LoRARequest],
                         lora_mapping: LoRAMapping) -> None:
        if not self.lora_manager:
            raise RuntimeError("LoRA is not enabled.")
        self.lora_manager.set_active_adapters(lora_requests, lora_mapping)

    def add_lora(self, lora_request: LoRARequest) -> bool:
        if not self.lora_manager:
            raise RuntimeError("LoRA is not enabled.")
        return self.lora_manager.add_adapter(lora_request)

    def remove_lora(self, lora_id: int) -> bool:
        if not self.lora_manager:
            raise RuntimeError("LoRA is not enabled.")
        return self.lora_manager.remove_adapter(lora_id)

    def pin_lora(self, lora_id: int) -> bool:
        if not self.lora_manager:
            raise RuntimeError("LoRA is not enabled.")
        return self.lora_manager.pin_adapter(lora_id)

    def list_loras(self) -> Set[int]:
        if not self.lora_manager:
            raise RuntimeError("LoRA is not enabled.")
        return self.lora_manager.list_adapters()

    def log_warmup(self, phase, i, max_i, batch_size, seq_len):
        free_mem = format_bytes(
            HabanaMemoryProfiler.current_free_device_memory())
        msg = (f"[Warmup][{phase}][{i+1}/{max_i}] "
               f"batch_size:{batch_size} "
               f"seq_len:{seq_len} "
               f"free_mem:{free_mem}")
        logger.info(msg)

    def warmup_all_buckets(self, buckets, is_prompt, kv_caches):
        for i, (batch_size, seq_len) in enumerate(reversed(buckets)):
            self.log_warmup('Prompt' if is_prompt else 'Decode', i,
                            len(buckets), batch_size, seq_len)
            self.warmup_scenario(batch_size, seq_len, is_prompt, kv_caches)

    def warmup_graphs(self,
                      strategy,
                      buckets,
                      is_prompt,
                      kv_caches,
                      available_mem,
                      starting_mem=0,
                      total_batch_seq=0.001):
        total_mem = starting_mem
        idx = 0
        phase = f'Graph/{"Prompt" if is_prompt else "Decode"}'
        num_candidates = len(buckets)
        ordering : Union[Callable[[Any], Tuple[Any, Any]], \
            Callable[[Any], Tuple[Any, Any, Any]]]
        if strategy == 'min_tokens':
            ordering = lambda b: (b[0] * b[1], b[1], b[0])
        elif strategy == 'max_bs':
            ordering = lambda b: (-b[0], b[1])
        else:
            raise NotImplementedError(
                f'Unsupported graph allocation strategy: {strategy}')
        buckets = list(sorted(buckets, key=ordering))
        captured_all = True
        for idx, (batch_size, seq_len) in enumerate(buckets):
            # Graph memory usage is proportional to seq dimension in a batch
            batch_seq = batch_size * seq_len if is_prompt else batch_size
            mem_estimate = batch_seq / total_batch_seq * total_mem
            if mem_estimate >= available_mem:
                captured_all = False
                continue
            graphed_bucket = (batch_size, seq_len, is_prompt)
            if graphed_bucket in self.graphed_buckets:
                continue
            self.graphed_buckets.add(graphed_bucket)
            self.log_warmup(phase, idx, num_candidates, batch_size, seq_len)
            with HabanaMemoryProfiler() as mem_prof:
                self.warmup_scenario(batch_size, seq_len, is_prompt, kv_caches)
            used_mem = align_workers(mem_prof.consumed_device_memory,
                                     torch.distributed.ReduceOp.MAX)
            available_mem -= used_mem
            total_mem += used_mem
            total_batch_seq += batch_seq

        return total_mem, total_batch_seq, captured_all

    def log_graph_warmup_summary(self, buckets, is_prompt, total_mem):
        num_candidates = len(buckets)
        phase = f'Graph/{"Prompt" if is_prompt else "Decode"}'
        graphed = list(c[:2] for c in self.graphed_buckets
                       if c[2] == is_prompt)
        msg = (f'{phase} captured:{len(graphed)} '
               f'({100 * len(graphed) / num_candidates:.1f}%) '
               f'used_mem:{format_bytes(total_mem)} '
               f'buckets:{sorted(list(graphed))}')
        logger.info(msg)

    @torch.inference_mode()
    def warmup_model(self, kv_caches: List[torch.Tensor]) -> None:
        if os.environ.get('VLLM_SKIP_WARMUP', 'false').lower() == 'true':
            logger.info("Skipping warmup...")
            return
        self.profiler.start('internal', 'warmup')
        start_mem = HabanaMemoryProfiler.current_device_memory_usage()
        start_time = time.perf_counter()
        self.warmup_all_buckets(self.prompt_buckets, True, kv_caches)
        self.warmup_all_buckets(self.decode_buckets, False, kv_caches)

        if not self.enforce_eager and htorch.utils.internal.is_lazy():
            assert self.mem_margin is not None, \
                ("HabanaWorker.determine_num_available_blocks needs "
                "to be called before warming up the model.")
            free_mem = HabanaMemoryProfiler.current_free_device_memory()
            graph_free_mem = free_mem - self.mem_margin
            graph_free_mem = align_workers(graph_free_mem,
                                           torch.distributed.ReduceOp.MIN)
            prompt_graph_mem_ratio = float(
                os.environ.get('VLLM_GRAPH_PROMPT_RATIO', '0.5'))
            prompt_available_memory = prompt_graph_mem_ratio * graph_free_mem
            decode_available_memory = graph_free_mem - prompt_available_memory
            msg = (f"Using {format_bytes(graph_free_mem)}"
                   f"/{format_bytes(free_mem)} "
                   "of free device memory for HPUGraphs, "
                   f"{format_bytes(prompt_available_memory)} for prompt and "
                   f"{format_bytes(decode_available_memory)} for decode "
                   f"(VLLM_GRAPH_PROMPT_RATIO={prompt_graph_mem_ratio})")
            logger.info(msg)
            prompt_strategy = os.environ.get('VLLM_GRAPH_PROMPT_STRATEGY',
                                             'min_tokens')
            decode_strategy = os.environ.get('VLLM_GRAPH_DECODE_STRATEGY',
                                             'max_bs')
            mem_post_prompt, prompt_batch_seq, prompt_captured_all = \
                self.warmup_graphs(
                prompt_strategy, self.prompt_buckets, True, kv_caches,
                prompt_available_memory)
            mem_post_decode, decode_batch_seq, decode_captured_all = \
                self.warmup_graphs(
                decode_strategy, self.decode_buckets, False, kv_caches,
                decode_available_memory)

            # Not all prompt buckets were captured, but all decode buckets were
            # captured and we have some free graph-allocated space left.
            # Let's try to use it for capturing more prompt buckets.
            if mem_post_decode + mem_post_prompt < graph_free_mem \
                and not prompt_captured_all \
                    and decode_captured_all:
                mem_post_prompt, _, prompt_captured_all = self.warmup_graphs(
                    prompt_strategy, self.prompt_buckets, True, kv_caches,
                    graph_free_mem - mem_post_prompt - mem_post_decode,
                    mem_post_prompt, prompt_batch_seq)

            # Not all decode buckets were captured, but all prompt buckets were
            # captured and we have some free graph-allocated space left.
            # Let's try to use it for capturing more decode buckets.
            if mem_post_decode + mem_post_prompt < graph_free_mem \
                and not decode_captured_all \
                    and prompt_captured_all:
                mem_post_decode, _, _ = self.warmup_graphs(
                    decode_strategy, self.decode_buckets, False, kv_caches,
                    graph_free_mem - mem_post_prompt - mem_post_decode,
                    mem_post_decode, decode_batch_seq)

            self.log_graph_warmup_summary(self.prompt_buckets, True,
                                          mem_post_prompt)
            self.log_graph_warmup_summary(self.decode_buckets, False,
                                          mem_post_decode)

        end_time = time.perf_counter()
        end_mem = HabanaMemoryProfiler.current_device_memory_usage()
        elapsed_time = end_time - start_time
        msg = (
            f"Warmup finished in {elapsed_time:.0f} secs, "
            f"allocated {format_bytes(end_mem - start_mem)} of device memory")
        logger.info(msg)
        self.profiler.end()

    @property
    def vocab_size(self) -> int:
        return self.model_config.get_vocab_size()

    @property
    def mem_margin(self) -> Optional[int]:
        return self._mem_margin

    @mem_margin.setter
    def mem_margin(self, value):
        self._mem_margin = value


def _maybe_wrap_in_hpu_graph(*args, **kwargs):
    return htorch.hpu.wrap_in_hpu_graph(HpuModelAdapter(
        *args, **
        kwargs)) if htorch.utils.internal.is_lazy() else HpuModelAdapter(
            *args, **kwargs)


class HabanaProfilerCounterHelper():

    def __init__(self):
        self.niter = 0
        self.average_real_throughput = None
        self.logged_once = False
        self.real_seq_lens = []
        self.prompt_seq_lens = []

    def capture_seq_group_metadata_stats(self, seq_group_metadata_list):
        self.real_seq_lens = [
            len(seq_data.prompt_token_ids) + len(seq_data.output_token_ids)
            for seq_group_metadata in seq_group_metadata_list
            for seq_data in seq_group_metadata.seq_data.values()
        ]
        self.prompt_seq_lens = [
            len(seq_data.prompt_token_ids)
            for seq_group_metadata in seq_group_metadata_list
            for seq_data in seq_group_metadata.seq_data.values()
        ]

    def get_counter_dict(self, cache_config, duration, seq_len,
                         batch_size_padded, real_batch_size, is_prompt):
        throughput = batch_size_padded / (duration / 1e6)
        throughput_effective = real_batch_size / (duration / 1e6)

        real_max_seq_len = max(self.real_seq_lens)
        real_num_tokens = sum(self.real_seq_lens)
        padded_num_tokens = batch_size_padded * seq_len
        batch_token_utilization = real_num_tokens / padded_num_tokens
        if self.average_real_throughput is None:
            self.average_real_throughput = throughput_effective
        else:  # https://www.heikohoffmann.de/htmlthesis/node134.html
            self.average_real_throughput = self.average_real_throughput + 1 / (
                self.niter + 1) * (throughput_effective -
                                   self.average_real_throughput)
        phase = "prompt" if is_prompt else "decode"
        counters = {
            f'{phase}_bucket_batch_size': batch_size_padded,
            f'{phase}_batch_size': real_batch_size,
            f'{phase}_bucket_seq_len': seq_len,
            f'{phase}_seq_len': real_max_seq_len,
            f'{phase}_bucket_gen_throughput': throughput,
            f'{phase}_real_gen_throughput': throughput_effective,
            f'{phase}_batch_token_utilization': batch_token_utilization,
            'average_real_throughput': self.average_real_throughput,
            'engine_iteration': self.niter,
        }
        self.niter += 1
        if is_prompt:
            prompt_bucket_in_throughput = (seq_len * batch_size_padded) / (
                duration / 1e6)
            prompt_real_in_throughput = sum(
                self.prompt_seq_lens) / (duration / 1e6)
            counters[
                f'{phase}_bucket_in_throughput'] = prompt_bucket_in_throughput
            counters[f'{phase}_real_in_throughput'] = prompt_real_in_throughput

        # KV cache might not be created yet (e.g. for profiling run)
        if cache_config.num_gpu_blocks is not None and \
            cache_config.num_gpu_blocks != 0:
            cache_num_blocks_used = [
                math.ceil(sl / cache_config.block_size)
                for sl in self.real_seq_lens
            ]
            cache_total_num_blocks_used = sum(cache_num_blocks_used)
            num_cache_blocks = cache_config.num_gpu_blocks
            cache_total_num_free_blocks = \
                num_cache_blocks - cache_total_num_blocks_used
            cache_computed_utilization = \
                cache_total_num_blocks_used / num_cache_blocks
            max_blocks_per_seq = math.ceil(seq_len / cache_config.block_size)
            batch_block_utilization = cache_total_num_blocks_used / (
                batch_size_padded * max_blocks_per_seq)
            counters['cache_num_blocks_used'] = cache_total_num_blocks_used
            counters['cache_num_free_blocks'] = cache_total_num_free_blocks
            counters['cache_computed_utilization'] = cache_computed_utilization
            counters[
                f'{phase}_batch_block_utilization'] = batch_block_utilization
        if not self.logged_once:
            counters['const_cache_num_blocks'] = cache_config.num_gpu_blocks
            counters[
                'const_gpu_memory_utilization'] = \
                    cache_config.gpu_memory_utilization
            counters['const_block_size'] = cache_config.block_size
            self.logged_once = True
        return counters


def unwrap_model(model):
    if isinstance(model, torch._dynamo.eval_frame.OptimizedModule):
        return unwrap_model(model._orig_mod)
    else:
        model = list(vars(model)['_modules'].values())[0]
        modules = list(vars(model)['_modules'].values())
        return modules


class HabanaModelRunner(
        HabanaModelRunnerBase[ModelInputForHPUWithSamplingMetadata]):
    """
    GPU model runner with sampling step.
    """
    _model_input_cls: Type[ModelInputForHPUWithSamplingMetadata] = (
        ModelInputForHPUWithSamplingMetadata)

    def make_model_input_from_broadcasted_tensor_dict(
        self,
        tensor_dict: Dict[str, Any],
    ) -> ModelInputForHPUWithSamplingMetadata:
        return (
            ModelInputForHPUWithSamplingMetadata.from_broadcasted_tensor_dict(
                tensor_dict,
                attn_backend=self.attn_backend,
            ))

    def prepare_model_input(
        self,
        seq_group_metadata_list: List[SequenceGroupMetadata],
        virtual_engine: int = 0,
        finished_requests_ids: Optional[List[str]] = None
    ) -> ModelInputForHPUWithSamplingMetadata:
        """Prepare the model input based on a given sequence group, including
        metadata for the sampling step.
        The API assumes seq_group_metadata_list is sorted by prefill -> decode.
        The result tensors and data structure also batches input in prefill
        -> decode order. For example,
        - input_tokens[:num_prefill_tokens] contains prefill tokens.
        - input_tokens[num_prefill_tokens:] contains decode tokens.
        If cuda graph is required, this API automatically pads inputs.
        """
        with self.profiler.record_event('internal', 'prepare_input_tensors'):
            assert seq_group_metadata_list is not None
            self.profiler_counter_helper.capture_seq_group_metadata_stats(
                seq_group_metadata_list=seq_group_metadata_list)
            model_input, sampling_metadata = self.prepare_input_tensors(
                seq_group_metadata_list)
            assert model_input.attn_metadata is not None
            is_prompt = model_input.attn_metadata.is_prompt

        return dataclasses.replace(model_input,
                                   sampling_metadata=sampling_metadata,
                                   is_prompt=is_prompt,
                                   virtual_engine=virtual_engine)

    def finish_measurements(self):
        from neural_compressor.torch.quantization import finalize_calibration
        finalize_calibration(self.model.model)

    @torch.inference_mode()
    def execute_model(
        self,
        model_input: ModelInputForHPUWithSamplingMetadata,
        kv_caches: List[torch.Tensor],
        intermediate_tensors: Optional[IntermediateTensors] = None,
        num_steps: int = 1,
        warmup_mode=False,
    ) -> Optional[Union[List[SamplerOutput], IntermediateTensors]]:
        if num_steps > 1:
            raise ValueError(
                "num_steps > 1 is not supported in HabanaModelRunner")

        if self.lora_config:
            assert model_input.lora_requests is not None
            assert model_input.lora_mapping is not None
            self.set_active_loras(model_input.lora_requests,
                                  model_input.lora_mapping)
        input_tokens = model_input.input_tokens
        input_positions = model_input.input_positions
        attn_metadata = model_input.attn_metadata
        sampling_metadata = model_input.sampling_metadata
        multi_modal_input = model_input.multi_modal_kwargs
        real_batch_size = model_input.real_batch_size
        batch_size_padded = model_input.batch_size_padded
        assert input_tokens is not None
        assert input_positions is not None
        assert sampling_metadata is not None
        assert attn_metadata is not None
        is_prompt = attn_metadata.is_prompt
        assert is_prompt is not None
        batch_size = input_tokens.size(0)
        seq_len = self._seq_len(attn_metadata)
        use_graphs = self._use_graphs(batch_size, seq_len, is_prompt)
        execute_model_kwargs = {
            "input_ids": input_tokens,
            "positions": input_positions,
            "kv_caches": kv_caches,
            "attn_metadata": self.trim_attn_metadata(attn_metadata),
            "intermediate_tensors": intermediate_tensors
        }
        if multi_modal_input is not None:
            execute_model_kwargs.update(multi_modal_input)
        if htorch.utils.internal.is_lazy():
            execute_model_kwargs.update({
                "bypass_hpu_graphs": not use_graphs,
                "warmup_mode": warmup_mode
            })

        htorch.core.mark_step()
        if self.is_driver_worker:
            model_event_name = ("model_"
                                f"{'prompt' if is_prompt else 'decode'}_"
                                f"bs{batch_size}_"
                                f"seq{seq_len}_"
                                f"graphs{'T' if use_graphs else 'F'}")
        else:
            model_event_name = 'model_executable'
        with self.profiler.record_event('internal', model_event_name):
            hidden_states = self.model.forward(
                **execute_model_kwargs,
                selected_token_indices=sampling_metadata.selected_token_indices
            )

        if self.lora_config:
            from vllm.lora.layers import VocabParallelEmbeddingWithLoRA
            modules = unwrap_model(self.model.model)
            for module in modules:
                if isinstance(module, VocabParallelEmbeddingWithLoRA):
                    for i in range(0, len(module.indices_len)):
                        module.indices_len[
                            i] = sampling_metadata.selected_token_indices.numel(
                            )

        # Compute the logits.
        with self.profiler.record_event(
                'internal', ('compute_logits_'
                             f'{"prompt" if is_prompt else "decode"}_bs'
                             f'{batch_size}_'
                             f'seq{seq_len}')):
            sampling_metadata.selected_token_indices = None
            logits = self.model.compute_logits(hidden_states,
                                               sampling_metadata)
        htorch.core.mark_step()
        # Only perform sampling in the driver worker.
        if not self.is_driver_worker:
            return []

        # Sample the next token.
        with self.profiler.record_event(
                'internal', ('sample_'
                             f'{"prompt" if is_prompt else "decode"}_'
                             f'bs{batch_size}_'
                             f'seq{seq_len}')):
            output = self.model.sample(
                logits=logits,
                sampling_metadata=sampling_metadata,
            )
        output.outputs = output.outputs[:real_batch_size]
        htorch.core.mark_step()

        if self.is_driver_worker and self.profiler.enabled:
            # Stop recording 'execute_model' event
            self.profiler.end()
            event_end = self.profiler.get_timestamp_us()
            counters = self.profiler_counter_helper.get_counter_dict(
                cache_config=self.cache_config,
                duration=event_end - self.event_start,
                seq_len=seq_len,
                batch_size_padded=batch_size_padded,
                real_batch_size=real_batch_size,
                is_prompt=is_prompt)
            self.profiler.record_counter(self.event_start, counters)
        return [output]

    def shutdown_inc(self):
        print('inc shutdown')
        if (model_config := getattr(self, "model_config", None)) and \
                         getattr(model_config, "quantization", None) == 'inc':
            print('inc shutdown start')
            from neural_compressor.torch.quantization import (
                finalize_calibration)
            finalize_calibration(self.model.model)
            print('inc shutdown')

    def __del__(self):
        self.shutdown_inc()<|MERGE_RESOLUTION|>--- conflicted
+++ resolved
@@ -95,30 +95,33 @@
     return list(ramp_up_tw) + list(stable)
 
 
-<<<<<<< HEAD
 def warmup_range_with_limit(config: Tuple[int, int, int, int], fill=True):
-    """
-    NOTE(kzawora): we'll use exponential spacing for buckets in which scaled power will return 
-    bmin for first bucket iteration, and bmax for last iteration, with elements between determined 
-    by the exponent, and base being unchanged. Note that after padding to bstep, duplicates may occur. 
+    """ 
+    NOTE(kzawora): we'll use exponential spacing for buckets in which scaled 
+    power will return bmin for first bucket iteration, and bmax for last 
+    iteration, with elements between determined by the exponent, and base being 
+    unchanged. Note that after padding to bstep, duplicates may occur. 
     Handling of duplicates is configured by fill parameter. 
 
     If fill is False, duplicates are removed and less buckets are returned. 
     
-    If fill is True, duplicates are resolved by selecting the closest (larger or smaller) 
-    bucket. If duplicate resolution is not possible, less buckets are returned. In that case, 
-    buckets are guaranteed to be linearly spaced.
+    If fill is True, duplicates are resolved by selecting the closest (larger 
+    or smaller) bucket. If duplicate resolution is not possible, less buckets 
+    are returned. In that case, buckets are guaranteed to be linearly spaced.
 
     Example (bmin=128, bstep=128, bmax=2048, num_buckets=10):
 
-    There are 16 possible buckets (2048/128), and we'll attempt to select 10 of them with exponential spacing.
-    base = (bmax/bmin) ** (1/(num_buckets-1)); (2048/128) ** (1/9) = 1.36079 in this example
+    There are 16 possible buckets (2048/128), and we'll attempt to select 10 of 
+    them with exponential spacing.
+    base = (bmax/bmin) ** (1/(num_buckets-1)); (2048/128) ** (1/9) = 1.36079
     exponent = i
     power = base ** exponent
     scaled_power = b_min * power
 
-    For i == 0 (first bucket), power is 1.36079 ** 0 = 1; scaled_power is 1 * 128 = 128 (==bmin)
-    For i == 9 (last bucket), power is 1.36079 ** 9 = 16; scaled_power is 16 * 128 = 2048 (==bmax)
+    For i == 0 (first bucket), power is 1.36079 ** 0 = 1; 
+        scaled_power is 1 * 128 = 128 (==bmin)
+    For i == 9 (last bucket), power is 1.36079 ** 9 = 16; 
+        scaled_power is 16 * 128 = 2048 (==bmax)
 
     So, computing for all buckets:
     scaled_powers_unpadded     = [bmin*base^0(==bmin), bmin*base^1, bmin*base^2,       ...,     bmin*base^9(==bmax)]
@@ -140,45 +143,55 @@
                                                       ^_______^_______^_______^ 
                                                    closest unused buckets selected
                                                               ^_______^_______^ 
-                                      these become duplicates once previous duplicates are resolved 
+                                      these become duplicates once previous duplicates are resolved
         
         In this case we'll have four duplicated buckets:
 
         174.18 -> 256, optimal bucket,
-        237.02 -> (256) -> 384, taking closest available bucket, as optimal bucket 256 was already captured by 174.18, 
-        322.54 -> (384) -> 512, taking closest available bucket, as optimal bucket 384 was already captured by 237.02,
-        438.91 -> (512) -> 640, taking closest available bucket, as optimal bucket 512 was already captured by 322.54,
-        597.26 -> (640) -> 768, taking closest available bucket, as optimal bucket 640 was already captured by 438.91,
+        237.02 -> (256) -> 384, taking closest available bucket, 
+            as optimal bucket 256 was already captured by 174.18, 
+        322.54 -> (384) -> 512, taking closest available bucket, 
+            as optimal bucket 384 was already captured by 237.02,
+        438.91 -> (512) -> 640, taking closest available bucket, 
+            as optimal bucket 512 was already captured by 322.54,
+        597.26 -> (640) -> 768, taking closest available bucket, 
+            as optimal bucket 640 was already captured by 438.91,
         812.75 -> 896, optimal bucket
 
         len(buckets) = 10, num_buckets = 10
 
-        In this case, the end result has the same buckets as fill=False, but with additional bucket 768 added. 
-        The difference is more pronounced for larger ranges and larger number of buckets.
-
-    """
+        In this case, the end result has the same buckets as fill=False, 
+        but with additional bucket 768 added. 
+        The difference is more pronounced for larger ranges and larger number 
+        of buckets.
+
+    """ # noqa: E501
 
     bmin, bstep, bmax, num_buckets = config
-    linear_buckets = set(np.arange(bmin, bmax+1, step=bstep))
+    linear_buckets = set(np.arange(bmin, bmax + 1, step=bstep))
     print(len(linear_buckets))
     assert num_buckets > 0, "num_buckets must be a positive integer"
     if num_buckets == 1:
         return [bmax]
-    buckets = set()
+    buckets: Set[Tuple[int, int]] = set()
     for i in range(num_buckets):
-        power_unpadded = bmin * np.float_power(bmax/bmin, (1./float(num_buckets - 1))*i)
-        bucket = math.ceil(power_unpadded/bstep) * bstep
+        power_unpadded = bmin * np.float_power(
+            bmax / bmin, (1. / float(num_buckets - 1)) * i)
+        bucket = math.ceil(power_unpadded / bstep) * bstep
         if fill and bucket in buckets:
             available_buckets = linear_buckets.difference(buckets)
             if len(available_buckets) == 0:
-                break # no point in continuing if there are no more unique buckets
-            new_bucket = min(available_buckets, key=lambda x:abs(x-power_unpadded))
+                break  # there are no more unique buckets, let's exit now
+            new_bucket = min(available_buckets,
+                             key=lambda x: abs(x - power_unpadded))
             buckets.add(new_bucket)
         else:
             buckets.add(bucket)
     return list(sorted(buckets))
 
-def warmup_buckets(bs_bucket_config, seq_bucket_config):
+
+def warmup_buckets(bs_bucket_config, seq_bucket_config, max_num_batched_tokens,
+                   block_size):
     bs_buckets = warmup_range(bs_bucket_config[:3])
     seq_len_buckets = warmup_range(seq_bucket_config[:3])
     if bs_bucket_config[3] != 0 and len(bs_buckets) > bs_bucket_config[3]:
@@ -186,21 +199,19 @@
     if seq_bucket_config[3] != 0 and len(
             seq_len_buckets) > seq_bucket_config[3]:
         seq_len_buckets = warmup_range_with_limit(seq_bucket_config)
-
-    buckets = itertools.product(bs_buckets, seq_len_buckets)
-    return list(sorted(buckets, key=lambda b: (b[0] * b[1], b[1], b[0])))
-=======
-def warmup_buckets(bs_bucket_config, seq_bucket_config,
-                   max_num_batched_tokens):
-    buckets = itertools.product(warmup_range(bs_bucket_config),
-                                warmup_range(seq_bucket_config))
-    # Remove buckets exceeding batch token budget
+    diagonal_buckets = [
+        (bs,
+         math.ceil(max_num_batched_tokens / (bs * block_size)) * block_size)
+        for bs in bs_buckets
+    ]
+    print(diagonal_buckets)
+    buckets = list(itertools.product(bs_buckets, seq_len_buckets))
+    buckets = list(set([*buckets, *diagonal_buckets]))
     filtered_buckets = filter(
-        lambda bucket: bucket[0] * bucket[1] <= max_num_batched_tokens,
-        buckets)
+        lambda bucket: bucket[0] * bucket[1] <= math.ceil(
+            max_num_batched_tokens / block_size) * block_size, buckets)
     return list(
         sorted(filtered_buckets, key=lambda b: (b[0] * b[1], b[1], b[0])))
->>>>>>> aefd3367
 
 
 def next_pow2(value: int):
@@ -605,18 +616,20 @@
                                                          step=128,
                                                          max=self.max_num_seqs,
                                                          limit=0)
-        self.prompt_seq_bucket_cfg = read_bucket_settings('prompt',
-                                                          'seq',
-                                                          min=self.block_size,
-                                                          step=self.block_size,
-                                                          max=1024,
-                                                          limit=0)
-        self.decode_seq_bucket_cfg = read_bucket_settings('decode',
-                                                          'seq',
-                                                          min=self.block_size,
-                                                          step=self.block_size,
-                                                          max=2048,
-                                                          limit=0)
+        self.prompt_seq_bucket_cfg = read_bucket_settings(
+            'prompt',
+            'seq',
+            min=self.block_size,
+            step=self.block_size,
+            max=self.max_model_len,
+            limit=0)
+        self.decode_seq_bucket_cfg = read_bucket_settings(
+            'decode',
+            'seq',
+            min=self.block_size,
+            step=self.block_size,
+            max=self.max_model_len,
+            limit=0)
         self.graphed_buckets: Set[Any] = set()
 
         msg = ("Prompt bucket config (min, step, max_warmup, limit) "
@@ -625,7 +638,8 @@
         logger.info(msg)
         self.prompt_buckets = warmup_buckets(self.prompt_bs_bucket_cfg,
                                              self.prompt_seq_bucket_cfg,
-                                             self.max_num_batched_tokens)
+                                             self.max_num_batched_tokens,
+                                             self.block_size)
 
         if self.lora_config:
             self.prompt_buckets[:] = [
@@ -643,7 +657,8 @@
         logger.info(msg)
         self.decode_buckets = warmup_buckets(self.decode_bs_bucket_cfg,
                                              self.decode_seq_bucket_cfg,
-                                             self.max_num_batched_tokens)
+                                             self.max_num_batched_tokens,
+                                             self.block_size)
         if self.lora_config:
             self.decode_buckets[:] = [
                 bucket for bucket in self.decode_buckets
@@ -1188,16 +1203,30 @@
     def profile_run(self) -> None:
         num_layers = self.model_config.get_num_layers(self.parallel_config)
         kv_caches = [None] * num_layers
-        max_batch_size = self.prompt_bs_bucket_cfg[-2]
-        max_seq_len = self.prompt_seq_bucket_cfg[-2]
-        if self.lora_config:
-            max_seq_len = self.max_num_batched_tokens // max_batch_size
-
-        self.warmup_scenario(max_batch_size,
-                             max_seq_len,
-                             True,
-                             kv_caches,
-                             is_profile_run=True)
+
+        # take two largest buckets in terms of token counts
+        # first with largest batch size, second with largest seq length
+        # if both are the same, only single warmup run is executed
+        warmup_scenarios = set()
+        warmup_scenarios.add(
+            max(self.prompt_buckets,
+                key=lambda item: (item[0], item[0] * item[1])))
+        warmup_scenarios.add(
+            max(self.prompt_buckets,
+                key=lambda item: (item[1], item[0] * item[1])))
+        for idx, (max_batch_size, max_seq_len) in enumerate(warmup_scenarios):
+            msg = (f'[{idx+1}/{len(warmup_scenarios)}] '
+                   f'Executing profile run for bs={max_batch_size}, '
+                   f'seq_len={max_seq_len}, '
+                   f'num_batched_tokens={max_batch_size*max_seq_len}')
+            logger.info(msg)
+            if self.lora_config:
+                max_seq_len = self.max_num_batched_tokens // max_batch_size
+            self.warmup_scenario(max_batch_size,
+                                 max_seq_len,
+                                 True,
+                                 kv_caches,
+                                 is_profile_run=True)
 
     def warmup_scenario(self,
                         batch_size,
