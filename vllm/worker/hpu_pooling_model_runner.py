import dataclasses
from typing import Any, Dict, List, Optional, Tuple, Type, Union

import habana_frameworks.torch as htorch
import torch

from vllm.model_executor.pooling_metadata import PoolingMetadata
from vllm.pooling_params import PoolingParams
from vllm.sequence import (IntermediateTensors, PoolerOutput, SequenceData,
                           SequenceGroupMetadata)
from vllm.worker.hpu_model_runner import HPUModelRunnerBase, ModelInputForHPU


@dataclasses.dataclass(frozen=True)
class ModelInputForHPUWithPoolingMetadata(ModelInputForHPU):
    """
    Used by the HPUPoolingModelRunner.
    """
    pooling_metadata: Optional["PoolingMetadata"] = None


class HPUPoolingModelRunner(
        HPUModelRunnerBase[ModelInputForHPUWithPoolingMetadata]):
    _model_input_cls: Type[ModelInputForHPUWithPoolingMetadata] = (
        ModelInputForHPUWithPoolingMetadata)
    #_builder_cls: Type[ModelInputForHPUBuilder] = ModelInputForHPUBuilder

    def create_lora_mask(self, input_tokens: torch.Tensor, lora_ids: List[int],
                         is_prompt: bool):
        '''
        This is a helper function to create the mask for lora computations.
        Lora Mask is needed to ensure we match the correct lora weights for the
        for the request.
        For Prompt phase we have
        lora_mask with shape (batch_size * seq_len, max_loras * max_rank)
        lora_logits_mask with shape (batch_size, max_loras * max_rank)
        For Decode phase we have both
        lora_mask and lora_logits_mask with shape
        (batch_size, max_loras * max_rank)
        '''
        lora_mask: torch.Tensor = None
        lora_logits_mask: torch.Tensor = None
        lora_index = 0

        if self.lora_config:
            if is_prompt:
                lora_mask = torch.zeros(
                    input_tokens.shape[0] * input_tokens.shape[1],
                    (self.lora_config.max_loras) *\
                        self.lora_config.max_lora_rank,
                    dtype=self.lora_config.lora_dtype)
                lora_logits_mask = torch.zeros(
                    input_tokens.shape[0], (self.lora_config.max_loras) *
                    self.lora_config.max_lora_rank,
                    dtype=self.lora_config.lora_dtype)

                ones = torch.ones(input_tokens.shape[1],
                                  self.lora_config.max_lora_rank,
                                  dtype=self.lora_config.lora_dtype)
                logit_ones = torch.ones(1,
                                        self.lora_config.max_lora_rank,
                                        dtype=self.lora_config.lora_dtype)

                for i in range(len(lora_ids)):
                    if lora_ids[i] == 0:
                        continue
                    lora_index = self.lora_manager._adapter_manager.\
                        lora_index_to_id.index(lora_ids[i])
                    start_row = i * input_tokens.shape[1]
                    end_row = start_row + input_tokens.shape[1]
                    start_col = lora_index * self.lora_config.max_lora_rank
                    end_col = start_col + self.lora_config.max_lora_rank
                    lora_mask[start_row:end_row, start_col:end_col] = ones
                    lora_logits_mask[i, start_col:end_col] = logit_ones
                lora_mask = lora_mask.to('hpu')
                lora_logits_mask = lora_logits_mask.to('hpu')
            else:
                lora_mask = torch.zeros(input_tokens.shape[0],
                                        (self.lora_config.max_loras) *
                                        self.lora_config.max_lora_rank,
                                        dtype=self.lora_config.lora_dtype)
                ones = torch.ones(1,
                                  self.lora_config.max_lora_rank,
                                  dtype=self.lora_config.lora_dtype)
                for i in range(len(lora_ids)):
                    if lora_ids[i] == 0:
                        continue
                    lora_index = self.lora_manager._adapter_manager.\
                        lora_index_to_id.index(lora_ids[i])
                    start_pos = lora_index * self.lora_config.max_lora_rank
                    end_pos = start_pos + self.lora_config.max_lora_rank
                    lora_mask[i, start_pos:end_pos] = ones
                lora_mask = lora_mask.to('hpu')
                lora_logits_mask = lora_mask

        return lora_mask, lora_logits_mask

    @torch.inference_mode()
    def execute_model(
        self,
        model_input: ModelInputForHPUWithPoolingMetadata,
        kv_caches: List[torch.Tensor],
        intermediate_tensors: Optional[IntermediateTensors] = None,
        num_steps: int = 1,
        warmup_mode=False,
    ) -> Optional[Union[List[PoolerOutput], IntermediateTensors]]:
        if num_steps > 1:
            raise ValueError(
                "HPUPoolingModelRunner does not support multi-step execution.")
        if self.lora_config:
            assert model_input.lora_requests is not None
            assert model_input.lora_mapping is not None
            self.set_active_loras(model_input.lora_requests,
                                  model_input.lora_mapping)
        input_tokens = model_input.input_tokens
        input_positions = model_input.input_positions
        attn_metadata = model_input.attn_metadata
        #sampling_metadata = model_input.sampling_metadata
        real_batch_size = model_input.real_batch_size
        batch_size_padded = model_input.batch_size_padded
        assert input_tokens is not None
        assert input_positions is not None
        #assert sampling_metadata is None
        assert attn_metadata is not None
        is_prompt = attn_metadata.is_prompt
        assert is_prompt is True
        batch_size = input_tokens.size(0)
        seq_len = self._seq_len(attn_metadata)
        use_graphs = self._use_graphs(batch_size, seq_len, is_prompt)
        super()._check_config(batch_size, seq_len, is_prompt, warmup_mode)

        lora_mask: torch.Tensor = None
        lora_logits_mask: torch.Tensor = None
        if self.lora_config:
            assert model_input.lora_ids is not None
            lora_mask, lora_logits_mask = self.create_lora_mask(
                input_tokens, model_input.lora_ids,
                attn_metadata.is_prompt)

        num_layers = self.model_config.get_num_layers(self.parallel_config)
        # use an empty tensor instead of `None`` to force Dynamo to pass
        # it by reference, rather by specializing on the value ``None``.
        # the `dtype` argument does not matter, and we use `float32` as
        # a placeholder (it has wide hardware support).
        kv_caches = [
            torch.tensor([], dtype=torch.float32, device=self.device)
            for _ in range(num_layers)
        ]

        execute_model_kwargs = {
            "input_ids": model_input.input_tokens,
            "positions": model_input.input_positions,
            "kv_caches": kv_caches,
            "attn_metadata":
            super().trim_attn_metadata(model_input.attn_metadata),
<<<<<<< HEAD
            **MultiModalKwargs.as_kwargs(model_input.multi_modal_kwargs or {},
                                         device=self.device),
            **cross_enc_kwargs,
            "intermediate_tensors":
            intermediate_tensors,
            "lora_mask":
            lora_mask,
=======
            "intermediate_tensors": intermediate_tensors,
>>>>>>> 30f43b5d
        }

        if htorch.utils.internal.is_lazy():
            execute_model_kwargs.update({"bypass_hpu_graphs": not use_graphs})

        htorch.core.mark_step()
        if self.is_driver_worker:
            model_event_name = ("model_"
                                f"{'prompt' if is_prompt else 'decode'}_"
                                f"bs{batch_size}_"
                                f"seq{seq_len}_"
                                f"graphs{'T' if use_graphs else 'F'}")
        else:
            model_event_name = 'model_executable'
        with self.profiler.record_event('internal', model_event_name):
            hidden_states = self.model.forward(
                **execute_model_kwargs,
                selected_token_indices=
                None  #sampling_metadata.selected_token_indices
            )

        htorch.core.mark_step()

        if self.is_driver_worker and self.profiler.enabled:
            # Stop recording 'execute_model' event
            self.profiler.end()
            event_end = self.profiler.get_timestamp_us()
            counters = self.profiler_counter_helper.get_counter_dict(
                cache_config=self.cache_config,
                duration=event_end - self.event_start,
                seq_len=seq_len,
                batch_size_padded=batch_size_padded,
                real_batch_size=real_batch_size,
                is_prompt=is_prompt)
            self.profiler.record_counter(self.event_start, counters)
        if not self.is_driver_worker:
            return []

        return [
            self.model.model._pooler(
                hidden_states=hidden_states,
                pooling_metadata=model_input.pooling_metadata)
        ]

    def make_model_input_from_broadcasted_tensor_dict(
            self,
            tensor_dict: Dict[str,
                              Any]) -> ModelInputForHPUWithPoolingMetadata:
        return ModelInputForHPUWithPoolingMetadata.from_broadcasted_tensor_dict(
            tensor_dict,
            attn_backend=self.attn_backend,
        )

    def prepare_model_input(
        self,
        seq_group_metadata_list: Optional[List[SequenceGroupMetadata]],
        virtual_engine: int = 0,
        finished_requests_ids: Optional[List[str]] = None
    ) -> ModelInputForHPUWithPoolingMetadata:
        with self.profiler.record_event('internal', 'prepare_input_tensors'):
            assert seq_group_metadata_list is not None
            if self.profiler.enabled:
                self.profiler_counter_helper.capture_seq_group_metadata_stats(
                    seq_group_metadata_list=seq_group_metadata_list)

            model_input, sampling_metadata = self.prepare_input_tensors(
                seq_group_metadata_list)

            assert model_input.input_tokens is not None and \
                model_input.attn_metadata.seq_lens_tensor is not None

            prompt_offsets = [
                i * model_input.input_tokens.shape[1]
                for i in range(model_input.real_batch_size)
            ]
            prompt_offsets_tensor = torch.tensor(prompt_offsets).to(
                model_input.input_tokens.device)

            pooling_metadata = self._prepare_pooling(
                seq_group_metadata_list,
                prompt_lens=model_input.attn_metadata.seq_lens_tensor,
                prompt_offsets=prompt_offsets_tensor)

        return dataclasses.replace(model_input,
                                   virtual_engine=virtual_engine,
                                   pooling_metadata=pooling_metadata)

    def _prepare_pooling(
        self,
        seq_group_metadata_list: List[SequenceGroupMetadata],
        prompt_lens: List[int],
        prompt_offsets: List[int],
    ) -> PoolingMetadata:
        """Prepare PoolingMetadata for the sequence group metadata list."""
        seq_groups: List[Tuple[List[int], PoolingParams]] = []
        for i, seq_group_metadata in enumerate(seq_group_metadata_list):
            seq_ids = list(seq_group_metadata.seq_data.keys())
            pooling_params = seq_group_metadata.pooling_params
            seq_groups.append((seq_ids, pooling_params))

        seq_data: Dict[int, SequenceData] = {}
        for seq_group_metadata in seq_group_metadata_list:
            seq_data.update(seq_group_metadata.seq_data)

        pooling_metadata = PoolingMetadata(
            seq_groups=seq_groups,
            seq_data=seq_data,
            prompt_lens=prompt_lens,
            prompt_offsets=prompt_offsets,
        )
        return pooling_metadata

    def profile_run(self) -> None:
        super().profile_run()<|MERGE_RESOLUTION|>--- conflicted
+++ resolved
@@ -153,17 +153,11 @@
             "kv_caches": kv_caches,
             "attn_metadata":
             super().trim_attn_metadata(model_input.attn_metadata),
-<<<<<<< HEAD
             **MultiModalKwargs.as_kwargs(model_input.multi_modal_kwargs or {},
                                          device=self.device),
             **cross_enc_kwargs,
-            "intermediate_tensors":
-            intermediate_tensors,
-            "lora_mask":
-            lora_mask,
-=======
             "intermediate_tensors": intermediate_tensors,
->>>>>>> 30f43b5d
+            "lora_mask": lora_mask,
         }
 
         if htorch.utils.internal.is_lazy():
