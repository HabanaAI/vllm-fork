# SPDX-License-Identifier: Apache-2.0

###############################################################################
# Copyright (C) 2024 Habana Labs, Ltd. an Intel Company
###############################################################################

import contextlib
import gc
import gzip
import json
import os
import queue
import time
from typing import List, Optional, Set, Tuple, Type

import habana_frameworks.torch as htorch  # noqa:F401
import torch
import torch.distributed
from vllm_hpu_extension.profiler import HabanaMemoryProfiler, format_bytes

import vllm.envs as envs
from vllm.config import ParallelConfig, VllmConfig
from vllm.distributed import (ensure_model_parallel_initialized, get_pp_group,
                              init_distributed_environment)
from vllm.logger import init_logger
from vllm.lora.request import LoRARequest
from vllm.model_executor import set_random_seed
from vllm.model_executor.layers.sampler import SamplerOutput
from vllm.prompt_adapter.request import PromptAdapterRequest
from vllm.sequence import ExecuteModelRequest
from vllm.utils import (bind_kv_cache, hpu_backend_string, hpu_device_string,
                        is_fake_hpu)
from vllm.worker.cache_engine import CacheEngine
from vllm.worker.hpu_enc_dec_model_runner import HPUEncoderDecoderModelRunner
from vllm.worker.hpu_model_runner import HPUModelRunner, HPUModelRunnerBase
from vllm.worker.hpu_pooling_model_runner import HPUPoolingModelRunner
from vllm.worker.worker_base import (LocalOrDistributedWorkerBase, WorkerBase,
                                     WorkerInput)

logger = init_logger(__name__)


class HPUWorker(LocalOrDistributedWorkerBase):
    """A worker class that executes (a partition of) the model on a HPU.

    Each worker is associated with a single HPU. The worker is responsible for
    maintaining the KV cache and executing the model on the HPU. In case of
    distributed inference, each worker is assigned a partition of the model.
    """

    def __init__(
        self,
        vllm_config: VllmConfig,
        local_rank: int,
        rank: int,
        distributed_init_method: str,
        is_driver_worker: bool = False,
        model_runner_cls: Optional[Type[HPUModelRunner]] = None,
    ) -> None:
        WorkerBase.__init__(self, vllm_config=vllm_config)
        self.parallel_config.rank = rank
        self.local_rank = local_rank
        self.rank = rank
        self.distributed_init_method = distributed_init_method
        self.is_driver_worker = is_driver_worker
<<<<<<< HEAD
=======
        if self.parallel_config and self.is_driver_worker:
            assert self.rank % self.parallel_config.tensor_parallel_size == 0, \
            "The driver worker must have rank 0."
>>>>>>> 3fda00a4

        if self.model_config.trust_remote_code:
            # note: lazy import to avoid importing torch before initializing
            from vllm.utils import init_cached_hf_modules
            init_cached_hf_modules()

        # Return hidden states from target model if the draft model is an
        # mlp_speculator
        speculative_config = self.speculative_config
        model_config = self.model_config
        speculative_args = {} if speculative_config is None \
            or (speculative_config.draft_model_config.model ==
                model_config.model) \
            or (speculative_config.draft_model_config.hf_config.model_type
                not in ["medusa", "mlp_speculator", "eagle"]) \
                    else {"return_hidden_states": True}

        is_encoder_decoder_model = self._is_encoder_decoder_model()
        ModelRunnerClass: Type[HPUModelRunnerBase] = HPUModelRunner
        if self.model_config.runner_type == "pooling":
            ModelRunnerClass = HPUPoolingModelRunner
        elif is_encoder_decoder_model:
            ModelRunnerClass = HPUEncoderDecoderModelRunner
        self.model_runner: HPUModelRunnerBase = ModelRunnerClass(
            vllm_config=vllm_config,
            kv_cache_dtype=self.cache_config.cache_dtype,
            is_driver_worker=is_driver_worker,
            **speculative_args,
        )
        if model_runner_cls is not None:
            self.model_runner = model_runner_cls(self.model_runner)
        # Uninitialized cache engine. Will be initialized by
        # initialize_cache.
        self.cache_engine: List[HPUCacheEngine]
        # Initialize gpu_cache as pooling models don't initialize kv_caches
        self.hpu_cache: Optional[List[List[torch.Tensor]]] = None
        # Torch profiler. Enabled and configured through env vars:
        # VLLM_TORCH_PROFILER_DIR=/path/to/save/trace
        if envs.VLLM_TORCH_PROFILER_DIR:
            torch_profiler_trace_dir = envs.VLLM_TORCH_PROFILER_DIR
            logger.info("Profiling enabled. Traces will be saved to: %s",
                        torch_profiler_trace_dir)

            if os.getenv('VLLM_PROFILER_ENABLED') == 'full':
                fn = self.full_trace_handler
                with_stack = False
            else:
                fn = torch.profiler.tensorboard_trace_handler
                with_stack = True
            self.profiler = torch.profiler.profile(
                activities=[
                    torch.profiler.ProfilerActivity.CPU,
                    torch.profiler.ProfilerActivity.HPU,
                ],
                with_stack=with_stack,
                on_trace_ready=fn(torch_profiler_trace_dir, use_gzip=True))
        else:
            self.profiler = None

    def full_trace_handler(self, dir_name, use_gzip=False):

        def handler_fn(prof) -> None:
            if not os.path.isdir(dir_name):
                try:
                    os.makedirs(dir_name, exist_ok=True)
                except Exception as e:
                    raise RuntimeError("Can't create directory: " +
                                       dir_name) from e
            file_name = f"vllm.{time.time_ns()}.pt.trace.json"
            file_path = os.path.join(dir_name, file_name)
            prof.export_chrome_trace(file_path)
            with open(file_path) as f:
                pytorch_trace = json.load(f)
            os.remove(file_path)
            base = pytorch_trace['baseTimeNanoseconds'] / 1000
            events = self.model_runner.profiler.profiling_trace_events
            while True:
                try:
                    event_str = events.get_nowait()
                    event = json.loads(event_str[:-1])
                    event['ts'] = event['ts'] - base
                    pytorch_trace['traceEvents'].append(event)
                except queue.Empty:
                    break

            pytorch_trace['traceEvents'].append({
                "args": {
                    "name": "vLLM"
                },
                "name": "process_name",
                "ph": "M",
                "pid": 1,
                "tid": 0,
                "ts": 0.0
            })
            if use_gzip:
                file_path = file_path + ".gz"
                with gzip.open(file_path, 'wt', encoding="ascii") as zipfile:
                    json.dump(pytorch_trace, zipfile)
            else:
                with open(file_path, "w") as outfile:
                    outfile.write(json.dumps(pytorch_trace))
            logger.info("Saved full profiling to %s", file_path)

        return handler_fn

    def _is_encoder_decoder_model(self):
        return self.model_config.is_encoder_decoder

    def start_profile(self):
        if self.profiler is None:
            raise RuntimeError("Profiler is not enabled.")
        high_level_profiler = self.model_runner.profiler
        with high_level_profiler.record_event('internal', 'start_profiler'):
            # Clean up the queue
            while True:
                try:
                    high_level_profiler.profiling_trace_events.get_nowait()
                except queue.Empty:
                    break
            self.profiler.start()

    def stop_profile(self):
        if self.profiler is None:
            raise RuntimeError("Profiler is not enabled.")
        self.profiler.stop()

    def _set_env_vars(self):
        local_rank = self.local_rank
        if self.parallel_config.world_size == 1:
            local_rank = -1
        import os
        os.environ["LOCAL_RANK"] = str(local_rank)
        os.environ["ID"] = str(local_rank)
        os.environ["WORLD_SIZE"] = str(self.parallel_config.world_size)
        os.environ["RANK"] = str(self.rank)

    def init_device(self) -> None:
        if self.device_config.device.type == "hpu":
            self.device = torch.device("hpu")
            torch.hpu.set_device(self.device)
        elif self.device_config.device_type == "cpu":
            self.device = torch.device("cpu")
        else:
            raise RuntimeError(
                f"Not support device type: {self.device_config.device}")
        # Initialize the distributed environment.
        if self.model_config.quantization == 'inc':
            self._set_env_vars()
        init_worker_distributed_environment(self.parallel_config, self.rank,
                                            self.distributed_init_method,
                                            self.local_rank)
        # Set random seed.
        set_random_seed(self.model_config.seed)

    def load_model(self):
        self.model_runner.load_model()
        if isinstance(self.model_runner, HPUPoolingModelRunner):
            # recipes we will use the extra memory for graphs/blocks
            free_hpu_memory = torch.hpu.mem_get_info()[0]
            hpu_memory_margin = free_hpu_memory * (
                1 - self.cache_config.gpu_memory_utilization)
            self.model_runner.mem_margin = hpu_memory_margin
            self._warm_up_model()

    def execute_model(
        self,
        execute_model_req: Optional[ExecuteModelRequest] = None,
    ) -> Optional[List[SamplerOutput]]:
        # VLLM_HPU_LOG_STEP_GRAPH_COMPILATION     - will log graph compilations per engine step, only when there was any - highly recommended to use alongside PT_HPU_METRICS_GC_DETAILS! # noqa:E501
        # VLLM_HPU_LOG_STEP_GRAPH_COMPILATION_ALL - will log graph compilations per engine step, always, even if there were none # noqa:E501
        # VLLM_HPU_LOG_STEP_CPU_FALLBACKS         - will log cpu fallbacks per engine step, only when there was any # noqa:E501
        # VLLM_HPU_LOG_STEP_CPU_FALLBACKS_ALL     - will log cpu fallbacks per engine step, always, even if there were none # noqa:E501
        log_graph_compilation_all = os.environ.get(
            'VLLM_HPU_LOG_STEP_GRAPH_COMPILATION_ALL', '0') != '0'
        log_graph_compilation = os.environ.get(
            'VLLM_HPU_LOG_STEP_GRAPH_COMPILATION',
            '0') != '0' or log_graph_compilation_all
        log_cpu_fallbacks_all = os.environ.get(
            'VLLM_HPU_LOG_STEP_CPU_FALLBACKS_ALL', '0') != '0'
        log_cpu_fallbacks = os.environ.get('VLLM_HPU_LOG_STEP_CPU_FALLBACKS',
                                           '0') != '0' or log_cpu_fallbacks_all
        if (log_graph_compilation or log_cpu_fallbacks) and \
            execute_model_req is not None:
            from habana_frameworks.torch.hpu.metrics import metric_localcontext
            seq_group_metadata_list = execute_model_req.seq_group_metadata_list
            is_prompt = any([
                seq_group_metadata.is_prompt
                for seq_group_metadata in seq_group_metadata_list
            ])
            max_context_len = max([
                max([
                    len(v.prompt_token_ids) + len(v.output_token_ids)
                    for v in seq_group_metadata.seq_data.values()
                ]) for seq_group_metadata in seq_group_metadata_list
            ])  # whoa, that's some spicy stuff right here
            max_num_blocks = (
                (max_context_len - 1) // self.cache_config.block_size) + 1
            input_stats = (f'is_prompt: {is_prompt}, '
                           f'num_seqs: {len(seq_group_metadata_list)}, '
                           f'max_context_len: {max_context_len}, '
                           f'max_num_blocks {max_num_blocks}')
            gc_ctx = metric_localcontext(
                "graph_compilation"
            ) if log_graph_compilation else contextlib.nullcontext()
            cpu_fallback_ctx = metric_localcontext(
                "cpu_fallback"
            ) if log_cpu_fallbacks else contextlib.nullcontext()
            with gc_ctx as gc_local_metric, \
                cpu_fallback_ctx as cpu_fallback_local_metric:
                output = LocalOrDistributedWorkerBase.execute_model(
                    self, execute_model_req)
            if (log_graph_compilation and gc_local_metric.stats()[0][1]
                    > 0) or log_graph_compilation_all:
                msg = ("VLLM_HPU_STEP_GRAPH_COMPILATION: "
                       f"{gc_local_metric.stats()}, {input_stats}")
                logger.warning(msg)
            if (log_cpu_fallbacks and cpu_fallback_local_metric.stats()[0][1]
                    > 0) or log_cpu_fallbacks_all:
                msg = ("VLLM_HPU_STEP_CPU_FALLBACK: "
                       f"{cpu_fallback_local_metric.stats()}, {input_stats}")
                logger.warning(msg)

            return output

        output = LocalOrDistributedWorkerBase.execute_model(
            self, execute_model_req)
        return output

    @torch.inference_mode()
    def determine_num_available_blocks(self) -> Tuple[int, int]:
        """Profiles the peak memory usage of the model to determine how many
        KV blocks may be allocated without OOMs.

        The engine will first conduct a profiling of the existing memory usage.
        Then, it calculate the maximum possible number of GPU and CPU blocks
        that can be allocated with the remaining free memory.

        .. tip::
            You may limit the usage of GPU memory
            by adjusting the `gpu_memory_utilization` parameter.
        """
        # Profile the memory usage of the model and get the maximum number of
        # cache blocks that can be allocated with the remaining free memory.

        # Execute a forward pass with dummy inputs to profile the memory usage
        # of the model.
        if is_fake_hpu():
            cache_block_size = self.get_cache_block_size_bytes()
            fake_hpu_cache_alloc = 4 * 2**30  # take 4 GiB flat on fake hpu
            num_fake_hpu_blocks = fake_hpu_cache_alloc // cache_block_size
            self.model_runner.bucketing_ctx.num_hpu_blocks = num_fake_hpu_blocks
            return num_fake_hpu_blocks, 0
        with HabanaMemoryProfiler() as m:
            self.model_runner.profile_run()
            torch.hpu.synchronize()
        msg = ("Model profiling run "
               f"took {m.get_summary_string()}")
        logger.info(msg)
        # At this point we should've allocated the maximum workspace for all
        # recipes we will use the extra memory for graphs/blocks
        free_hpu_memory = torch.hpu.mem_get_info()[0]

        cache_block_size = self.get_cache_block_size_bytes()
        graph_reserved_mem = (float(
            os.environ.get('VLLM_GRAPH_RESERVED_MEM', '0.1'))
                              if not self.model_config.enforce_eager else 0)
        graph_headroom = 1 - graph_reserved_mem
        available_hpu_memory = free_hpu_memory * \
            self.cache_config.gpu_memory_utilization
        hpu_memory_margin = free_hpu_memory * (
            1 - self.cache_config.gpu_memory_utilization)
        self.model_runner.mem_margin = hpu_memory_margin
        cache_size_bytes = available_hpu_memory * graph_headroom
        graph_headroom_bytes = available_hpu_memory * (1 - graph_headroom)
        msg = (
            f"Free device memory: {format_bytes(free_hpu_memory)}, "
            f"{format_bytes(available_hpu_memory)} usable "
            f"(gpu_memory_utilization={self.cache_config.gpu_memory_utilization}),"
            f" {format_bytes(graph_headroom_bytes)} reserved for HPUGraphs "
            f"(VLLM_GRAPH_RESERVED_MEM={graph_reserved_mem}), "
            f"{format_bytes(cache_size_bytes)} reserved for KV cache")
        logger.info(msg)
        num_hpu_blocks = int(cache_size_bytes // cache_block_size)
        num_cpu_blocks = int(self.cache_config.swap_space_bytes //
                             cache_block_size)
        num_hpu_blocks = max(num_hpu_blocks, 0)
        num_cpu_blocks = max(num_cpu_blocks, 0)

        self.model_runner.bucketing_ctx.num_hpu_blocks = num_hpu_blocks

        if self.model_runner.lora_manager:
            self.model_runner.remove_all_loras()

        gc.collect()
        return num_hpu_blocks, num_cpu_blocks

    def initialize_cache(self, num_gpu_blocks: int,
                         num_cpu_blocks: int) -> None:
        """Allocate GPU and CPU KV cache with the specified number of blocks.

        This also warms up the model, which may record CUDA graphs.
        """
        raise_if_cache_size_invalid(num_gpu_blocks,
                                    self.cache_config.block_size,
                                    self.model_config.max_model_len)

        self.cache_config.num_gpu_blocks = num_gpu_blocks
        self.cache_config.num_cpu_blocks = num_cpu_blocks

        with HabanaMemoryProfiler() as m:
            self._init_cache_engine()
            torch.hpu.synchronize()
        msg = ("Initializing cache engine "
               f"took {m.get_summary_string()}")
        logger.info(msg)
        self._warm_up_model()

    def _init_cache_engine(self):
        assert self.cache_config.num_gpu_blocks is not None
        self.cache_engine = [
            HPUCacheEngine(self.cache_config, self.model_config,
                           self.parallel_config, self.device_config)
            for _ in range(self.parallel_config.pipeline_parallel_size)
        ]
        self.hpu_cache = [
            self.cache_engine[ve].gpu_cache
            for ve in range(self.parallel_config.pipeline_parallel_size)
        ]
        bind_kv_cache(self.compilation_config.static_forward_context,
                      self.hpu_cache)

    def _warm_up_model(self) -> None:
        # NOTE(kzawora): We should use virtual engine index here
        # for pipeline parallelism. Using 0 for now.
        if not isinstance(self.model_runner, HPUPoolingModelRunner):
            assert self.hpu_cache is not None
            self.model_runner.warmup_model(self.hpu_cache[0])
        else:
            self.model_runner.warmup_model(None)
        # Reset the seed to ensure that the random state is not affected by
        # the model initialization and profiling.
        set_random_seed(self.model_config.seed)

    @property
    def do_metadata_broadcast(self) -> bool:
        return self.parallel_config.tensor_parallel_size > 1

    @property
    def kv_cache(self) -> Optional[List[List[torch.Tensor]]]:
        return self.hpu_cache

    @torch.inference_mode()
    def prepare_worker_input(
            self, execute_model_req: ExecuteModelRequest) -> WorkerInput:
        virtual_engine = execute_model_req.virtual_engine
        num_seq_groups = len(execute_model_req.seq_group_metadata_list)
        # `blocks_to_swap_in` and `blocks_to_swap_out` are cpu tensors.
        # they contain parameters to launch cudamemcpyasync.
        blocks_to_swap_in = torch.tensor(execute_model_req.blocks_to_swap_in,
                                         device="cpu",
                                         dtype=torch.int64).view(-1, 2)
        blocks_to_swap_out = torch.tensor(execute_model_req.blocks_to_swap_out,
                                          device="cpu",
                                          dtype=torch.int64).view(-1, 2)
        # `blocks_to_copy` is a gpu tensor. The src and tgt of
        # blocks to copy are in the same device, and `blocks_to_copy`
        # can be used directly within cuda kernels.
        blocks_to_copy = torch.tensor(execute_model_req.blocks_to_copy,
                                      device=self.device,
                                      dtype=torch.int64).view(-1, 2)

        return WorkerInput(
            num_seq_groups=num_seq_groups,
            blocks_to_swap_in=blocks_to_swap_in,
            blocks_to_swap_out=blocks_to_swap_out,
            blocks_to_copy=blocks_to_copy,
            virtual_engine=virtual_engine,
        )

    @torch.inference_mode()
    def execute_worker(self, worker_input: WorkerInput) -> None:
        virtual_engine = worker_input.virtual_engine
        # Issue cache operations.
        if (worker_input.blocks_to_swap_in is not None
                and worker_input.blocks_to_swap_in.numel() > 0):
            self.cache_engine[virtual_engine].swap_in(
                worker_input.blocks_to_swap_in)
        if (worker_input.blocks_to_swap_out is not None
                and worker_input.blocks_to_swap_out.numel() > 0):
            self.cache_engine[virtual_engine].swap_out(
                worker_input.blocks_to_swap_out)
        if (worker_input.blocks_to_copy is not None
                and worker_input.blocks_to_copy.numel() > 0):
            self.cache_engine[virtual_engine].copy(worker_input.blocks_to_copy)

    def add_lora(self, lora_request: LoRARequest) -> bool:
        return self.model_runner.add_lora(lora_request)

    def remove_lora(self, lora_id: int) -> bool:
        return self.model_runner.remove_lora(lora_id)

    def pin_lora(self, lora_id: int) -> bool:
        return self.model_runner.pin_lora(lora_id)

    def list_loras(self) -> Set[int]:
        return self.model_runner.list_loras()

    def add_prompt_adapter(
            self, prompt_adapter_request: PromptAdapterRequest) -> bool:
        raise NotImplementedError(
            "Prompt Adapter is not implemented for HPU backend.")

    def remove_prompt_adapter(self, prompt_adapter_id: int) -> bool:
        raise NotImplementedError(
            "Prompt Adapter is not implemented for HPU backend.")

    def pin_prompt_adapter(self, prompt_adapter_id: int) -> bool:
        raise NotImplementedError(
            "Prompt Adapter is not implemented for HPU backend.")

    def list_prompt_adapters(self) -> Set[int]:
        raise NotImplementedError(
            "Prompt Adapter is not implemented for HPU backend.")

    def shutdown(self):
        self.model_runner.shutdown_inc()

    @property
    def max_model_len(self) -> int:
        return self.model_config.max_model_len

    @property
    def vocab_size(self) -> int:
        return self.model_runner.vocab_size

    def get_cache_block_size_bytes(self) -> int:
        """Get the size of the KV cache block size in bytes.
        """
        return HPUCacheEngine.get_cache_block_size(self.cache_config,
                                                   self.model_config,
                                                   self.parallel_config)


def init_worker_distributed_environment(
    parallel_config: ParallelConfig,
    rank: int,
    distributed_init_method: Optional[str] = None,
    local_rank: int = -1,
) -> None:
    """Initialize the distributed environment."""
    backend = hpu_backend_string()
    init_distributed_environment(parallel_config.world_size,
                                 rank,
                                 distributed_init_method,
                                 local_rank,
                                 backend=backend)

    ensure_model_parallel_initialized(parallel_config.tensor_parallel_size,
                                      parallel_config.pipeline_parallel_size)

    if parallel_config.pipeline_parallel_size > 1:
        # torch-ccl xpu need a collective API warm up
        # before calling send/recv API
        get_pp_group().all_reduce(torch.zeros(1).to('hpu'))
    if torch.distributed.is_initialized():
        torch_world_size = torch.distributed.get_world_size()
        if torch_world_size != parallel_config.world_size:
            raise RuntimeError(
                "torch.distributed is already initialized but the torch world "
                "size does not match parallel_config.world_size "
                f"({torch_world_size} vs. {parallel_config.world_size}).")
    elif not distributed_init_method:
        raise ValueError(
            "distributed_init_method must be set if torch.distributed "
            "is not already initialized")
    else:
        backend = hpu_backend_string()
        torch.distributed.init_process_group(
            backend=backend,
            world_size=parallel_config.world_size,
            rank=rank,
            init_method=distributed_init_method,
        )

    # A small all_reduce for warmup & checking conformance.
    device = hpu_device_string()
    dummy_tensor_hpu = torch.ones(1).to(device)
    torch.distributed.all_reduce(dummy_tensor_hpu)
    assert dummy_tensor_hpu.item() == parallel_config.world_size
    ensure_model_parallel_initialized(parallel_config.tensor_parallel_size,
                                      parallel_config.pipeline_parallel_size)


def raise_if_cache_size_invalid(num_gpu_blocks, block_size,
                                max_model_len) -> None:
    if num_gpu_blocks <= 0:
        raise ValueError("No available memory for the cache blocks. "
                         "Try increasing `gpu_memory_utilization` when "
                         "initializing the engine.")
    max_seq_len = block_size * num_gpu_blocks
    if max_model_len > max_seq_len:
        raise ValueError(
            f"The model's max seq len ({max_model_len}) "
            "is larger than the maximum number of tokens that can be "
            f"stored in KV cache ({max_seq_len}). Try increasing "
            "`gpu_memory_utilization` or decreasing `max_model_len` when "
            "initializing the engine.")


class HPUCacheEngine(CacheEngine):

    def _allocate_kv_cache(
        self,
        num_blocks: int,
        device: str,
    ) -> List[Tuple[torch.Tensor, torch.Tensor]]:
        """Allocates KV cache on the specified device."""
        kv_cache_shape = self.attn_backend.get_kv_cache_shape(
            num_blocks, self.block_size, self.num_kv_heads, self.head_size)
        kv_cache: List[Tuple[torch.Tensor, torch.Tensor]] = []
        dtype = self.dtype
        if device != 'hpu' and not is_fake_hpu() \
          and self.dtype == torch.float8_e4m3fn:
            dtype = torch.uint8
        for _ in range(self.num_attention_layers):
            key_cache = torch.zeros(kv_cache_shape, dtype=dtype, device=device)
            value_cache = torch.zeros(kv_cache_shape,
                                      dtype=dtype,
                                      device=device)
            kv_layer = (key_cache, value_cache)
            kv_cache.append(kv_layer)
        return kv_cache<|MERGE_RESOLUTION|>--- conflicted
+++ resolved
@@ -63,12 +63,6 @@
         self.rank = rank
         self.distributed_init_method = distributed_init_method
         self.is_driver_worker = is_driver_worker
-<<<<<<< HEAD
-=======
-        if self.parallel_config and self.is_driver_worker:
-            assert self.rank % self.parallel_config.tensor_parallel_size == 0, \
-            "The driver worker must have rank 0."
->>>>>>> 3fda00a4
 
         if self.model_config.trust_remote_code:
             # note: lazy import to avoid importing torch before initializing
