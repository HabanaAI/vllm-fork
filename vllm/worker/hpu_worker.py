###############################################################################
# Copyright (C) 2024 Habana Labs, Ltd. an Intel Company
###############################################################################

import gc
import gzip
import json
import os
import queue
import time
from typing import List, Optional, Set, Tuple, Type

import habana_frameworks.torch as htorch  # noqa:F401
import torch
import torch.distributed
from vllm_hpu_extension.profiler import HabanaMemoryProfiler, format_bytes

import vllm.envs as envs
from vllm.config import ParallelConfig, VllmConfig
from vllm.distributed import (ensure_model_parallel_initialized,
                              init_distributed_environment)
from vllm.logger import init_logger
from vllm.lora.request import LoRARequest
from vllm.model_executor import set_random_seed
from vllm.prompt_adapter.request import PromptAdapterRequest
from vllm.sequence import ExecuteModelRequest
from vllm.utils import hpu_backend_string, hpu_device_string, is_fake_hpu
from vllm.worker.cache_engine import CacheEngine
from vllm.worker.hpu_enc_dec_model_runner import HPUEncoderDecoderModelRunner
from vllm.worker.hpu_model_runner import HPUModelRunner, HPUModelRunnerBase
from vllm.worker.worker_base import (LocalOrDistributedWorkerBase, WorkerBase,
                                     WorkerInput)

logger = init_logger(__name__)


class HPUWorker(LocalOrDistributedWorkerBase):
    """A worker class that executes (a partition of) the model on a HPU.

    Each worker is associated with a single HPU. The worker is responsible for
    maintaining the KV cache and executing the model on the HPU. In case of
    distributed inference, each worker is assigned a partition of the model.
    """

    def __init__(
        self,
        vllm_config: VllmConfig,
        local_rank: int,
        rank: int,
        distributed_init_method: str,
        is_driver_worker: bool = False,
        model_runner_cls: Optional[Type[HPUModelRunner]] = None,
    ) -> None:
        WorkerBase.__init__(self, vllm_config=vllm_config)
        self.parallel_config.rank = rank
        self.local_rank = local_rank
        self.rank = rank
        self.distributed_init_method = distributed_init_method
        self.is_driver_worker = is_driver_worker
        if self.is_driver_worker:
            assert self.rank == 0, "The driver worker must have rank 0."

        if self.model_config.trust_remote_code:
            # note: lazy import to avoid importing torch before initializing
            from vllm.utils import init_cached_hf_modules
            init_cached_hf_modules()

        # Return hidden states from target model if the draft model is an
        # mlp_speculator
        speculative_config = self.speculative_config
        model_config = self.model_config
        speculative_args = {} if speculative_config is None \
            or (speculative_config.draft_model_config.model ==
                model_config.model) \
            or (speculative_config.draft_model_config.hf_config.model_type
                not in ["medusa", "mlp_speculator", "eagle"]) \
                    else {"return_hidden_states": True}

<<<<<<< HEAD
        is_encoder_decoder_model = self._is_encoder_decoder_model()
        ModelRunnerClass: Type[HPUModelRunnerBase] = HPUModelRunner
        if model_runner_cls is not None:
            ModelRunnerClass = model_runner_cls
        elif is_encoder_decoder_model:
            ModelRunnerClass = HPUEncoderDecoderModelRunner
        self.model_runner: HPUModelRunnerBase = ModelRunnerClass(
=======
        ModelRunnerClass: Type[HPUModelRunner] = HPUModelRunner
        self.model_runner: HPUModelRunner = ModelRunnerClass(
>>>>>>> 3473bc1e
            vllm_config=vllm_config,
            kv_cache_dtype=self.cache_config.cache_dtype,
            is_driver_worker=is_driver_worker,
            **speculative_args,
        )
        if model_runner_cls is not None:
            self.model_runner = model_runner_cls(self.model_runner)
        # Uninitialized cache engine. Will be initialized by
        # initialize_cache.
        self.cache_engine: List[HPUCacheEngine]
        # Initialize gpu_cache as embedding models don't initialize kv_caches
        self.hpu_cache: Optional[List[List[torch.tensor]]] = None
        # Torch profiler. Enabled and configured through env vars:
        # VLLM_TORCH_PROFILER_DIR=/path/to/save/trace
        if envs.VLLM_TORCH_PROFILER_DIR:
            torch_profiler_trace_dir = envs.VLLM_TORCH_PROFILER_DIR
            logger.info("Profiling enabled. Traces will be saved to: %s",
                        torch_profiler_trace_dir)

            if os.getenv('VLLM_PROFILER_ENABLED') == 'full':
                fn = self.full_trace_handler
                with_stack = False
            else:
                fn = torch.profiler.tensorboard_trace_handler
                with_stack = True
            self.profiler = torch.profiler.profile(
                activities=[
                    torch.profiler.ProfilerActivity.CPU,
                    torch.profiler.ProfilerActivity.HPU,
                ],
                with_stack=with_stack,
                on_trace_ready=fn(torch_profiler_trace_dir, use_gzip=True))
        else:
            self.profiler = None

    def full_trace_handler(self, dir_name, use_gzip=False):

        def handler_fn(prof) -> None:
            if not os.path.isdir(dir_name):
                try:
                    os.makedirs(dir_name, exist_ok=True)
                except Exception as e:
                    raise RuntimeError("Can't create directory: " +
                                       dir_name) from e
            file_name = f"vllm.{time.time_ns()}.pt.trace.json"
            file_path = os.path.join(dir_name, file_name)
            prof.export_chrome_trace(file_path)
            with open(file_path) as f:
                pytorch_trace = json.load(f)
            os.remove(file_path)
            base = pytorch_trace['baseTimeNanoseconds'] / 1000
            events = self.model_runner.profiler.profiling_trace_events
            while True:
                try:
                    event_str = events.get_nowait()
                    event = json.loads(event_str[:-1])
                    event['ts'] = event['ts'] - base
                    pytorch_trace['traceEvents'].append(event)
                except queue.Empty:
                    break

            pytorch_trace['traceEvents'].append({
                "args": {
                    "name": "vLLM"
                },
                "name": "process_name",
                "ph": "M",
                "pid": 1,
                "tid": 0,
                "ts": 0.0
            })
            if use_gzip:
                file_path = file_path + ".gz"
                with gzip.open(file_path, 'wt', encoding="ascii") as zipfile:
                    json.dump(pytorch_trace, zipfile)
            else:
                with open(file_path, "w") as outfile:
                    outfile.write(json.dumps(pytorch_trace))
            logger.info("Saved full profiling to %s", file_path)

        return handler_fn

    def _is_encoder_decoder_model(self):
        return self.model_config.is_encoder_decoder

    def start_profile(self):
        if self.profiler is None:
            raise RuntimeError("Profiler is not enabled.")
        high_level_profiler = self.model_runner.profiler
        with high_level_profiler.record_event('internal', 'start_profiler'):
            # Clean up the queue
            while True:
                try:
                    high_level_profiler.profiling_trace_events.get_nowait()
                except queue.Empty:
                    break
            self.profiler.start()

    def stop_profile(self):
        if self.profiler is None:
            raise RuntimeError("Profiler is not enabled.")
        self.profiler.stop()

    def _set_env_vars(self):
        local_rank = self.local_rank
        if self.parallel_config.world_size == 1:
            local_rank = -1
        import os
        os.environ["LOCAL_RANK"] = str(local_rank)
        os.environ["ID"] = str(local_rank)
        os.environ["WORLD_SIZE"] = str(self.parallel_config.world_size)
        os.environ["RANK"] = str(self.rank)

    def init_device(self) -> None:
        if self.device_config.device.type == "hpu":
            self.device = torch.device("hpu")
            torch.hpu.set_device(self.device)
        elif self.device_config.device_type == "cpu":
            self.device = torch.device("cpu")
        else:
            raise RuntimeError(
                f"Not support device type: {self.device_config.device}")
        # Initialize the distributed environment.
        if self.model_config.quantization == 'inc':
            self._set_env_vars()
        init_worker_distributed_environment(self.parallel_config, self.rank,
                                            self.distributed_init_method,
                                            self.local_rank)
        # Set random seed.
        set_random_seed(self.model_config.seed)

    def load_model(self):
        self.model_runner.load_model()

    @torch.inference_mode()
    def determine_num_available_blocks(self) -> Tuple[int, int]:
        """Profiles the peak memory usage of the model to determine how many
        KV blocks may be allocated without OOMs.

        The engine will first conduct a profiling of the existing memory usage.
        Then, it calculate the maximum possible number of GPU and CPU blocks
        that can be allocated with the remaining free memory.

        .. tip::
            You may limit the usage of GPU memory
            by adjusting the `gpu_memory_utilization` parameter.
        """
        # Profile the memory usage of the model and get the maximum number of
        # cache blocks that can be allocated with the remaining free memory.

        # Execute a forward pass with dummy inputs to profile the memory usage
        # of the model.
        if is_fake_hpu():
            cache_block_size = self.get_cache_block_size_bytes()
            fake_hpu_cache_alloc = 4 * 2**30  # take 4 GiB flat on fake hpu
            num_fake_hpu_blocks = fake_hpu_cache_alloc // cache_block_size
            self.model_runner.bucketing_ctx.num_hpu_blocks = num_fake_hpu_blocks
            return num_fake_hpu_blocks, 0
        with HabanaMemoryProfiler() as m:
            self.model_runner.profile_run()
            torch.hpu.synchronize()
        msg = ("Model profiling run "
               f"took {m.get_summary_string()}")
        logger.info(msg)
        # At this point we should've allocated the maximum workspace for all
        # recipes we will use the extra memory for graphs/blocks
        free_hpu_memory = torch.hpu.mem_get_info()[0]

        cache_block_size = self.get_cache_block_size_bytes()
        graph_reserved_mem = (float(
            os.environ.get('VLLM_GRAPH_RESERVED_MEM', '0.1'))
                              if not self.model_config.enforce_eager else 0)
        graph_headroom = 1 - graph_reserved_mem
        available_hpu_memory = free_hpu_memory * \
            self.cache_config.gpu_memory_utilization
        hpu_memory_margin = free_hpu_memory * (
            1 - self.cache_config.gpu_memory_utilization)
        self.model_runner.mem_margin = hpu_memory_margin
        cache_size_bytes = available_hpu_memory * graph_headroom
        graph_headroom_bytes = available_hpu_memory * (1 - graph_headroom)
        msg = (
            f"Free device memory: {format_bytes(free_hpu_memory)}, "
            f"{format_bytes(available_hpu_memory)} usable "
            f"(gpu_memory_utilization={self.cache_config.gpu_memory_utilization}),"
            f" {format_bytes(graph_headroom_bytes)} reserved for HPUGraphs "
            f"(VLLM_GRAPH_RESERVED_MEM={graph_reserved_mem}), "
            f"{format_bytes(cache_size_bytes)} reserved for KV cache")
        logger.info(msg)
        num_hpu_blocks = int(cache_size_bytes // cache_block_size)
        num_cpu_blocks = int(self.cache_config.swap_space_bytes //
                             cache_block_size)
        num_hpu_blocks = max(num_hpu_blocks, 0)
        num_cpu_blocks = max(num_cpu_blocks, 0)

        self.model_runner.bucketing_ctx.num_hpu_blocks = num_hpu_blocks

        if self.model_runner.lora_manager:
            self.model_runner.remove_all_loras()

        gc.collect()
        return num_hpu_blocks, num_cpu_blocks

    def initialize_cache(self, num_gpu_blocks: int,
                         num_cpu_blocks: int) -> None:
        """Allocate GPU and CPU KV cache with the specified number of blocks.

        This also warms up the model, which may record CUDA graphs.
        """
        raise_if_cache_size_invalid(num_gpu_blocks,
                                    self.cache_config.block_size,
                                    self.model_config.max_model_len)

        self.cache_config.num_gpu_blocks = num_gpu_blocks
        self.cache_config.num_cpu_blocks = num_cpu_blocks

        with HabanaMemoryProfiler() as m:
            self._init_cache_engine()
            torch.hpu.synchronize()
        msg = ("Initializing cache engine "
               f"took {m.get_summary_string()}")
        logger.info(msg)
        self._warm_up_model()

    def _init_cache_engine(self):
        assert self.cache_config.num_gpu_blocks is not None
        self.cache_engine = [
            HPUCacheEngine(self.cache_config, self.model_config,
                           self.parallel_config, self.device_config)
            for _ in range(self.parallel_config.pipeline_parallel_size)
        ]
        self.hpu_cache = [
            self.cache_engine[ve].gpu_cache
            for ve in range(self.parallel_config.pipeline_parallel_size)
        ]

    def _warm_up_model(self) -> None:
        # NOTE(kzawora): We should use virtual engine index here
        # for pipeline parallelism. Using 0 for now.
        assert self.hpu_cache is not None
        self.model_runner.warmup_model(self.hpu_cache[0])
        # Reset the seed to ensure that the random state is not affected by
        # the model initialization and profiling.
        set_random_seed(self.model_config.seed)

    @property
    def do_metadata_broadcast(self) -> bool:
        return self.parallel_config.tensor_parallel_size > 1

    @property
    def kv_cache(self) -> Optional[List[List[torch.Tensor]]]:
        return self.hpu_cache

    @torch.inference_mode()
    def prepare_worker_input(
            self, execute_model_req: ExecuteModelRequest) -> WorkerInput:
        virtual_engine = execute_model_req.virtual_engine
        num_seq_groups = len(execute_model_req.seq_group_metadata_list)
        # `blocks_to_swap_in` and `blocks_to_swap_out` are cpu tensors.
        # they contain parameters to launch cudamemcpyasync.
        blocks_to_swap_in = torch.tensor(execute_model_req.blocks_to_swap_in,
                                         device="cpu",
                                         dtype=torch.int64).view(-1, 2)
        blocks_to_swap_out = torch.tensor(execute_model_req.blocks_to_swap_out,
                                          device="cpu",
                                          dtype=torch.int64).view(-1, 2)
        # `blocks_to_copy` is a gpu tensor. The src and tgt of
        # blocks to copy are in the same device, and `blocks_to_copy`
        # can be used directly within cuda kernels.
        blocks_to_copy = torch.tensor(execute_model_req.blocks_to_copy,
                                      device=self.device,
                                      dtype=torch.int64).view(-1, 2)

        return WorkerInput(
            num_seq_groups=num_seq_groups,
            blocks_to_swap_in=blocks_to_swap_in,
            blocks_to_swap_out=blocks_to_swap_out,
            blocks_to_copy=blocks_to_copy,
            virtual_engine=virtual_engine,
        )

    @torch.inference_mode()
    def execute_worker(self, worker_input: WorkerInput) -> None:
        virtual_engine = worker_input.virtual_engine
        # Issue cache operations.
        if (worker_input.blocks_to_swap_in is not None
                and worker_input.blocks_to_swap_in.numel() > 0):
            self.cache_engine[virtual_engine].swap_in(
                worker_input.blocks_to_swap_in)
        if (worker_input.blocks_to_swap_out is not None
                and worker_input.blocks_to_swap_out.numel() > 0):
            self.cache_engine[virtual_engine].swap_out(
                worker_input.blocks_to_swap_out)
        if (worker_input.blocks_to_copy is not None
                and worker_input.blocks_to_copy.numel() > 0):
            self.cache_engine[virtual_engine].copy(worker_input.blocks_to_copy)

    def add_lora(self, lora_request: LoRARequest) -> bool:
        return self.model_runner.add_lora(lora_request)

    def remove_lora(self, lora_id: int) -> bool:
        return self.model_runner.remove_lora(lora_id)

    def pin_lora(self, lora_id: int) -> bool:
        return self.model_runner.pin_lora(lora_id)

    def list_loras(self) -> Set[int]:
        return self.model_runner.list_loras()

    def add_prompt_adapter(
            self, prompt_adapter_request: PromptAdapterRequest) -> bool:
        raise NotImplementedError(
            "Prompt Adapter is not implemented for HPU backend.")

    def remove_prompt_adapter(self, prompt_adapter_id: int) -> bool:
        raise NotImplementedError(
            "Prompt Adapter is not implemented for HPU backend.")

    def pin_prompt_adapter(self, prompt_adapter_id: int) -> bool:
        raise NotImplementedError(
            "Prompt Adapter is not implemented for HPU backend.")

    def list_prompt_adapters(self) -> Set[int]:
        raise NotImplementedError(
            "Prompt Adapter is not implemented for HPU backend.")

    def shutdown_inc(self):
        self.model_runner.shutdown_inc()

    @property
    def max_model_len(self) -> int:
        return self.model_config.max_model_len

    @property
    def vocab_size(self) -> int:
        return self.model_runner.vocab_size

    def get_cache_block_size_bytes(self) -> int:
        """Get the size of the KV cache block size in bytes.
        """
        return HPUCacheEngine.get_cache_block_size(self.cache_config,
                                                   self.model_config,
                                                   self.parallel_config)


def init_worker_distributed_environment(
    parallel_config: ParallelConfig,
    rank: int,
    distributed_init_method: Optional[str] = None,
    local_rank: int = -1,
) -> None:
    """Initialize the distributed environment."""
    backend = hpu_backend_string()
    init_distributed_environment(parallel_config.world_size,
                                 rank,
                                 distributed_init_method,
                                 local_rank,
                                 backend=backend)

    ensure_model_parallel_initialized(parallel_config.tensor_parallel_size,
                                      parallel_config.pipeline_parallel_size)

    if torch.distributed.is_initialized():
        torch_world_size = torch.distributed.get_world_size()
        if torch_world_size != parallel_config.world_size:
            raise RuntimeError(
                "torch.distributed is already initialized but the torch world "
                "size does not match parallel_config.world_size "
                f"({torch_world_size} vs. {parallel_config.world_size}).")
    elif not distributed_init_method:
        raise ValueError(
            "distributed_init_method must be set if torch.distributed "
            "is not already initialized")
    else:
        backend = hpu_backend_string()
        torch.distributed.init_process_group(
            backend=backend,
            world_size=parallel_config.world_size,
            rank=rank,
            init_method=distributed_init_method,
        )

    # A small all_reduce for warmup & checking conformance.
    device = hpu_device_string()
    dummy_tensor_hpu = torch.ones(1).to(device)
    torch.distributed.all_reduce(dummy_tensor_hpu)
    assert dummy_tensor_hpu.item() == parallel_config.world_size
    ensure_model_parallel_initialized(parallel_config.tensor_parallel_size,
                                      parallel_config.pipeline_parallel_size)


def raise_if_cache_size_invalid(num_gpu_blocks, block_size,
                                max_model_len) -> None:
    if num_gpu_blocks <= 0:
        raise ValueError("No available memory for the cache blocks. "
                         "Try increasing `gpu_memory_utilization` when "
                         "initializing the engine.")
    max_seq_len = block_size * num_gpu_blocks
    if max_model_len > max_seq_len:
        raise ValueError(
            f"The model's max seq len ({max_model_len}) "
            "is larger than the maximum number of tokens that can be "
            f"stored in KV cache ({max_seq_len}). Try increasing "
            "`gpu_memory_utilization` or decreasing `max_model_len` when "
            "initializing the engine.")


class HPUCacheEngine(CacheEngine):

    def _allocate_kv_cache(
        self,
        num_blocks: int,
        device: str,
    ) -> List[Tuple[torch.Tensor, torch.Tensor]]:
        """Allocates KV cache on the specified device."""
        kv_cache_shape = self.attn_backend.get_kv_cache_shape(
            num_blocks, self.block_size, self.num_kv_heads, self.head_size)
        kv_cache: List[Tuple[torch.Tensor, torch.Tensor]] = []
        dtype = self.dtype
        if device != 'hpu' and not is_fake_hpu() \
          and self.dtype == torch.float8_e4m3fn:
            dtype = torch.uint8
        for _ in range(self.num_attention_layers):
            key_cache = torch.zeros(kv_cache_shape, dtype=dtype, device=device)
            value_cache = torch.zeros(kv_cache_shape,
                                      dtype=dtype,
                                      device=device)
            kv_layer = (key_cache, value_cache)
            kv_cache.append(kv_layer)
        return kv_cache<|MERGE_RESOLUTION|>--- conflicted
+++ resolved
@@ -76,7 +76,6 @@
                 not in ["medusa", "mlp_speculator", "eagle"]) \
                     else {"return_hidden_states": True}
 
-<<<<<<< HEAD
         is_encoder_decoder_model = self._is_encoder_decoder_model()
         ModelRunnerClass: Type[HPUModelRunnerBase] = HPUModelRunner
         if model_runner_cls is not None:
@@ -84,10 +83,6 @@
         elif is_encoder_decoder_model:
             ModelRunnerClass = HPUEncoderDecoderModelRunner
         self.model_runner: HPUModelRunnerBase = ModelRunnerClass(
-=======
-        ModelRunnerClass: Type[HPUModelRunner] = HPUModelRunner
-        self.model_runner: HPUModelRunner = ModelRunnerClass(
->>>>>>> 3473bc1e
             vllm_config=vllm_config,
             kv_cache_dtype=self.cache_config.cache_dtype,
             is_driver_worker=is_driver_worker,
