# SPDX-License-Identifier: Apache-2.0

###############################################################################
# Copyright (C) 2024 Habana Labs, Ltd. an Intel Company
###############################################################################

import contextlib
import gc
import gzip
import json
import os
import queue
import time
from typing import Dict, List, Optional, Set, Tuple, Type

import habana_frameworks.torch as htorch  # noqa:F401
import torch
import torch.distributed
from vllm_hpu_extension.profiler import HabanaMemoryProfiler, format_bytes

import vllm.envs as envs
from vllm.config import ParallelConfig, VllmConfig
from vllm.distributed import (ensure_model_parallel_initialized, get_pp_group,
                              get_tp_group, ensure_kv_transfer_initialized,
                              init_distributed_environment)
from vllm.logger import init_logger
from vllm.lora.request import LoRARequest
from vllm.model_executor import set_random_seed
from vllm.model_executor.layers.sampler import SamplerOutput
from vllm.prompt_adapter.request import PromptAdapterRequest
from vllm.sequence import ExecuteModelRequest
from vllm.utils import (bind_kv_cache, hpu_backend_string, hpu_device_string,
                        is_fake_hpu)
from vllm.worker.cache_engine import CacheEngine
from vllm.worker.hpu_enc_dec_model_runner import HPUEncoderDecoderModelRunner
from vllm.worker.hpu_model_runner import HPUModelRunner, HPUModelRunnerBase
from vllm.worker.hpu_pooling_model_runner import HPUPoolingModelRunner
from vllm.worker.worker_base import (LocalOrDistributedWorkerBase, WorkerBase,
                                     WorkerInput)

logger = init_logger(__name__)


class HPUWorker(LocalOrDistributedWorkerBase):
    """A worker class that executes (a partition of) the model on a HPU.

    Each worker is associated with a single HPU. The worker is responsible for
    maintaining the KV cache and executing the model on the HPU. In case of
    distributed inference, each worker is assigned a partition of the model.
    """

    def __init__(
        self,
        vllm_config: VllmConfig,
        local_rank: int,
        rank: int,
        distributed_init_method: str,
        is_driver_worker: bool = False,
        model_runner_cls: Optional[Type[HPUModelRunner]] = None,
        vllm_envs: Optional[Dict[str, str]] = None,
    ) -> None:
        if vllm_envs is not None:
            for envv in vllm_envs:
                os.environ[envv] = vllm_envs[envv]
        WorkerBase.__init__(self, vllm_config=vllm_config)
        self.parallel_config.rank = rank
        self.local_rank = local_rank
        self.rank = rank
        self.distributed_init_method = distributed_init_method
        self.is_driver_worker = is_driver_worker
        if self.parallel_config and self.is_driver_worker:
            assert self.rank % self.parallel_config.tensor_parallel_size == 0, \
            "The driver worker must have TP rank 0."

        if self.model_config.trust_remote_code:
            # note: lazy import to avoid importing torch before initializing
            from vllm.utils import init_cached_hf_modules
            init_cached_hf_modules()

        # Return hidden states from target model if the draft model is an
        # mlp_speculator
        speculative_config = self.speculative_config
        model_config = self.model_config
        speculative_args = {} if speculative_config is None \
            or (speculative_config.draft_model_config.hf_config.model_type ==
                 model_config.hf_config.model_type) \
            or (speculative_config.draft_model_config.hf_config.model_type
                not in ["medusa", "mlp_speculator", "eagle", "deepseek_mtp"]) \
                    else {"return_hidden_states": True}

        is_encoder_decoder_model = self._is_encoder_decoder_model()
        ModelRunnerClass: Type[HPUModelRunnerBase] = HPUModelRunner
        if self.model_config.runner_type == "pooling":
            ModelRunnerClass = HPUPoolingModelRunner
        elif is_encoder_decoder_model:
            ModelRunnerClass = HPUEncoderDecoderModelRunner
        self.model_runner: HPUModelRunnerBase = ModelRunnerClass(
            vllm_config=vllm_config,
            kv_cache_dtype=self.cache_config.cache_dtype,
            is_driver_worker=is_driver_worker,
            **speculative_args,
        )
        if model_runner_cls is not None:
            self.model_runner = model_runner_cls(self.model_runner)
        # Uninitialized cache engine. Will be initialized by
        # initialize_cache.
        self.cache_engine: List[HPUCacheEngine]
        # Initialize gpu_cache as pooling models don't initialize kv_caches
        self.hpu_cache: Optional[List[List[torch.Tensor]]] = None
        # Torch profiler. Enabled and configured through env vars:
        # VLLM_TORCH_PROFILER_DIR=/path/to/save/trace
        if envs.VLLM_TORCH_PROFILER_DIR:
            torch_profiler_trace_dir = envs.VLLM_TORCH_PROFILER_DIR
            logger.info("Profiling enabled. Traces will be saved to: %s",
                        torch_profiler_trace_dir)

            if os.getenv('VLLM_PROFILER_ENABLED') == 'full':
                fn = self.full_trace_handler
                with_stack = False
            else:
                fn = torch.profiler.tensorboard_trace_handler
                with_stack = True
            self.profiler = torch.profiler.profile(
                activities=[
                    torch.profiler.ProfilerActivity.CPU,
                    torch.profiler.ProfilerActivity.HPU,
                ],
                with_stack=with_stack,
                on_trace_ready=fn(torch_profiler_trace_dir, use_gzip=True))
        else:
            self.profiler = None

    def full_trace_handler(self, dir_name, use_gzip=False):

        def handler_fn(prof) -> None:
            if not os.path.isdir(dir_name):
                try:
                    os.makedirs(dir_name, exist_ok=True)
                except Exception as e:
                    raise RuntimeError("Can't create directory: " +
                                       dir_name) from e
            file_name = f"vllm.{time.time_ns()}.pt.trace.json"
            file_path = os.path.join(dir_name, file_name)
            prof.export_chrome_trace(file_path)
            with open(file_path) as f:
                pytorch_trace = json.load(f)
            os.remove(file_path)
            base = pytorch_trace['baseTimeNanoseconds'] / 1000
            events = self.model_runner.profiler.profiling_trace_events
            while True:
                try:
                    event_str = events.get_nowait()
                    event = json.loads(event_str[:-1])
                    event['ts'] = event['ts'] - base
                    pytorch_trace['traceEvents'].append(event)
                except queue.Empty:
                    break

            pytorch_trace['traceEvents'].append({
                "args": {
                    "name": "vLLM"
                },
                "name": "process_name",
                "ph": "M",
                "pid": 1,
                "tid": 0,
                "ts": 0.0
            })
            if use_gzip:
                file_path = file_path + ".gz"
                with gzip.open(file_path, 'wt', encoding="ascii") as zipfile:
                    json.dump(pytorch_trace, zipfile)
            else:
                with open(file_path, "w") as outfile:
                    outfile.write(json.dumps(pytorch_trace))
            logger.info("Saved full profiling to %s", file_path)

        return handler_fn

    def _is_encoder_decoder_model(self):
        return self.model_config.is_encoder_decoder

    def start_profile(self):
        if self.profiler is None:
            raise RuntimeError("Profiler is not enabled.")
        high_level_profiler = self.model_runner.profiler
        with high_level_profiler.record_event('internal', 'start_profiler'):
            # Clean up the queue
            while True:
                try:
                    high_level_profiler.profiling_trace_events.get_nowait()
                except queue.Empty:
                    break
            self.profiler.start()

    def stop_profile(self):
        if self.profiler is None:
            raise RuntimeError("Profiler is not enabled.")
        self.profiler.stop()

    def _set_env_vars(self):
        local_rank = self.local_rank
        if self.parallel_config.world_size == 1:
            local_rank = -1
        import os
        os.environ["LOCAL_RANK"] = str(local_rank)
        os.environ["ID"] = str(local_rank)
        os.environ["WORLD_SIZE"] = str(self.parallel_config.world_size)
        os.environ["RANK"] = str(self.rank)

    def init_device(self) -> None:
        if self.device_config.device.type == "hpu":
<<<<<<< HEAD
            self.device = torch.device("hpu")

            dp_size = int(os.environ.get("VLLM_DP_SIZE", "1"))
            if dp_size > 1:
                torch.hpu.set_device(self.device)
            else:
                torch.hpu.set_device(self.local_rank)
=======
            self.device = torch.device(f"hpu:{self.local_rank}")
            torch.hpu.set_device(self.device)
>>>>>>> c00a82dd
        elif self.device_config.device_type == "cpu":
            self.device = torch.device("cpu")
        else:
            raise RuntimeError(
                f"Not support device type: {self.device_config.device}")
        # Initialize the distributed environment.
        if self.model_config.quantization == 'inc':
            self._set_env_vars()
        init_worker_distributed_environment(self.vllm_config, self.rank,
                                            self.distributed_init_method,
                                            self.local_rank)
        # Set random seed.
        set_random_seed(self.model_config.seed)

    def load_model(self):
        self.model_runner.load_model()
        if isinstance(self.model_runner, HPUPoolingModelRunner):
            # recipes we will use the extra memory for graphs/blocks
            free_hpu_memory = torch.hpu.mem_get_info()[0]
            hpu_memory_margin = free_hpu_memory * (
                1 - self.cache_config.gpu_memory_utilization)
            self.model_runner.mem_margin = hpu_memory_margin
            self._warm_up_model()

    def execute_model(
        self,
        execute_model_req: Optional[ExecuteModelRequest] = None,
    ) -> Optional[List[SamplerOutput]]:
        # VLLM_HPU_LOG_STEP_GRAPH_COMPILATION     - will log graph compilations per engine step, only when there was any - highly recommended to use alongside PT_HPU_METRICS_GC_DETAILS! # noqa:E501
        # VLLM_HPU_LOG_STEP_GRAPH_COMPILATION_ALL - will log graph compilations per engine step, always, even if there were none # noqa:E501
        # VLLM_HPU_LOG_STEP_CPU_FALLBACKS         - will log cpu fallbacks per engine step, only when there was any # noqa:E501
        # VLLM_HPU_LOG_STEP_CPU_FALLBACKS_ALL     - will log cpu fallbacks per engine step, always, even if there were none # noqa:E501
        log_graph_compilation_all = os.environ.get(
            'VLLM_HPU_LOG_STEP_GRAPH_COMPILATION_ALL', '0') != '0'
        log_graph_compilation = os.environ.get(
            'VLLM_HPU_LOG_STEP_GRAPH_COMPILATION',
            '0') != '0' or log_graph_compilation_all
        log_cpu_fallbacks_all = os.environ.get(
            'VLLM_HPU_LOG_STEP_CPU_FALLBACKS_ALL', '0') != '0'
        log_cpu_fallbacks = os.environ.get('VLLM_HPU_LOG_STEP_CPU_FALLBACKS',
                                           '0') != '0' or log_cpu_fallbacks_all
        if (log_graph_compilation or log_cpu_fallbacks) and \
            execute_model_req is not None:
            from habana_frameworks.torch.hpu.metrics import metric_localcontext
            seq_group_metadata_list = execute_model_req.seq_group_metadata_list
            is_prompt = any([
                seq_group_metadata.is_prompt
                for seq_group_metadata in seq_group_metadata_list
            ])
            # for dummy run in DP, we don't have real seq, so use a dummy context_len here
            if(len(seq_group_metadata_list) == 0):
                max_context_len = 128
            else:
                max_context_len = max([
                    max([
                        len(v.prompt_token_ids) + len(v.output_token_ids)
                        for v in seq_group_metadata.seq_data.values()
                    ]) for seq_group_metadata in seq_group_metadata_list
                ])  # whoa, that's some spicy stuff right here
            max_num_blocks = (
                (max_context_len - 1) // self.cache_config.block_size) + 1
            input_stats = (f'is_prompt: {is_prompt}, '
                           f'num_seqs: {len(seq_group_metadata_list)}, '
                           f'max_context_len: {max_context_len}, '
                           f'max_num_blocks {max_num_blocks}')
            gc_ctx = metric_localcontext(
                "graph_compilation"
            ) if log_graph_compilation else contextlib.nullcontext()
            cpu_fallback_ctx = metric_localcontext(
                "cpu_fallback"
            ) if log_cpu_fallbacks else contextlib.nullcontext()
            with gc_ctx as gc_local_metric, \
                cpu_fallback_ctx as cpu_fallback_local_metric:
                output = LocalOrDistributedWorkerBase.execute_model(
                    self, execute_model_req)
            if (log_graph_compilation and gc_local_metric.stats()[0][1]
                    > 0) or log_graph_compilation_all:
                msg = ("VLLM_HPU_STEP_GRAPH_COMPILATION: "
                       f"{gc_local_metric.stats()}, {input_stats}")
                logger.warning(msg)
            if (log_cpu_fallbacks and cpu_fallback_local_metric.stats()[0][1]
                    > 0) or log_cpu_fallbacks_all:
                msg = ("VLLM_HPU_STEP_CPU_FALLBACK: "
                       f"{cpu_fallback_local_metric.stats()}, {input_stats}")
                logger.warning(msg)

            return output

        output = LocalOrDistributedWorkerBase.execute_model(
            self, execute_model_req)
        return output

    @torch.inference_mode()
    def determine_num_available_blocks(self) -> Tuple[int, int]:
        """Profiles the peak memory usage of the model to determine how many
        KV blocks may be allocated without OOMs.

        The engine will first conduct a profiling of the existing memory usage.
        Then, it calculate the maximum possible number of GPU and CPU blocks
        that can be allocated with the remaining free memory.

        .. tip::
            You may limit the usage of GPU memory
            by adjusting the `gpu_memory_utilization` parameter.
        """
        # Profile the memory usage of the model and get the maximum number of
        # cache blocks that can be allocated with the remaining free memory.

        # Execute a forward pass with dummy inputs to profile the memory usage
        # of the model.
        if is_fake_hpu():
            cache_block_size = self.get_cache_block_size_bytes()
            fake_hpu_cache_alloc = 4 * 2**30  # take 4 GiB flat on fake hpu
            num_fake_hpu_blocks = fake_hpu_cache_alloc // cache_block_size
            self.model_runner.bucketing_ctx.num_hpu_blocks = num_fake_hpu_blocks
            return num_fake_hpu_blocks, 0
        with HabanaMemoryProfiler() as m:
            self.model_runner.profile_run()
            torch.hpu.synchronize()
        msg = ("Model profiling run "
               f"took {m.get_summary_string()}")
        logger.info(msg)
        # At this point we should've allocated the maximum workspace for all
        # recipes we will use the extra memory for graphs/blocks
        free_hpu_memory = torch.hpu.mem_get_info()[0]

        cache_block_size = self.get_cache_block_size_bytes()
        graph_reserved_mem = (float(
            os.environ.get('VLLM_GRAPH_RESERVED_MEM', '0.1'))
                              if not self.model_config.enforce_eager else 0)
        graph_headroom = 1 - graph_reserved_mem
        available_hpu_memory = free_hpu_memory * \
            self.cache_config.gpu_memory_utilization
        hpu_memory_margin = free_hpu_memory * (
            1 - self.cache_config.gpu_memory_utilization)
        self.model_runner.mem_margin = hpu_memory_margin
        cache_size_bytes = available_hpu_memory * graph_headroom
        graph_headroom_bytes = available_hpu_memory * (1 - graph_headroom)
        msg = (
            f"Free device memory: {format_bytes(free_hpu_memory)}, "
            f"{format_bytes(available_hpu_memory)} usable "
            f"(gpu_memory_utilization={self.cache_config.gpu_memory_utilization}),"
            f" {format_bytes(graph_headroom_bytes)} reserved for HPUGraphs "
            f"(VLLM_GRAPH_RESERVED_MEM={graph_reserved_mem}), "
            f"{format_bytes(cache_size_bytes)} reserved for KV cache")
        logger.info(msg)
        num_hpu_blocks = int(cache_size_bytes // cache_block_size)
        num_cpu_blocks = int(self.cache_config.swap_space_bytes //
                             cache_block_size)
        num_hpu_blocks = max(num_hpu_blocks, 0)
        num_cpu_blocks = max(num_cpu_blocks, 0)

        self.model_runner.bucketing_ctx.num_hpu_blocks = num_hpu_blocks

        if self.model_runner.lora_manager:
            self.model_runner.remove_all_loras()

        gc.collect()
        return num_hpu_blocks, num_cpu_blocks

    def initialize_cache(self, num_gpu_blocks: int,
                         num_cpu_blocks: int) -> None:
        """Allocate GPU and CPU KV cache with the specified number of blocks.

        This also warms up the model, which may record CUDA graphs.
        """
        raise_if_cache_size_invalid(num_gpu_blocks,
                                    self.cache_config.block_size,
                                    self.model_config.max_model_len)

        self.cache_config.num_gpu_blocks = num_gpu_blocks
        self.cache_config.num_cpu_blocks = num_cpu_blocks
        self.model_runner.bucketing_ctx.num_hpu_blocks = num_gpu_blocks // self.parallel_config.pipeline_parallel_size

        with HabanaMemoryProfiler() as m:
            self._init_cache_engine()
            torch.hpu.synchronize()
        msg = ("Initializing cache engine "
               f"took {m.get_summary_string()}")
        logger.info(msg)
        self._warm_up_model()

    def _init_cache_engine(self):
        assert self.cache_config.num_gpu_blocks is not None
        self.cache_engine = [
            HPUCacheEngine(self.cache_config, self.model_config,
                           self.parallel_config, self.device_config)
            for _ in range(self.parallel_config.pipeline_parallel_size)
        ]
        self.hpu_cache = [
            self.cache_engine[ve].gpu_cache
            for ve in range(self.parallel_config.pipeline_parallel_size)
        ]
        bind_kv_cache(self.compilation_config.static_forward_context,
                      self.hpu_cache)

    def _warm_up_model(self) -> None:
        # NOTE(kzawora): We should use virtual engine index here
        # for pipeline parallelism. Using 0 for now.
        if not isinstance(self.model_runner, HPUPoolingModelRunner):
            assert self.hpu_cache is not None
            self.model_runner.warmup_model(self.hpu_cache[0])
        else:
            self.model_runner.warmup_model(None)
        # Reset the seed to ensure that the random state is not affected by
        # the model initialization and profiling.
        set_random_seed(self.model_config.seed)

    @property
    def do_metadata_broadcast(self) -> bool:
        return self.parallel_config.tensor_parallel_size > 1

    @property
    def kv_cache(self) -> Optional[List[List[torch.Tensor]]]:
        return self.hpu_cache

    @torch.inference_mode()
    def prepare_worker_input(
            self, execute_model_req: ExecuteModelRequest) -> WorkerInput:
        virtual_engine = execute_model_req.virtual_engine
        num_seq_groups = len(execute_model_req.seq_group_metadata_list)
        # `blocks_to_swap_in` and `blocks_to_swap_out` are cpu tensors.
        # they contain parameters to launch cudamemcpyasync.
        blocks_to_swap_in = torch.tensor(execute_model_req.blocks_to_swap_in,
                                         device="cpu",
                                         dtype=torch.int64).view(-1, 2)
        blocks_to_swap_out = torch.tensor(execute_model_req.blocks_to_swap_out,
                                          device="cpu",
                                          dtype=torch.int64).view(-1, 2)
        # `blocks_to_copy` is a gpu tensor. The src and tgt of
        # blocks to copy are in the same device, and `blocks_to_copy`
        # can be used directly within cuda kernels.
        blocks_to_copy = torch.tensor(execute_model_req.blocks_to_copy,
                                      device=self.device,
                                      dtype=torch.int64).view(-1, 2)

        return WorkerInput(
            num_seq_groups=num_seq_groups,
            blocks_to_swap_in=blocks_to_swap_in,
            blocks_to_swap_out=blocks_to_swap_out,
            blocks_to_copy=blocks_to_copy,
            virtual_engine=virtual_engine,
        )

    @torch.inference_mode()
    def execute_worker(self, worker_input: WorkerInput) -> None:
        virtual_engine = worker_input.virtual_engine
        # Issue cache operations.
        if (worker_input.blocks_to_swap_in is not None
                and worker_input.blocks_to_swap_in.numel() > 0):
            self.cache_engine[virtual_engine].swap_in(
                worker_input.blocks_to_swap_in)
        if (worker_input.blocks_to_swap_out is not None
                and worker_input.blocks_to_swap_out.numel() > 0):
            self.cache_engine[virtual_engine].swap_out(
                worker_input.blocks_to_swap_out)
        if (worker_input.blocks_to_copy is not None
                and worker_input.blocks_to_copy.numel() > 0):
            self.cache_engine[virtual_engine].copy(worker_input.blocks_to_copy)

    def add_lora(self, lora_request: LoRARequest) -> bool:
        return self.model_runner.add_lora(lora_request)

    def remove_lora(self, lora_id: int) -> bool:
        return self.model_runner.remove_lora(lora_id)

    def pin_lora(self, lora_id: int) -> bool:
        return self.model_runner.pin_lora(lora_id)

    def list_loras(self) -> Set[int]:
        return self.model_runner.list_loras()

    def add_prompt_adapter(
            self, prompt_adapter_request: PromptAdapterRequest) -> bool:
        raise NotImplementedError(
            "Prompt Adapter is not implemented for HPU backend.")

    def remove_prompt_adapter(self, prompt_adapter_id: int) -> bool:
        raise NotImplementedError(
            "Prompt Adapter is not implemented for HPU backend.")

    def pin_prompt_adapter(self, prompt_adapter_id: int) -> bool:
        raise NotImplementedError(
            "Prompt Adapter is not implemented for HPU backend.")

    def list_prompt_adapters(self) -> Set[int]:
        raise NotImplementedError(
            "Prompt Adapter is not implemented for HPU backend.")

    def shutdown(self):
        self.model_runner.shutdown_inc()

    @property
    def max_model_len(self) -> int:
        return self.model_config.max_model_len

    @property
    def vocab_size(self) -> int:
        return self.model_runner.vocab_size

    def get_cache_block_size_bytes(self) -> int:
        """Get the size of the KV cache block size in bytes.
        """
        return HPUCacheEngine.get_cache_block_size(self.cache_config,
                                                   self.model_config,
                                                   self.parallel_config)


def init_worker_distributed_environment(
    vllm_config: VllmConfig,
    rank: int,
    distributed_init_method: Optional[str] = None,
    local_rank: int = -1,
) -> None:
    """Initialize the distributed environment."""
    backend = hpu_backend_string()
    parallel_config = vllm_config.parallel_config
    init_distributed_environment(parallel_config.world_size,
                                 rank,
                                 distributed_init_method,
                                 local_rank,
                                 backend=backend)

    ensure_model_parallel_initialized(parallel_config.tensor_parallel_size,
                                      parallel_config.pipeline_parallel_size)
    
    if parallel_config.pipeline_parallel_size > 1 and \
        not envs.VLLM_PP_USE_CPU_COMS:
        # torch-ccl hpu need a collective API warm up
        # before calling send/recv API
        get_pp_group().all_reduce(torch.zeros(1).to('hpu'))
    if torch.distributed.is_initialized():
        torch_world_size = torch.distributed.get_world_size()
        expected_size = parallel_config.world_size *\
            parallel_config.data_parallel_size
        if torch_world_size != expected_size:
            raise RuntimeError(
                "torch.distributed is already initialized but the torch world "
                "size does not match parallel_config.world_size * "
                "parallel_config.data_parallel_size "
                f"({torch_world_size} vs. {expected_size}).")
    elif not distributed_init_method:
        raise ValueError(
            "distributed_init_method must be set if torch.distributed "
            "is not already initialized")
    else:
        backend = hpu_backend_string()
        torch.distributed.init_process_group(
            backend=backend,
            world_size=parallel_config.world_size,
            rank=rank,
            init_method=distributed_init_method,
        )

    # A small all_reduce for warmup & checking conformance.
    device = hpu_device_string()
    dummy_tensor_hpu = torch.ones(1).to(device)
    if not envs.VLLM_PP_USE_CPU_COMS:
        torch.distributed.all_reduce(dummy_tensor_hpu)
        assert dummy_tensor_hpu.item(
        ) == parallel_config.world_size * parallel_config.data_parallel_size
    else:
        get_tp_group().all_reduce(dummy_tensor_hpu)
        assert dummy_tensor_hpu.item() == parallel_config.tensor_parallel_size
    ensure_model_parallel_initialized(parallel_config.tensor_parallel_size,
                                      parallel_config.pipeline_parallel_size)
    ensure_kv_transfer_initialized(vllm_config)

def raise_if_cache_size_invalid(num_gpu_blocks, block_size,
                                max_model_len) -> None:
    if num_gpu_blocks <= 0:
        raise ValueError("No available memory for the cache blocks. "
                         "Try increasing `gpu_memory_utilization` when "
                         "initializing the engine.")
    max_seq_len = block_size * num_gpu_blocks
    if max_model_len > max_seq_len:
        raise ValueError(
            f"The model's max seq len ({max_model_len}) "
            "is larger than the maximum number of tokens that can be "
            f"stored in KV cache ({max_seq_len}). Try increasing "
            "`gpu_memory_utilization` or decreasing `max_model_len` when "
            "initializing the engine.")


class HPUCacheEngine(CacheEngine):

    def _allocate_kv_cache(
        self,
        num_blocks: int,
        device: str,
    ) -> List[Tuple[torch.Tensor, torch.Tensor]]:
        """Allocates KV cache on the specified device."""
        kv_cache_shape = self.attn_backend.get_kv_cache_shape(
            num_blocks, self.block_size, self.num_kv_heads, self.head_size)

        if len(kv_cache_shape) == 2:
            k_cache_shape = kv_cache_shape[0]
            v_cache_shape = kv_cache_shape[1]
        else:
            k_cache_shape = kv_cache_shape
            v_cache_shape = kv_cache_shape

        kv_cache: List[Tuple[torch.Tensor, torch.Tensor]] = []
        dtype = self.dtype
        if device != 'hpu' and not is_fake_hpu() \
          and self.dtype == torch.float8_e4m3fn:
            dtype = torch.uint8
        for _ in range(self.num_attention_layers):
            key_cache = torch.zeros(k_cache_shape, dtype=dtype, device=device)
            if v_cache_shape is not None:
                value_cache = torch.zeros(v_cache_shape,
                                          dtype=dtype,
                                          device=device)
            else:
                value_cache = None
            kv_layer = (key_cache, value_cache)
            kv_cache.append(kv_layer)
        return kv_cache<|MERGE_RESOLUTION|>--- conflicted
+++ resolved
@@ -210,18 +210,12 @@
 
     def init_device(self) -> None:
         if self.device_config.device.type == "hpu":
-<<<<<<< HEAD
             self.device = torch.device("hpu")
-
             dp_size = int(os.environ.get("VLLM_DP_SIZE", "1"))
             if dp_size > 1:
                 torch.hpu.set_device(self.device)
             else:
                 torch.hpu.set_device(self.local_rank)
-=======
-            self.device = torch.device(f"hpu:{self.local_rank}")
-            torch.hpu.set_device(self.device)
->>>>>>> c00a82dd
         elif self.device_config.device_type == "cpu":
             self.device = torch.device("cpu")
         else:
