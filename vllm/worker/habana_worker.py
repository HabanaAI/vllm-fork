###############################################################################
# Copyright (C) 2024 Habana Labs, Ltd. an Intel Company
###############################################################################

import gc
import os
from typing import List, Optional, Set, Tuple, Type

import habana_frameworks.torch as htorch  # noqa:F401
import torch
import torch.distributed
from vllm_hpu_extension.profiler import HabanaMemoryProfiler, format_bytes

from vllm.config import (CacheConfig, DeviceConfig, LoadConfig, LoRAConfig,
                         ModelConfig, ObservabilityConfig, ParallelConfig,
                         PromptAdapterConfig, SchedulerConfig,
                         SpeculativeConfig)
from vllm.distributed import (ensure_model_parallel_initialized,
                              init_distributed_environment)
from vllm.logger import init_logger
from vllm.lora.request import LoRARequest
from vllm.model_executor import set_random_seed
from vllm.prompt_adapter.request import PromptAdapterRequest
from vllm.sequence import ExecuteModelRequest
from vllm.utils import hpu_backend_string, hpu_device_string, is_fake_hpu
from vllm.worker.cache_engine import CacheEngine
from vllm.worker.habana_model_runner import HabanaModelRunner
from vllm.worker.model_runner_base import ModelRunnerBase
from vllm.worker.worker_base import LocalOrDistributedWorkerBase, WorkerInput

logger = init_logger(__name__)


class HabanaWorker(LocalOrDistributedWorkerBase):
    """A worker class that executes (a partition of) the model on a HPU.

    Each worker is associated with a single HPU. The worker is responsible for
    maintaining the KV cache and executing the model on the HPU. In case of
    distributed inference, each worker is assigned a partition of the model.
    """

    def __init__(
        self,
        model_config: ModelConfig,
        parallel_config: ParallelConfig,
        scheduler_config: SchedulerConfig,
        device_config: DeviceConfig,
        cache_config: CacheConfig,
        load_config: LoadConfig,
        local_rank: int,
        rank: int,
        distributed_init_method: str,
        lora_config: Optional[LoRAConfig] = None,
        speculative_config: Optional[SpeculativeConfig] = None,
        prompt_adapter_config: Optional[PromptAdapterConfig] = None,
        is_driver_worker: bool = False,
        model_runner_cls: Optional[Type[ModelRunnerBase]] = None,
        observability_config: Optional[ObservabilityConfig] = None,
    ) -> None:
        self.model_config = model_config
        self.parallel_config = parallel_config
        self.parallel_config.rank = rank
        self.scheduler_config = scheduler_config
        self.device_config = device_config
        self.cache_config = cache_config
        self.local_rank = local_rank
        self.rank = rank
        self.distributed_init_method = distributed_init_method
        self.lora_config = lora_config
        self.load_config = load_config
        self.prompt_adapter_config = prompt_adapter_config
        self.is_driver_worker = is_driver_worker
        if self.is_driver_worker:
            assert self.rank == 0, "The driver worker must have rank 0."

        if self.model_config.trust_remote_code:
            # note: lazy import to avoid importing torch before initializing
            from vllm.utils import init_cached_hf_modules
            init_cached_hf_modules()

        self.model_runner: HabanaModelRunner = HabanaModelRunner(
            model_config,
            parallel_config,
            scheduler_config,
            device_config,
            cache_config,
            load_config=load_config,
            lora_config=self.lora_config,
            kv_cache_dtype=self.cache_config.cache_dtype,
            is_driver_worker=is_driver_worker,
            prompt_adapter_config=prompt_adapter_config,
            observability_config=observability_config)
        # Uninitialized cache engine. Will be initialized by
        # initialize_cache.
        self.cache_engine: List[CacheEngine]
        # Initialize gpu_cache as embedding models don't initialize kv_caches
        self.hpu_cache: Optional[List[List[torch.tensor]]] = None

    def _set_env_vars(self):
        local_rank = self.local_rank
        if self.parallel_config.world_size == 1:
            local_rank = -1
        import os
        os.environ["LOCAL_RANK"] = str(local_rank)
        os.environ["ID"] = str(local_rank)
        os.environ["WORLD_SIZE"] = str(self.parallel_config.world_size)
        os.environ["RANK"] = str(self.rank)

    def init_device(self) -> None:
        if self.device_config.device.type == "hpu":
            self.device = torch.device("hpu")
            torch.hpu.set_device(self.device)
        elif self.device_config.device_type == "cpu":
            self.device = torch.device("cpu")
        else:
            raise RuntimeError(
                f"Not support device type: {self.device_config.device}")
        # Initialize the distributed environment.
        if self.model_config.quantization == 'inc':
            self._set_env_vars()
        init_worker_distributed_environment(self.parallel_config, self.rank,
                                            self.distributed_init_method,
                                            self.local_rank)
        # Set random seed.
        set_random_seed(self.model_config.seed)

    def load_model(self):
        self.model_runner.load_model()

    @torch.inference_mode()
    def determine_num_available_blocks(self) -> Tuple[int, int]:
        """Profiles the peak memory usage of the model to determine how many
        KV blocks may be allocated without OOMs.

        The engine will first conduct a profiling of the existing memory usage.
        Then, it calculate the maximum possible number of GPU and CPU blocks
        that can be allocated with the remaining free memory.

        .. tip::
            You may limit the usage of GPU memory
            by adjusting the `gpu_memory_utilization` parameter.
        """
        # Profile the memory usage of the model and get the maximum number of
        # cache blocks that can be allocated with the remaining free memory.

        # Execute a forward pass with dummy inputs to profile the memory usage
        # of the model.
        if is_fake_hpu():
            cache_block_size = self.get_cache_block_size_bytes()
            fake_hpu_cache_alloc = 4 * 2**30  # take 4 GiB flat on fake hpu
            return fake_hpu_cache_alloc // cache_block_size, 0
        with HabanaMemoryProfiler() as m:
            self.model_runner.profile_run()
            torch.hpu.synchronize()
        msg = ("Model profiling run "
               f"took {m.get_summary_string()}")
        logger.info(msg)
        # At this point we should've allocated the maximum workspace for all
        # recipes we will use the extra memory for graphs/blocks
        free_hpu_memory = torch.hpu.mem_get_info()[0]

        cache_block_size = self.get_cache_block_size_bytes()
        graph_reserved_mem = (float(
<<<<<<< HEAD
            os.environ.get('VLLM_GRAPH_RESERVED_MEM', '0.05'))
=======
            os.environ.get('VLLM_GRAPH_RESERVED_MEM', '0.1'))
>>>>>>> 9111a805
                              if not self.model_config.enforce_eager else 0)
        graph_headroom = 1 - graph_reserved_mem
        available_hpu_memory = free_hpu_memory * \
            self.cache_config.gpu_memory_utilization
        hpu_memory_margin = free_hpu_memory * (
            1 - self.cache_config.gpu_memory_utilization)
        self.model_runner.mem_margin = hpu_memory_margin
        cache_size_bytes = available_hpu_memory * graph_headroom
        graph_headroom_bytes = available_hpu_memory * (1 - graph_headroom)
        msg = (
            f"Free device memory: {format_bytes(free_hpu_memory)}, "
            f"{format_bytes(available_hpu_memory)} usable "
            f"(gpu_memory_utilization={self.cache_config.gpu_memory_utilization}),"
            f" {format_bytes(graph_headroom_bytes)} reserved for HPUGraphs "
            f"(VLLM_GRAPH_RESERVED_MEM={graph_reserved_mem}), "
            f"{format_bytes(cache_size_bytes)} reserved for KV cache")
        logger.info(msg)
        num_hpu_blocks = int(cache_size_bytes // cache_block_size)
        num_cpu_blocks = int(self.cache_config.swap_space_bytes //
                             cache_block_size)
        num_hpu_blocks = max(num_hpu_blocks, 0)
        num_cpu_blocks = max(num_cpu_blocks, 0)

        if self.model_runner.lora_manager:
            self.model_runner.remove_all_loras()

        gc.collect()
        return num_hpu_blocks, num_cpu_blocks

    def initialize_cache(self, num_gpu_blocks: int,
                         num_cpu_blocks: int) -> None:
        """Allocate GPU and CPU KV cache with the specified number of blocks.

        This also warms up the model, which may record CUDA graphs.
        """
        raise_if_cache_size_invalid(num_gpu_blocks,
                                    self.cache_config.block_size,
                                    self.model_config.max_model_len)

        self.cache_config.num_gpu_blocks = num_gpu_blocks
        self.cache_config.num_cpu_blocks = num_cpu_blocks

        with HabanaMemoryProfiler() as m:
            self._init_cache_engine()
            torch.hpu.synchronize()
        msg = ("Initializing cache engine "
               f"took {m.get_summary_string()}")
        logger.info(msg)
        self._warm_up_model()

    def _init_cache_engine(self):
        assert self.cache_config.num_gpu_blocks is not None
        self.cache_engine = [
            CacheEngine(self.cache_config, self.model_config,
                        self.parallel_config, self.device_config)
            for _ in range(self.parallel_config.pipeline_parallel_size)
        ]
        self.hpu_cache = [
            self.cache_engine[ve].gpu_cache
            for ve in range(self.parallel_config.pipeline_parallel_size)
        ]

    def _warm_up_model(self) -> None:
        # NOTE(kzawora): We should use virtual engine index here
        # for pipeline parallelism. Using 0 for now.
        assert self.hpu_cache is not None
        self.model_runner.warmup_model(self.hpu_cache[0])
        # Reset the seed to ensure that the random state is not affected by
        # the model initialization and profiling.
        set_random_seed(self.model_config.seed)

    def finish_measurements(self):
        self.model_runner.finish_measurements()

    @property
    def do_metadata_broadcast(self) -> bool:
        return self.parallel_config.tensor_parallel_size > 1

    @property
    def kv_cache(self) -> Optional[List[List[torch.Tensor]]]:
        return self.hpu_cache

    @torch.inference_mode()
    def prepare_worker_input(
            self, execute_model_req: ExecuteModelRequest) -> WorkerInput:
        virtual_engine = execute_model_req.virtual_engine
        num_seq_groups = len(execute_model_req.seq_group_metadata_list)
        # `blocks_to_swap_in` and `blocks_to_swap_out` are cpu tensors.
        # they contain parameters to launch cudamemcpyasync.
        blocks_to_swap_in = torch.tensor(execute_model_req.blocks_to_swap_in,
                                         device="cpu",
                                         dtype=torch.int64).view(-1, 2)
        blocks_to_swap_out = torch.tensor(execute_model_req.blocks_to_swap_out,
                                          device="cpu",
                                          dtype=torch.int64).view(-1, 2)
        # `blocks_to_copy` is a gpu tensor. The src and tgt of
        # blocks to copy are in the same device, and `blocks_to_copy`
        # can be used directly within cuda kernels.
        blocks_to_copy = torch.tensor(execute_model_req.blocks_to_copy,
                                      device=self.device,
                                      dtype=torch.int64).view(-1, 2)

        return WorkerInput(
            num_seq_groups=num_seq_groups,
            blocks_to_swap_in=blocks_to_swap_in,
            blocks_to_swap_out=blocks_to_swap_out,
            blocks_to_copy=blocks_to_copy,
            virtual_engine=virtual_engine,
        )

    @torch.inference_mode()
    def execute_worker(self, worker_input: WorkerInput) -> None:
        virtual_engine = worker_input.virtual_engine
        # Issue cache operations.
        if (worker_input.blocks_to_swap_in is not None
                and worker_input.blocks_to_swap_in.numel() > 0):
            self.cache_engine[virtual_engine].swap_in(
                worker_input.blocks_to_swap_in)
        if (worker_input.blocks_to_swap_out is not None
                and worker_input.blocks_to_swap_out.numel() > 0):
            self.cache_engine[virtual_engine].swap_out(
                worker_input.blocks_to_swap_out)
        if (worker_input.blocks_to_copy is not None
                and worker_input.blocks_to_copy.numel() > 0):
            self.cache_engine[virtual_engine].copy(worker_input.blocks_to_copy)

    def add_lora(self, lora_request: LoRARequest) -> bool:
        return self.model_runner.add_lora(lora_request)

    def remove_lora(self, lora_id: int) -> bool:
        return self.model_runner.remove_lora(lora_id)

    def pin_lora(self, lora_id: int) -> bool:
        return self.model_runner.pin_lora(lora_id)

    def list_loras(self) -> Set[int]:
        return self.model_runner.list_loras()

    def add_prompt_adapter(
            self, prompt_adapter_request: PromptAdapterRequest) -> bool:
        raise NotImplementedError(
            "Prompt Adapter is not implemented for HPU backend.")

    def remove_prompt_adapter(self, prompt_adapter_id: int) -> bool:
        raise NotImplementedError(
            "Prompt Adapter is not implemented for HPU backend.")

    def pin_prompt_adapter(self, prompt_adapter_id: int) -> bool:
        raise NotImplementedError(
            "Prompt Adapter is not implemented for HPU backend.")

    def list_prompt_adapters(self) -> Set[int]:
        raise NotImplementedError(
            "Prompt Adapter is not implemented for HPU backend.")

    def shutdown_inc(self):
        self.model_runner.shutdown_inc()

    def __del__(self):
        self.shutdown_inc()

    @property
    def max_model_len(self) -> int:
        return self.model_config.max_model_len

    @property
    def vocab_size(self) -> int:
        return self.model_runner.vocab_size

    def get_cache_block_size_bytes(self) -> int:
        """Get the size of the KV cache block size in bytes.
        """
        return CacheEngine.get_cache_block_size(self.cache_config,
                                                self.model_config,
                                                self.parallel_config)


def init_worker_distributed_environment(
    parallel_config: ParallelConfig,
    rank: int,
    distributed_init_method: Optional[str] = None,
    local_rank: int = -1,
) -> None:
    """Initialize the distributed environment."""
    backend = hpu_backend_string()
    init_distributed_environment(parallel_config.world_size,
                                 rank,
                                 distributed_init_method,
                                 local_rank,
                                 backend=backend)

    ensure_model_parallel_initialized(parallel_config.tensor_parallel_size,
                                      parallel_config.pipeline_parallel_size)

    if torch.distributed.is_initialized():
        torch_world_size = torch.distributed.get_world_size()
        if torch_world_size != parallel_config.world_size:
            raise RuntimeError(
                "torch.distributed is already initialized but the torch world "
                "size does not match parallel_config.world_size "
                f"({torch_world_size} vs. {parallel_config.world_size}).")
    elif not distributed_init_method:
        raise ValueError(
            "distributed_init_method must be set if torch.distributed "
            "is not already initialized")
    else:
        backend = hpu_backend_string()
        torch.distributed.init_process_group(
            backend=backend,
            world_size=parallel_config.world_size,
            rank=rank,
            init_method=distributed_init_method,
        )

    # A small all_reduce for warmup & checking conformance.
    device = hpu_device_string()
    dummy_tensor_hpu = torch.ones(1).to(device)
    torch.distributed.all_reduce(dummy_tensor_hpu)
    assert dummy_tensor_hpu.item() == parallel_config.world_size
    ensure_model_parallel_initialized(parallel_config.tensor_parallel_size,
                                      parallel_config.pipeline_parallel_size)


def raise_if_cache_size_invalid(num_gpu_blocks, block_size,
                                max_model_len) -> None:
    if num_gpu_blocks <= 0:
        raise ValueError("No available memory for the cache blocks. "
                         "Try increasing `gpu_memory_utilization` when "
                         "initializing the engine.")
    max_seq_len = block_size * num_gpu_blocks
    if max_model_len > max_seq_len:
        raise ValueError(
            f"The model's max seq len ({max_model_len}) "
            "is larger than the maximum number of tokens that can be "
            f"stored in KV cache ({max_seq_len}). Try increasing "
            "`gpu_memory_utilization` or decreasing `max_model_len` when "
            "initializing the engine.")<|MERGE_RESOLUTION|>--- conflicted
+++ resolved
@@ -161,11 +161,7 @@
 
         cache_block_size = self.get_cache_block_size_bytes()
         graph_reserved_mem = (float(
-<<<<<<< HEAD
-            os.environ.get('VLLM_GRAPH_RESERVED_MEM', '0.05'))
-=======
             os.environ.get('VLLM_GRAPH_RESERVED_MEM', '0.1'))
->>>>>>> 9111a805
                               if not self.model_config.enforce_eager else 0)
         graph_headroom = 1 - graph_reserved_mem
         available_hpu_memory = free_hpu_memory * \
