--- conflicted
+++ resolved
@@ -44,21 +44,17 @@
                        context_lens,
                        block_size,
                        alibi_slopes=None,
-<<<<<<< HEAD
-                       kv_cache_dtype=None) -> None:
-    habana_profiler = Profiler()
-    torch.hpu.synchronize()
-    start_time = time.time()
-
-    htorch.core.mark_step()
-=======
                        kv_cache_dtype=None,
                        matmul_qk_op=torch.matmul,
                        softmax_op=torch.softmax,
                        matmul_av_op=torch.matmul,
                        k_cache_cls=None,
                        v_cache_cls=None) -> None:
->>>>>>> f7dd91d8
+    habana_profiler = Profiler()
+    torch.hpu.synchronize()
+    start_time = time.time()
+
+    htorch.core.mark_step()
     seq_len = block_tables.size(1)
     batch_size, query_heads, _ = query.shape
     _, _, kv_heads, _ = key_cache.shape
