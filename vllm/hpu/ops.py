--- conflicted
+++ resolved
@@ -4,12 +4,9 @@
 # This source code is licensed under the BSD license found in the
 # LICENSE file in the root directory of this source tree.
 ###############################################################################
-<<<<<<< HEAD
-import os
-from typing import Optional, Tuple
-=======
+
 from typing import Optional
->>>>>>> f858d435
+
 
 import habana_frameworks.torch as htorch
 import torch
@@ -250,11 +247,11 @@
 
     assert layer_idx == 0, f'layer_idx should be 0, but got {layer_idx}'
     max_loras = wb_t_all.size(0)
-
-<<<<<<< HEAD
-    x = x.unsqueeze(1)
-    out = x @ wa
-    out = out.squeeze(1)
+    x = x.repeat(1, max_loras)
+    x = x * LoraMask.getLoraMask()
+    wb = wb_t_all[:, 0, :, :].transpose(1, 2)
+    wb = wb.reshape(wb.shape[0] * wb.shape[1], wb.shape[2])
+    out = x @ wb
     y += out * scale
 
 
@@ -316,11 +313,3 @@
                                               dtype=torch.float8_e4m3fn)[0]
 
     return output, scale
-=======
-    x = x.repeat(1, max_loras)
-    x = x * LoraMask.getLoraMask()
-    wb = wb_t_all[:, 0, :, :].transpose(1, 2)
-    wb = wb.reshape(wb.shape[0] * wb.shape[1], wb.shape[2])
-    out = x @ wb
-    y += out * scale
->>>>>>> f858d435
