--- conflicted
+++ resolved
@@ -36,7 +36,6 @@
     return (block_mapping @ tensor.view(shape[0], -1)).view(-1, *shape[1:])
 
 
-<<<<<<< HEAD
 def block2batch(tensor, block_mapping):
     shape = tuple(tensor.shape)
     return (block_mapping.t() @ tensor.view(shape[0], -1)).view(-1, *shape[1:])
@@ -51,15 +50,24 @@
     return attn
 
 
-@hpu_utils.with_mark_steps
-def flat_pa(query, key_cache, value_cache, block_list, block_mapping, block_bias, scale):
+def flat_pa(query,
+            key_cache,
+            value_cache,
+            block_list,
+            block_mapping,
+            block_bias,
+            scale,
+            qk_matmul_op,
+            kv_matmul_op,
+            keys_fetch_func,
+            values_fetch_func):
     batch_size = query.size(0)
     q_heads = query.size(1)
     kv_heads = key_cache.size(2)
 
     query = batch2block(scale * query, block_mapping).unsqueeze(-2)
-    key = torch.index_select(key_cache, 0, block_list).transpose(1, 2)
-    value = torch.index_select(value_cache, 0, block_list).transpose(1, 2)
+    key = keys_fetch_func(key_cache, block_list).transpose(1, 2)
+    value = values_fetch_func(value_cache, block_list).transpose(1, 2)
     block_bias = block_bias.view(key.size(0), 1, 1, -1)
 
     if kv_heads != q_heads:
@@ -71,7 +79,7 @@
     else:
         key = key.transpose(2, 3)
 
-    attn = (query @ key) + block_bias
+    attn = qk_matmul_op(query, key) + block_bias
     attn = block_softmax(batch_size, attn, block_mapping)
     attn = attn @ value
     attn = block2batch(attn, block_mapping)
@@ -79,43 +87,6 @@
     if kv_heads != q_heads:
         attn = attn.flatten(1, 2)
     return attn
-=======
-def paged_attention_v1(query, key_cache, value_cache, head_mapping, scale, block_tables, context_lens, block_size, alibi_slopes, kv_cache_dtype=None,
-                       qk_matmul_op=torch.matmul, softmax_op=torch.softmax, kv_matmul_op=torch.matmul, keys_fetch_func=fetch_from_cache, values_fetch_func=fetch_from_cache)  -> None:
-    seq_len = block_tables.size(1)
-    batch_size, query_heads, _ = query.shape
-    _, _, kv_heads, _ = key_cache.shape
-    min_inf = torch.finfo(query.dtype).min
-    mask = (torch.arange(0, seq_len * block_size, dtype=torch.int32, device=key_cache.device)
-            .view(1, -1)
-            .expand(batch_size, -1)
-            .ge(context_lens.view(-1, 1))
-            .view(batch_size, 1, 1, -1))
-    query.mul_(scale)
-    query = query.unsqueeze(-2)
-    keys = keys_fetch_func(key_cache, block_tables, (0, 2, 3, 1))
-    if query_heads != kv_heads:
-        query = query.unflatten(1, (kv_heads, -1))
-        keys = [k.unflatten(1, (kv_heads, 1)) for k in keys]
-        mask = mask.unsqueeze(2)
-    attn_weights = [qk_matmul_op(query, k) for k in keys]
-    attn_weights = softmax_op(torch.cat(attn_weights, dim=-1).masked_fill(mask, min_inf),
-                              dim=-1)
-
-    values = values_fetch_func(value_cache, block_tables, (0, 2, 1, 3))
-    if PA_SPLIT_VALUE:
-        attn_weights = attn_weights.split(block_size, dim=-1)
-    else:
-        values = [torch.cat(values, dim=-2)]
-        attn_weights = [attn_weights]
-    if query_heads != kv_heads:
-        values = [v.unflatten(1, (kv_heads, 1)) for v in values]
-    attn_weights = [kv_matmul_op(a, v) for a, v in zip(attn_weights, values)]
-    if query_heads != kv_heads:
-        attn_weights = [a.flatten(1, 2) for a in attn_weights]
-    attn_weights = sum(attn_weights)
-    return attn_weights.squeeze(-2)
->>>>>>> 0674aead
 
 
 def rms_norm(out, hidden_states, weight, eps):
