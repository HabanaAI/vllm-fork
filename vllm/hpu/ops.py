###############################################################################
# Copyright (C) 2024 Habana Labs, Ltd. an Intel Company
#
# This source code is licensed under the BSD license found in the
# LICENSE file in the root directory of this source tree.
###############################################################################

import torch
import torch.nn as nn
import torch.nn.functional as F
import habana_frameworks.torch as htorch
from typing import List, Optional, Tuple

import vllm.hpu.utils as hpu_utils


def silu_and_mul(output, input):
    d = input.shape[-1] // 2
    silu = torch.nn.SiLU().to(input.device)
    x, y = torch.split(input, d, dim=-1)
    output.copy_(silu(x) * y)


def gelu_new(output, input):
    raise NotImplementedError


def gelu_fast(output, input):
    raise NotImplementedError


def fetch_from_cache(cache, blocks):
    _, seq_len = blocks.shape
<<<<<<< HEAD
    return torch.cat([cache.index_select(0, blocks[:, i]) for i in range(seq_len)], dim=-1).flatten(0, 1)



def paged_attention_v1(query_in, key_cache_in, value_cache_in, head_mapping, scale, block_tables, context_lens, block_size, max_context_len, alibi_slopes, attn_masks=None)  -> None:
=======
    return torch.cat([cache.index_select(0, blocks[:, i]) for i in range(seq_len)], dim=-1)


def scaled_dot_product_attention(query, key, value, scale, mask):
    bs = query.size(0)
    min_inf = torch.finfo(query.dtype).min
    return (torch.matmul(query, key)
            .mul_(scale)
            .masked_fill_(mask, min_inf)
            .softmax(dim=-1)
            .matmul(value.transpose(-1, -2)))


@hpu_utils.with_mark_steps
def paged_attention_v1(query, key_cache, value_cache, head_mapping, scale, block_tables, context_lens, block_size, max_context_len, alibi_slopes, attn_masks=None)  -> None:
>>>>>>> 22f87423
    if alibi_slopes is not None:
        raise NotImplementedError
    if attn_masks is not None:
        raise NotImplementedError
    batch_size, num_head, head_dim = query_in.shape
    query_in = query_in.view(batch_size * num_head, 1, head_dim)
    key = fetch_from_cache(key_cache_in, block_tables)
    value = fetch_from_cache(value_cache_in, block_tables)
    seq_len = key.size(-1)
    attn_weights = torch.bmm(query_in, key).mul_(scale)
    min_inf = torch.finfo(query_in.dtype).min
    mask = torch.arange(0, seq_len, dtype=torch.int32, device=key.device).view(1, 1, -1).expand(batch_size, 1, seq_len)
    mask = mask.ge(context_lens.view(-1, 1, 1))
    mask = mask.repeat_interleave(num_head, dim=0)
    attn_weights.masked_fill_(mask, min_inf)
    attn_weights = torch.softmax(attn_weights, dim=-1)
    attn_weights = torch.bmm(attn_weights, value.transpose(1, 2))
    attn_weights = attn_weights.view(batch_size, num_head, head_dim)
    return attn_weights

<<<<<<< HEAD
=======
    key = fetch_from_cache(key_cache, block_tables)
    value = fetch_from_cache(value_cache, block_tables)
    query = query.unsqueeze(-2)
    batch_size, query_heads, head_dim, _ = query.shape
    _, kv_heads, _, seq_len = key.shape

    mask = (torch.arange(0, seq_len, dtype=torch.int32, device=key.device)
            .view(1, -1)
            .expand(batch_size, seq_len)
            .ge(context_lens.view(-1, 1))
            .view(batch_size, 1, 1, -1))

    if query_heads != kv_heads:
        attn_weights = scaled_dot_product_attention(
            query.unflatten(1, (kv_heads, -1)),
            key.unsqueeze(2),
            value.unsqueeze(2),
            scale,
            mask.unsqueeze(2))
        attn_weights = attn_weights.flatten(1, 2)
    else:
        attn_weights = scaled_dot_product_attention(query, key, value, scale, mask)
    attn_weights = attn_weights.squeeze(-2)

    return attn_weights

>>>>>>> 22f87423

def rms_norm(out, hidden_states, weight, eps):
    htorch.core.mark_step()
    input_dtype = hidden_states.dtype
    hidden_states = hidden_states.to(torch.float32)
    variance = hidden_states.pow(2).mean(-1, keepdim=True)
    hidden_states = hidden_states * torch.rsqrt(variance + eps)
    out.copy_(weight * hidden_states.to(input_dtype))
    htorch.core.mark_step()


def rotate_neox(x: torch.Tensor) -> torch.Tensor:
    x1 = x[..., :x.shape[-1] // 2]
    x2 = x[..., x.shape[-1] // 2:]
    return torch.cat((-x2, x1), dim=-1)


def rotate_gptj(x: torch.Tensor) -> torch.Tensor:
    x1 = x[..., ::2]
    x2 = x[..., 1::2]
    x = torch.stack((-x2, x1), dim=-1)
    return x.flatten(-2)


def apply_rope(
    q: torch.Tensor,
    k: torch.Tensor,
    cos: torch.Tensor,
    sin: torch.Tensor,
    is_neox_style: bool,
) -> Tuple[torch.Tensor, torch.Tensor]:
    rotate_fn = rotate_neox if is_neox_style else rotate_gptj
    q_embed = (q * cos) + (rotate_fn(q) * sin)
    k_embed = (k * cos) + (rotate_fn(k) * sin)
    return q_embed, k_embed


def rotary_embedding(positions, query, key, head_size, cos_sin_cache, is_neox_style):
    # FIXME: the below code is unused legacy code not meant to be used. Use FusedRoPE
    #  on HPU and delete this once coverage is verified
    raise NotImplementedError

def awq_gemm(*args):
    raise NotImplementedError<|MERGE_RESOLUTION|>--- conflicted
+++ resolved
@@ -31,13 +31,6 @@
 
 def fetch_from_cache(cache, blocks):
     _, seq_len = blocks.shape
-<<<<<<< HEAD
-    return torch.cat([cache.index_select(0, blocks[:, i]) for i in range(seq_len)], dim=-1).flatten(0, 1)
-
-
-
-def paged_attention_v1(query_in, key_cache_in, value_cache_in, head_mapping, scale, block_tables, context_lens, block_size, max_context_len, alibi_slopes, attn_masks=None)  -> None:
-=======
     return torch.cat([cache.index_select(0, blocks[:, i]) for i in range(seq_len)], dim=-1)
 
 
@@ -53,29 +46,11 @@
 
 @hpu_utils.with_mark_steps
 def paged_attention_v1(query, key_cache, value_cache, head_mapping, scale, block_tables, context_lens, block_size, max_context_len, alibi_slopes, attn_masks=None)  -> None:
->>>>>>> 22f87423
     if alibi_slopes is not None:
         raise NotImplementedError
     if attn_masks is not None:
         raise NotImplementedError
-    batch_size, num_head, head_dim = query_in.shape
-    query_in = query_in.view(batch_size * num_head, 1, head_dim)
-    key = fetch_from_cache(key_cache_in, block_tables)
-    value = fetch_from_cache(value_cache_in, block_tables)
-    seq_len = key.size(-1)
-    attn_weights = torch.bmm(query_in, key).mul_(scale)
-    min_inf = torch.finfo(query_in.dtype).min
-    mask = torch.arange(0, seq_len, dtype=torch.int32, device=key.device).view(1, 1, -1).expand(batch_size, 1, seq_len)
-    mask = mask.ge(context_lens.view(-1, 1, 1))
-    mask = mask.repeat_interleave(num_head, dim=0)
-    attn_weights.masked_fill_(mask, min_inf)
-    attn_weights = torch.softmax(attn_weights, dim=-1)
-    attn_weights = torch.bmm(attn_weights, value.transpose(1, 2))
-    attn_weights = attn_weights.view(batch_size, num_head, head_dim)
-    return attn_weights
 
-<<<<<<< HEAD
-=======
     key = fetch_from_cache(key_cache, block_tables)
     value = fetch_from_cache(value_cache, block_tables)
     query = query.unsqueeze(-2)
@@ -102,7 +77,6 @@
 
     return attn_weights
 
->>>>>>> 22f87423
 
 def rms_norm(out, hidden_states, weight, eps):
     htorch.core.mark_step()
