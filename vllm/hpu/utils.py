--- conflicted
+++ resolved
@@ -7,17 +7,14 @@
 
 from functools import wraps
 
-<<<<<<< HEAD
 from vllm.platforms import current_platform
 
 if current_platform.is_hpu():
     import habana_frameworks.torch as htorch
-=======
-import habana_frameworks.torch as htorch
+    
 import torch
 
 from vllm.hpu.cache_ops import insert_or_update_cache
->>>>>>> 28978058
 
 
 def with_mark_steps(fn):
