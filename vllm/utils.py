--- conflicted
+++ resolved
@@ -333,24 +333,12 @@
 
 
 @lru_cache(maxsize=None)
-<<<<<<< HEAD
 def is_hpu() -> bool:
     from importlib import util
     return util.find_spec('habana_frameworks') is not None
 
 
 @lru_cache(maxsize=None)
-def is_tpu() -> bool:
-    try:
-        import libtpu
-    except ImportError:
-        libtpu = None
-    return libtpu is not None
-
-
-@lru_cache(maxsize=None)
-=======
->>>>>>> e20233d3
 def is_xpu() -> bool:
     from importlib.metadata import PackageNotFoundError, version
     try:
