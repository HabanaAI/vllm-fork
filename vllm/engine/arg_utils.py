# SPDX-License-Identifier: Apache-2.0

# yapf: disable
import argparse
import dataclasses
import json
import os
import re
import threading
from dataclasses import MISSING, dataclass, fields
from itertools import permutations
from typing import (Any, Callable, Dict, List, Literal, Optional, Type,
                    TypeVar, Union, cast, get_args, get_origin)

import torch
from typing_extensions import TypeIs, deprecated

import vllm.envs as envs
from vllm.config import (BlockSize, CacheConfig, CacheDType, CompilationConfig,
                         ConfigFormat, ConfigType, DecodingConfig,
                         DetailedTraceModules, Device, DeviceConfig,
                         DistributedExecutorBackend, GuidedDecodingBackend,
                         GuidedDecodingBackendV1, HfOverrides, KVEventsConfig,
                         KVTransferConfig, LoadConfig, LoadFormat, LoRAConfig,
                         ModelConfig, ModelDType, ModelImpl, MultiModalConfig,
                         ObservabilityConfig, ParallelConfig, PoolerConfig,
                         PrefixCachingHashAlgo, PromptAdapterConfig,
                         SchedulerConfig, SchedulerPolicy, SpeculativeConfig,
                         TaskOption, TokenizerMode, TokenizerPoolConfig,
                         VllmConfig, get_attr_docs, get_field)
from vllm.executor.executor_base import ExecutorBase
from vllm.logger import init_logger
from vllm.model_executor.layers.quantization import QuantizationMethods
from vllm.platforms import current_platform
from vllm.plugins import load_general_plugins
from vllm.reasoning import ReasoningParserManager
from vllm.test_utils import MODEL_WEIGHTS_S3_BUCKET, MODELS_ON_S3
from vllm.transformers_utils.utils import check_gguf_file
from vllm.usage.usage_lib import UsageContext
from vllm.utils import (FlexibleArgumentParser, GiB_bytes, StoreBoolean,
                        is_in_ray_actor)

# yapf: enable

logger = init_logger(__name__)

<<<<<<< HEAD
ALLOWED_DETAILED_TRACE_MODULES = ["model", "worker", "all"]

DEVICE_OPTIONS = [
    "auto",
    "cuda",
    "neuron",
    "cpu",
    "tpu",
    "xpu",
    "hpu",
]

=======
>>>>>>> f9bc5a06
# object is used to allow for special typing forms
T = TypeVar("T")
TypeHint = Union[type[Any], object]
TypeHintT = Union[type[T], object]


def optional_type(
        return_type: Callable[[str], T]) -> Callable[[str], Optional[T]]:

    def _optional_type(val: str) -> Optional[T]:
        if val == "" or val == "None":
            return None
        try:
            if return_type is json.loads and not re.match("^{.*}$", val):
                return cast(T, nullable_kvs(val))
            return return_type(val)
        except ValueError as e:
            raise argparse.ArgumentTypeError(
                f"Value {val} cannot be converted to {return_type}.") from e

    return _optional_type


def union_dict_and_str(val: str) -> Optional[Union[str, dict[str, str]]]:
    if not re.match("^{.*}$", val):
        return str(val)
    else:
        return optional_type(json.loads)(val)


@deprecated(
    "Passing a JSON argument as a string containing comma separated key=value "
    "pairs is deprecated. This will be removed in v0.10.0. Please use a JSON "
    "string instead.")
def nullable_kvs(val: str) -> dict[str, int]:
    """Parses a string containing comma separate key [str] to value [int]
    pairs into a dictionary.

    Args:
        val: String value to be parsed.

    Returns:
        Dictionary with parsed values.
    """
    out_dict: dict[str, int] = {}
    for item in val.split(","):
        kv_parts = [part.lower().strip() for part in item.split("=")]
        if len(kv_parts) != 2:
            raise argparse.ArgumentTypeError(
                "Each item should be in the form KEY=VALUE")
        key, value = kv_parts

        try:
            parsed_value = int(value)
        except ValueError as exc:
            msg = f"Failed to parse value of item {key}={value}"
            raise argparse.ArgumentTypeError(msg) from exc

        if key in out_dict and out_dict[key] != parsed_value:
            raise argparse.ArgumentTypeError(
                f"Conflicting values specified for key: {key}")
        out_dict[key] = parsed_value

    return out_dict


def is_type(type_hint: TypeHint, type: TypeHintT) -> TypeIs[TypeHintT]:
    """Check if the type hint is a specific type."""
    return type_hint is type or get_origin(type_hint) is type


def contains_type(type_hints: set[TypeHint], type: TypeHintT) -> bool:
    """Check if the type hints contain a specific type."""
    return any(is_type(type_hint, type) for type_hint in type_hints)


def get_type(type_hints: set[TypeHint], type: TypeHintT) -> TypeHintT:
    """Get the specific type from the type hints."""
    return next((th for th in type_hints if is_type(th, type)), None)


def literal_to_kwargs(type_hints: set[TypeHint]) -> dict[str, Any]:
    """Convert Literal type hints to argparse kwargs."""
    type_hint = get_type(type_hints, Literal)
    choices = get_args(type_hint)
    choice_type = type(choices[0])
    if not all(isinstance(choice, choice_type) for choice in choices):
        raise ValueError(
            "All choices must be of the same type. "
            f"Got {choices} with types {[type(c) for c in choices]}")
    return {"type": choice_type, "choices": sorted(choices)}


def is_not_builtin(type_hint: TypeHint) -> bool:
    """Check if the class is not a built-in type."""
    return type_hint.__module__ != "builtins"


def get_kwargs(cls: ConfigType) -> dict[str, Any]:
    cls_docs = get_attr_docs(cls)
    kwargs = {}
    for field in fields(cls):
        # Get the default value of the field
        default = field.default
        if field.default_factory is not MISSING:
            default = field.default_factory()

        # Get the help text for the field
        name = field.name
        help = cls_docs[name].strip()
        # Escape % for argparse
        help = help.replace("%", "%%")

        # Initialise the kwargs dictionary for the field
        kwargs[name] = {"default": default, "help": help}

        # Get the set of possible types for the field
        type_hints: set[TypeHint] = set()
        if get_origin(field.type) is Union:
            type_hints.update(get_args(field.type))
        else:
            type_hints.add(field.type)

        # Set other kwargs based on the type hints
        json_tip = "\n\nShould be a valid JSON string."
        if contains_type(type_hints, bool):
            # Creates --no-<name> and --<name> flags
            kwargs[name]["action"] = argparse.BooleanOptionalAction
        elif contains_type(type_hints, Literal):
            kwargs[name].update(literal_to_kwargs(type_hints))
        elif contains_type(type_hints, tuple):
            type_hint = get_type(type_hints, tuple)
            types = get_args(type_hint)
            tuple_type = types[0]
            assert all(t is tuple_type for t in types if t is not Ellipsis), (
                "All non-Ellipsis tuple elements must be of the same "
                f"type. Got {types}.")
            kwargs[name]["type"] = tuple_type
            kwargs[name]["nargs"] = "+" if Ellipsis in types else len(types)
        elif contains_type(type_hints, list):
            type_hint = get_type(type_hints, list)
            types = get_args(type_hint)
            assert len(types) == 1, (
                "List type must have exactly one type. Got "
                f"{type_hint} with types {types}")
            kwargs[name]["type"] = types[0]
            kwargs[name]["nargs"] = "+"
        elif contains_type(type_hints, int):
            kwargs[name]["type"] = int
            # Special case for large integers
            if name in {"max_model_len"}:
                kwargs[name]["type"] = human_readable_int
        elif contains_type(type_hints, float):
            kwargs[name]["type"] = float
        elif contains_type(type_hints,
                           dict) and (contains_type(type_hints, str) or any(
                               is_not_builtin(th) for th in type_hints)):
            kwargs[name]["type"] = union_dict_and_str
        elif contains_type(type_hints, dict):
            # Dict arguments will always be optional
            kwargs[name]["type"] = optional_type(json.loads)
            kwargs[name]["help"] += json_tip
        elif (contains_type(type_hints, str)
              or any(is_not_builtin(th) for th in type_hints)):
            kwargs[name]["type"] = str
        else:
            raise ValueError(
                f"Unsupported type {type_hints} for argument {name}.")

        # If the type hint was a sequence of literals, use the helper function
        # to update the type and choices
        if get_origin(kwargs[name].get("type")) is Literal:
            kwargs[name].update(literal_to_kwargs({kwargs[name]["type"]}))

        # If None is in type_hints, make the argument optional.
        # But not if it's a bool, argparse will handle this better.
        if type(None) in type_hints and not contains_type(type_hints, bool):
            kwargs[name]["type"] = optional_type(kwargs[name]["type"])
            if kwargs[name].get("choices"):
                kwargs[name]["choices"].append("None")
    return kwargs


@dataclass
class EngineArgs:
    """Arguments for vLLM engine."""
    model: str = ModelConfig.model
    served_model_name: Optional[Union[
        str, List[str]]] = ModelConfig.served_model_name
    tokenizer: Optional[str] = ModelConfig.tokenizer
    hf_config_path: Optional[str] = ModelConfig.hf_config_path
    task: TaskOption = ModelConfig.task
    skip_tokenizer_init: bool = ModelConfig.skip_tokenizer_init
    enable_prompt_embeds: bool = ModelConfig.enable_prompt_embeds
    tokenizer_mode: TokenizerMode = ModelConfig.tokenizer_mode
    trust_remote_code: bool = ModelConfig.trust_remote_code
    allowed_local_media_path: str = ModelConfig.allowed_local_media_path
    download_dir: Optional[str] = LoadConfig.download_dir
    load_format: str = LoadConfig.load_format
    weights_load_device: Optional[str] = None
    config_format: str = ModelConfig.config_format
    dtype: ModelDType = ModelConfig.dtype
    kv_cache_dtype: CacheDType = CacheConfig.cache_dtype
    seed: Optional[int] = ModelConfig.seed
    max_model_len: Optional[int] = ModelConfig.max_model_len
    cuda_graph_sizes: list[int] = get_field(SchedulerConfig,
                                            "cuda_graph_sizes")
    # Note: Specifying a custom executor backend by passing a class
    # is intended for expert use only. The API may change without
    # notice.
    distributed_executor_backend: Optional[Union[
        DistributedExecutorBackend,
        Type[ExecutorBase]]] = ParallelConfig.distributed_executor_backend
    # number of P/D disaggregation (or other disaggregation) workers
    pipeline_parallel_size: int = ParallelConfig.pipeline_parallel_size
    tensor_parallel_size: int = ParallelConfig.tensor_parallel_size
    data_parallel_size: int = ParallelConfig.data_parallel_size
    enable_expert_parallel: bool = ParallelConfig.enable_expert_parallel
    max_parallel_loading_workers: Optional[
        int] = ParallelConfig.max_parallel_loading_workers
    block_size: Optional[BlockSize] = CacheConfig.block_size
    enable_prefix_caching: Optional[bool] = CacheConfig.enable_prefix_caching
    prefix_caching_hash_algo: PrefixCachingHashAlgo = \
        CacheConfig.prefix_caching_hash_algo
    disable_sliding_window: bool = ModelConfig.disable_sliding_window
    disable_cascade_attn: bool = ModelConfig.disable_cascade_attn
    use_v2_block_manager: bool = True
    use_padding_aware_scheduling: bool = (
        current_platform.is_hpu() and not bool(envs.VLLM_USE_V1)
        and (os.environ.get('VLLM_MERGED_PREFILL', 'false').lower() != 'true'))
    swap_space: float = CacheConfig.swap_space
    cpu_offload_gb: float = CacheConfig.cpu_offload_gb
    gpu_memory_utilization: float = CacheConfig.gpu_memory_utilization
    max_num_batched_tokens: Optional[
        int] = SchedulerConfig.max_num_batched_tokens
    max_num_partial_prefills: int = SchedulerConfig.max_num_partial_prefills
    max_long_partial_prefills: int = SchedulerConfig.max_long_partial_prefills
    long_prefill_token_threshold: int = \
        SchedulerConfig.long_prefill_token_threshold
    max_num_seqs: Optional[int] = SchedulerConfig.max_num_seqs
    max_num_prefill_seqs: Optional[int] = None
    max_logprobs: int = ModelConfig.max_logprobs
    disable_log_stats: bool = False
    revision: Optional[str] = ModelConfig.revision
    code_revision: Optional[str] = ModelConfig.code_revision
    rope_scaling: dict[str, Any] = get_field(ModelConfig, "rope_scaling")
    rope_theta: Optional[float] = ModelConfig.rope_theta
    hf_token: Optional[Union[bool, str]] = ModelConfig.hf_token
    hf_overrides: Optional[HfOverrides] = \
        get_field(ModelConfig, "hf_overrides")
    tokenizer_revision: Optional[str] = ModelConfig.tokenizer_revision
    quantization: Optional[QuantizationMethods] = ModelConfig.quantization
    enforce_eager: bool = ModelConfig.enforce_eager
    max_seq_len_to_capture: int = ModelConfig.max_seq_len_to_capture
    disable_custom_all_reduce: bool = ParallelConfig.disable_custom_all_reduce
    # The following three fields are deprecated and will be removed in a future
    # release. Setting them will have no effect. Please remove them from your
    # configurations.
    tokenizer_pool_size: int = TokenizerPoolConfig.pool_size
    tokenizer_pool_type: str = TokenizerPoolConfig.pool_type
    tokenizer_pool_extra_config: dict = \
        get_field(TokenizerPoolConfig, "extra_config")
    limit_mm_per_prompt: dict[str, int] = \
        get_field(MultiModalConfig, "limit_per_prompt")
    mm_processor_kwargs: Optional[Dict[str, Any]] = \
        MultiModalConfig.mm_processor_kwargs
    disable_mm_preprocessor_cache: bool = \
        MultiModalConfig.disable_mm_preprocessor_cache
    # LoRA fields
    enable_lora: bool = False
    enable_lora_bias: bool = LoRAConfig.bias_enabled
    max_loras: int = LoRAConfig.max_loras
    max_lora_rank: int = LoRAConfig.max_lora_rank
    fully_sharded_loras: bool = LoRAConfig.fully_sharded_loras
    max_cpu_loras: Optional[int] = LoRAConfig.max_cpu_loras
    lora_dtype: Optional[Union[str, torch.dtype]] = LoRAConfig.lora_dtype
    lora_extra_vocab_size: int = LoRAConfig.lora_extra_vocab_size
    long_lora_scaling_factors: Optional[tuple[float, ...]] = \
        LoRAConfig.long_lora_scaling_factors
    # PromptAdapter fields
    enable_prompt_adapter: bool = False
    max_prompt_adapters: int = PromptAdapterConfig.max_prompt_adapters
    max_prompt_adapter_token: int = \
        PromptAdapterConfig.max_prompt_adapter_token

    device: Device = DeviceConfig.device
    num_scheduler_steps: int = SchedulerConfig.num_scheduler_steps
    multi_step_stream_outputs: bool = SchedulerConfig.multi_step_stream_outputs
    ray_workers_use_nsight: bool = ParallelConfig.ray_workers_use_nsight
    num_gpu_blocks_override: Optional[
        int] = CacheConfig.num_gpu_blocks_override
    num_lookahead_slots: int = SchedulerConfig.num_lookahead_slots
    model_loader_extra_config: dict = \
        get_field(LoadConfig, "model_loader_extra_config")
    ignore_patterns: Optional[Union[str,
                                    List[str]]] = LoadConfig.ignore_patterns
    preemption_mode: Optional[str] = SchedulerConfig.preemption_mode

    scheduler_delay_factor: float = SchedulerConfig.delay_factor
    enable_chunked_prefill: Optional[
        bool] = SchedulerConfig.enable_chunked_prefill
    disable_chunked_mm_input: bool = SchedulerConfig.disable_chunked_mm_input

    guided_decoding_backend: GuidedDecodingBackend = DecodingConfig.backend
    guided_decoding_disable_fallback: bool = DecodingConfig.disable_fallback
    guided_decoding_disable_any_whitespace: bool = \
        DecodingConfig.disable_any_whitespace
    guided_decoding_disable_additional_properties: bool = \
        DecodingConfig.disable_additional_properties
    logits_processor_pattern: Optional[
        str] = ModelConfig.logits_processor_pattern

    speculative_config: Optional[Dict[str, Any]] = None

    qlora_adapter_name_or_path: Optional[str] = None
    show_hidden_metrics_for_version: Optional[str] = \
        ObservabilityConfig.show_hidden_metrics_for_version
    otlp_traces_endpoint: Optional[str] = \
        ObservabilityConfig.otlp_traces_endpoint
    collect_detailed_traces: Optional[list[DetailedTraceModules]] = \
        ObservabilityConfig.collect_detailed_traces
    disable_async_output_proc: bool = not ModelConfig.use_async_output_proc
    scheduling_policy: SchedulerPolicy = SchedulerConfig.policy
    scheduler_cls: Union[str, Type[object]] = SchedulerConfig.scheduler_cls

    override_neuron_config: dict[str, Any] = \
        get_field(ModelConfig, "override_neuron_config")
    override_pooler_config: Optional[Union[dict, PoolerConfig]] = \
        ModelConfig.override_pooler_config
    compilation_config: Optional[CompilationConfig] = None
    worker_cls: str = ParallelConfig.worker_cls
    worker_extension_cls: str = ParallelConfig.worker_extension_cls

    kv_transfer_config: Optional[KVTransferConfig] = None
    kv_events_config: Optional[KVEventsConfig] = None

    generation_config: str = ModelConfig.generation_config
    enable_sleep_mode: bool = ModelConfig.enable_sleep_mode
    override_generation_config: dict[str, Any] = \
        get_field(ModelConfig, "override_generation_config")
    model_impl: str = ModelConfig.model_impl

    split_qkv: Optional[bool] = False
    calculate_kv_scales: bool = CacheConfig.calculate_kv_scales

    additional_config: Optional[Dict[str, Any]] = None
    enable_reasoning: Optional[bool] = None  # DEPRECATED
    reasoning_parser: str = DecodingConfig.reasoning_backend

    use_tqdm_on_load: bool = LoadConfig.use_tqdm_on_load
    pt_load_map_location: str = LoadConfig.pt_load_map_location

    def __post_init__(self):
        # support `EngineArgs(compilation_config={...})`
        # without having to manually construct a
        # CompilationConfig object
        if isinstance(self.compilation_config, (int, dict)):
            self.compilation_config = CompilationConfig.from_cli(
                str(self.compilation_config))

        # Setup plugins
        from vllm.plugins import load_general_plugins
        load_general_plugins()

    @staticmethod
    def add_cli_args(parser: FlexibleArgumentParser) -> FlexibleArgumentParser:
        """Shared CLI arguments for vLLM engine."""

        # Model arguments
        parser.add_argument("--weights-load-device",
                            type=str,
                            default=EngineArgs.weights_load_device,
                            choices=DEVICE_OPTIONS,
                            help=('Device to which model weights '
                                  'will be loaded.'))
        model_kwargs = get_kwargs(ModelConfig)
        model_group = parser.add_argument_group(
            title="ModelConfig",
            description=ModelConfig.__doc__,
        )
        model_group.add_argument("--model", **model_kwargs["model"])
        model_group.add_argument("--task", **model_kwargs["task"])
        model_group.add_argument("--tokenizer", **model_kwargs["tokenizer"])
        model_group.add_argument("--tokenizer-mode",
                                 **model_kwargs["tokenizer_mode"])
        model_group.add_argument("--trust-remote-code",
                                 **model_kwargs["trust_remote_code"])
        model_group.add_argument("--dtype", **model_kwargs["dtype"])
        model_group.add_argument("--seed", **model_kwargs["seed"])
        model_group.add_argument("--hf-config-path",
                                 **model_kwargs["hf_config_path"])
        model_group.add_argument("--allowed-local-media-path",
                                 **model_kwargs["allowed_local_media_path"])
        model_group.add_argument("--revision", **model_kwargs["revision"])
        model_group.add_argument("--code-revision",
                                 **model_kwargs["code_revision"])
        model_group.add_argument("--rope-scaling",
                                 **model_kwargs["rope_scaling"])
        model_group.add_argument("--rope-theta", **model_kwargs["rope_theta"])
        model_group.add_argument("--tokenizer-revision",
                                 **model_kwargs["tokenizer_revision"])
        model_group.add_argument("--max-model-len",
                                 **model_kwargs["max_model_len"])
        model_group.add_argument("--quantization", "-q",
                                 **model_kwargs["quantization"])
        model_group.add_argument("--enforce-eager",
                                 **model_kwargs["enforce_eager"])
        model_group.add_argument("--max-seq-len-to-capture",
                                 **model_kwargs["max_seq_len_to_capture"])
        model_group.add_argument("--max-logprobs",
                                 **model_kwargs["max_logprobs"])
        model_group.add_argument("--disable-sliding-window",
                                 **model_kwargs["disable_sliding_window"])
        model_group.add_argument("--disable-cascade-attn",
                                 **model_kwargs["disable_cascade_attn"])
        model_group.add_argument("--skip-tokenizer-init",
                                 **model_kwargs["skip_tokenizer_init"])
        model_group.add_argument("--enable-prompt-embeds",
                                 **model_kwargs["enable_prompt_embeds"])
        model_group.add_argument("--served-model-name",
                                 **model_kwargs["served_model_name"])
        # This one is a special case because it is the
        # opposite of ModelConfig.use_async_output_proc
        model_group.add_argument(
            "--disable-async-output-proc",
            action="store_true",
            default=EngineArgs.disable_async_output_proc,
            help="Disable async output processing. This may result in "
            "lower performance.")
        model_group.add_argument("--config-format",
                                 choices=[f.value for f in ConfigFormat],
                                 **model_kwargs["config_format"])
        # This one is a special case because it can bool
        # or str. TODO: Handle this in get_kwargs
        model_group.add_argument("--hf-token",
                                 type=str,
                                 nargs="?",
                                 const=True,
                                 default=model_kwargs["hf_token"]["default"],
                                 help=model_kwargs["hf_token"]["help"])
        model_group.add_argument("--hf-overrides",
                                 **model_kwargs["hf_overrides"])
        model_group.add_argument("--override-neuron-config",
                                 **model_kwargs["override_neuron_config"])
        model_group.add_argument("--override-pooler-config",
                                 **model_kwargs["override_pooler_config"])
        model_group.add_argument("--logits-processor-pattern",
                                 **model_kwargs["logits_processor_pattern"])
        model_group.add_argument("--generation-config",
                                 **model_kwargs["generation_config"])
        model_group.add_argument("--override-generation-config",
                                 **model_kwargs["override_generation_config"])
        model_group.add_argument("--enable-sleep-mode",
                                 **model_kwargs["enable_sleep_mode"])
        model_group.add_argument("--model-impl",
                                 choices=[f.value for f in ModelImpl],
                                 **model_kwargs["model_impl"])

        # Model loading arguments
        load_kwargs = get_kwargs(LoadConfig)
        load_group = parser.add_argument_group(
            title="LoadConfig",
            description=LoadConfig.__doc__,
        )
        load_group.add_argument("--load-format",
                                choices=[f.value for f in LoadFormat],
                                **load_kwargs["load_format"])
        load_group.add_argument("--download-dir",
                                **load_kwargs["download_dir"])
        load_group.add_argument("--model-loader-extra-config",
                                **load_kwargs["model_loader_extra_config"])
        load_group.add_argument("--ignore-patterns",
                                **load_kwargs["ignore_patterns"])
        load_group.add_argument("--use-tqdm-on-load",
                                **load_kwargs["use_tqdm_on_load"])
        load_group.add_argument('--qlora-adapter-name-or-path',
                                type=str,
                                default=None,
                                help='Name or path of the QLoRA adapter.')
        load_group.add_argument('--pt-load-map-location',
                                **load_kwargs["pt_load_map_location"])

        # Guided decoding arguments
        guided_decoding_kwargs = get_kwargs(DecodingConfig)
        guided_decoding_group = parser.add_argument_group(
            title="DecodingConfig",
            description=DecodingConfig.__doc__,
        )
        guided_decoding_group.add_argument("--guided-decoding-backend",
                                           **guided_decoding_kwargs["backend"])
        guided_decoding_group.add_argument(
            "--guided-decoding-disable-fallback",
            **guided_decoding_kwargs["disable_fallback"])
        guided_decoding_group.add_argument(
            "--guided-decoding-disable-any-whitespace",
            **guided_decoding_kwargs["disable_any_whitespace"])
        guided_decoding_group.add_argument(
            "--guided-decoding-disable-additional-properties",
            **guided_decoding_kwargs["disable_additional_properties"])
        guided_decoding_group.add_argument(
            "--enable-reasoning",
            action=argparse.BooleanOptionalAction,
            help="[DEPRECATED] The `--enable-reasoning` flag is deprecated as "
            "of v0.8.6. Use `--reasoning-parser` to specify the reasoning "
            "parser backend insteadThis flag (`--enable-reasoning`) will be "
            "removed in v0.10.0. When `--reasoning-parser` is specified, "
            "reasoning mode is automatically enabled.")
        guided_decoding_group.add_argument(
            "--reasoning-parser",
            # This choices is a special case because it's not static
            choices=list(ReasoningParserManager.reasoning_parsers),
            **guided_decoding_kwargs["reasoning_backend"])

        # Parallel arguments
        parallel_kwargs = get_kwargs(ParallelConfig)
        parallel_group = parser.add_argument_group(
            title="ParallelConfig",
            description=ParallelConfig.__doc__,
        )
        parallel_group.add_argument(
            "--distributed-executor-backend",
            **parallel_kwargs["distributed_executor_backend"])
        parallel_group.add_argument(
            "--pipeline-parallel-size", "-pp",
            **parallel_kwargs["pipeline_parallel_size"])
        parallel_group.add_argument("--tensor-parallel-size", "-tp",
                                    **parallel_kwargs["tensor_parallel_size"])
        parallel_group.add_argument("--data-parallel-size", "-dp",
                                    **parallel_kwargs["data_parallel_size"])
        parallel_group.add_argument(
            "--enable-expert-parallel",
            **parallel_kwargs["enable_expert_parallel"])
        parallel_group.add_argument(
            "--max-parallel-loading-workers",
            **parallel_kwargs["max_parallel_loading_workers"])
        parallel_group.add_argument(
            "--ray-workers-use-nsight",
            **parallel_kwargs["ray_workers_use_nsight"])
        parallel_group.add_argument(
            "--disable-custom-all-reduce",
            **parallel_kwargs["disable_custom_all_reduce"])
        parallel_group.add_argument("--worker-cls",
                                    **parallel_kwargs["worker_cls"])
        parallel_group.add_argument("--worker-extension-cls",
                                    **parallel_kwargs["worker_extension_cls"])

        # KV cache arguments
        cache_kwargs = get_kwargs(CacheConfig)
        cache_group = parser.add_argument_group(
            title="CacheConfig",
            description=CacheConfig.__doc__,
        )
        cache_group.add_argument("--block-size", **cache_kwargs["block_size"])
        cache_group.add_argument("--gpu-memory-utilization",
                                 **cache_kwargs["gpu_memory_utilization"])
        cache_group.add_argument("--swap-space", **cache_kwargs["swap_space"])
        cache_group.add_argument("--kv-cache-dtype",
                                 **cache_kwargs["cache_dtype"])
        cache_group.add_argument("--num-gpu-blocks-override",
                                 **cache_kwargs["num_gpu_blocks_override"])
        cache_group.add_argument("--enable-prefix-caching",
                                 **cache_kwargs["enable_prefix_caching"])
        cache_group.add_argument("--prefix-caching-hash-algo",
                                 **cache_kwargs["prefix_caching_hash_algo"])
        cache_group.add_argument("--cpu-offload-gb",
                                 **cache_kwargs["cpu_offload_gb"])
        cache_group.add_argument("--calculate-kv-scales",
                                 **cache_kwargs["calculate_kv_scales"])

<<<<<<< HEAD
        parser.add_argument('--use-v2-block-manager',
                            action='store_true',
                            default=True,
                            help='[DEPRECATED] block manager v1 has been '
                            'removed and SelfAttnBlockSpaceManager (i.e. '
                            'block manager v2) is now the default. '
                            'Setting this flag to True or False'
                            ' has no effect on vLLM behavior.')
        parser.add_argument(
            '--use-padding-aware-scheduling',
            default=EngineArgs.use_padding_aware_scheduling,
            action=StoreBoolean,
            nargs="?",
            const="True",
            help=('Use padding-aware scheduling. If True, the scheduler '
                  'will consider padded tokens in prefill. '
                  'By default this is set to False on non-HPU devices. '))
        parser.add_argument(
            '--max-num-prefill-seqs',
            type=int,
            default=EngineArgs.max_num_prefill_seqs,
            help=('Maximum number of prefill sequences per '
                  'iteration. Can be used only with padding-aware '
                  'scheduling. Must be <= max_num_seqs.'))
        parser.add_argument('--disable-log-stats',
                            action='store_true',
                            help='Disable logging statistics.')

=======
>>>>>>> f9bc5a06
        # Tokenizer arguments
        tokenizer_kwargs = get_kwargs(TokenizerPoolConfig)
        tokenizer_group = parser.add_argument_group(
            title="TokenizerPoolConfig",
            description=TokenizerPoolConfig.__doc__,
        )
        tokenizer_group.add_argument("--tokenizer-pool-size",
                                     **tokenizer_kwargs["pool_size"])
        tokenizer_group.add_argument("--tokenizer-pool-type",
                                     **tokenizer_kwargs["pool_type"])
        tokenizer_group.add_argument("--tokenizer-pool-extra-config",
                                     **tokenizer_kwargs["extra_config"])

        # Multimodal related configs
        multimodal_kwargs = get_kwargs(MultiModalConfig)
        multimodal_group = parser.add_argument_group(
            title="MultiModalConfig",
            description=MultiModalConfig.__doc__,
        )
        multimodal_group.add_argument("--limit-mm-per-prompt",
                                      **multimodal_kwargs["limit_per_prompt"])
        multimodal_group.add_argument(
            "--mm-processor-kwargs",
            **multimodal_kwargs["mm_processor_kwargs"])
        multimodal_group.add_argument(
            "--disable-mm-preprocessor-cache",
            **multimodal_kwargs["disable_mm_preprocessor_cache"])

        # LoRA related configs
        lora_kwargs = get_kwargs(LoRAConfig)
        lora_group = parser.add_argument_group(
            title="LoRAConfig",
            description=LoRAConfig.__doc__,
        )
        lora_group.add_argument(
            "--enable-lora",
            action=argparse.BooleanOptionalAction,
            help="If True, enable handling of LoRA adapters.")
        lora_group.add_argument("--enable-lora-bias",
                                **lora_kwargs["bias_enabled"])
        lora_group.add_argument("--max-loras", **lora_kwargs["max_loras"])
        lora_group.add_argument("--max-lora-rank",
                                **lora_kwargs["max_lora_rank"])
        lora_group.add_argument("--lora-extra-vocab-size",
                                **lora_kwargs["lora_extra_vocab_size"])
        lora_group.add_argument(
            "--lora-dtype",
            **lora_kwargs["lora_dtype"],
        )
        lora_group.add_argument("--long-lora-scaling-factors",
                                **lora_kwargs["long_lora_scaling_factors"])
        lora_group.add_argument("--max-cpu-loras",
                                **lora_kwargs["max_cpu_loras"])
        lora_group.add_argument("--fully-sharded-loras",
                                **lora_kwargs["fully_sharded_loras"])

        # PromptAdapter related configs
        prompt_adapter_kwargs = get_kwargs(PromptAdapterConfig)
        prompt_adapter_group = parser.add_argument_group(
            title="PromptAdapterConfig",
            description=PromptAdapterConfig.__doc__,
        )
        prompt_adapter_group.add_argument(
            "--enable-prompt-adapter",
            action=argparse.BooleanOptionalAction,
            help="If True, enable handling of PromptAdapters.")
        prompt_adapter_group.add_argument(
            "--max-prompt-adapters",
            **prompt_adapter_kwargs["max_prompt_adapters"])
        prompt_adapter_group.add_argument(
            "--max-prompt-adapter-token",
            **prompt_adapter_kwargs["max_prompt_adapter_token"])

        # Device arguments
        device_kwargs = get_kwargs(DeviceConfig)
        device_group = parser.add_argument_group(
            title="DeviceConfig",
            description=DeviceConfig.__doc__,
        )
        device_group.add_argument("--device", **device_kwargs["device"])

        # Speculative arguments
        speculative_group = parser.add_argument_group(
            title="SpeculativeConfig",
            description=SpeculativeConfig.__doc__,
        )
        speculative_group.add_argument(
            "--speculative-config",
            type=json.loads,
            default=None,
            help="The configurations for speculative decoding. Should be a "
            "JSON string.")

        # Observability arguments
        observability_kwargs = get_kwargs(ObservabilityConfig)
        observability_group = parser.add_argument_group(
            title="ObservabilityConfig",
            description=ObservabilityConfig.__doc__,
        )
        observability_group.add_argument(
            "--show-hidden-metrics-for-version",
            **observability_kwargs["show_hidden_metrics_for_version"])
        observability_group.add_argument(
            "--otlp-traces-endpoint",
            **observability_kwargs["otlp_traces_endpoint"])
        # TODO: generalise this special case
        choices = observability_kwargs["collect_detailed_traces"]["choices"]
        metavar = f"{{{','.join(choices)}}}"
        observability_kwargs["collect_detailed_traces"]["metavar"] = metavar
        observability_kwargs["collect_detailed_traces"]["choices"] += [
            ",".join(p)
            for p in permutations(get_args(DetailedTraceModules), r=2)
        ]
        observability_group.add_argument(
            "--collect-detailed-traces",
            **observability_kwargs["collect_detailed_traces"])

        # Scheduler arguments
        scheduler_kwargs = get_kwargs(SchedulerConfig)
        scheduler_group = parser.add_argument_group(
            title="SchedulerConfig",
            description=SchedulerConfig.__doc__,
        )
        scheduler_group.add_argument(
            "--max-num-batched-tokens",
            **scheduler_kwargs["max_num_batched_tokens"])
        scheduler_group.add_argument("--max-num-seqs",
                                     **scheduler_kwargs["max_num_seqs"])
        scheduler_group.add_argument(
            "--max-num-partial-prefills",
            **scheduler_kwargs["max_num_partial_prefills"])
        scheduler_group.add_argument(
            "--max-long-partial-prefills",
            **scheduler_kwargs["max_long_partial_prefills"])
        scheduler_group.add_argument('--cuda-graph-sizes',
                                     **scheduler_kwargs["cuda_graph_sizes"])
        scheduler_group.add_argument(
            "--long-prefill-token-threshold",
            **scheduler_kwargs["long_prefill_token_threshold"])
        scheduler_group.add_argument("--num-lookahead-slots",
                                     **scheduler_kwargs["num_lookahead_slots"])
        scheduler_group.add_argument("--scheduler-delay-factor",
                                     **scheduler_kwargs["delay_factor"])
        scheduler_group.add_argument("--preemption-mode",
                                     **scheduler_kwargs["preemption_mode"])
        scheduler_group.add_argument("--num-scheduler-steps",
                                     **scheduler_kwargs["num_scheduler_steps"])
        scheduler_group.add_argument(
            "--multi-step-stream-outputs",
            **scheduler_kwargs["multi_step_stream_outputs"])
        scheduler_group.add_argument("--scheduling-policy",
                                     **scheduler_kwargs["policy"])
        scheduler_group.add_argument(
            "--enable-chunked-prefill",
            **scheduler_kwargs["enable_chunked_prefill"])
        scheduler_group.add_argument(
            "--disable-chunked-mm-input",
            **scheduler_kwargs["disable_chunked_mm_input"])
<<<<<<< HEAD
        parser.add_argument('--scheduler-cls',
                            **scheduler_kwargs["scheduler_cls"])

        parser.add_argument('--compilation-config',
                            '-O',
                            type=CompilationConfig.from_cli,
                            default=None,
                            help='torch.compile configuration for the model. '
                            'When it is a number (0, 1, 2, 3), it will be '
                            'interpreted as the optimization level.\n'
                            'NOTE: level 0 is the default level without '
                            'any optimization. level 1 and 2 are for internal '
                            'testing only. level 3 is the recommended level '
                            'for production.\n'
                            'To specify the full compilation config, '
                            'use a JSON string, e.g. ``{"level": 3, '
                            '"cudagraph_capture_sizes": [1, 2, 4, 8]}``\n'
                            'Following the convention of traditional '
                            'compilers, using ``-O`` without space is also '
                            'supported. ``-O3`` is equivalent to ``-O 3``.')

        parser.add_argument('--kv-transfer-config',
                            type=KVTransferConfig.from_cli,
                            default=None,
                            help='The configurations for distributed KV cache '
                            'transfer. Should be a JSON string.')
        parser.add_argument('--kv-events-config',
                            type=KVEventsConfig.from_cli,
                            default=None,
                            help='The configurations for event publishing.')

        parser.add_argument(
            '--worker-cls',
            type=str,
            default="auto",
            help='The worker class to use for distributed execution.')
        parser.add_argument(
            '--worker-extension-cls',
            type=str,
            default="",
            help='The worker extension class on top of the worker cls, '
            'it is useful if you just want to add new functions to the worker '
            'class without changing the existing functions.')

        parser.add_argument(
            '--split-qkv',
            action='store_true',
            default=EngineArgs.split_qkv,
            help='Whether to separate q, k and v calculations.')

        parser.add_argument(
=======
        scheduler_group.add_argument("--scheduler-cls",
                                     **scheduler_kwargs["scheduler_cls"])

        # Compilation arguments
        # compilation_kwargs = get_kwargs(CompilationConfig)
        compilation_group = parser.add_argument_group(
            title="CompilationConfig",
            description=CompilationConfig.__doc__,
        )
        compilation_group.add_argument(
            "--compilation-config",
            "-O",
            type=CompilationConfig.from_cli,
            default=None,
            help="torch.compile configuration for the model. "
            "When it is a number (0, 1, 2, 3), it will be "
            "interpreted as the optimization level.\n"
            "NOTE: level 0 is the default level without "
            "any optimization. level 1 and 2 are for internal "
            "testing only. level 3 is the recommended level "
            "for production.\n"
            "To specify the full compilation config, "
            "use a JSON string, e.g. ``{\"level\": 3, "
            "\"cudagraph_capture_sizes\": [1, 2, 4, 8]}``\n"
            "Following the convention of traditional "
            "compilers, using ``-O`` without space is also "
            "supported. ``-O3`` is equivalent to ``-O 3``.")

        # KVTransfer arguments
        # kv_transfer_kwargs = get_kwargs(KVTransferConfig)
        kv_transfer_group = parser.add_argument_group(
            title="KVTransferConfig",
            description=KVTransferConfig.__doc__,
        )
        kv_transfer_group.add_argument(
            "--kv-transfer-config",
            type=KVTransferConfig.from_cli,
            default=None,
            help="The configurations for distributed KV cache "
            "transfer. Should be a JSON string.")
        kv_transfer_group.add_argument(
            '--kv-events-config',
            type=KVEventsConfig.from_cli,
            default=None,
            help='The configurations for event publishing.')

        # vLLM arguments
        # vllm_kwargs = get_kwargs(VllmConfig)
        vllm_group = parser.add_argument_group(
            title="VllmConfig",
            description=VllmConfig.__doc__,
        )
        vllm_group.add_argument(
>>>>>>> f9bc5a06
            "--additional-config",
            type=json.loads,
            default=None,
            help="Additional config for specified platform in JSON format. "
            "Different platforms may support different configs. Make sure the "
            "configs are valid for the platform you are using. The input format"
            " is like '{\"config_key\":\"config_value\"}'")

        # Other arguments
        parser.add_argument('--use-v2-block-manager',
                            action='store_true',
                            default=True,
                            help='[DEPRECATED] block manager v1 has been '
                            'removed and SelfAttnBlockSpaceManager (i.e. '
                            'block manager v2) is now the default. '
                            'Setting this flag to True or False'
                            ' has no effect on vLLM behavior.')
        parser.add_argument('--disable-log-stats',
                            action='store_true',
                            help='Disable logging statistics.')

        return parser

    @classmethod
    def from_cli_args(cls, args: argparse.Namespace):
        # Get the list of attributes of this dataclass.
        attrs = [attr.name for attr in dataclasses.fields(cls)]
        # Set the attributes from the parsed arguments.
        engine_args = cls(**{attr: getattr(args, attr) for attr in attrs})
        return engine_args

    def create_model_config(self) -> ModelConfig:
        # gguf file needs a specific model loader and doesn't use hf_repo
        if check_gguf_file(self.model):
            self.quantization = self.load_format = "gguf"

        # NOTE: This is to allow model loading from S3 in CI
        if (not isinstance(self, AsyncEngineArgs) and envs.VLLM_CI_USE_S3
                and self.model in MODELS_ON_S3
                and self.load_format == LoadFormat.AUTO):  # noqa: E501
            self.model = f"{MODEL_WEIGHTS_S3_BUCKET}/{self.model}"
            self.load_format = LoadFormat.RUNAI_STREAMER

        return ModelConfig(
            model=self.model,
            hf_config_path=self.hf_config_path,
            task=self.task,
            tokenizer=self.tokenizer,
            tokenizer_mode=self.tokenizer_mode,
            trust_remote_code=self.trust_remote_code,
            allowed_local_media_path=self.allowed_local_media_path,
            dtype=self.dtype,
            seed=self.seed,
            revision=self.revision,
            code_revision=self.code_revision,
            rope_scaling=self.rope_scaling,
            rope_theta=self.rope_theta,
            hf_token=self.hf_token,
            hf_overrides=self.hf_overrides,
            tokenizer_revision=self.tokenizer_revision,
            max_model_len=self.max_model_len,
            quantization=self.quantization,
            enforce_eager=self.enforce_eager,
            max_seq_len_to_capture=self.max_seq_len_to_capture,
            max_logprobs=self.max_logprobs,
            disable_sliding_window=self.disable_sliding_window,
            disable_cascade_attn=self.disable_cascade_attn,
            skip_tokenizer_init=self.skip_tokenizer_init,
            enable_prompt_embeds=self.enable_prompt_embeds,
            served_model_name=self.served_model_name,
            limit_mm_per_prompt=self.limit_mm_per_prompt,
            use_async_output_proc=not self.disable_async_output_proc,
            config_format=self.config_format,
            mm_processor_kwargs=self.mm_processor_kwargs,
            disable_mm_preprocessor_cache=self.disable_mm_preprocessor_cache,
            override_neuron_config=self.override_neuron_config,
            override_pooler_config=self.override_pooler_config,
            logits_processor_pattern=self.logits_processor_pattern,
            generation_config=self.generation_config,
            override_generation_config=self.override_generation_config,
            enable_sleep_mode=self.enable_sleep_mode,
            model_impl=self.model_impl,
        )

    def create_load_config(self) -> LoadConfig:

        if(self.qlora_adapter_name_or_path is not None) and \
            self.quantization != "bitsandbytes":
            raise ValueError(
                "QLoRA adapter only support "
                f"'bitsandbytes' quantization, but got {self.quantization}")

        if self.quantization == "bitsandbytes":
            self.load_format = "bitsandbytes"

        return LoadConfig(
            load_format=self.load_format,
            download_dir=self.download_dir,
            device=self.weights_load_device,
            model_loader_extra_config=self.model_loader_extra_config,
            ignore_patterns=self.ignore_patterns,
            use_tqdm_on_load=self.use_tqdm_on_load,
            pt_load_map_location=self.pt_load_map_location,
        )

    def create_speculative_config(
        self,
        target_model_config: ModelConfig,
        target_parallel_config: ParallelConfig,
        enable_chunked_prefill: bool,
        disable_log_stats: bool,
    ) -> Optional["SpeculativeConfig"]:
        """Initializes and returns a SpeculativeConfig object based on
        `speculative_config`.

        This function utilizes `speculative_config` to create a
        SpeculativeConfig object. The `speculative_config` can either be
        provided as a JSON string input via CLI arguments or directly as a
        dictionary from the engine.
        """
        if self.speculative_config is None:
            return None

        # Note(Shangming): These parameters are not obtained from the cli arg
        # '--speculative-config' and must be passed in when creating the engine
        # config.
        self.speculative_config.update({
            "target_model_config": target_model_config,
            "target_parallel_config": target_parallel_config,
            "enable_chunked_prefill": enable_chunked_prefill,
            "disable_log_stats": disable_log_stats,
        })
        speculative_config = SpeculativeConfig.from_dict(
            self.speculative_config)

        return speculative_config

    def create_engine_config(
        self,
        usage_context: Optional[UsageContext] = None,
    ) -> VllmConfig:
        """
        Create the VllmConfig.

        NOTE: for autoselection of V0 vs V1 engine, we need to
        create the ModelConfig first, since ModelConfig's attrs
        (e.g. the model arch) are needed to make the decision.

        This function set VLLM_USE_V1=X if VLLM_USE_V1 is
        unspecified by the user.

        If VLLM_USE_V1 is specified by the user but the VllmConfig
        is incompatible, we raise an error.
        """
        from vllm.platforms import current_platform
        current_platform.pre_register_and_update()

        device_config = DeviceConfig(device=self.device)
        model_config = self.create_model_config()

        # * If VLLM_USE_V1 is unset, we enable V1 for "supported features"
        #   and fall back to V0 for experimental or unsupported features.
        # * If VLLM_USE_V1=1, we enable V1 for supported + experimental
        #   features and raise error for unsupported features.
        # * If VLLM_USE_V1=0, we disable V1.
        use_v1 = False
        try_v1 = envs.VLLM_USE_V1 or not envs.is_set("VLLM_USE_V1")
        if try_v1 and self._is_v1_supported_oracle(model_config):
            use_v1 = True

        # If user explicitly set VLLM_USE_V1, sanity check we respect it.
        if envs.is_set("VLLM_USE_V1"):
            assert use_v1 == envs.VLLM_USE_V1
        # Otherwise, set the VLLM_USE_V1 variable globally.
        else:
            envs.set_vllm_use_v1(use_v1)

        # Set default arguments for V0 or V1 Engine.
        if use_v1:
            self._set_default_args_v1(usage_context)
        else:
            self._set_default_args_v0(model_config)

        assert self.enable_chunked_prefill is not None

        cache_config = CacheConfig(
            block_size=self.block_size,
            gpu_memory_utilization=self.gpu_memory_utilization,
            swap_space=self.swap_space,
            cache_dtype=self.kv_cache_dtype,
            is_attention_free=model_config.is_attention_free,
            num_gpu_blocks_override=self.num_gpu_blocks_override,
            sliding_window=model_config.get_sliding_window(),
            enable_prefix_caching=self.enable_prefix_caching,
            prefix_caching_hash_algo=self.prefix_caching_hash_algo,
            cpu_offload_gb=self.cpu_offload_gb,
            calculate_kv_scales=self.calculate_kv_scales,
            split_qkv=self.split_qkv,
        )

        # Get the current placement group if Ray is initialized and
        # we are in a Ray actor. If so, then the placement group will be
        # passed to spawned processes.
        placement_group = None
        if is_in_ray_actor():
            import ray

            # This call initializes Ray automatically if it is not initialized,
            # but we should not do this here.
            placement_group = ray.util.get_current_placement_group()

        parallel_config = ParallelConfig(
            pipeline_parallel_size=self.pipeline_parallel_size,
            tensor_parallel_size=self.tensor_parallel_size,
            data_parallel_size=self.data_parallel_size,
            enable_expert_parallel=self.enable_expert_parallel,
            max_parallel_loading_workers=self.max_parallel_loading_workers,
            disable_custom_all_reduce=self.disable_custom_all_reduce,
            ray_workers_use_nsight=self.ray_workers_use_nsight,
            placement_group=placement_group,
            distributed_executor_backend=self.distributed_executor_backend,
            worker_cls=self.worker_cls,
            worker_extension_cls=self.worker_extension_cls,
        )

        speculative_config = self.create_speculative_config(
            target_model_config=model_config,
            target_parallel_config=parallel_config,
            enable_chunked_prefill=self.enable_chunked_prefill,
            disable_log_stats=self.disable_log_stats,
        )

        # Reminder: Please update docs/source/features/compatibility_matrix.md
        # If the feature combo become valid
        if self.num_scheduler_steps > 1:
            if speculative_config is not None:
                raise ValueError("Speculative decoding is not supported with "
                                 "multi-step (--num-scheduler-steps > 1)")
            if self.enable_chunked_prefill and self.pipeline_parallel_size > 1:
                raise ValueError("Multi-Step Chunked-Prefill is not supported "
                                 "for pipeline-parallel-size > 1")
            from vllm.platforms import current_platform
            if current_platform.is_cpu():
                logger.warning("Multi-Step (--num-scheduler-steps > 1) is "
                               "currently not supported for CPUs and has been "
                               "disabled.")
                self.num_scheduler_steps = 1

        # make sure num_lookahead_slots is set the higher value depending on
        # if we are using speculative decoding or multi-step
        num_lookahead_slots = max(self.num_lookahead_slots,
                                  self.num_scheduler_steps - 1)
        num_lookahead_slots = num_lookahead_slots \
            if speculative_config is None \
            else speculative_config.num_lookahead_slots

        scheduler_config = SchedulerConfig(
            runner_type=model_config.runner_type,
            max_num_batched_tokens=self.max_num_batched_tokens,
            max_num_seqs=self.max_num_seqs,
            max_num_prefill_seqs=self.max_num_prefill_seqs,
            max_model_len=model_config.max_model_len,
            cuda_graph_sizes=self.cuda_graph_sizes,
            num_lookahead_slots=num_lookahead_slots,
            delay_factor=self.scheduler_delay_factor,
            enable_chunked_prefill=self.enable_chunked_prefill,
            disable_chunked_mm_input=self.disable_chunked_mm_input,
            is_multimodal_model=model_config.is_multimodal_model,
            preemption_mode=self.preemption_mode,
            num_scheduler_steps=self.num_scheduler_steps,
            multi_step_stream_outputs=self.multi_step_stream_outputs,
            send_delta_data=(envs.VLLM_USE_RAY_SPMD_WORKER
                             and parallel_config.use_ray),
            policy=self.scheduling_policy,
            use_padding_aware_scheduling=self.use_padding_aware_scheduling,
            scheduler_cls=self.scheduler_cls,
            max_num_partial_prefills=self.max_num_partial_prefills,
            max_long_partial_prefills=self.max_long_partial_prefills,
            long_prefill_token_threshold=self.long_prefill_token_threshold,
        )

        lora_config = LoRAConfig(
            bias_enabled=self.enable_lora_bias,
            max_lora_rank=self.max_lora_rank,
            max_loras=self.max_loras,
            fully_sharded_loras=self.fully_sharded_loras,
            lora_extra_vocab_size=self.lora_extra_vocab_size,
            long_lora_scaling_factors=self.long_lora_scaling_factors,
            lora_dtype=self.lora_dtype,
            max_cpu_loras=self.max_cpu_loras if self.max_cpu_loras
            and self.max_cpu_loras > 0 else None) if self.enable_lora else None

        if self.qlora_adapter_name_or_path is not None and \
            self.qlora_adapter_name_or_path != "":
            self.model_loader_extra_config[
                "qlora_adapter_name_or_path"] = self.qlora_adapter_name_or_path

        # bitsandbytes pre-quantized model need a specific model loader
        if model_config.quantization == "bitsandbytes":
            self.quantization = self.load_format = "bitsandbytes"

        load_config = self.create_load_config()

        prompt_adapter_config = PromptAdapterConfig(
            max_prompt_adapters=self.max_prompt_adapters,
            max_prompt_adapter_token=self.max_prompt_adapter_token) \
                                        if self.enable_prompt_adapter else None

        decoding_config = DecodingConfig(
            backend=self.guided_decoding_backend,
            disable_fallback=self.guided_decoding_disable_fallback,
            disable_any_whitespace=self.guided_decoding_disable_any_whitespace,
            disable_additional_properties=\
                self.guided_decoding_disable_additional_properties,
            reasoning_backend=self.reasoning_parser
        )

        observability_config = ObservabilityConfig(
            show_hidden_metrics_for_version=self.
            show_hidden_metrics_for_version,
            otlp_traces_endpoint=self.otlp_traces_endpoint,
            collect_detailed_traces=self.collect_detailed_traces,
        )

        config = VllmConfig(
            model_config=model_config,
            cache_config=cache_config,
            parallel_config=parallel_config,
            scheduler_config=scheduler_config,
            device_config=device_config,
            lora_config=lora_config,
            speculative_config=speculative_config,
            load_config=load_config,
            decoding_config=decoding_config,
            observability_config=observability_config,
            prompt_adapter_config=prompt_adapter_config,
            compilation_config=self.compilation_config,
            kv_transfer_config=self.kv_transfer_config,
            kv_events_config=self.kv_events_config,
            additional_config=self.additional_config,
        )

        return config

    def _is_v1_supported_oracle(self, model_config: ModelConfig) -> bool:
        """Oracle for whether to use V0 or V1 Engine by default."""

        #############################################################
        # Unsupported Feature Flags on V1.

        if (self.load_format == LoadFormat.TENSORIZER.value
                or self.load_format == LoadFormat.SHARDED_STATE.value):
            _raise_or_fallback(
                feature_name=f"--load_format {self.load_format}",
                recommend_to_remove=False)
            return False

        if (self.logits_processor_pattern
                != EngineArgs.logits_processor_pattern):
            _raise_or_fallback(feature_name="--logits-processor-pattern",
                               recommend_to_remove=False)
            return False

        if self.preemption_mode != SchedulerConfig.preemption_mode:
            _raise_or_fallback(feature_name="--preemption-mode",
                               recommend_to_remove=True)
            return False

        if (self.disable_async_output_proc
                != EngineArgs.disable_async_output_proc):
            _raise_or_fallback(feature_name="--disable-async-output-proc",
                               recommend_to_remove=True)
            return False

        if self.scheduling_policy != SchedulerConfig.policy:
            _raise_or_fallback(feature_name="--scheduling-policy",
                               recommend_to_remove=False)
            return False

        if self.num_scheduler_steps != SchedulerConfig.num_scheduler_steps:
            _raise_or_fallback(feature_name="--num-scheduler-steps",
                               recommend_to_remove=True)
            return False

        if self.scheduler_delay_factor != SchedulerConfig.delay_factor:
            _raise_or_fallback(feature_name="--scheduler-delay-factor",
                               recommend_to_remove=True)
            return False

        if self.guided_decoding_backend not in get_args(
                GuidedDecodingBackendV1):
            _raise_or_fallback(
                feature_name=
                f"--guided-decoding-backend={self.guided_decoding_backend}",
                recommend_to_remove=False)
            return False

        # Need at least Ampere for now (FA support required).
        # Skip this check if we are running on a non-GPU platform,
        # or if the device capability is not available
        # (e.g. in a Ray actor without GPUs).
        from vllm.platforms import current_platform
        if (current_platform.is_cuda()
                and current_platform.get_device_capability()
                and current_platform.get_device_capability().major < 8):
            _raise_or_fallback(feature_name="Compute Capability < 8.0",
                               recommend_to_remove=False)
            return False

        # No Fp8 KV cache so far.
        if self.kv_cache_dtype != "auto":
            fp8_attention = self.kv_cache_dtype.startswith("fp8")
            will_use_fa = (
                current_platform.is_cuda()
                and not envs.is_set("VLLM_ATTENTION_BACKEND")
            ) or envs.VLLM_ATTENTION_BACKEND == "FLASH_ATTN_VLLM_V1"
            supported = False
            if fp8_attention and will_use_fa:
                from vllm.attention.utils.fa_utils import (
                    flash_attn_supports_fp8)
                supported = flash_attn_supports_fp8()
            if not supported:
                _raise_or_fallback(feature_name="--kv-cache-dtype",
                                   recommend_to_remove=False)
                return False

        # No Prompt Adapter so far.
        if self.enable_prompt_adapter:
            _raise_or_fallback(feature_name="--enable-prompt-adapter",
                               recommend_to_remove=False)
            return False

        # No text embedding inputs so far.
        if self.enable_prompt_embeds:
            _raise_or_fallback(feature_name="--enable-prompt-embeds",
                               recommend_to_remove=False)
            return False

        # Only Fp16 and Bf16 dtypes since we only support FA.
        V1_SUPPORTED_DTYPES = [torch.bfloat16, torch.float16]
        if model_config.dtype not in V1_SUPPORTED_DTYPES:
            _raise_or_fallback(feature_name=f"--dtype {model_config.dtype}",
                               recommend_to_remove=False)
            return False

        # Some quantization is not compatible with torch.compile.
        V1_UNSUPPORTED_QUANT = ["gguf"]
        if model_config.quantization in V1_UNSUPPORTED_QUANT:
            _raise_or_fallback(
                feature_name=f"--quantization {model_config.quantization}",
                recommend_to_remove=False)
            return False

        # No Embedding Models so far.
        if model_config.task not in ["generate"]:
            _raise_or_fallback(feature_name=f"--task {model_config.task}",
                               recommend_to_remove=False)
            return False

        # No Mamba or Encoder-Decoder so far.
        if not model_config.is_v1_compatible:
            _raise_or_fallback(feature_name=model_config.architectures,
                               recommend_to_remove=False)
            return False

        # No Concurrent Partial Prefills so far.
        if (self.max_num_partial_prefills
                != SchedulerConfig.max_num_partial_prefills
                or self.max_long_partial_prefills
                != SchedulerConfig.max_long_partial_prefills):
            _raise_or_fallback(feature_name="Concurrent Partial Prefill",
                               recommend_to_remove=False)
            return False

        # No OTLP observability so far.
        if (self.otlp_traces_endpoint or self.collect_detailed_traces):
            _raise_or_fallback(feature_name="--otlp-traces-endpoint",
                               recommend_to_remove=False)
            return False

        # Only Ngram speculative decoding so far.
        is_ngram_enabled = False
        is_eagle_enabled = False
        if self.speculative_config is not None:
            # This is supported but experimental (handled below).
            speculative_method = self.speculative_config.get("method")
            if speculative_method:
                if speculative_method in ("ngram", "[ngram]"):
                    is_ngram_enabled = True
                elif speculative_method in ("eagle", "eagle3"):
                    is_eagle_enabled = True
            else:
                speculative_model = self.speculative_config.get("model")
                if speculative_model in ("ngram", "[ngram]"):
                    is_ngram_enabled = True
            if not (is_ngram_enabled or is_eagle_enabled):
                # Other speculative decoding methods are not supported yet.
                _raise_or_fallback(feature_name="Speculative Decoding",
                                   recommend_to_remove=False)
                return False

        # No XFormers so far.
        V1_BACKENDS = [
            "FLASH_ATTN_VLLM_V1",
            "FLASH_ATTN",
            "PALLAS",
            "PALLAS_VLLM_V1",
            "TRITON_ATTN_VLLM_V1",
            "TRITON_MLA",
            "FLASHMLA",
            "HPU_ATTN_V1",
            "FLASHINFER",
            "FLASHINFER_VLLM_V1",
        ]
        if (envs.is_set("VLLM_ATTENTION_BACKEND")
                and envs.VLLM_ATTENTION_BACKEND not in V1_BACKENDS):
            name = f"VLLM_ATTENTION_BACKEND={envs.VLLM_ATTENTION_BACKEND}"
            _raise_or_fallback(feature_name=name, recommend_to_remove=True)
            return False

        # Platforms must decide if they can support v1 for this model
        if not current_platform.supports_v1(model_config=model_config):
            _raise_or_fallback(
                feature_name=f"device type={current_platform.device_type}",
                recommend_to_remove=False)
            return False
        #############################################################
        # Experimental Features - allow users to opt in.

        # Signal Handlers requires running in main thread.
        if (threading.current_thread() != threading.main_thread()
                and _warn_or_fallback("Engine in background thread")):
            return False

        # PP is supported on V1 with Ray distributed executor,
        # but off for MP distributed executor for now.
        if (self.pipeline_parallel_size > 1
                and self.distributed_executor_backend != "ray"):
            name = "Pipeline Parallelism without Ray distributed executor"
            _raise_or_fallback(feature_name=name, recommend_to_remove=False)
            return False

        # ngram is supported on V1, but off by default for now.
        if is_ngram_enabled and _warn_or_fallback("ngram"):
            return False

        # Eagle is under development, so we don't support it yet.
        if is_eagle_enabled and _warn_or_fallback("Eagle"):
            return False

        # Non-CUDA is supported on V1, but off by default for now.
        not_cuda = not current_platform.is_cuda()
        if not_cuda and _warn_or_fallback(  # noqa: SIM103
                current_platform.device_name):
            return False
        #############################################################

        return True

    def _set_default_args_v0(self, model_config: ModelConfig) -> None:
        """Set Default Arguments for V0 Engine."""

        max_model_len = model_config.max_model_len
        use_long_context = max_model_len > 32768
        if self.enable_chunked_prefill is None:
            # Chunked prefill not supported for Multimodal or MLA in V0.
            if model_config.is_multimodal_model or model_config.use_mla:
                self.enable_chunked_prefill = False

            # Enable chunked prefill by default for long context (> 32K)
            # models to avoid OOM errors in initial memory profiling phase.
            elif use_long_context:
                from vllm.platforms import current_platform
                is_gpu = current_platform.is_cuda()
                use_sliding_window = (model_config.get_sliding_window()
                                      is not None)
                use_spec_decode = self.speculative_config is not None

                if (is_gpu and not use_sliding_window and not use_spec_decode
                        and not self.enable_lora
                        and not self.enable_prompt_adapter
                        and model_config.runner_type != "pooling"):
                    self.enable_chunked_prefill = True
                    logger.warning(
                        "Chunked prefill is enabled by default for models "
                        "with max_model_len > 32K. Chunked prefill might "
                        "not work with some features or models. If you "
                        "encounter any issues, please disable by launching "
                        "with --enable-chunked-prefill=False.")

            if self.enable_chunked_prefill is None:
                self.enable_chunked_prefill = False

        if not self.enable_chunked_prefill and use_long_context:
            logger.warning(
                "The model has a long context length (%s). This may cause"
                "OOM during the initial memory profiling phase, or result "
                "in low performance due to small KV cache size. Consider "
                "setting --max-model-len to a smaller value.", max_model_len)
        elif (self.enable_chunked_prefill
              and model_config.runner_type == "pooling"):
            msg = "Chunked prefill is not supported for pooling models"
            raise ValueError(msg)

        # if using prefix caching, we must set a hash algo
        if self.enable_prefix_caching:
            # Disable prefix caching for multimodal models for VLLM_V0.
            if model_config.is_multimodal_model:
                logger.warning(
                    "--enable-prefix-caching is not supported for multimodal "
                    "models in V0 and has been disabled.")
                self.enable_prefix_caching = False

            # VLLM_V0 only supports builtin hash algo for prefix caching.
            if self.prefix_caching_hash_algo == "sha256":
                raise ValueError(
                    "sha256 is not supported for prefix caching in V0 engine. "
                    "Please use 'builtin'.")

        # Set max_num_seqs to 256 for VLLM_V0.
        if self.max_num_seqs is None:
            self.max_num_seqs = 256

    def _set_default_args_v1(self, usage_context: UsageContext) -> None:
        """Set Default Arguments for V1 Engine."""

        # V1 always uses chunked prefills.
        self.enable_chunked_prefill = True

        # V1 enables prefix caching by default.
        if self.enable_prefix_caching is None:
            self.enable_prefix_caching = True

        # V1 should use the new scheduler by default.
        # Swap it only if this arg is set to the original V0 default
        if self.scheduler_cls == EngineArgs.scheduler_cls:
            self.scheduler_cls = "vllm.v1.core.sched.scheduler.Scheduler"

        # When no user override, set the default values based on the usage
        # context.
        # Use different default values for different hardware.

        # Try to query the device name on the current platform. If it fails,
        # it may be because the platform that imports vLLM is not the same
        # as the platform that vLLM is running on (e.g. the case of scaling
        # vLLM with Ray) and has no GPUs. In this case we use the default
        # values for non-H100/H200 GPUs.
        from vllm.platforms import current_platform
        try:
            device_memory = current_platform.get_device_total_memory()
        except Exception:
            # This is only used to set default_max_num_batched_tokens
            device_memory = 0

        if device_memory >= 70 * GiB_bytes:
            # For GPUs like H100 and MI300x, use larger default values.
            default_max_num_batched_tokens = {
                UsageContext.LLM_CLASS: 16384,
                UsageContext.OPENAI_API_SERVER: 8192,
            }
            default_max_num_seqs = 1024
        else:
            # TODO(woosuk): Tune the default values for other hardware.
            default_max_num_batched_tokens = {
                UsageContext.LLM_CLASS: 8192,
                UsageContext.OPENAI_API_SERVER: 2048,
            }
            default_max_num_seqs = 256

        # tpu specific default values.
        if current_platform.is_tpu():
            default_max_num_batched_tokens_tpu = {
                UsageContext.LLM_CLASS: {
                    'V6E': 2048,
                    'V5E': 1024,
                    'V5P': 512,
                },
                UsageContext.OPENAI_API_SERVER: {
                    'V6E': 1024,
                    'V5E': 512,
                    'V5P': 256,
                }
            }

        use_context_value = usage_context.value if usage_context else None
        if (self.max_num_batched_tokens is None
                and usage_context in default_max_num_batched_tokens):
            if current_platform.is_tpu():
                chip_name = current_platform.get_device_name()
                if chip_name in default_max_num_batched_tokens_tpu[
                        usage_context]:
                    self.max_num_batched_tokens = \
                        default_max_num_batched_tokens_tpu[
                            usage_context][chip_name]
                else:
                    self.max_num_batched_tokens = \
                        default_max_num_batched_tokens[usage_context]
            else:
                self.max_num_batched_tokens = default_max_num_batched_tokens[
                    usage_context]
            logger.debug(
                "Setting max_num_batched_tokens to %d for %s usage context.",
                self.max_num_batched_tokens, use_context_value)

        if self.max_num_seqs is None:
            self.max_num_seqs = default_max_num_seqs

            logger.debug("Setting max_num_seqs to %d for %s usage context.",
                         self.max_num_seqs, use_context_value)


@dataclass
class AsyncEngineArgs(EngineArgs):
    """Arguments for asynchronous vLLM engine."""
    disable_log_requests: bool = False

    @staticmethod
    def add_cli_args(parser: FlexibleArgumentParser,
                     async_args_only: bool = False) -> FlexibleArgumentParser:
        # Initialize plugin to update the parser, for example, The plugin may
        # adding a new kind of quantization method to --quantization argument or
        # a new device to --device argument.
        load_general_plugins()
        if not async_args_only:
            parser = EngineArgs.add_cli_args(parser)
        parser.add_argument('--disable-log-requests',
                            action='store_true',
                            help='Disable logging requests.')
        from vllm.platforms import current_platform
        current_platform.pre_register_and_update(parser)
        return parser


def _raise_or_fallback(feature_name: str, recommend_to_remove: bool):
    if envs.is_set("VLLM_USE_V1") and envs.VLLM_USE_V1:
        raise NotImplementedError(
            f"VLLM_USE_V1=1 is not supported with {feature_name}.")
    msg = f"{feature_name} is not supported by the V1 Engine. "
    msg += "Falling back to V0. "
    if recommend_to_remove:
        msg += f"We recommend to remove {feature_name} from your config "
        msg += "in favor of the V1 Engine."
    logger.warning(msg)


def _warn_or_fallback(feature_name: str) -> bool:
    if envs.is_set("VLLM_USE_V1") and envs.VLLM_USE_V1:
        logger.warning(
            "Detected VLLM_USE_V1=1 with %s. Usage should "
            "be considered experimental. Please report any "
            "issues on Github.", feature_name)
        should_exit = False
    else:
        logger.info(
            "%s is experimental on VLLM_USE_V1=1. "
            "Falling back to V0 Engine.", feature_name)
        should_exit = True
    return should_exit


def human_readable_int(value):
    """Parse human-readable integers like '1k', '2M', etc.
    Including decimal values with decimal multipliers.

    Examples:
    - '1k' -> 1,000
    - '1K' -> 1,024
    - '25.6k' -> 25,600
    """
    value = value.strip()
    match = re.fullmatch(r'(\d+(?:\.\d+)?)([kKmMgGtT])', value)
    if match:
        decimal_multiplier = {
            'k': 10**3,
            'm': 10**6,
            'g': 10**9,
        }
        binary_multiplier = {
            'K': 2**10,
            'M': 2**20,
            'G': 2**30,
        }

        number, suffix = match.groups()
        if suffix in decimal_multiplier:
            mult = decimal_multiplier[suffix]
            return int(float(number) * mult)
        elif suffix in binary_multiplier:
            mult = binary_multiplier[suffix]
            # Do not allow decimals with binary multipliers
            try:
                return int(number) * mult
            except ValueError as e:
                raise argparse.ArgumentTypeError("Decimals are not allowed " \
                f"with binary suffixes like {suffix}. Did you mean to use " \
                f"{number}{suffix.lower()} instead?") from e

    # Regular plain number.
    return int(value)


# These functions are used by sphinx to build the documentation
def _engine_args_parser():
    return EngineArgs.add_cli_args(FlexibleArgumentParser())


def _async_engine_args_parser():
    return AsyncEngineArgs.add_cli_args(FlexibleArgumentParser(),
                                        async_args_only=True)<|MERGE_RESOLUTION|>--- conflicted
+++ resolved
@@ -44,7 +44,6 @@
 
 logger = init_logger(__name__)
 
-<<<<<<< HEAD
 ALLOWED_DETAILED_TRACE_MODULES = ["model", "worker", "all"]
 
 DEVICE_OPTIONS = [
@@ -57,8 +56,6 @@
     "hpu",
 ]
 
-=======
->>>>>>> f9bc5a06
 # object is used to allow for special typing forms
 T = TypeVar("T")
 TypeHint = Union[type[Any], object]
@@ -628,7 +625,6 @@
         cache_group.add_argument("--calculate-kv-scales",
                                  **cache_kwargs["calculate_kv_scales"])
 
-<<<<<<< HEAD
         parser.add_argument('--use-v2-block-manager',
                             action='store_true',
                             default=True,
@@ -657,8 +653,6 @@
                             action='store_true',
                             help='Disable logging statistics.')
 
-=======
->>>>>>> f9bc5a06
         # Tokenizer arguments
         tokenizer_kwargs = get_kwargs(TokenizerPoolConfig)
         tokenizer_group = parser.add_argument_group(
@@ -817,59 +811,6 @@
         scheduler_group.add_argument(
             "--disable-chunked-mm-input",
             **scheduler_kwargs["disable_chunked_mm_input"])
-<<<<<<< HEAD
-        parser.add_argument('--scheduler-cls',
-                            **scheduler_kwargs["scheduler_cls"])
-
-        parser.add_argument('--compilation-config',
-                            '-O',
-                            type=CompilationConfig.from_cli,
-                            default=None,
-                            help='torch.compile configuration for the model. '
-                            'When it is a number (0, 1, 2, 3), it will be '
-                            'interpreted as the optimization level.\n'
-                            'NOTE: level 0 is the default level without '
-                            'any optimization. level 1 and 2 are for internal '
-                            'testing only. level 3 is the recommended level '
-                            'for production.\n'
-                            'To specify the full compilation config, '
-                            'use a JSON string, e.g. ``{"level": 3, '
-                            '"cudagraph_capture_sizes": [1, 2, 4, 8]}``\n'
-                            'Following the convention of traditional '
-                            'compilers, using ``-O`` without space is also '
-                            'supported. ``-O3`` is equivalent to ``-O 3``.')
-
-        parser.add_argument('--kv-transfer-config',
-                            type=KVTransferConfig.from_cli,
-                            default=None,
-                            help='The configurations for distributed KV cache '
-                            'transfer. Should be a JSON string.')
-        parser.add_argument('--kv-events-config',
-                            type=KVEventsConfig.from_cli,
-                            default=None,
-                            help='The configurations for event publishing.')
-
-        parser.add_argument(
-            '--worker-cls',
-            type=str,
-            default="auto",
-            help='The worker class to use for distributed execution.')
-        parser.add_argument(
-            '--worker-extension-cls',
-            type=str,
-            default="",
-            help='The worker extension class on top of the worker cls, '
-            'it is useful if you just want to add new functions to the worker '
-            'class without changing the existing functions.')
-
-        parser.add_argument(
-            '--split-qkv',
-            action='store_true',
-            default=EngineArgs.split_qkv,
-            help='Whether to separate q, k and v calculations.')
-
-        parser.add_argument(
-=======
         scheduler_group.add_argument("--scheduler-cls",
                                      **scheduler_kwargs["scheduler_cls"])
 
@@ -916,6 +857,25 @@
             default=None,
             help='The configurations for event publishing.')
 
+        parser.add_argument(
+            '--worker-cls',
+            type=str,
+            default="auto",
+            help='The worker class to use for distributed execution.')
+        parser.add_argument(
+            '--worker-extension-cls',
+            type=str,
+            default="",
+            help='The worker extension class on top of the worker cls, '
+            'it is useful if you just want to add new functions to the worker '
+            'class without changing the existing functions.')
+
+        parser.add_argument(
+            '--split-qkv',
+            action='store_true',
+            default=EngineArgs.split_qkv,
+            help='Whether to separate q, k and v calculations.')
+
         # vLLM arguments
         # vllm_kwargs = get_kwargs(VllmConfig)
         vllm_group = parser.add_argument_group(
@@ -923,7 +883,6 @@
             description=VllmConfig.__doc__,
         )
         vllm_group.add_argument(
->>>>>>> f9bc5a06
             "--additional-config",
             type=json.loads,
             default=None,
