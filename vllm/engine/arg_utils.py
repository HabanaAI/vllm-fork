--- conflicted
+++ resolved
@@ -177,10 +177,6 @@
         type_hints.add(type_hint)
 
     return type_hints
-
-
-def is_online_quantization(quantization: Any) -> bool:
-    return quantization in ["inc"]
 
 
 @functools.lru_cache(maxsize=30)
@@ -1449,14 +1445,11 @@
                 and not envs.is_set("VLLM_ATTENTION_BACKEND")
             ) or envs.VLLM_ATTENTION_BACKEND == "FLASH_ATTN_VLLM_V1"
             supported = False
-<<<<<<< HEAD
-            if (current_platform.is_rocm() or current_platform.device_name
-                    == "hpu"):  # handle hpu also for OOT platform
-=======
             if current_platform.is_rocm() or (
                     current_platform.is_cuda()
-                    and current_platform.is_device_capability(100)):
->>>>>>> d4d30940
+                    and current_platform.is_device_capability(100)) or (
+                    current_platform.device_name
+                    == "hpu"):  # handle hpu also for OOT platform
                 supported = True
             elif fp8_attention and will_use_fa:
                 from vllm.attention.utils.fa_utils import (
