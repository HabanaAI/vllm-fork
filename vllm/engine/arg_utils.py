# SPDX-License-Identifier: Apache-2.0

import argparse
import dataclasses
import json
import threading
from dataclasses import dataclass
from typing import (TYPE_CHECKING, Any, Dict, List, Literal, Mapping, Optional,
                    Tuple, Type, Union, cast, get_args)

import torch

import vllm.envs as envs
from vllm import version
from vllm.config import (CacheConfig, CompilationConfig, ConfigFormat,
                         DecodingConfig, DeviceConfig, HfOverrides,
                         KVTransferConfig, LoadConfig, LoadFormat, LoRAConfig,
                         ModelConfig, ModelImpl, ObservabilityConfig,
                         ParallelConfig, PoolerConfig, PromptAdapterConfig,
                         SchedulerConfig, SpeculativeConfig, TaskOption,
                         TokenizerPoolConfig, VllmConfig)
from vllm.executor.executor_base import ExecutorBase
from vllm.logger import init_logger
from vllm.model_executor.layers.quantization import QUANTIZATION_METHODS
from vllm.platforms import current_platform
from vllm.plugins import load_general_plugins
from vllm.test_utils import MODEL_WEIGHTS_S3_BUCKET, MODELS_ON_S3
from vllm.transformers_utils.utils import check_gguf_file
from vllm.usage.usage_lib import UsageContext
from vllm.utils import FlexibleArgumentParser, StoreBoolean, is_in_ray_actor

if TYPE_CHECKING:
    from vllm.transformers_utils.tokenizer_group import BaseTokenizerGroup

logger = init_logger(__name__)

ALLOWED_DETAILED_TRACE_MODULES = ["model", "worker", "all"]

DEVICE_OPTIONS = [
    "auto",
    "cuda",
    "neuron",
    "cpu",
    "tpu",
    "xpu",
    "hpu",
]


def nullable_str(val: str):
    if not val or val == "None":
        return None
    return val


def nullable_kvs(val: str) -> Optional[Mapping[str, int]]:
    """Parses a string containing comma separate key [str] to value [int]
    pairs into a dictionary.

    Args:
        val: String value to be parsed.

    Returns:
        Dictionary with parsed values.
    """
    if len(val) == 0:
        return None

    out_dict: Dict[str, int] = {}
    for item in val.split(","):
        kv_parts = [part.lower().strip() for part in item.split("=")]
        if len(kv_parts) != 2:
            raise argparse.ArgumentTypeError(
                "Each item should be in the form KEY=VALUE")
        key, value = kv_parts

        try:
            parsed_value = int(value)
        except ValueError as exc:
            msg = f"Failed to parse value of item {key}={value}"
            raise argparse.ArgumentTypeError(msg) from exc

        if key in out_dict and out_dict[key] != parsed_value:
            raise argparse.ArgumentTypeError(
                f"Conflicting values specified for key: {key}")
        out_dict[key] = parsed_value

    return out_dict


@dataclass
class EngineArgs:
    """Arguments for vLLM engine."""
    model: str = 'facebook/opt-125m'
    served_model_name: Optional[Union[str, List[str]]] = None
    tokenizer: Optional[str] = None
    hf_config_path: Optional[str] = None
    task: TaskOption = "auto"
    skip_tokenizer_init: bool = False
    tokenizer_mode: str = 'auto'
    trust_remote_code: bool = False
    allowed_local_media_path: str = ""
    download_dir: Optional[str] = None
    load_format: str = 'auto'
    weights_load_device: Optional[str] = None
    config_format: ConfigFormat = ConfigFormat.AUTO
    dtype: str = 'auto'
    kv_cache_dtype: str = 'auto'
    seed: Optional[int] = None
    max_model_len: Optional[int] = None
    # Note: Specifying a custom executor backend by passing a class
    # is intended for expert use only. The API may change without
    # notice.
    distributed_executor_backend: Optional[Union[str,
                                                 Type[ExecutorBase]]] = None
    # number of P/D disaggregation (or other disaggregation) workers
    pipeline_parallel_size: int = 1
    tensor_parallel_size: int = 1
    enable_expert_parallel: bool = False
    max_parallel_loading_workers: Optional[int] = None
    block_size: Optional[int] = None
    enable_prefix_caching: Optional[bool] = None
    disable_sliding_window: bool = False
    disable_cascade_attn: bool = False
    use_v2_block_manager: bool = True
    use_padding_aware_scheduling: bool = current_platform.is_hpu(
    ) and not bool(envs.VLLM_USE_V1)
    swap_space: float = 4  # GiB
    cpu_offload_gb: float = 0  # GiB
    gpu_memory_utilization: float = 0.90
    max_num_batched_tokens: Optional[int] = None
    max_num_partial_prefills: Optional[int] = 1
    max_long_partial_prefills: Optional[int] = 1
    long_prefill_token_threshold: Optional[int] = 0
    max_num_seqs: Optional[int] = None
    max_num_prefill_seqs: Optional[int] = None
    max_logprobs: int = 20  # Default value for OpenAI Chat Completions API
    disable_log_stats: bool = False
    revision: Optional[str] = None
    code_revision: Optional[str] = None
    rope_scaling: Optional[Dict[str, Any]] = None
    rope_theta: Optional[float] = None
    hf_overrides: Optional[HfOverrides] = None
    tokenizer_revision: Optional[str] = None
    quantization: Optional[str] = None
    enforce_eager: Optional[bool] = None
    max_seq_len_to_capture: int = 8192
    disable_custom_all_reduce: bool = False
    tokenizer_pool_size: int = 0
    # Note: Specifying a tokenizer pool by passing a class
    # is intended for expert use only. The API may change without
    # notice.
    tokenizer_pool_type: Union[str, Type["BaseTokenizerGroup"]] = "ray"
    tokenizer_pool_extra_config: Optional[Dict[str, Any]] = None
    limit_mm_per_prompt: Optional[Mapping[str, int]] = None
    mm_processor_kwargs: Optional[Dict[str, Any]] = None
    disable_mm_preprocessor_cache: bool = False
    enable_lora: bool = False
    enable_lora_bias: bool = False
    max_loras: int = 1
    max_lora_rank: int = 16
    enable_prompt_adapter: bool = False
    max_prompt_adapters: int = 1
    max_prompt_adapter_token: int = 0
    fully_sharded_loras: bool = False
    lora_extra_vocab_size: int = 256
    long_lora_scaling_factors: Optional[Tuple[float]] = None
    lora_dtype: Optional[Union[str, torch.dtype]] = 'auto'
    max_cpu_loras: Optional[int] = None
    device: str = 'auto'
    num_scheduler_steps: int = 1
    multi_step_stream_outputs: bool = True
    ray_workers_use_nsight: bool = False
    num_gpu_blocks_override: Optional[int] = None
    num_lookahead_slots: int = 0
    model_loader_extra_config: Optional[dict] = None
    ignore_patterns: Optional[Union[str, List[str]]] = None
    preemption_mode: Optional[str] = None

    scheduler_delay_factor: float = 0.0
    enable_chunked_prefill: Optional[bool] = None

    guided_decoding_backend: str = 'xgrammar'
    logits_processor_pattern: Optional[str] = None

    speculative_config: Optional[Union[str, Dict[str, Any]]] = None

    # TODO(Shangming): Deprecate these out-of-date params after next release
    speculative_model: Optional[str] = None
    speculative_model_quantization: Optional[str] = None
    speculative_draft_tensor_parallel_size: Optional[int] = None
    num_speculative_tokens: Optional[int] = None
    speculative_disable_mqa_scorer: Optional[bool] = False
    speculative_max_model_len: Optional[int] = None
    speculative_disable_by_batch_size: Optional[int] = None
    ngram_prompt_lookup_max: Optional[int] = None
    ngram_prompt_lookup_min: Optional[int] = None
    spec_decoding_acceptance_method: str = 'rejection_sampler'
    typical_acceptance_sampler_posterior_threshold: Optional[float] = None
    typical_acceptance_sampler_posterior_alpha: Optional[float] = None
    disable_logprobs_during_spec_decoding: Optional[bool] = None

    qlora_adapter_name_or_path: Optional[str] = None
    show_hidden_metrics_for_version: Optional[str] = None
    otlp_traces_endpoint: Optional[str] = None
    collect_detailed_traces: Optional[str] = None
    disable_async_output_proc: bool = False
    scheduling_policy: Literal["fcfs", "priority"] = "fcfs"
    scheduler_cls: Union[str, Type[object]] = "vllm.core.scheduler.Scheduler"

    override_neuron_config: Optional[Dict[str, Any]] = None
    override_pooler_config: Optional[PoolerConfig] = None
    compilation_config: Optional[CompilationConfig] = None
    worker_cls: str = "auto"
    worker_extension_cls: str = ""

    kv_transfer_config: Optional[KVTransferConfig] = None

    generation_config: Optional[str] = "auto"
    override_generation_config: Optional[Dict[str, Any]] = None
    enable_sleep_mode: bool = False
    model_impl: str = "auto"

    calculate_kv_scales: Optional[bool] = None

    additional_config: Optional[Dict[str, Any]] = None
    enable_reasoning: Optional[bool] = None
    reasoning_parser: Optional[str] = None
    use_tqdm_on_load: bool = True

    def __post_init__(self):
        if not self.tokenizer:
            self.tokenizer = self.model

        # support `EngineArgs(compilation_config={...})`
        # without having to manually construct a
        # CompilationConfig object
        if isinstance(self.compilation_config, (int, dict)):
            self.compilation_config = CompilationConfig.from_cli(
                str(self.compilation_config))

        # Setup plugins
        from vllm.plugins import load_general_plugins
        load_general_plugins()

    @staticmethod
    def add_cli_args(parser: FlexibleArgumentParser) -> FlexibleArgumentParser:
        """Shared CLI arguments for vLLM engine."""
        # Model arguments
        parser.add_argument(
            '--model',
            type=str,
            default=EngineArgs.model,
            help='Name or path of the huggingface model to use.')
        parser.add_argument(
            '--task',
            default=EngineArgs.task,
            choices=get_args(TaskOption),
            help='The task to use the model for. Each vLLM instance only '
            'supports one task, even if the same model can be used for '
            'multiple tasks. When the model only supports one task, ``"auto"`` '
            'can be used to select it; otherwise, you must specify explicitly '
            'which task to use.')
        parser.add_argument(
            '--tokenizer',
            type=nullable_str,
            default=EngineArgs.tokenizer,
            help='Name or path of the huggingface tokenizer to use. '
            'If unspecified, model name or path will be used.')
        parser.add_argument(
            "--hf-config-path",
            type=nullable_str,
            default=EngineArgs.hf_config_path,
            help='Name or path of the huggingface config to use. '
            'If unspecified, model name or path will be used.')
        parser.add_argument(
            '--skip-tokenizer-init',
            action='store_true',
            help='Skip initialization of tokenizer and detokenizer. '
            'Expects valid prompt_token_ids and None for prompt from '
            'the input. The generated output will contain token ids.')
        parser.add_argument(
            '--revision',
            type=nullable_str,
            default=None,
            help='The specific model version to use. It can be a branch '
            'name, a tag name, or a commit id. If unspecified, will use '
            'the default version.')
        parser.add_argument(
            '--code-revision',
            type=nullable_str,
            default=None,
            help='The specific revision to use for the model code on '
            'Hugging Face Hub. It can be a branch name, a tag name, or a '
            'commit id. If unspecified, will use the default version.')
        parser.add_argument(
            '--tokenizer-revision',
            type=nullable_str,
            default=None,
            help='Revision of the huggingface tokenizer to use. '
            'It can be a branch name, a tag name, or a commit id. '
            'If unspecified, will use the default version.')
        parser.add_argument(
            '--tokenizer-mode',
            type=str,
            default=EngineArgs.tokenizer_mode,
            choices=['auto', 'slow', 'mistral', 'custom'],
            help='The tokenizer mode.\n\n* "auto" will use the '
            'fast tokenizer if available.\n* "slow" will '
            'always use the slow tokenizer. \n* '
            '"mistral" will always use the `mistral_common` tokenizer. \n* '
            '"custom" will use --tokenizer to select the '
            'preregistered tokenizer.')
        parser.add_argument('--trust-remote-code',
                            action='store_true',
                            help='Trust remote code from huggingface.')
        parser.add_argument(
            '--allowed-local-media-path',
            type=str,
            help="Allowing API requests to read local images or videos "
            "from directories specified by the server file system. "
            "This is a security risk. "
            "Should only be enabled in trusted environments.")
        parser.add_argument('--download-dir',
                            type=nullable_str,
                            default=EngineArgs.download_dir,
                            help='Directory to download and load the weights, '
                            'default to the default cache dir of '
                            'huggingface.')
        parser.add_argument(
            '--load-format',
            type=str,
            default=EngineArgs.load_format,
            choices=[f.value for f in LoadFormat],
            help='The format of the model weights to load.\n\n'
            '* "auto" will try to load the weights in the safetensors format '
            'and fall back to the pytorch bin format if safetensors format '
            'is not available.\n'
            '* "pt" will load the weights in the pytorch bin format.\n'
            '* "safetensors" will load the weights in the safetensors format.\n'
            '* "npcache" will load the weights in pytorch format and store '
            'a numpy cache to speed up the loading.\n'
            '* "dummy" will initialize the weights with random values, '
            'which is mainly for profiling.\n'
            '* "tensorizer" will load the weights using tensorizer from '
            'CoreWeave. See the Tensorize vLLM Model script in the Examples '
            'section for more information.\n'
            '* "runai_streamer" will load the Safetensors weights using Run:ai'
            'Model Streamer.\n'
            '* "bitsandbytes" will load the weights using bitsandbytes '
<<<<<<< HEAD
            'quantization.\n')
        parser.add_argument("--weights-load-device",
                            type=str,
                            default=EngineArgs.weights_load_device,
                            choices=DEVICE_OPTIONS,
                            help=('Device to which model weights '
                                  'will be loaded.'))
=======
            'quantization.\n'
            '* "sharded_state" will load weights from pre-sharded checkpoint '
            'files, supporting efficient loading of tensor-parallel models\n'
            '* "gguf" will load weights from GGUF format files (details '
            'specified in https://github.com/ggml-org/ggml/blob/master/docs/gguf.md).\n'
            '* "mistral" will load weights from consolidated safetensors files '
            'used by Mistral models.\n')
>>>>>>> 5797fb97
        parser.add_argument(
            '--config-format',
            default=EngineArgs.config_format,
            choices=[f.value for f in ConfigFormat],
            help='The format of the model config to load.\n\n'
            '* "auto" will try to load the config in hf format '
            'if available else it will try to load in mistral format ')
        parser.add_argument(
            '--dtype',
            type=str,
            default=EngineArgs.dtype,
            choices=[
                'auto', 'half', 'float16', 'bfloat16', 'float', 'float32'
            ],
            help='Data type for model weights and activations.\n\n'
            '* "auto" will use FP16 precision for FP32 and FP16 models, and '
            'BF16 precision for BF16 models.\n'
            '* "half" for FP16. Recommended for AWQ quantization.\n'
            '* "float16" is the same as "half".\n'
            '* "bfloat16" for a balance between precision and range.\n'
            '* "float" is shorthand for FP32 precision.\n'
            '* "float32" for FP32 precision.')
        parser.add_argument(
            '--kv-cache-dtype',
            type=str,
            choices=['auto', 'fp8', 'fp8_e5m2', 'fp8_e4m3', 'fp8_inc'],
            default=EngineArgs.kv_cache_dtype,
            help='Data type for kv cache storage. If "auto", will use model '
            'data type. CUDA 11.8+ supports fp8 (=fp8_e4m3) and fp8_e5m2. '
            'ROCm (AMD GPU) supports fp8 (=fp8_e4m3). '
            'Intel Gaudi (HPU) supports fp8 (using fp8_inc).')
        parser.add_argument(
            '--quantization-param-path',
            type=nullable_str,
            default=None,
            help='Path to the JSON file containing the KV cache '
            'scaling factors. This should generally be supplied, when '
            'KV cache dtype is FP8. Otherwise, KV cache scaling factors '
            'default to 1.0, which may cause accuracy issues. '
            'FP8_E5M2 (without scaling) is only supported on cuda version '
            'greater than 11.8. On ROCm (AMD GPU), FP8_E4M3 is instead '
            'supported for common inference criteria.')
        parser.add_argument('--max-model-len',
                            type=int,
                            default=EngineArgs.max_model_len,
                            help='Model context length. If unspecified, will '
                            'be automatically derived from the model config.')
        parser.add_argument(
            '--guided-decoding-backend',
            type=str,
            default='xgrammar',
            help='Which engine will be used for guided decoding'
            ' (JSON schema / regex etc) by default. Currently support '
            'https://github.com/outlines-dev/outlines, '
            'https://github.com/mlc-ai/xgrammar, and '
            'https://github.com/noamgat/lm-format-enforcer.'
            ' Can be overridden per request via guided_decoding_backend'
            ' parameter.\n'
            'Backend-specific options can be supplied in a comma-separated '
            'list following a colon after the backend name. Valid backends and '
            'all available options are: [xgrammar:no-fallback, '
            'xgrammar:disable-any-whitespace, '
            'outlines:no-fallback, lm-format-enforcer:no-fallback]')
        parser.add_argument(
            '--logits-processor-pattern',
            type=nullable_str,
            default=None,
            help='Optional regex pattern specifying valid logits processor '
            'qualified names that can be passed with the `logits_processors` '
            'extra completion argument. Defaults to None, which allows no '
            'processors.')
        parser.add_argument(
            '--model-impl',
            type=str,
            default=EngineArgs.model_impl,
            choices=[f.value for f in ModelImpl],
            help='Which implementation of the model to use.\n\n'
            '* "auto" will try to use the vLLM implementation if it exists '
            'and fall back to the Transformers implementation if no vLLM '
            'implementation is available.\n'
            '* "vllm" will use the vLLM model implementation.\n'
            '* "transformers" will use the Transformers model '
            'implementation.\n')
        # Parallel arguments
        parser.add_argument(
            '--distributed-executor-backend',
            choices=['ray', 'mp', 'uni', 'external_launcher'],
            default=EngineArgs.distributed_executor_backend,
            help='Backend to use for distributed model '
            'workers, either "ray" or "mp" (multiprocessing). If the product '
            'of pipeline_parallel_size and tensor_parallel_size is less than '
            'or equal to the number of GPUs available, "mp" will be used to '
            'keep processing on a single host. Otherwise, this will default '
            'to "ray" if Ray is installed and fail otherwise. Note that tpu '
            'only supports Ray for distributed inference.')

        parser.add_argument('--pipeline-parallel-size',
                            '-pp',
                            type=int,
                            default=EngineArgs.pipeline_parallel_size,
                            help='Number of pipeline stages.')
        parser.add_argument('--tensor-parallel-size',
                            '-tp',
                            type=int,
                            default=EngineArgs.tensor_parallel_size,
                            help='Number of tensor parallel replicas.')
        parser.add_argument(
            '--enable-expert-parallel',
            action='store_true',
            help='Use expert parallelism instead of tensor parallelism '
            'for MoE layers.')
        parser.add_argument(
            '--max-parallel-loading-workers',
            type=int,
            default=EngineArgs.max_parallel_loading_workers,
            help='Load model sequentially in multiple batches, '
            'to avoid RAM OOM when using tensor '
            'parallel and large models.')
        parser.add_argument(
            '--ray-workers-use-nsight',
            action='store_true',
            help='If specified, use nsight to profile Ray workers.')
        # KV cache arguments
        parser.add_argument('--block-size',
                            type=int,
                            default=EngineArgs.block_size,
                            choices=[8, 16, 32, 64, 128],
                            help='Token block size for contiguous chunks of '
                            'tokens. This is ignored on neuron devices and '
                            'set to ``--max-model-len``. On CUDA devices, '
                            'only block sizes up to 32 are supported. '
                            'On HPU devices, block size defaults to 128.')

        parser.add_argument(
            "--enable-prefix-caching",
            action=argparse.BooleanOptionalAction,
            default=EngineArgs.enable_prefix_caching,
            help="Enables automatic prefix caching. "
            "Use ``--no-enable-prefix-caching`` to disable explicitly.",
        )
        parser.add_argument('--disable-sliding-window',
                            action='store_true',
                            help='Disables sliding window, '
                            'capping to sliding window size.')
        parser.add_argument('--use-v2-block-manager',
                            action='store_true',
                            default=True,
                            help='[DEPRECATED] block manager v1 has been '
                            'removed and SelfAttnBlockSpaceManager (i.e. '
                            'block manager v2) is now the default. '
                            'Setting this flag to True or False'
                            ' has no effect on vLLM behavior.')
        parser.add_argument(
            '--use-padding-aware-scheduling',
            default=EngineArgs.use_padding_aware_scheduling,
            action=StoreBoolean,
            nargs="?",
            const="True",
            help=('Use padding-aware scheduling. If True, the scheduler '
                  'will consider padded tokens in prefill. '
                  'By default this is set to False on non-HPU devices. '))
        parser.add_argument(
            '--num-lookahead-slots',
            type=int,
            default=EngineArgs.num_lookahead_slots,
            help='Experimental scheduling config necessary for '
            'speculative decoding. This will be replaced by '
            'speculative config in the future; it is present '
            'to enable correctness tests until then.')

        parser.add_argument('--seed',
                            type=int,
                            default=EngineArgs.seed,
                            help='Random seed for operations.')
        parser.add_argument('--swap-space',
                            type=float,
                            default=EngineArgs.swap_space,
                            help='CPU swap space size (GiB) per GPU.')
        parser.add_argument(
            '--cpu-offload-gb',
            type=float,
            default=0,
            help='The space in GiB to offload to CPU, per GPU. '
            'Default is 0, which means no offloading. Intuitively, '
            'this argument can be seen as a virtual way to increase '
            'the GPU memory size. For example, if you have one 24 GB '
            'GPU and set this to 10, virtually you can think of it as '
            'a 34 GB GPU. Then you can load a 13B model with BF16 weight, '
            'which requires at least 26GB GPU memory. Note that this '
            'requires fast CPU-GPU interconnect, as part of the model is '
            'loaded from CPU memory to GPU memory on the fly in each '
            'model forward pass.')
        parser.add_argument(
            '--gpu-memory-utilization',
            type=float,
            default=EngineArgs.gpu_memory_utilization,
            help='The fraction of GPU memory to be used for the model '
            'executor, which can range from 0 to 1. For example, a value of '
            '0.5 would imply 50%% GPU memory utilization. If unspecified, '
            'will use the default value of 0.9. This is a per-instance '
            'limit, and only applies to the current vLLM instance.'
            'It does not matter if you have another vLLM instance running '
            'on the same GPU. For example, if you have two vLLM instances '
            'running on the same GPU, you can set the GPU memory utilization '
            'to 0.5 for each instance.')
        parser.add_argument(
            '--num-gpu-blocks-override',
            type=int,
            default=None,
            help='If specified, ignore GPU profiling result and use this number'
            ' of GPU blocks. Used for testing preemption.')
        parser.add_argument('--max-num-batched-tokens',
                            type=int,
                            default=EngineArgs.max_num_batched_tokens,
                            help='Maximum number of batched tokens per '
                            'iteration.')
        parser.add_argument(
            "--max-num-partial-prefills",
            type=int,
            default=EngineArgs.max_num_partial_prefills,
            help="For chunked prefill, the max number of concurrent \
            partial prefills."
            "Defaults to 1",
        )
        parser.add_argument(
            "--max-long-partial-prefills",
            type=int,
            default=EngineArgs.max_long_partial_prefills,
            help="For chunked prefill, the maximum number of prompts longer "
            "than --long-prefill-token-threshold that will be prefilled "
            "concurrently. Setting this less than --max-num-partial-prefills "
            "will allow shorter prompts to jump the queue in front of longer "
            "prompts in some cases, improving latency. Defaults to 1.")
        parser.add_argument(
            "--long-prefill-token-threshold",
            type=float,
            default=EngineArgs.long_prefill_token_threshold,
            help="For chunked prefill, a request is considered long if the "
            "prompt is longer than this number of tokens. Defaults to 4%% of "
            "the model's context length.",
        )
        parser.add_argument('--max-num-seqs',
                            type=int,
                            default=EngineArgs.max_num_seqs,
                            help='Maximum number of sequences per iteration.')
        parser.add_argument(
            '--max-num-prefill-seqs',
            type=int,
            default=EngineArgs.max_num_prefill_seqs,
            help=('Maximum number of prefill sequences per '
                  'iteration. Can be used only with padding-aware '
                  'scheduling. Must be <= max_num_seqs.'))
        parser.add_argument(
            '--max-logprobs',
            type=int,
            default=EngineArgs.max_logprobs,
            help=('Max number of log probs to return logprobs is specified in'
                  ' SamplingParams.'))
        parser.add_argument('--disable-log-stats',
                            action='store_true',
                            help='Disable logging statistics.')
        # Quantization settings.
        parser.add_argument('--quantization',
                            '-q',
                            type=nullable_str,
                            choices=[*QUANTIZATION_METHODS, None],
                            default=EngineArgs.quantization,
                            help='Method used to quantize the weights. If '
                            'None, we first check the `quantization_config` '
                            'attribute in the model config file. If that is '
                            'None, we assume the model weights are not '
                            'quantized and use `dtype` to determine the data '
                            'type of the weights.')
        parser.add_argument(
            '--rope-scaling',
            default=None,
            type=json.loads,
            help='RoPE scaling configuration in JSON format. '
            'For example, ``{"rope_type":"dynamic","factor":2.0}``')
        parser.add_argument('--rope-theta',
                            default=None,
                            type=float,
                            help='RoPE theta. Use with `rope_scaling`. In '
                            'some cases, changing the RoPE theta improves the '
                            'performance of the scaled model.')
        parser.add_argument('--hf-overrides',
                            type=json.loads,
                            default=EngineArgs.hf_overrides,
                            help='Extra arguments for the HuggingFace config. '
                            'This should be a JSON string that will be '
                            'parsed into a dictionary.')
        parser.add_argument('--enforce-eager',
                            action='store_true',
                            help='Always use eager-mode PyTorch. If False, '
                            'will use eager mode and CUDA graph in hybrid '
                            'for maximal performance and flexibility.')
        parser.add_argument('--max-seq-len-to-capture',
                            type=int,
                            default=EngineArgs.max_seq_len_to_capture,
                            help='Maximum sequence length covered by CUDA '
                            'graphs. When a sequence has context length '
                            'larger than this, we fall back to eager mode. '
                            'Additionally for encoder-decoder models, if the '
                            'sequence length of the encoder input is larger '
                            'than this, we fall back to the eager mode.')
        parser.add_argument('--disable-custom-all-reduce',
                            action='store_true',
                            default=EngineArgs.disable_custom_all_reduce,
                            help='See ParallelConfig.')
        parser.add_argument('--tokenizer-pool-size',
                            type=int,
                            default=EngineArgs.tokenizer_pool_size,
                            help='Size of tokenizer pool to use for '
                            'asynchronous tokenization. If 0, will '
                            'use synchronous tokenization.')
        parser.add_argument('--tokenizer-pool-type',
                            type=str,
                            default=EngineArgs.tokenizer_pool_type,
                            help='Type of tokenizer pool to use for '
                            'asynchronous tokenization. Ignored '
                            'if tokenizer_pool_size is 0.')
        parser.add_argument('--tokenizer-pool-extra-config',
                            type=nullable_str,
                            default=EngineArgs.tokenizer_pool_extra_config,
                            help='Extra config for tokenizer pool. '
                            'This should be a JSON string that will be '
                            'parsed into a dictionary. Ignored if '
                            'tokenizer_pool_size is 0.')

        # Multimodal related configs
        parser.add_argument(
            '--limit-mm-per-prompt',
            type=nullable_kvs,
            default=EngineArgs.limit_mm_per_prompt,
            # The default value is given in
            # MultiModalRegistry.init_mm_limits_per_prompt
            help=('For each multimodal plugin, limit how many '
                  'input instances to allow for each prompt. '
                  'Expects a comma-separated list of items, '
                  'e.g.: `image=16,video=2` allows a maximum of 16 '
                  'images and 2 videos per prompt. Defaults to 1 for '
                  'each modality.'))
        parser.add_argument(
            '--mm-processor-kwargs',
            default=None,
            type=json.loads,
            help=('Overrides for the multimodal input mapping/processing, '
                  'e.g., image processor. For example: ``{"num_crops": 4}``.'))
        parser.add_argument(
            '--disable-mm-preprocessor-cache',
            action='store_true',
            help='If true, then disables caching of the multi-modal '
            'preprocessor/mapper. (not recommended)')

        # LoRA related configs
        parser.add_argument('--enable-lora',
                            action='store_true',
                            help='If True, enable handling of LoRA adapters.')
        parser.add_argument('--enable-lora-bias',
                            action='store_true',
                            help='If True, enable bias for LoRA adapters.')
        parser.add_argument('--max-loras',
                            type=int,
                            default=EngineArgs.max_loras,
                            help='Max number of LoRAs in a single batch.')
        parser.add_argument('--max-lora-rank',
                            type=int,
                            default=EngineArgs.max_lora_rank,
                            help='Max LoRA rank.')
        parser.add_argument(
            '--lora-extra-vocab-size',
            type=int,
            default=EngineArgs.lora_extra_vocab_size,
            help=('Maximum size of extra vocabulary that can be '
                  'present in a LoRA adapter (added to the base '
                  'model vocabulary).'))
        parser.add_argument(
            '--lora-dtype',
            type=str,
            default=EngineArgs.lora_dtype,
            choices=['auto', 'float16', 'bfloat16'],
            help=('Data type for LoRA. If auto, will default to '
                  'base model dtype.'))
        parser.add_argument(
            '--long-lora-scaling-factors',
            type=nullable_str,
            default=EngineArgs.long_lora_scaling_factors,
            help=('Specify multiple scaling factors (which can '
                  'be different from base model scaling factor '
                  '- see eg. Long LoRA) to allow for multiple '
                  'LoRA adapters trained with those scaling '
                  'factors to be used at the same time. If not '
                  'specified, only adapters trained with the '
                  'base model scaling factor are allowed.'))
        parser.add_argument(
            '--max-cpu-loras',
            type=int,
            default=EngineArgs.max_cpu_loras,
            help=('Maximum number of LoRAs to store in CPU memory. '
                  'Must be >= than max_loras. '
                  'Defaults to max_loras.'))
        parser.add_argument(
            '--fully-sharded-loras',
            action='store_true',
            help=('By default, only half of the LoRA computation is '
                  'sharded with tensor parallelism. '
                  'Enabling this will use the fully sharded layers. '
                  'At high sequence length, max rank or '
                  'tensor parallel size, this is likely faster.'))
        parser.add_argument('--enable-prompt-adapter',
                            action='store_true',
                            help='If True, enable handling of PromptAdapters.')
        parser.add_argument('--max-prompt-adapters',
                            type=int,
                            default=EngineArgs.max_prompt_adapters,
                            help='Max number of PromptAdapters in a batch.')
        parser.add_argument('--max-prompt-adapter-token',
                            type=int,
                            default=EngineArgs.max_prompt_adapter_token,
                            help='Max number of PromptAdapters tokens')
        parser.add_argument("--device",
                            type=str,
                            default=EngineArgs.device,
                            choices=DEVICE_OPTIONS,
                            help='Device type for vLLM execution.')
        parser.add_argument('--num-scheduler-steps',
                            type=int,
                            default=1,
                            help=('Maximum number of forward steps per '
                                  'scheduler call.'))
        parser.add_argument(
            '--use-tqdm-on-load',
            dest='use_tqdm_on_load',
            action=argparse.BooleanOptionalAction,
            default=EngineArgs.use_tqdm_on_load,
            help='Whether to enable/disable progress bar '
            'when loading model weights.',
        )

        parser.add_argument(
            '--multi-step-stream-outputs',
            action=StoreBoolean,
            default=EngineArgs.multi_step_stream_outputs,
            nargs="?",
            const="True",
            help='If False, then multi-step will stream outputs at the end '
            'of all steps')
        parser.add_argument(
            '--scheduler-delay-factor',
            type=float,
            default=EngineArgs.scheduler_delay_factor,
            help='Apply a delay (of delay factor multiplied by previous '
            'prompt latency) before scheduling next prompt.')
        parser.add_argument(
            '--enable-chunked-prefill',
            action=StoreBoolean,
            default=EngineArgs.enable_chunked_prefill,
            nargs="?",
            const="True",
            help='If set, the prefill requests can be chunked based on the '
            'max_num_batched_tokens.')
        parser.add_argument('--speculative-config',
                            type=nullable_str,
                            default=None,
                            help='The configurations for speculative decoding.'
                            ' Should be a JSON string.')
        parser.add_argument(
            '--speculative-model',
            type=nullable_str,
            default=EngineArgs.speculative_model,
            help=
            'The name of the draft model to be used in speculative decoding.')
        # Quantization settings for speculative model.
        parser.add_argument(
            '--speculative-model-quantization',
            type=nullable_str,
            choices=[*QUANTIZATION_METHODS, None],
            default=EngineArgs.speculative_model_quantization,
            help='Method used to quantize the weights of speculative model. '
            'If None, we first check the `quantization_config` '
            'attribute in the model config file. If that is '
            'None, we assume the model weights are not '
            'quantized and use `dtype` to determine the data '
            'type of the weights.')
        parser.add_argument(
            '--num-speculative-tokens',
            type=int,
            default=EngineArgs.num_speculative_tokens,
            help='The number of speculative tokens to sample from '
            'the draft model in speculative decoding.')
        parser.add_argument(
            '--speculative-disable-mqa-scorer',
            action='store_true',
            help=
            'If set to True, the MQA scorer will be disabled in speculative '
            ' and fall back to batch expansion')
        parser.add_argument(
            '--speculative-draft-tensor-parallel-size',
            '-spec-draft-tp',
            type=int,
            default=EngineArgs.speculative_draft_tensor_parallel_size,
            help='Number of tensor parallel replicas for '
            'the draft model in speculative decoding.')

        parser.add_argument(
            '--speculative-max-model-len',
            type=int,
            default=EngineArgs.speculative_max_model_len,
            help='The maximum sequence length supported by the '
            'draft model. Sequences over this length will skip '
            'speculation.')

        parser.add_argument(
            '--speculative-disable-by-batch-size',
            type=int,
            default=EngineArgs.speculative_disable_by_batch_size,
            help='Disable speculative decoding for new incoming requests '
            'if the number of enqueue requests is larger than this value.')

        parser.add_argument(
            '--ngram-prompt-lookup-max',
            type=int,
            default=EngineArgs.ngram_prompt_lookup_max,
            help='Max size of window for ngram prompt lookup in speculative '
            'decoding.')

        parser.add_argument(
            '--ngram-prompt-lookup-min',
            type=int,
            default=EngineArgs.ngram_prompt_lookup_min,
            help='Min size of window for ngram prompt lookup in speculative '
            'decoding.')

        parser.add_argument(
            '--spec-decoding-acceptance-method',
            type=str,
            default=EngineArgs.spec_decoding_acceptance_method,
            choices=['rejection_sampler', 'typical_acceptance_sampler'],
            help='Specify the acceptance method to use during draft token '
            'verification in speculative decoding. Two types of acceptance '
            'routines are supported: '
            '1) RejectionSampler which does not allow changing the '
            'acceptance rate of draft tokens, '
            '2) TypicalAcceptanceSampler which is configurable, allowing for '
            'a higher acceptance rate at the cost of lower quality, '
            'and vice versa.')

        parser.add_argument(
            '--typical-acceptance-sampler-posterior-threshold',
            type=float,
            default=EngineArgs.typical_acceptance_sampler_posterior_threshold,
            help='Set the lower bound threshold for the posterior '
            'probability of a token to be accepted. This threshold is '
            'used by the TypicalAcceptanceSampler to make sampling decisions '
            'during speculative decoding. Defaults to 0.09')

        parser.add_argument(
            '--typical-acceptance-sampler-posterior-alpha',
            type=float,
            default=EngineArgs.typical_acceptance_sampler_posterior_alpha,
            help='A scaling factor for the entropy-based threshold for token '
            'acceptance in the TypicalAcceptanceSampler. Typically defaults '
            'to sqrt of --typical-acceptance-sampler-posterior-threshold '
            'i.e. 0.3')

        parser.add_argument(
            '--disable-logprobs-during-spec-decoding',
            action=StoreBoolean,
            default=EngineArgs.disable_logprobs_during_spec_decoding,
            nargs="?",
            const="True",
            help='If set to True, token log probabilities are not returned '
            'during speculative decoding. If set to False, log probabilities '
            'are returned according to the settings in SamplingParams. If '
            'not specified, it defaults to True. Disabling log probabilities '
            'during speculative decoding reduces latency by skipping logprob '
            'calculation in proposal sampling, target sampling, and after '
            'accepted tokens are determined.')

        parser.add_argument('--model-loader-extra-config',
                            type=nullable_str,
                            default=EngineArgs.model_loader_extra_config,
                            help='Extra config for model loader. '
                            'This will be passed to the model loader '
                            'corresponding to the chosen load_format. '
                            'This should be a JSON string that will be '
                            'parsed into a dictionary.')
        parser.add_argument(
            '--ignore-patterns',
            action="append",
            type=str,
            default=[],
            help="The pattern(s) to ignore when loading the model."
            "Default to `original/**/*` to avoid repeated loading of llama's "
            "checkpoints.")
        parser.add_argument(
            '--preemption-mode',
            type=str,
            default=None,
            help='If \'recompute\', the engine performs preemption by '
            'recomputing; If \'swap\', the engine performs preemption by '
            'block swapping.')

        parser.add_argument(
            "--served-model-name",
            nargs="+",
            type=str,
            default=None,
            help="The model name(s) used in the API. If multiple "
            "names are provided, the server will respond to any "
            "of the provided names. The model name in the model "
            "field of a response will be the first name in this "
            "list. If not specified, the model name will be the "
            "same as the ``--model`` argument. Noted that this name(s) "
            "will also be used in `model_name` tag content of "
            "prometheus metrics, if multiple names provided, metrics "
            "tag will take the first one.")
        parser.add_argument('--qlora-adapter-name-or-path',
                            type=str,
                            default=None,
                            help='Name or path of the QLoRA adapter.')

        parser.add_argument('--show-hidden-metrics-for-version',
                            type=str,
                            default=None,
                            help='Enable deprecated Prometheus metrics that '
                            'have been hidden since the specified version. '
                            'For example, if a previously deprecated metric '
                            'has been hidden since the v0.7.0 release, you '
                            'use --show-hidden-metrics-for-version=0.7 as a '
                            'temporary escape hatch while you migrate to new '
                            'metrics. The metric is likely to be removed '
                            'completely in an upcoming release.')

        parser.add_argument(
            '--otlp-traces-endpoint',
            type=str,
            default=None,
            help='Target URL to which OpenTelemetry traces will be sent.')
        parser.add_argument(
            '--collect-detailed-traces',
            type=str,
            default=None,
            help="Valid choices are " +
            ",".join(ALLOWED_DETAILED_TRACE_MODULES) +
            ". It makes sense to set this only if ``--otlp-traces-endpoint`` is"
            " set. If set, it will collect detailed traces for the specified "
            "modules. This involves use of possibly costly and or blocking "
            "operations and hence might have a performance impact.")

        parser.add_argument(
            '--disable-async-output-proc',
            action='store_true',
            default=EngineArgs.disable_async_output_proc,
            help="Disable async output processing. This may result in "
            "lower performance.")

        parser.add_argument(
            '--scheduling-policy',
            choices=['fcfs', 'priority'],
            default="fcfs",
            help='The scheduling policy to use. "fcfs" (first come first served'
            ', i.e. requests are handled in order of arrival; default) '
            'or "priority" (requests are handled based on given '
            'priority (lower value means earlier handling) and time of '
            'arrival deciding any ties).')

        parser.add_argument(
            '--scheduler-cls',
            default=EngineArgs.scheduler_cls,
            help='The scheduler class to use. "vllm.core.scheduler.Scheduler" '
            'is the default scheduler. Can be a class directly or the path to '
            'a class of form "mod.custom_class".')

        parser.add_argument(
            '--override-neuron-config',
            type=json.loads,
            default=None,
            help="Override or set neuron device configuration. "
            "e.g. ``{\"cast_logits_dtype\": \"bloat16\"}``.")
        parser.add_argument(
            '--override-pooler-config',
            type=PoolerConfig.from_json,
            default=None,
            help="Override or set the pooling method for pooling models. "
            "e.g. ``{\"pooling_type\": \"mean\", \"normalize\": false}``.")

        parser.add_argument('--compilation-config',
                            '-O',
                            type=CompilationConfig.from_cli,
                            default=None,
                            help='torch.compile configuration for the model.'
                            'When it is a number (0, 1, 2, 3), it will be '
                            'interpreted as the optimization level.\n'
                            'NOTE: level 0 is the default level without '
                            'any optimization. level 1 and 2 are for internal '
                            'testing only. level 3 is the recommended level '
                            'for production.\n'
                            'To specify the full compilation config, '
                            'use a JSON string.\n'
                            'Following the convention of traditional '
                            'compilers, using -O without space is also '
                            'supported. -O3 is equivalent to -O 3.')

        parser.add_argument('--kv-transfer-config',
                            type=KVTransferConfig.from_cli,
                            default=None,
                            help='The configurations for distributed KV cache '
                            'transfer. Should be a JSON string.')

        parser.add_argument(
            '--worker-cls',
            type=str,
            default="auto",
            help='The worker class to use for distributed execution.')
        parser.add_argument(
            '--worker-extension-cls',
            type=str,
            default="",
            help='The worker extension class on top of the worker cls, '
            'it is useful if you just want to add new functions to the worker '
            'class without changing the existing functions.')
        parser.add_argument(
            "--generation-config",
            type=nullable_str,
            default="auto",
            help="The folder path to the generation config. "
            "Defaults to 'auto', the generation config will be loaded from "
            "model path. If set to 'vllm', no generation config is loaded, "
            "vLLM defaults will be used. If set to a folder path, the "
            "generation config will be loaded from the specified folder path. "
            "If `max_new_tokens` is specified in generation config, then "
            "it sets a server-wide limit on the number of output tokens "
            "for all requests.")

        parser.add_argument(
            "--override-generation-config",
            type=json.loads,
            default=None,
            help="Overrides or sets generation config in JSON format. "
            "e.g. ``{\"temperature\": 0.5}``. If used with "
            "--generation-config=auto, the override parameters will be merged "
            "with the default config from the model. If generation-config is "
            "None, only the override parameters are used.")

        parser.add_argument("--enable-sleep-mode",
                            action="store_true",
                            default=False,
                            help="Enable sleep mode for the engine. "
                            "(only cuda platform is supported)")

        parser.add_argument(
            '--calculate-kv-scales',
            action='store_true',
            help='This enables dynamic calculation of '
            'k_scale and v_scale when kv-cache-dtype is fp8. '
            'If calculate-kv-scales is false, the scales will '
            'be loaded from the model checkpoint if available. '
            'Otherwise, the scales will default to 1.0.')

        parser.add_argument(
            "--additional-config",
            type=json.loads,
            default=None,
            help="Additional config for specified platform in JSON format. "
            "Different platforms may support different configs. Make sure the "
            "configs are valid for the platform you are using. The input format"
            " is like '{\"config_key\":\"config_value\"}'")

        parser.add_argument(
            "--enable-reasoning",
            action="store_true",
            default=False,
            help="Whether to enable reasoning_content for the model. "
            "If enabled, the model will be able to generate reasoning content."
        )

        parser.add_argument(
            "--reasoning-parser",
            type=str,
            choices=["deepseek_r1"],
            default=None,
            help=
            "Select the reasoning parser depending on the model that you're "
            "using. This is used to parse the reasoning content into OpenAI "
            "API format. Required for ``--enable-reasoning``.")

        parser.add_argument(
            "--disable-cascade-attn",
            action="store_true",
            default=False,
            help="Disable cascade attention for V1. While cascade attention "
            "does not change the mathematical correctness, disabling it "
            "could be useful for preventing potential numerical issues. "
            "Note that even if this is set to False, cascade attention will be "
            "only used when the heuristic tells that it's beneficial.")

        return parser

    @classmethod
    def from_cli_args(cls, args: argparse.Namespace):
        # Get the list of attributes of this dataclass.
        attrs = [attr.name for attr in dataclasses.fields(cls)]
        # Set the attributes from the parsed arguments.
        engine_args = cls(**{attr: getattr(args, attr) for attr in attrs})
        return engine_args

    def create_model_config(self) -> ModelConfig:
        # gguf file needs a specific model loader and doesn't use hf_repo
        if check_gguf_file(self.model):
            self.quantization = self.load_format = "gguf"

        # NOTE: This is to allow model loading from S3 in CI
        if (not isinstance(self, AsyncEngineArgs) and envs.VLLM_CI_USE_S3
                and self.model in MODELS_ON_S3
                and self.load_format == LoadFormat.AUTO):  # noqa: E501
            self.model = f"{MODEL_WEIGHTS_S3_BUCKET}/{self.model}"
            self.load_format = LoadFormat.RUNAI_STREAMER

        return ModelConfig(
            model=self.model,
            hf_config_path=self.hf_config_path,
            task=self.task,
            # We know this is not None because we set it in __post_init__
            tokenizer=cast(str, self.tokenizer),
            tokenizer_mode=self.tokenizer_mode,
            trust_remote_code=self.trust_remote_code,
            allowed_local_media_path=self.allowed_local_media_path,
            dtype=self.dtype,
            seed=self.seed,
            revision=self.revision,
            code_revision=self.code_revision,
            rope_scaling=self.rope_scaling,
            rope_theta=self.rope_theta,
            hf_overrides=self.hf_overrides,
            tokenizer_revision=self.tokenizer_revision,
            max_model_len=self.max_model_len,
            quantization=self.quantization,
            enforce_eager=self.enforce_eager,
            max_seq_len_to_capture=self.max_seq_len_to_capture,
            max_logprobs=self.max_logprobs,
            disable_sliding_window=self.disable_sliding_window,
            disable_cascade_attn=self.disable_cascade_attn,
            skip_tokenizer_init=self.skip_tokenizer_init,
            served_model_name=self.served_model_name,
            limit_mm_per_prompt=self.limit_mm_per_prompt,
            use_async_output_proc=not self.disable_async_output_proc,
            config_format=self.config_format,
            mm_processor_kwargs=self.mm_processor_kwargs,
            disable_mm_preprocessor_cache=self.disable_mm_preprocessor_cache,
            override_neuron_config=self.override_neuron_config,
            override_pooler_config=self.override_pooler_config,
            logits_processor_pattern=self.logits_processor_pattern,
            generation_config=self.generation_config,
            override_generation_config=self.override_generation_config,
            enable_sleep_mode=self.enable_sleep_mode,
            model_impl=self.model_impl,
        )

    def create_load_config(self) -> LoadConfig:

        if(self.qlora_adapter_name_or_path is not None) and \
            self.quantization != "bitsandbytes":
            raise ValueError(
                "QLoRA adapter only support "
                f"'bitsandbytes' quantization, but got {self.quantization}")

        if self.quantization == "bitsandbytes":
            self.load_format = "bitsandbytes"
        return LoadConfig(
            load_format=self.load_format,
            download_dir=self.download_dir,
            device=self.weights_load_device,
            model_loader_extra_config=self.model_loader_extra_config,
            ignore_patterns=self.ignore_patterns,
            use_tqdm_on_load=self.use_tqdm_on_load,
        )

    def create_speculative_config(
        self,
        target_model_config: ModelConfig,
        target_parallel_config: ParallelConfig,
        enable_chunked_prefill: bool,
        disable_log_stats: bool,
    ) -> Optional["SpeculativeConfig"]:
        """Initializes and returns a SpeculativeConfig object based on
        `speculative_config`.

        This function utilizes `speculative_config` to create a
        SpeculativeConfig object. The `speculative_config` can either be
        provided as a JSON string input via CLI arguments or directly as a
        dictionary from the engine. If `speculative_config` is not set, this
        function will attempt to construct a configuration dictionary using
        certain parameters, which are scheduled for deprecation in the next
        release. Note that in next releases, `speculative_config` must be
        provided, and the deprecated standalone speculative-related parameters
        will be removed.
        """
        if self.speculative_config is None:
            if (self.speculative_model is None
                    and self.num_speculative_tokens is None):
                return None

            # TODO(Shangming): Deprecate this way of setting SpeculativeConfig,
            # only allow '--speculative-config' after next release
            logger.warning_once(
                "Please use '--speculative-config' to set all configurations "
                "related to speculative decoding. The current method of "
                "specifying the model through '--speculative-model' and "
                "adding related parameters (e.g., '--num-speculative-tokens') "
                "separately will be deprecated in the next release.")

            spec_config_dict = {
                "model": self.speculative_model,
                "quantization": self.speculative_model_quantization,
                "max_model_len": self.speculative_max_model_len,
                "draft_tensor_parallel_size":
                self.speculative_draft_tensor_parallel_size,
                "num_speculative_tokens": self.num_speculative_tokens,
                "disable_mqa_scorer": self.speculative_disable_mqa_scorer,
                "disable_by_batch_size":
                self.speculative_disable_by_batch_size,
                "prompt_lookup_max": self.ngram_prompt_lookup_max,
                "prompt_lookup_min": self.ngram_prompt_lookup_min,
                "acceptance_method": self.spec_decoding_acceptance_method,
                "posterior_threshold":
                self.typical_acceptance_sampler_posterior_threshold,
                "posterior_alpha":
                self.typical_acceptance_sampler_posterior_alpha,
                "disable_logprobs": self.disable_logprobs_during_spec_decoding,
            }

            self.speculative_config = spec_config_dict
        else:
            if isinstance(self.speculative_config, str):
                import ast
                self.speculative_config = ast.literal_eval(
                    self.speculative_config)
        # Note(Shangming): These parameters are not obtained from the cli arg
        # '--speculative-config' and must be passed in when creating the engine
        # config.

        assert isinstance(self.speculative_config, dict)
        self.speculative_config.update({
            "target_model_config": target_model_config,
            "target_parallel_config": target_parallel_config,
            "enable_chunked_prefill": enable_chunked_prefill,
            "disable_log_stats": disable_log_stats,
        })
        speculative_config = SpeculativeConfig.from_dict(
            self.speculative_config)

        return speculative_config

    def create_engine_config(
        self,
        usage_context: Optional[UsageContext] = None,
    ) -> VllmConfig:
        """
        Create the VllmConfig.

        NOTE: for autoselection of V0 vs V1 engine, we need to
        create the ModelConfig first, since ModelConfig's attrs
        (e.g. the model arch) are needed to make the decision.

        This function set VLLM_USE_V1=X if VLLM_USE_V1 is
        unspecified by the user.

        If VLLM_USE_V1 is specified by the user but the VllmConfig
        is incompatible, we raise an error.
        """
        from vllm.platforms import current_platform
        current_platform.pre_register_and_update()

        device_config = DeviceConfig(device=self.device)
        model_config = self.create_model_config()

        # * If VLLM_USE_V1 is unset, we enable V1 for "supported features"
        #   and fall back to V0 for experimental or unsupported features.
        # * If VLLM_USE_V1=1, we enable V1 for supported + experimental
        #   features and raise error for unsupported features.
        # * If VLLM_USE_V1=0, we disable V1.
        use_v1 = False
        try_v1 = envs.VLLM_USE_V1 or not envs.is_set("VLLM_USE_V1")
        if try_v1 and self._is_v1_supported_oracle(model_config):
            use_v1 = True

        # If user explicitly set VLLM_USE_V1, sanity check we respect it.
        if envs.is_set("VLLM_USE_V1"):
            assert use_v1 == envs.VLLM_USE_V1
        # Otherwise, set the VLLM_USE_V1 variable globally.
        else:
            envs.set_vllm_use_v1(use_v1)

        # Set default arguments for V0 or V1 Engine.
        if use_v1:
            self._set_default_args_v1(usage_context)
        else:
            self._set_default_args_v0(model_config)

        assert self.enable_chunked_prefill is not None

        cache_config = CacheConfig(
            block_size=self.block_size,
            gpu_memory_utilization=self.gpu_memory_utilization,
            swap_space=self.swap_space,
            cache_dtype=self.kv_cache_dtype,
            is_attention_free=model_config.is_attention_free,
            num_gpu_blocks_override=self.num_gpu_blocks_override,
            sliding_window=model_config.get_sliding_window(),
            enable_prefix_caching=self.enable_prefix_caching,
            cpu_offload_gb=self.cpu_offload_gb,
            calculate_kv_scales=self.calculate_kv_scales,
        )

        # Get the current placement group if Ray is initialized and
        # we are in a Ray actor. If so, then the placement group will be
        # passed to spawned processes.
        placement_group = None
        if is_in_ray_actor():
            import ray

            # This call initializes Ray automatically if it is not initialized,
            # but we should not do this here.
            placement_group = ray.util.get_current_placement_group()

        parallel_config = ParallelConfig(
            pipeline_parallel_size=self.pipeline_parallel_size,
            tensor_parallel_size=self.tensor_parallel_size,
            enable_expert_parallel=self.enable_expert_parallel,
            max_parallel_loading_workers=self.max_parallel_loading_workers,
            disable_custom_all_reduce=self.disable_custom_all_reduce,
            tokenizer_pool_config=TokenizerPoolConfig.create_config(
                self.tokenizer_pool_size,
                self.tokenizer_pool_type,
                self.tokenizer_pool_extra_config,
            ),
            ray_workers_use_nsight=self.ray_workers_use_nsight,
            placement_group=placement_group,
            distributed_executor_backend=self.distributed_executor_backend,
            worker_cls=self.worker_cls,
            worker_extension_cls=self.worker_extension_cls,
        )

        speculative_config = self.create_speculative_config(
            target_model_config=model_config,
            target_parallel_config=parallel_config,
            enable_chunked_prefill=self.enable_chunked_prefill,
            disable_log_stats=self.disable_log_stats,
        )

        # Reminder: Please update docs/source/features/compatibility_matrix.md
        # If the feature combo become valid
        if self.num_scheduler_steps > 1:
            if speculative_config is not None:
                raise ValueError("Speculative decoding is not supported with "
                                 "multi-step (--num-scheduler-steps > 1)")
            if self.enable_chunked_prefill and self.pipeline_parallel_size > 1:
                raise ValueError("Multi-Step Chunked-Prefill is not supported "
                                 "for pipeline-parallel-size > 1")
            from vllm.platforms import current_platform
            if current_platform.is_cpu():
                logger.warning("Multi-Step (--num-scheduler-steps > 1) is "
                               "currently not supported for CPUs and has been "
                               "disabled.")
                self.num_scheduler_steps = 1

        # make sure num_lookahead_slots is set the higher value depending on
        # if we are using speculative decoding or multi-step
        num_lookahead_slots = max(self.num_lookahead_slots,
                                  self.num_scheduler_steps - 1)
        num_lookahead_slots = num_lookahead_slots \
            if speculative_config is None \
            else speculative_config.num_lookahead_slots

        scheduler_config = SchedulerConfig(
            runner_type=model_config.runner_type,
            max_num_batched_tokens=self.max_num_batched_tokens,
            max_num_seqs=self.max_num_seqs,
            max_num_prefill_seqs=self.max_num_prefill_seqs,
            max_model_len=model_config.max_model_len,
            num_lookahead_slots=num_lookahead_slots,
            delay_factor=self.scheduler_delay_factor,
            enable_chunked_prefill=self.enable_chunked_prefill,
            is_multimodal_model=model_config.is_multimodal_model,
            preemption_mode=self.preemption_mode,
            num_scheduler_steps=self.num_scheduler_steps,
            multi_step_stream_outputs=self.multi_step_stream_outputs,
            send_delta_data=(envs.VLLM_USE_RAY_SPMD_WORKER
                             and parallel_config.use_ray),
            policy=self.scheduling_policy,
<<<<<<< HEAD
            use_padding_aware_scheduling=self.use_padding_aware_scheduling)
=======
            scheduler_cls=self.scheduler_cls,
            max_num_partial_prefills=self.max_num_partial_prefills,
            max_long_partial_prefills=self.max_long_partial_prefills,
            long_prefill_token_threshold=self.long_prefill_token_threshold,
        )

>>>>>>> 5797fb97
        lora_config = LoRAConfig(
            bias_enabled=self.enable_lora_bias,
            max_lora_rank=self.max_lora_rank,
            max_loras=self.max_loras,
            fully_sharded_loras=self.fully_sharded_loras,
            lora_extra_vocab_size=self.lora_extra_vocab_size,
            long_lora_scaling_factors=self.long_lora_scaling_factors,
            lora_dtype=self.lora_dtype,
            max_cpu_loras=self.max_cpu_loras if self.max_cpu_loras
            and self.max_cpu_loras > 0 else None) if self.enable_lora else None

        if self.qlora_adapter_name_or_path is not None and \
            self.qlora_adapter_name_or_path != "":
            if self.model_loader_extra_config is None:
                self.model_loader_extra_config = {}
            self.model_loader_extra_config[
                "qlora_adapter_name_or_path"] = self.qlora_adapter_name_or_path

        load_config = self.create_load_config()

        prompt_adapter_config = PromptAdapterConfig(
            max_prompt_adapters=self.max_prompt_adapters,
            max_prompt_adapter_token=self.max_prompt_adapter_token) \
                                        if self.enable_prompt_adapter else None

        decoding_config = DecodingConfig(
            guided_decoding_backend=self.guided_decoding_backend,
            reasoning_backend=self.reasoning_parser
            if self.enable_reasoning else None,
        )

        show_hidden_metrics = False
        if self.show_hidden_metrics_for_version is not None:
            show_hidden_metrics = version._prev_minor_version_was(
                self.show_hidden_metrics_for_version)

        detailed_trace_modules = []
        if self.collect_detailed_traces is not None:
            detailed_trace_modules = self.collect_detailed_traces.split(",")
        for m in detailed_trace_modules:
            if m not in ALLOWED_DETAILED_TRACE_MODULES:
                raise ValueError(
                    f"Invalid module {m} in collect_detailed_traces. "
                    f"Valid modules are {ALLOWED_DETAILED_TRACE_MODULES}")
        observability_config = ObservabilityConfig(
            show_hidden_metrics=show_hidden_metrics,
            otlp_traces_endpoint=self.otlp_traces_endpoint,
            collect_model_forward_time="model" in detailed_trace_modules
            or "all" in detailed_trace_modules,
            collect_model_execute_time="worker" in detailed_trace_modules
            or "all" in detailed_trace_modules,
        )

        config = VllmConfig(
            model_config=model_config,
            cache_config=cache_config,
            parallel_config=parallel_config,
            scheduler_config=scheduler_config,
            device_config=device_config,
            lora_config=lora_config,
            speculative_config=speculative_config,
            load_config=load_config,
            decoding_config=decoding_config,
            observability_config=observability_config,
            prompt_adapter_config=prompt_adapter_config,
            compilation_config=self.compilation_config,
            kv_transfer_config=self.kv_transfer_config,
            additional_config=self.additional_config,
        )

        return config

    def _is_v1_supported_oracle(self, model_config: ModelConfig) -> bool:
        """Oracle for whether to use V0 or V1 Engine by default."""

        #############################################################
        # Unsupported Feature Flags on V1.

        if (self.load_format == LoadFormat.TENSORIZER.value
                or self.load_format == LoadFormat.SHARDED_STATE.value):
            _raise_or_fallback(
                feature_name=f"--load_format {self.load_format}",
                recommend_to_remove=False)
            return False

        if (self.logits_processor_pattern
                != EngineArgs.logits_processor_pattern):
            _raise_or_fallback(feature_name="--logits-processor-pattern",
                               recommend_to_remove=False)
            return False

        if self.preemption_mode != EngineArgs.preemption_mode:
            _raise_or_fallback(feature_name="--preemption-mode",
                               recommend_to_remove=True)
            return False

        if (self.disable_async_output_proc
                != EngineArgs.disable_async_output_proc):
            _raise_or_fallback(feature_name="--disable-async-output-proc",
                               recommend_to_remove=True)
            return False

        if self.scheduling_policy != EngineArgs.scheduling_policy:
            _raise_or_fallback(feature_name="--scheduling-policy",
                               recommend_to_remove=False)
            return False

        if self.num_scheduler_steps != EngineArgs.num_scheduler_steps:
            _raise_or_fallback(feature_name="--num-scheduler-steps",
                               recommend_to_remove=True)
            return False

        if self.scheduler_delay_factor != EngineArgs.scheduler_delay_factor:
            _raise_or_fallback(feature_name="--scheduler-delay-factor",
                               recommend_to_remove=True)
            return False

        if self.additional_config != EngineArgs.additional_config:
            _raise_or_fallback(feature_name="--additional-config",
                               recommend_to_remove=False)
            return False

        # Only support Xgrammar for guided decoding so far.
        SUPPORTED_GUIDED_DECODING = [
            "xgrammar", "xgrammar:disable-any-whitespace"
        ]
        if self.guided_decoding_backend not in SUPPORTED_GUIDED_DECODING:
            _raise_or_fallback(feature_name="--guided-decoding-backend",
                               recommend_to_remove=False)
            return False

        # Need at least Ampere for now (FA support required).
        # Skip this check if we are running on a non-GPU platform,
        # or if the device capability is not available
        # (e.g. in a Ray actor without GPUs).
        from vllm.platforms import current_platform
        if (current_platform.is_cuda()
                and current_platform.get_device_capability()
                and current_platform.get_device_capability().major < 8):
            _raise_or_fallback(feature_name="Compute Capability < 8.0",
                               recommend_to_remove=False)
            return False

        # No Fp8 KV cache so far.
        if self.kv_cache_dtype != "auto":
            fp8_attention = self.kv_cache_dtype.startswith("fp8")
            will_use_fa = (
                current_platform.is_cuda()
                and not envs.is_set("VLLM_ATTENTION_BACKEND")
            ) or envs.VLLM_ATTENTION_BACKEND == "FLASH_ATTN_VLLM_V1"
            supported = False
            if fp8_attention and will_use_fa:
                from vllm.vllm_flash_attn.fa_utils import (
                    flash_attn_supports_fp8)
                supported = flash_attn_supports_fp8()
            if not supported:
                _raise_or_fallback(feature_name="--kv-cache-dtype",
                                   recommend_to_remove=False)
                return False

        # No Prompt Adapter so far.
        if self.enable_prompt_adapter:
            _raise_or_fallback(feature_name="--enable-prompt-adapter",
                               recommend_to_remove=False)
            return False

        # No CPU offloading yet.
        if self.cpu_offload_gb != EngineArgs.cpu_offload_gb:
            _raise_or_fallback(feature_name="--cpu-offload-gb",
                               recommend_to_remove=False)
            return False

        # Only Fp16 and Bf16 dtypes since we only support FA.
        V1_SUPPORTED_DTYPES = [torch.bfloat16, torch.float16]
        if model_config.dtype not in V1_SUPPORTED_DTYPES:
            _raise_or_fallback(feature_name=f"--dtype {model_config.dtype}",
                               recommend_to_remove=False)
            return False

        # Some quantization is not compatible with torch.compile.
        V1_UNSUPPORTED_QUANT = ["bitsandbytes", "gguf"]
        if model_config.quantization in V1_UNSUPPORTED_QUANT:
            _raise_or_fallback(
                feature_name=f"--quantization {model_config.quantization}",
                recommend_to_remove=False)
            return False

        # No Embedding Models so far.
        if model_config.task not in ["generate"]:
            _raise_or_fallback(feature_name=f"--task {model_config.task}",
                               recommend_to_remove=False)
            return False

        # No Mamba or Encoder-Decoder so far.
        if not model_config.is_v1_compatible:
            _raise_or_fallback(feature_name=model_config.architectures,
                               recommend_to_remove=False)
            return False

        # No TransformersModel support so far.
        if (model_config.model_impl == ModelImpl.TRANSFORMERS
                or model_config.model_impl == "transformers"):
            _raise_or_fallback(
                feature_name=f"model_impl={model_config.model_impl}",
                recommend_to_remove=False)
            return False

        # No Concurrent Partial Prefills so far.
        if (self.max_num_partial_prefills
                != EngineArgs.max_num_partial_prefills
                or self.max_long_partial_prefills
                != EngineArgs.max_long_partial_prefills
                or self.long_prefill_token_threshold
                != EngineArgs.long_prefill_token_threshold):
            _raise_or_fallback(feature_name="Concurrent Partial Prefill",
                               recommend_to_remove=False)
            return False

        # No OTLP observability so far.
        if (self.otlp_traces_endpoint or self.collect_detailed_traces):
            _raise_or_fallback(feature_name="--otlp-traces-endpoint",
                               recommend_to_remove=False)
            return False

        # Only Ngram speculative decoding so far.
        if (self.speculative_model is not None
                or self.num_speculative_tokens is not None):
            # This is supported but experimental (handled below).
            if self.speculative_model in ("ngram", "[ngram]"):
                pass
            else:
                _raise_or_fallback(feature_name="Speculative Decoding",
                                   recommend_to_remove=False)
                return False

        # No Disaggregated Prefill so far.
        if self.kv_transfer_config != EngineArgs.kv_transfer_config:
            _raise_or_fallback(feature_name="--kv-transfer-config",
                               recommend_to_remove=False)
            return False

        # No FlashInfer or XFormers so far.
        V1_BACKENDS = [
            "FLASH_ATTN_VLLM_V1", "FLASH_ATTN", "PALLAS", "PALLAS_VLLM_V1",
            "TRITON_ATTN_VLLM_V1", "TRITON_MLA", "FLASHMLA"
        ]
        if (envs.is_set("VLLM_ATTENTION_BACKEND")
                and envs.VLLM_ATTENTION_BACKEND not in V1_BACKENDS):
            name = f"VLLM_ATTENTION_BACKEND={envs.VLLM_ATTENTION_BACKEND}"
            _raise_or_fallback(feature_name=name, recommend_to_remove=True)
            return False

        # No support for device type other than CUDA, AMD (experiemntal) or
        # TPU (experimental) so far.
        if not (current_platform.is_cuda_alike() or current_platform.is_tpu()):
            _raise_or_fallback(
                feature_name=f"device type={current_platform.device_type}",
                recommend_to_remove=False)
            return False
        #############################################################
        # Experimental Features - allow users to opt in.

        # Signal Handlers requires running in main thread.
        if (threading.current_thread() != threading.main_thread()
                and _warn_or_fallback("Engine in background thread")):
            return False

        # LoRA is supported on V1, but off by default for now.
        if self.enable_lora and _warn_or_fallback("LORA"):
            return False

        # PP is supported on V1, but off by default for now.
        if self.pipeline_parallel_size > 1 and _warn_or_fallback("PP"):
            return False

        # ngram is supported on V1, but off by default for now.
        if self.speculative_model in (
                "ngram", "[ngram]") and _warn_or_fallback("ngram"):
            return False

        # Non-CUDA is supported on V1, but off by default for now.
        not_cuda = not current_platform.is_cuda()
        if not_cuda and _warn_or_fallback(  # noqa: SIM103
                current_platform.device_type):
            return False
        #############################################################

        return True

    def _set_default_args_v0(self, model_config: ModelConfig) -> None:
        """Set Default Arguments for V0 Engine."""

        max_model_len = model_config.max_model_len
        use_long_context = max_model_len > 32768
        if self.enable_chunked_prefill is None:
            # Chunked prefill not supported for Multimodal or MLA in V0.
            if model_config.is_multimodal_model or model_config.use_mla:
                self.enable_chunked_prefill = False

            # Enable chunked prefill by default for long context (> 32K)
            # models to avoid OOM errors in initial memory profiling phase.
            elif use_long_context:
                from vllm.platforms import current_platform
                is_gpu = current_platform.is_cuda()
                use_sliding_window = (model_config.get_sliding_window()
                                      is not None)
                use_spec_decode = self.speculative_model is not None

                if (is_gpu and not use_sliding_window and not use_spec_decode
                        and not self.enable_lora
                        and not self.enable_prompt_adapter
                        and model_config.runner_type != "pooling"):
                    self.enable_chunked_prefill = True
                    logger.warning(
                        "Chunked prefill is enabled by default for models "
                        "with max_model_len > 32K. Chunked prefill might "
                        "not work with some features or models. If you "
                        "encounter any issues, please disable by launching "
                        "with --enable-chunked-prefill=False.")

            if self.enable_chunked_prefill is None:
                self.enable_chunked_prefill = False

        if not self.enable_chunked_prefill and use_long_context:
            logger.warning(
                "The model has a long context length (%s). This may cause"
                "OOM during the initial memory profiling phase, or result "
                "in low performance due to small KV cache size. Consider "
                "setting --max-model-len to a smaller value.", max_model_len)
        elif (self.enable_chunked_prefill
              and model_config.runner_type == "pooling"):
            msg = "Chunked prefill is not supported for pooling models"
            raise ValueError(msg)

        # Disable prefix caching for multimodal models for VLLM_V0.
        if (model_config.is_multimodal_model and self.enable_prefix_caching):
            logger.warning(
                "--enable-prefix-caching is not supported for multimodal "
                "models in V0 and has been disabled.")
            self.enable_prefix_caching = False

        # Set max_num_seqs to 256 for VLLM_V0.
        if self.max_num_seqs is None:
            self.max_num_seqs = 256

    def _set_default_args_v1(self, usage_context: UsageContext) -> None:
        """Set Default Arguments for V1 Engine."""

        # V1 always uses chunked prefills.
        self.enable_chunked_prefill = True

        # V1 enables prefix caching by default.
        if self.enable_prefix_caching is None:
            self.enable_prefix_caching = True

        # V1 should use the new scheduler by default.
        # Swap it only if this arg is set to the original V0 default
        if self.scheduler_cls == EngineArgs.scheduler_cls:
            self.scheduler_cls = "vllm.v1.core.sched.scheduler.Scheduler"

        # When no user override, set the default values based on the usage
        # context.
        # Use different default values for different hardware.

        # Try to query the device name on the current platform. If it fails,
        # it may be because the platform that imports vLLM is not the same
        # as the platform that vLLM is running on (e.g. the case of scaling
        # vLLM with Ray) and has no GPUs. In this case we use the default
        # values for non-H100/H200 GPUs.
        try:
            from vllm.platforms import current_platform
            device_name = current_platform.get_device_name().lower()
        except Exception:
            # This is only used to set default_max_num_batched_tokens
            device_name = "no-device"

        if "h100" in device_name or "h200" in device_name:
            # For H100 and H200, we use larger default values.
            default_max_num_batched_tokens = {
                UsageContext.LLM_CLASS: 16384,
                UsageContext.OPENAI_API_SERVER: 8192,
            }
        else:
            # TODO(woosuk): Tune the default values for other hardware.
            default_max_num_batched_tokens = {
                UsageContext.LLM_CLASS: 8192,
                UsageContext.OPENAI_API_SERVER: 2048,
            }

        use_context_value = usage_context.value if usage_context else None
        if (self.max_num_batched_tokens is None
                and usage_context in default_max_num_batched_tokens):
            self.max_num_batched_tokens = default_max_num_batched_tokens[
                usage_context]
            logger.debug(
                "Setting max_num_batched_tokens to %d for %s usage context.",
                self.max_num_batched_tokens, use_context_value)

        default_max_num_seqs = 1024
        if self.max_num_seqs is None:
            self.max_num_seqs = default_max_num_seqs

            logger.debug("Setting max_num_seqs to %d for %s usage context.",
                         self.max_num_seqs, use_context_value)


@dataclass
class AsyncEngineArgs(EngineArgs):
    """Arguments for asynchronous vLLM engine."""
    disable_log_requests: bool = False

    @staticmethod
    def add_cli_args(parser: FlexibleArgumentParser,
                     async_args_only: bool = False) -> FlexibleArgumentParser:
        # Initialize plugin to update the parser, for example, The plugin may
        # adding a new kind of quantization method to --quantization argument or
        # a new device to --device argument.
        load_general_plugins()
        if not async_args_only:
            parser = EngineArgs.add_cli_args(parser)
        parser.add_argument('--disable-log-requests',
                            action='store_true',
                            help='Disable logging requests.')
        from vllm.platforms import current_platform
        current_platform.pre_register_and_update(parser)
        return parser


def _raise_or_fallback(feature_name: str, recommend_to_remove: bool):
    if envs.is_set("VLLM_USE_V1") and envs.VLLM_USE_V1:
        raise NotImplementedError(
            f"VLLM_USE_V1=1 is not supported with {feature_name}.")
    msg = f"{feature_name} is not supported by the V1 Engine. "
    msg += "Falling back to V0. "
    if recommend_to_remove:
        msg += f"We recommend to remove {feature_name} from your config "
        msg += "in favor of the V1 Engine."
    logger.warning(msg)


def _warn_or_fallback(feature_name: str) -> bool:
    if envs.is_set("VLLM_USE_V1") and envs.VLLM_USE_V1:
        logger.warning(
            "Detected VLLM_USE_V1=1 with %s. Usage should "
            "be considered experimental. Please report any "
            "issues on Github.", feature_name)
        should_exit = False
    else:
        logger.info(
            "%s is experimental on VLLM_USE_V1=1. "
            "Falling back to V0 Engine.", feature_name)
        should_exit = True
    return should_exit


# These functions are used by sphinx to build the documentation
def _engine_args_parser():
    return EngineArgs.add_cli_args(FlexibleArgumentParser())


def _async_engine_args_parser():
    return AsyncEngineArgs.add_cli_args(FlexibleArgumentParser(),
                                        async_args_only=True)<|MERGE_RESOLUTION|>--- conflicted
+++ resolved
@@ -348,15 +348,6 @@
             '* "runai_streamer" will load the Safetensors weights using Run:ai'
             'Model Streamer.\n'
             '* "bitsandbytes" will load the weights using bitsandbytes '
-<<<<<<< HEAD
-            'quantization.\n')
-        parser.add_argument("--weights-load-device",
-                            type=str,
-                            default=EngineArgs.weights_load_device,
-                            choices=DEVICE_OPTIONS,
-                            help=('Device to which model weights '
-                                  'will be loaded.'))
-=======
             'quantization.\n'
             '* "sharded_state" will load weights from pre-sharded checkpoint '
             'files, supporting efficient loading of tensor-parallel models\n'
@@ -364,7 +355,12 @@
             'specified in https://github.com/ggml-org/ggml/blob/master/docs/gguf.md).\n'
             '* "mistral" will load weights from consolidated safetensors files '
             'used by Mistral models.\n')
->>>>>>> 5797fb97
+        parser.add_argument("--weights-load-device",
+                            type=str,
+                            default=EngineArgs.weights_load_device,
+                            choices=DEVICE_OPTIONS,
+                            help=('Device to which model weights '
+                                  'will be loaded.'))
         parser.add_argument(
             '--config-format',
             default=EngineArgs.config_format,
@@ -1456,16 +1452,13 @@
             send_delta_data=(envs.VLLM_USE_RAY_SPMD_WORKER
                              and parallel_config.use_ray),
             policy=self.scheduling_policy,
-<<<<<<< HEAD
-            use_padding_aware_scheduling=self.use_padding_aware_scheduling)
-=======
+            use_padding_aware_scheduling=self.use_padding_aware_scheduling,
             scheduler_cls=self.scheduler_cls,
             max_num_partial_prefills=self.max_num_partial_prefills,
             max_long_partial_prefills=self.max_long_partial_prefills,
             long_prefill_token_threshold=self.long_prefill_token_threshold,
         )
 
->>>>>>> 5797fb97
         lora_config = LoRAConfig(
             bias_enabled=self.enable_lora_bias,
             max_lora_rank=self.max_lora_rank,
