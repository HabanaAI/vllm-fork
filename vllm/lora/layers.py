# pylint: disable=unused-argument
import math
from dataclasses import dataclass
from typing import TYPE_CHECKING, Dict, List, Optional, Tuple, Union

import torch
import torch.nn as nn
import torch.nn.functional as F
from transformers import PretrainedConfig

from vllm.adapter_commons.layers import AdapterMapping
from vllm.config import LoRAConfig
from vllm.distributed import (get_tensor_model_parallel_rank,
                              get_tensor_model_parallel_world_size,
                              split_tensor_along_last_dim,
                              tensor_model_parallel_all_gather,
                              tensor_model_parallel_all_reduce,
                              tensor_model_parallel_gather)
from vllm.distributed.utils import divide
from vllm.lora.punica import PunicaWrapper
from vllm.model_executor.layers.linear import (ColumnParallelLinear,
                                               MergedColumnParallelLinear,
                                               QKVParallelLinear,
                                               ReplicatedLinear,
                                               RowParallelLinear)
from vllm.model_executor.layers.logits_processor import LogitsProcessor
from vllm.model_executor.layers.rotary_embedding import (
    LinearScalingRotaryEmbedding, RotaryEmbedding)
from vllm.model_executor.layers.vocab_parallel_embedding import (
    VocabParallelEmbedding)
<<<<<<< HEAD
from vllm.platforms import current_platform
=======
from vllm.utils import is_hpu

if is_hpu():
    from vllm_hpu_extension.ops import (dispatch_bgmv_embedding,
                                        dispatch_bgmv_linear)
>>>>>>> bc39baa4

if TYPE_CHECKING:
    pass


def _get_lora_device(base_layer: nn.Module) -> torch.device:
    # code borrowed from https://github.com/fmmoret/vllm/blob/fm-support-lora-on-quantized-models/vllm/lora/layers.py#L34
    """Returns the device for where to place the LoRA tensors."""
    # unquantizedLinear
    if hasattr(base_layer, "weight"):
        return base_layer.weight.device
    # GPTQ/AWQ
    elif hasattr(base_layer, "qweight"):
        return base_layer.qweight.device
    # marlin
    elif hasattr(base_layer, "B"):
        return base_layer.B.device
    else:
        raise ValueError(f"Unsupported base layer: {base_layer}")


def _not_fully_sharded_can_replace(can_replace):
    """
    decorator which adds the condition of not using fully sharded loras
    intended to wrap can_replace_layer()
    """

    def dec(*args, **kwargs):
        decorate = kwargs.pop("decorate") if "decorate" in kwargs else True
        condition = (not kwargs["lora_config"].fully_sharded_loras
                     if decorate else True)
        return can_replace(*args, **kwargs) and condition

    return dec


@dataclass
class LoRAMapping(AdapterMapping):
    is_prefill: bool = False


class BaseLayerWithLoRA(nn.Module):

    def slice_lora_a(
        self, lora_a: Union[torch.Tensor, List[Union[torch.Tensor, None]]]
    ) -> Union[torch.Tensor, List[Union[torch.Tensor, None]]]:
        """Slice lora a if splitting for tensor parallelism."""
        ...

    def slice_lora_b(
        self, lora_b: Union[torch.Tensor, List[Union[torch.Tensor, None]]]
    ) -> Union[torch.Tensor, List[Union[torch.Tensor, None]]]:
        """Slice lora b if splitting with tensor parallelism."""
        ...

    def create_lora_weights(
        self,
        max_loras: int,
        lora_config: LoRAConfig,
        model_config: Optional[PretrainedConfig] = None,
    ) -> None:
        """Initializes lora matrices."""
        ...

    def reset_lora(self, index: int):
        """Resets the lora weights at index back to 0."""
        ...

    def set_lora(
        self,
        index: int,
        lora_a: torch.Tensor,
        lora_b: torch.Tensor,
        embeddings_tensor: Optional[torch.Tensor],
    ):
        """Overwrites lora tensors at index."""
        ...

    def set_mapping(
        self,
        punica_wrapper: PunicaWrapper,
    ):
        self.punica_wrapper: PunicaWrapper = punica_wrapper

    @classmethod
    def can_replace_layer(
        cls,
        source_layer: nn.Module,
        lora_config: LoRAConfig,
        packed_modules_list: List,
        model_config: Optional[PretrainedConfig],
    ) -> bool:
        """Returns True if the layer can be replaced by this LoRA layer."""
        raise NotImplementedError


class VocabParallelEmbeddingWithLoRA(BaseLayerWithLoRA):

    def __init__(self, base_layer: VocabParallelEmbedding) -> None:
        super().__init__()
        self.base_layer = base_layer
        self.embeddings_slice: Optional[Tuple[int, int]]
        self.embeddings_weights: Optional[torch.Tensor]

    def create_lora_weights(
            self,
            max_loras: int,
            lora_config: LoRAConfig,
            model_config: Optional[PretrainedConfig] = None) -> None:

        if self.base_layer.num_added_embeddings_per_partition > 0:
            # We can start adding lora weights
            self.embeddings_weights = self.base_layer.weight.data[
                self.base_layer.num_org_embeddings_per_partition:self.
                base_layer.num_org_embeddings_per_partition +
                self.base_layer.num_added_embeddings_per_partition]
            self.embeddings_slice = (
                self.base_layer.shard_indices.added_vocab_start_index -
                self.base_layer.org_vocab_size,
                self.base_layer.shard_indices.added_vocab_end_index -
                self.base_layer.org_vocab_size)
            self.base_layer.weight.data[
                self.base_layer.num_org_embeddings_per_partition:].fill_(0)
        else:
            self.embeddings_slice = None
            self.embeddings_weights = None

        self.embeddings_tensors = torch.zeros(
            (
                max_loras,
                lora_config.lora_extra_vocab_size,
                self.base_layer.embedding_dim,
            ),
            dtype=self.base_layer.weight.dtype,
            device=self.base_layer.weight.device,
        )
        self.lora_a_stacked = torch.zeros(
            (
                max_loras,
                self.base_layer.org_vocab_size +
                lora_config.lora_extra_vocab_size,
                lora_config.max_lora_rank,
            ),
            dtype=lora_config.lora_dtype,
            device=self.base_layer.weight.device,
        )
        self.lora_b_stacked = torch.zeros(
            (
                max_loras,
                1,
                self.base_layer.embedding_dim,
                lora_config.max_lora_rank,
            ),
            dtype=lora_config.lora_dtype,
            device=self.base_layer.weight.device,
        )
        self.lora_a_stacked_2d = self.lora_a_stacked.view(
            self.lora_a_stacked.shape[0] * self.lora_a_stacked.shape[1],
            self.lora_a_stacked.shape[2],
        )

    def reset_lora(self, index: int):
        self.lora_a_stacked[index] = 0
        self.lora_b_stacked[index] = 0
        self.embeddings_tensors[index] = 0

    def set_lora(
        self,
        index: int,
        lora_a: torch.Tensor,
        lora_b: torch.Tensor,
        embeddings_tensor: Optional[torch.Tensor],
    ):
        self.reset_lora(index)
        self.lora_a_stacked[index, :lora_a.shape[0], :lora_a.shape[1]].copy_(
            lora_a, non_blocking=True)
        self.lora_b_stacked[index,
                            0, :lora_b.shape[1], :lora_b.shape[0]].copy_(
                                lora_b.T, non_blocking=True)
        if embeddings_tensor is not None:
            self.embeddings_tensors[
                index, :embeddings_tensor.shape[0], :embeddings_tensor.
                shape[1], ].copy_(embeddings_tensor, non_blocking=True)
            if self.embeddings_slice is not None:
                # TODO(yard1): Optimize this copy, we don't need to copy
                # everything, just the modified part
                embeddings = self.embeddings_tensors.view(
                    self.embeddings_tensors.shape[0] *
                    self.embeddings_tensors.shape[1],
                    self.embeddings_tensors.shape[2],
                )[self.embeddings_slice[0]:self.embeddings_slice[1]]
                assert self.embeddings_weights is not None
                self.embeddings_weights[:embeddings.shape[0]].copy_(embeddings)

    def forward(self, x: torch.Tensor) -> torch.Tensor:
        added_tokens_mask = x > self.base_layer.org_vocab_size - 1
        embeddings_indices = None
        embeddings_indices = self.punica_wrapper.embeddings_indices
        indices = embeddings_indices[1].view_as(x)
        full_lora_a_embeddings = F.embedding(
            x + indices,
            self.lora_a_stacked_2d,
        )
        indices = embeddings_indices[0].view_as(x)
        full_output = self.base_layer.forward(
            x.add_(indices * added_tokens_mask))

        full_output_org = full_output
        if full_output.ndim == 3:
            full_output = full_output.view(
                full_output.shape[0] * full_output.shape[1], -1)
        if full_lora_a_embeddings.ndim == 3:
            full_lora_a_embeddings = full_lora_a_embeddings.view(
                full_lora_a_embeddings.shape[0] *
                full_lora_a_embeddings.shape[1], -1)
        # Embedding layer only need expand op
        if current_platform.is_hpu():
            self.punica_wrapper.add_lora_embedding(full_output,
                                                   full_lora_a_embeddings,
                                                   self.lora_b_stacked,
                                                    add_input=True)
        else:
            self.punica_wrapper.add_expand(full_output,
                                           full_lora_a_embeddings,
                                           self.lora_b_stacked,
                                           add_input=True)
        return full_output.view_as(full_output_org)

    @classmethod
    def can_replace_layer(
        cls,
        source_layer: nn.Module,
        lora_config: LoRAConfig,
        packed_modules_list: List,
        model_config: Optional[PretrainedConfig],
    ) -> bool:
        return type(source_layer) is VocabParallelEmbedding


class ReplicatedLinearWithLoRA(BaseLayerWithLoRA):

    def __init__(self, base_layer: ReplicatedLinear) -> None:
        super().__init__()
        self.base_layer = base_layer
        self.input_size = self.base_layer.input_size
        self.output_size = self.base_layer.output_size
        self.device = _get_lora_device(self.base_layer)

    def create_lora_weights(
        self,
        max_loras: int,
        lora_config: LoRAConfig,
        model_config: Optional[PretrainedConfig] = None,
    ) -> None:
        self.lora_config = lora_config
        lora_a_output_size = lora_config.max_lora_rank
        self.lora_a_stacked = torch.zeros(
            max_loras,
            1,
            lora_a_output_size,
            self.input_size,
            dtype=lora_config.lora_dtype,
            device=self.device,
        )
        self.lora_b_stacked = torch.zeros(
            max_loras,
            1,
            self.output_size,
            lora_config.max_lora_rank,
            dtype=lora_config.lora_dtype,
            device=self.device,
        )

    def reset_lora(self, index: int):
        self.lora_a_stacked[index] = 0
        self.lora_b_stacked[index] = 0

    def set_lora(
        self,
        index: int,
        lora_a: torch.Tensor,
        lora_b: torch.Tensor,
        embeddings_tensor: Optional[torch.Tensor],
    ):
        self.reset_lora(index)

        self.lora_a_stacked[index,
                            0, :lora_a.shape[1], :lora_a.shape[0]].copy_(
                                lora_a.T, non_blocking=True)
        self.lora_b_stacked[index,
                            0, :lora_b.shape[1], :lora_b.shape[0]].copy_(
                                lora_b.T, non_blocking=True)

    def apply(self, x: torch.Tensor,
              bias: Optional[torch.Tensor]) -> torch.Tensor:
        output = self.base_layer.quant_method.apply(self.base_layer, x, bias)
        self.punica_wrapper.add_lora(output, x, self.lora_a_stacked,
                                     self.lora_b_stacked, 1.0)
        return output

    def forward(self, input_):
        """Forward of ReplicatedLinearWithLoRA

        Args:
            input_: Tensor whose last dimension is `input_size`.

        Returns:
            - output
            - bias
        """
        bias = (self.base_layer.bias
                if not self.base_layer.skip_bias_add else None)

        # Matrix multiply.
        output = self.apply(input_, bias)

        output_bias = (self.base_layer.bias
                       if self.base_layer.skip_bias_add else None)
        return output, output_bias

    @classmethod
    @_not_fully_sharded_can_replace
    def can_replace_layer(
        cls,
        source_layer: nn.Module,
        lora_config: LoRAConfig,
        packed_modules_list: List,
        model_config: Optional[PretrainedConfig],
    ) -> bool:
        return type(source_layer) is ReplicatedLinear


class ColumnParallelLinearWithLoRA(BaseLayerWithLoRA):
    """
    LoRA on top of ColumnParallelLinear layer.

    LoRA B is sliced for tensor parallelism.
    """

    def __init__(self, base_layer: ColumnParallelLinear) -> None:
        super().__init__()
        self.base_layer = base_layer
        self.tp_size = get_tensor_model_parallel_world_size()
        self.input_size = self.base_layer.input_size
        self.output_size = self.base_layer.output_size_per_partition
        self.device = _get_lora_device(self.base_layer)

    def create_lora_weights(
        self,
        max_loras: int,
        lora_config: LoRAConfig,
        model_config: Optional[PretrainedConfig] = None,
    ) -> None:
        self.lora_config = lora_config
        self.tp_size = get_tensor_model_parallel_world_size()
        lora_a_output_size_per_partition = (
            lora_config.max_lora_rank if not lora_config.fully_sharded_loras
            else divide(lora_config.max_lora_rank, self.tp_size))
        self.lora_a_stacked = torch.zeros(
            max_loras,
            1,
            lora_a_output_size_per_partition,
            self.input_size,
            dtype=lora_config.lora_dtype,
            device=self.device,
        )
        self.lora_b_stacked = torch.zeros(
            max_loras,
            1,
            self.output_size,
            lora_config.max_lora_rank,
            dtype=lora_config.lora_dtype,
            device=self.device,
        )
        self.output_dim = self.lora_b_stacked.shape[2]

    def reset_lora(self, index: int):
        self.lora_a_stacked[index] = 0
        self.lora_b_stacked[index] = 0

    def slice_lora_a(self, lora_a: torch.Tensor) -> torch.Tensor:
        return lora_a

    def slice_lora_b(self, lora_b: torch.Tensor) -> torch.Tensor:
        tensor_model_parallel_rank = get_tensor_model_parallel_rank()
        shard_size = self.output_dim
        start_idx = tensor_model_parallel_rank * shard_size
        end_idx = (tensor_model_parallel_rank + 1) * shard_size
        lora_b = lora_b[:, start_idx:end_idx]
        return lora_b

    def set_lora(
        self,
        index: int,
        lora_a: torch.Tensor,
        lora_b: torch.Tensor,
        embeddings_tensor: Optional[torch.Tensor],
    ):
        self.reset_lora(index)

        if self.tp_size > 1:
            lora_a = self.slice_lora_a(lora_a)
            lora_b = self.slice_lora_b(lora_b)

        self.lora_a_stacked[index,
                            0, :lora_a.shape[1], :lora_a.shape[0]].copy_(
                                lora_a.T, non_blocking=True)
        self.lora_b_stacked[index,
                            0, :lora_b.shape[1], :lora_b.shape[0]].copy_(
                                lora_b.T, non_blocking=True)

    def apply(self, x: torch.Tensor,
              bias: Optional[torch.Tensor]) -> torch.Tensor:
        output = self.base_layer.quant_method.apply(self.base_layer, x, bias)
        self.punica_wrapper.add_lora(output, x, self.lora_a_stacked,
                                     self.lora_b_stacked, 1.0)
        return output

    def forward(self, input_):
        """Forward of ColumnParallelLinear

        Args:
            input_: Tensor whose last dimension is `input_size`.

        Returns:
            - output
            - bias
        """
        bias = (self.base_layer.bias
                if not self.base_layer.skip_bias_add else None)

        # Matrix multiply.
        output_parallel = self.apply(input_, bias)
        if self.base_layer.gather_output:
            # All-gather across the partitions.
            output = tensor_model_parallel_all_gather(output_parallel)
        else:
            output = output_parallel
        output_bias = (self.base_layer.bias
                       if self.base_layer.skip_bias_add else None)
        return output, output_bias

    @classmethod
    @_not_fully_sharded_can_replace
    def can_replace_layer(
        cls,
        source_layer: nn.Module,
        lora_config: LoRAConfig,
        packed_modules_list: List,
        model_config: Optional[PretrainedConfig],
    ) -> bool:
        return type(source_layer) is ColumnParallelLinear or (
            type(source_layer) is MergedColumnParallelLinear
            and len(packed_modules_list) == 1)


class MergedColumnParallelLinearWithLoRA(ColumnParallelLinearWithLoRA):
    """ColumnParallelLinear layer that is composed of 2 sublayers (slices)
    packed together (eg. gate_proj + up_proj -> gate_up_proj).

    This means we have 2 LoRAs, each applied to one half of the layer.

    Both slices must have the same size.
    """

    def __init__(self, base_layer: MergedColumnParallelLinear) -> None:
        super().__init__(base_layer)

    def create_lora_weights(
        self,
        max_loras: int,
        lora_config: LoRAConfig,
        model_config: Optional[PretrainedConfig] = None,
    ) -> None:
        self.lora_config = lora_config
        n_slices = 2
        if not (len(self.base_layer.output_sizes) == n_slices
                and self.base_layer.output_sizes[0]
                == self.base_layer.output_sizes[1]):
            raise ValueError(
                "LoRAColumnParallelLinear2Slice requires 2 slices with "
                "the same size.")
        self.tp_size = get_tensor_model_parallel_world_size()
        self.tp_rank = get_tensor_model_parallel_rank()

        lora_a_output_size_per_partition = (
            lora_config.max_lora_rank if not lora_config.fully_sharded_loras
            else divide(lora_config.max_lora_rank, self.tp_size))

        self.lora_a_stacked = tuple(
            torch.zeros(
                max_loras,
                1,
                lora_a_output_size_per_partition,
                self.input_size,
                dtype=lora_config.lora_dtype,
                device=self.device,
            ) for _ in range(n_slices))
        self.lora_b_stacked = tuple(
            torch.zeros(
                max_loras,
                1,
                self.output_size // 2,
                lora_config.max_lora_rank,
                dtype=lora_config.lora_dtype,
                device=self.device,
            ) for _ in range(n_slices))

        self.output_dim = self.lora_b_stacked[0].shape[2]

    def reset_lora(self, index: int):
        self.lora_a_stacked[0][index] = 0
        self.lora_a_stacked[1][index] = 0
        self.lora_b_stacked[0][index] = 0
        self.lora_b_stacked[1][index] = 0

    def slice_lora_a(
        self, lora_a: List[Union[torch.Tensor, None]]
    ) -> List[Union[torch.Tensor, None]]:
        return lora_a

    def slice_lora_b(
        self, lora_b: List[Union[torch.Tensor, None]]
    ) -> List[Union[torch.Tensor, None]]:
        if lora_b[0] is None or lora_b[1] is None:
            return lora_b
        shard_size = self.output_dim
        start_idx = self.tp_rank * shard_size
        end_idx = (self.tp_rank + 1) * shard_size
        lora_b = [
            lora_b[0][:, start_idx:end_idx],
            lora_b[1][:, start_idx:end_idx],
        ]
        return lora_b

    def set_lora(
        self,
        index: int,
        lora_a: torch.Tensor,
        lora_b: torch.Tensor,
        embeddings_tensor: Optional[torch.Tensor],
    ):
        self.reset_lora(index)

        if self.tp_size > 1:
            lora_a = self.slice_lora_a(lora_a)
            lora_b = self.slice_lora_b(lora_b)

        if lora_a[0] is not None:
            self.lora_a_stacked[0][
                index, 0, :lora_a[0].shape[1], :lora_a[0].shape[0]].copy_(
                    lora_a[0].T, non_blocking=True)
            self.lora_b_stacked[0][
                index, 0, :lora_b[0].shape[1], :lora_b[0].shape[0]].copy_(
                    lora_b[0].T, non_blocking=True)
        if lora_a[1] is not None:
            self.lora_a_stacked[1][
                index, 0, :lora_a[1].shape[1], :lora_a[1].shape[0]].copy_(
                    lora_a[1].T, non_blocking=True)
            self.lora_b_stacked[1][
                index, 0, :lora_b[1].shape[1], :lora_b[1].shape[0]].copy_(
                    lora_b[1].T, non_blocking=True)

    def apply(self, x: torch.Tensor,
              bias: Optional[torch.Tensor]) -> torch.Tensor:
        output = self.base_layer.quant_method.apply(self.base_layer, x, bias)
        self.punica_wrapper.add_lora_packed_nslice(
            output, x, self.lora_a_stacked, self.lora_b_stacked, 1.0,
            (self.output_dim, self.output_dim))
        return output

    @classmethod
    @_not_fully_sharded_can_replace
    def can_replace_layer(
        cls,
        source_layer: nn.Module,
        lora_config: LoRAConfig,
        packed_modules_list: List,
        model_config: Optional[PretrainedConfig],
    ) -> bool:
        return (type(source_layer) is MergedColumnParallelLinear
                and len(packed_modules_list) == 2)


class QKVParallelLinearWithLora(ColumnParallelLinearWithLoRA):
    """
    ColumnParallelLinear layer that is specifically designed for
    qkv_proj. Certain models, such as chtglm3 and baichuan-7b,
    only contains a single LoRA within their qkv_proj layer.

    During inference with Tensor Parallel, the weights of lora_b
    must be accurately partitioned according to the respective ranks.

    Q slice may have different shape than K and V slices (which both have
    the same shape).
    """

    def __init__(self, base_layer: QKVParallelLinear) -> None:
        super().__init__(base_layer)
        self.tp_size = get_tensor_model_parallel_world_size()
        self.q_proj_total_size = (self.base_layer.total_num_heads *
                                  self.base_layer.head_size)
        self.q_proj_shard_size = (self.base_layer.num_heads *
                                  self.base_layer.head_size)
        self.kv_proj_shard_size = (self.base_layer.num_kv_heads *
                                   self.base_layer.head_size)
        self.kv_proj_total_size = (self.base_layer.total_num_kv_heads *
                                   self.base_layer.head_size)

    def slice_lora_b(self, lora_b: torch.Tensor) -> torch.Tensor:
        tp_rank = get_tensor_model_parallel_rank()
        self.q_shard_id = tp_rank
        self.kv_shard_id = tp_rank // self.base_layer.num_kv_head_replicas
        lora_b_q = lora_b[:, self.q_proj_shard_size *
                          self.q_shard_id:self.q_proj_shard_size *
                          (self.q_shard_id + 1)]
        k_offset = self.q_proj_total_size
        lora_b_k = lora_b[:, k_offset +
                          self.kv_proj_shard_size * self.kv_shard_id:k_offset +
                          self.kv_proj_shard_size * (self.kv_shard_id + 1)]
        v_offset = k_offset + self.kv_proj_total_size
        lora_b_v = lora_b[:, v_offset +
                          self.kv_proj_shard_size * self.kv_shard_id:v_offset +
                          self.kv_proj_shard_size * (self.kv_shard_id + 1)]
        lora_b = torch.cat([lora_b_q, lora_b_k, lora_b_v], dim=1)
        return lora_b

    def set_lora(
        self,
        index: int,
        lora_a: torch.Tensor,
        lora_b: torch.Tensor,
        embeddings_tensor: Optional[torch.Tensor],
    ):
        self.reset_lora(index)
        if self.tp_size > 1:
            lora_a = self.slice_lora_a(lora_a)
            lora_b = self.slice_lora_b(lora_b)

        self.lora_a_stacked[index,
                            0, :lora_a.shape[1], :lora_a.shape[0]].copy_(
                                lora_a.T, non_blocking=True)
        self.lora_b_stacked[index,
                            0, :lora_b.shape[1], :lora_b.shape[0]].copy_(
                                lora_b.T, non_blocking=True)

    @classmethod
    @_not_fully_sharded_can_replace
    def can_replace_layer(cls, source_layer: nn.Module,
                          lora_config: LoRAConfig, packed_modules_list: List,
                          model_config: Optional[PretrainedConfig]) -> bool:
        return type(source_layer) is QKVParallelLinear and len(
            packed_modules_list) == 1


class MergedQKVParallelLinearWithLora(ColumnParallelLinearWithLoRA):
    """ColumnParallelLinear layer that is composed of 3 sublayers (slices)
    packed together in qkv proj fashion
    (q_proj + k_proj + v_proj -> qkv_proj).

    This means we have 3 LoRAs, each applied to one slice of the layer.

    Q slice may have different shape than K and V slices (which both have
    the same shape).
    """

    def __init__(self, base_layer: QKVParallelLinear) -> None:
        super().__init__(base_layer)

    def create_lora_weights(
        self,
        max_loras: int,
        lora_config: LoRAConfig,
        model_config: Optional[PretrainedConfig] = None,
    ) -> None:
        self.lora_config = lora_config
        self.tp_size = get_tensor_model_parallel_world_size()
        self.tp_rank = get_tensor_model_parallel_rank()
        self.q_proj_shard_size = (self.base_layer.num_heads *
                                  self.base_layer.head_size)
        self.kv_proj_shard_size = (self.base_layer.num_kv_heads *
                                   self.base_layer.head_size)
        self.q_shard_id = self.tp_rank
        self.kv_shard_id = self.tp_rank // self.base_layer.num_kv_head_replicas

        lora_a_output_size_per_partition = (
            lora_config.max_lora_rank if not lora_config.fully_sharded_loras
            else divide(lora_config.max_lora_rank, self.tp_size))
        # q, k, v
        self.lora_a_stacked = (
            torch.zeros(
                max_loras,
                1,
                lora_a_output_size_per_partition,
                self.input_size,
                dtype=lora_config.lora_dtype,
                device=self.device,
            ),
            torch.zeros(
                max_loras,
                1,
                lora_a_output_size_per_partition,
                self.input_size,
                dtype=lora_config.lora_dtype,
                device=self.device,
            ),
            torch.zeros(
                max_loras,
                1,
                lora_a_output_size_per_partition,
                self.input_size,
                dtype=lora_config.lora_dtype,
                device=self.device,
            ),
        )
        self.lora_b_stacked = (
            torch.zeros(
                max_loras,
                1,
                self.q_proj_shard_size,
                lora_config.max_lora_rank,
                dtype=lora_config.lora_dtype,
                device=self.device,
            ),
            torch.zeros(
                max_loras,
                1,
                self.kv_proj_shard_size,
                lora_config.max_lora_rank,
                dtype=lora_config.lora_dtype,
                device=self.device,
            ),
            torch.zeros(
                max_loras,
                1,
                self.kv_proj_shard_size,
                lora_config.max_lora_rank,
                dtype=lora_config.lora_dtype,
                device=self.device,
            ),
        )

        self.output_slices = (
            self.q_proj_shard_size,
            self.kv_proj_shard_size,
            self.kv_proj_shard_size,
        )
        self.packed_indices: Optional[torch.Tensor] = None
        self.standard_indices: Optional[torch.Tensor] = None
        # lazily initialized.
        self.indices: torch.Tensor
        self.indices_len: List[int]

    def reset_lora(self, index: int):
        self.lora_a_stacked[0][index] = 0
        self.lora_b_stacked[0][index] = 0
        self.lora_a_stacked[1][index] = 0
        self.lora_b_stacked[1][index] = 0
        self.lora_a_stacked[2][index] = 0
        self.lora_b_stacked[2][index] = 0

    def slice_lora_a(
        self, lora_a: List[Union[torch.Tensor, None]]
    ) -> List[Union[torch.Tensor, None]]:
        return lora_a

    def slice_lora_b(
        self, lora_b: List[Union[torch.Tensor, None]]
    ) -> List[Union[torch.Tensor, None]]:
        lora_b_q, lora_b_k, lora_b_v = None, None, None
        if lora_b[0] is not None:
            lora_b_q = lora_b[0][:, self.q_proj_shard_size *
                                 self.q_shard_id:self.q_proj_shard_size *
                                 (self.q_shard_id + 1), ]
        if lora_b[1] is not None:
            lora_b_k = lora_b[1][:, self.kv_proj_shard_size *
                                 self.kv_shard_id:self.kv_proj_shard_size *
                                 (self.kv_shard_id + 1), ]
        if lora_b[2] is not None:
            lora_b_v = lora_b[2][:, self.kv_proj_shard_size *
                                 self.kv_shard_id:self.kv_proj_shard_size *
                                 (self.kv_shard_id + 1), ]
        lora_b = [lora_b_q, lora_b_k, lora_b_v]
        return lora_b

    def set_lora(
        self,
        index: int,
        lora_a: torch.Tensor,
        lora_b: torch.Tensor,
        embeddings_tensor: Optional[torch.Tensor],
    ):
        self.reset_lora(index)

        if self.tp_size > 1:
            lora_a = self.slice_lora_a(lora_a)
            lora_b = self.slice_lora_b(lora_b)

        if lora_b[0] is not None:
            lora_b_q = lora_b[0]
            self.lora_b_stacked[0][
                index, 0, :lora_b_q.shape[1], :lora_b_q.shape[0]].copy_(
                    lora_b_q.T, non_blocking=True)
        if lora_b[1] is not None:
            lora_b_k = lora_b[1]
            self.lora_b_stacked[1][
                index, 0, :lora_b_k.shape[1], :lora_b_k.shape[0]].copy_(
                    lora_b_k.T, non_blocking=True)
        if lora_b[2] is not None:
            lora_b_v = lora_b[2]
            self.lora_b_stacked[2][
                index, 0, :lora_b_v.shape[1], :lora_b_v.shape[0]].copy_(
                    lora_b_v.T, non_blocking=True)

        if lora_a[0] is not None:
            self.lora_a_stacked[0][
                index, 0, :lora_a[0].shape[1], :lora_a[0].shape[0]].copy_(
                    lora_a[0].T, non_blocking=True)
        if lora_a[1] is not None:
            self.lora_a_stacked[1][
                index, 0, :lora_a[1].shape[1], :lora_a[1].shape[0]].copy_(
                    lora_a[1].T, non_blocking=True)
        if lora_a[2] is not None:
            self.lora_a_stacked[2][
                index, 0, :lora_a[2].shape[1], :lora_a[2].shape[0]].copy_(
                    lora_a[2].T, non_blocking=True)

    def apply(self, x: torch.Tensor,
              bias: Optional[torch.Tensor]) -> torch.Tensor:
        output = self.base_layer.quant_method.apply(self.base_layer, x, bias)
        self.punica_wrapper.add_lora_packed_nslice(output, x,
                                                   self.lora_a_stacked,
                                                   self.lora_b_stacked, 1.0,
                                                   self.output_slices)
        return output

    @classmethod
    @_not_fully_sharded_can_replace
    def can_replace_layer(
        cls,
        source_layer: nn.Module,
        lora_config: LoRAConfig,
        packed_modules_list: List,
        model_config: Optional[PretrainedConfig],
    ) -> bool:
        return (type(source_layer) is QKVParallelLinear
                and len(packed_modules_list) == 3)


class RowParallelLinearWithLoRA(BaseLayerWithLoRA):

    def __init__(self, base_layer: RowParallelLinear) -> None:
        super().__init__()
        self.base_layer = base_layer
        self.input_size = self.base_layer.input_size_per_partition
        self.output_size = self.base_layer.output_size
        self.device = _get_lora_device(self.base_layer)

    def create_lora_weights(
        self,
        max_loras: int,
        lora_config: LoRAConfig,
        model_config: Optional[PretrainedConfig] = None,
    ) -> None:
        self.lora_config = lora_config
        self.tp_rank = get_tensor_model_parallel_rank()
        self.lora_a_stacked = torch.zeros(
            (
                max_loras,
                1,
                lora_config.max_lora_rank,
                self.input_size,
            ),
            dtype=lora_config.lora_dtype,
            device=self.device,
        )
        tp_size = get_tensor_model_parallel_world_size()
        lora_b_output_size_per_partition = (
            self.output_size if not lora_config.fully_sharded_loras else
            divide(self.output_size, tp_size))

        self.lora_b_stacked = torch.zeros(
            (
                max_loras,
                1,
                lora_b_output_size_per_partition,
                lora_config.max_lora_rank,
            ),
            dtype=lora_config.lora_dtype,
            device=self.device,
        )

    def reset_lora(self, index: int):
        self.lora_a_stacked[index] = 0
        self.lora_b_stacked[index] = 0

    def slice_lora_a(self, lora_a: torch.Tensor) -> torch.Tensor:
        tensor_model_parallel_rank = get_tensor_model_parallel_rank()
        shard_size = self.input_size
        start_idx = tensor_model_parallel_rank * shard_size
        end_idx = (tensor_model_parallel_rank + 1) * shard_size
        lora_a = lora_a[start_idx:end_idx, :]
        return lora_a

    def slice_lora_b(self, lora_b: torch.Tensor) -> torch.Tensor:
        return lora_b

    def set_lora(
        self,
        index: int,
        lora_a: torch.Tensor,
        lora_b: torch.Tensor,
        embeddings_tensor: Optional[torch.Tensor],
    ):
        self.reset_lora(index)

        if self.base_layer.tp_size > 1:
            lora_a = self.slice_lora_a(lora_a)
            lora_b = self.slice_lora_b(lora_b)

        self.lora_a_stacked[index,
                            0, :lora_a.shape[1], :lora_a.shape[0]].copy_(
                                lora_a.T, non_blocking=True)
        self.lora_b_stacked[index,
                            0, :lora_b.shape[1], :lora_b.shape[0]].copy_(
                                lora_b.T, non_blocking=True)

    def apply(self, x: torch.Tensor) -> torch.Tensor:
        output = self.base_layer.quant_method.apply(self.base_layer, x)
        self.punica_wrapper.add_lora(output, x, self.lora_a_stacked,
                                     self.lora_b_stacked, 1.0)
        return output

    def forward(self, input_):
        """Forward of RowParallelLinear

        Args:
            input_: tensor whose last dimension is `input_size`. If
                    `input_is_parallel` is set, then the last dimension
                    is `input_size // tp_size`.

        Returns:
            - output
            - bias
        """
        # Set up backprop all-reduce.
        if self.base_layer.input_is_parallel:
            input_parallel = input_
        else:
            # TODO: simplify code below
            tp_rank = get_tensor_model_parallel_rank()
            splitted_input = split_tensor_along_last_dim(
                input_, num_partitions=self.base_layer.tp_size)
            input_parallel = splitted_input[tp_rank].contiguous()

        # Matrix multiply.
        output_parallel = self.apply(input_parallel)
        if self.base_layer.reduce_results and self.base_layer.tp_size > 1:
            output_ = tensor_model_parallel_all_reduce(output_parallel)
        else:
            output_ = output_parallel

        if not self.base_layer.skip_bias_add:
            output = (output_ + self.base_layer.bias
                      if self.base_layer.bias is not None else output_)
            output_bias = None
        else:
            output = output_
            output_bias = self.base_layer.bias
        return output, output_bias

    @property
    def weight(self):
        return (self.base_layer.weight if hasattr(self.base_layer, "weight")
                else self.base_layer.qweight)

    @classmethod
    @_not_fully_sharded_can_replace
    def can_replace_layer(
        cls,
        source_layer: nn.Module,
        lora_config: LoRAConfig,
        packed_modules_list: List,
        model_config: Optional[PretrainedConfig],
    ) -> bool:
        return type(source_layer) is RowParallelLinear


class LogitsProcessorWithLoRA(BaseLayerWithLoRA):
    """
    LoRA wrapper for LogitsProcessor, with extra logic to handle the
    application of the LoRA adapter and added LoRA vocabulary.

    Args:
        base_layer: LogitsProcessor layer
        hidden_size: hidden size of the model
        dtype: data type of the model
        device: device of the model
        sharded_to_full_mapping: index mapping from sharded vocab to full vocab
            received from base_layer.get_sharded_to_full_mapping(). If None,
            no reindexing will be done.
    """

    def __init__(self, base_layer: LogitsProcessor, hidden_size: int,
                 dtype: torch.dtype, device: torch.device,
                 sharded_to_full_mapping: Optional[List[int]]) -> None:
        super().__init__()
        self.base_layer = base_layer
        self.hidden_size = hidden_size
        self.dtype = dtype
        self.device = device
        self.tp_size = get_tensor_model_parallel_world_size()
        self.tp_rank = get_tensor_model_parallel_rank()
        self.sharded_to_full_mapping = sharded_to_full_mapping

    @property
    def logits_as_input(self):
        return self.base_layer.logits_as_input

    @property
    def vocab_size(self):
        return self.base_layer.vocab_size

    @property
    def scale(self):
        return self.base_layer.scale

    @property
    def soft_cap(self):
        return self.base_layer.soft_cap

    @property
    def use_gather(self):
        return self.base_layer.use_gather

    @property
    def org_vocab_size(self):
        return self.base_layer.org_vocab_size

    @property
    def include_gpu_probs_tensor(self):
        return self.base_layer.include_gpu_probs_tensor

    @property
    def should_modify_greedy_probs_inplace(self):
        return self.base_layer.should_modify_greedy_probs_inplace

    def create_lora_weights(
        self,
        max_loras: int,
        lora_config: LoRAConfig,
        model_config: Optional[PretrainedConfig] = None,
    ) -> None:
        # TODO: Verify if this condition can be further relaxed
        if 32000 < self.base_layer.vocab_size > 257024:
            raise ValueError("When using LoRA, vocab size must be "
                             "32000 >= vocab_size <= 257024")
        self.lora_a_stacked = torch.zeros(
            (
                max_loras,
                1,
                lora_config.max_lora_rank,
                self.hidden_size,
            ),
            dtype=lora_config.lora_dtype,
            device=self.device,
        )
        self.lora_b_stacked = torch.zeros(
            (
                max_loras,
                1,
                # Pad for kernel compatibility
                math.ceil(self.base_layer.vocab_size /
                          lora_config.lora_vocab_padding_size) *
                lora_config.lora_vocab_padding_size,
                lora_config.max_lora_rank,
            ),
            dtype=lora_config.lora_dtype,
            device=self.device,
        )
        self.embeddings_tensors = torch.full(
            (max_loras, lora_config.lora_extra_vocab_size, self.hidden_size),
            fill_value=float("-inf"),
            dtype=self.dtype,
            device=self.device,
        )
        if self.sharded_to_full_mapping is not None:
            self.sharded_to_full_mapping_gpu = torch.tensor(
                self.sharded_to_full_mapping,
                device=self.device,
                dtype=torch.long)
        else:
            self.sharded_to_full_mapping_gpu = None

    def reset_lora(self, index: int):
        self.lora_a_stacked[index] = 0
        self.lora_b_stacked[index] = 0
        self.embeddings_tensors[index] = float("-inf")

    def set_lora(
        self,
        index: int,
        lora_a: torch.Tensor,
        lora_b: torch.Tensor,
        embeddings_tensor: Optional[torch.Tensor],
    ):
        self.reset_lora(index)
        self.lora_a_stacked[index,
                            0, :lora_a.shape[1], :lora_a.shape[0]].copy_(
                                lora_a.T, non_blocking=True)
        self.lora_b_stacked[index,
                            0, :lora_b.shape[1], :lora_b.shape[0]].copy_(
                                lora_b.T, non_blocking=True)
        if embeddings_tensor is not None:
            self.embeddings_tensors[
                index, :embeddings_tensor.shape[0], :embeddings_tensor.
                shape[1], ] = embeddings_tensor

    def _get_logits(
        self,
        hidden_states: torch.Tensor,
        lm_head: VocabParallelEmbedding,
        embedding_bias: Optional[torch.Tensor] = None,
    ) -> Optional[torch.Tensor]:
        # Get the logits for the next tokens.
        logits = lm_head.linear_method.apply(lm_head, hidden_states)
        if embedding_bias is not None:
            logits += embedding_bias
        logits = tensor_model_parallel_gather(logits)
        if logits is None:
            return None

        if self.sharded_to_full_mapping_gpu is not None:
            # Reindex full logits tensor to ensure 1:1 mapping between
            # index and token_id
            # Example for:
            #   org_vocab_size = 4
            #   added_vocab_size = 2
            #   pad_to_size = 8
            #   tp_size = 2

            # indices:  [0, 1, 2,  3, 4, 5, 6,  7]
            # token_id: [0, 1, 4, -1, 2, 3, 5, -1]

            # Therefore, the mapping is expected to be:
            # [0, 1, 4, 6, 2, 3, 5, 7] so that when we reindex,
            # we get:
            # indices:  [0, 1, 2, 3, 4, 5,  6,  7]
            # token_id: [0, 1, 2, 3, 4, 5, -1, -1]
            logits = logits[:, self.sharded_to_full_mapping_gpu]

        lora_logits = torch.empty(
            self.embeddings_tensors.shape[0] + 1,
            self.embeddings_tensors.shape[1],
            hidden_states.shape[0],
            dtype=self.embeddings_tensors.dtype,
            device=self.embeddings_tensors.device,
        )
        torch.matmul(self.embeddings_tensors,
                     hidden_states.T,
                     out=lora_logits[:-1])
        lora_logits[-1] = float("-inf")
        lora_logits = lora_logits.mT
        indices_padded = self.punica_wrapper.sampler_indices_padded
        lora_logits = (lora_logits.reshape(
            lora_logits.shape[0] * lora_logits.shape[1],
            lora_logits.shape[2],
        ).index_select(0, indices_padded).nan_to_num_(nan=float("-inf"),
                                                      posinf=float("inf"),
                                                      neginf=float("-inf")))
        logits[:,
               self.base_layer.org_vocab_size:self.base_layer.org_vocab_size +
               lora_logits.shape[1], ] = lora_logits

        # LogitsProcessorWithLoRA always using bgmv
        self.punica_wrapper.add_lora_logits(logits, hidden_states,
                                            self.lora_a_stacked,
                                            self.lora_b_stacked, 1.0)

        # Remove paddings in vocab (if any).
        logits = logits[:, :self.base_layer.vocab_size]
        return logits

    def forward(self, *args, **kwargs):
        return type(self.base_layer).forward(self, *args, **kwargs)

    @classmethod
    def can_replace_layer(
        cls,
        source_layer: nn.Module,
        lora_config: LoRAConfig,
        packed_modules_list: List,
        model_config: Optional[PretrainedConfig],
    ) -> bool:
        # Special handling for the LogitsProcessor.
        return False


class LinearScalingRotaryEmbeddingWithLora(BaseLayerWithLoRA):
    """Implements RoPE-scaled embeddings with linear scaling for
    multiple LoRA adapters with a specialized kernel.

    Replace LinearScalingRotaryEmbedding with MultiLinearScalingRotaryEmbedding
    which can handle multi lora adapters in a specialied kernel.
    """

    def __init__(self, base_layer: RotaryEmbedding) -> None:
        super().__init__()
        self.base_layer = base_layer

    @property
    def scaling_factors(self):
        return self.base_layer.scaling_factors

    @property
    def rotary_dim(self):
        return self.base_layer.rotary_dim

    def create_lora_weights(
        self,
        max_loras: int,
        lora_config: LoRAConfig,
        model_config: Optional[PretrainedConfig] = None,
    ) -> None:
        scaling_factors = (list(lora_config.long_lora_scaling_factors)
                           if lora_config.long_lora_scaling_factors else [])
        base_scaling_factor = (self.base_layer.scaling_factor if isinstance(
            self.base_layer, LinearScalingRotaryEmbedding) else 1.0)
        scaling_factors = sorted(
            list(set([base_scaling_factor] + scaling_factors)))
        self.base_layer = LinearScalingRotaryEmbedding(
            self.base_layer.head_size,
            self.base_layer.rotary_dim,
            self.base_layer.max_position_embeddings,
            self.base_layer.base,
            self.base_layer.is_neox_style,
            scaling_factors,
            self.base_layer.dtype,
        )

    def reset_lora(self, index: int):
        ...

    def set_lora(
        self,
        index: int,
        lora_a: torch.Tensor,
        lora_b: torch.Tensor,
        embeddings_tensor: Optional[torch.Tensor],
    ):
        ...

    def forward(
        self,
        positions: torch.Tensor,
        query: torch.Tensor,
        key: torch.Tensor,
    ) -> Tuple[torch.Tensor, torch.Tensor]:
        return self.base_layer(
            positions,
            query,
            key,
            offsets=self.punica_wrapper.long_lora_indices,
        )

    @property
    def scaling_factor_to_offset(self) -> Dict[float, int]:
        return self.base_layer.scaling_factor_to_offset

    @classmethod
    def can_replace_layer(
        cls,
        source_layer: nn.Module,
        lora_config: LoRAConfig,
        packed_modules_list: List,
        model_config: Optional[PretrainedConfig],
    ) -> bool:
        """Returns True if the layer can be replaced by this LoRA layer."""
        return (type(source_layer) is LinearScalingRotaryEmbedding
                or type(source_layer) is RotaryEmbedding)

    def extra_repr(self) -> str:
        return self.base_layer.extra_repr()<|MERGE_RESOLUTION|>--- conflicted
+++ resolved
@@ -28,15 +28,11 @@
     LinearScalingRotaryEmbedding, RotaryEmbedding)
 from vllm.model_executor.layers.vocab_parallel_embedding import (
     VocabParallelEmbedding)
-<<<<<<< HEAD
 from vllm.platforms import current_platform
-=======
-from vllm.utils import is_hpu
-
-if is_hpu():
+
+if current_platform.is_hpu():
     from vllm_hpu_extension.ops import (dispatch_bgmv_embedding,
                                         dispatch_bgmv_linear)
->>>>>>> bc39baa4
 
 if TYPE_CHECKING:
     pass
