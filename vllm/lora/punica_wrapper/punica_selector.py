from vllm.logger import init_logger
from vllm.platforms import current_platform

from .punica_base import PunicaWrapperBase

logger = init_logger(__name__)


def get_punica_wrapper(*args, **kwargs) -> PunicaWrapperBase:
    if current_platform.is_cuda_alike():
        # Lazy import to avoid ImportError
        from vllm.lora.punica_wrapper.punica_gpu import PunicaWrapperGPU
        logger.info_once("Using PunicaWrapperGPU.")
        return PunicaWrapperGPU(*args, **kwargs)
    elif current_platform.is_hpu():
        # Lazy import to avoid ImportError
        from vllm.lora.punica_wrapper.punica_hpu import PunicaWrapperHPU
<<<<<<< HEAD
        print_info_once("Using PunicaWrapperHPU.")
=======
        logger.info_once("Using PunicaWrapperHPU.")
>>>>>>> 241ad7b3
        return PunicaWrapperHPU(*args, **kwargs)
    else:
        raise NotImplementedError<|MERGE_RESOLUTION|>--- conflicted
+++ resolved
@@ -15,11 +15,7 @@
     elif current_platform.is_hpu():
         # Lazy import to avoid ImportError
         from vllm.lora.punica_wrapper.punica_hpu import PunicaWrapperHPU
-<<<<<<< HEAD
-        print_info_once("Using PunicaWrapperHPU.")
-=======
         logger.info_once("Using PunicaWrapperHPU.")
->>>>>>> 241ad7b3
         return PunicaWrapperHPU(*args, **kwargs)
     else:
         raise NotImplementedError