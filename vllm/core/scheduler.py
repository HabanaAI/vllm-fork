# SPDX-License-Identifier: Apache-2.0

import enum
import os
import random
import threading
import time
from collections import deque
from dataclasses import dataclass, field
from queue import Queue
from typing import Callable, Deque, Dict, Iterable, List, Optional
from typing import Sequence as GenericSequence
from typing import Set, Tuple, Union

import torch

import vllm.envs as envs
from vllm.config import CacheConfig, LoRAConfig, SchedulerConfig
from vllm.core.interfaces import AllocStatus, BlockSpaceManager
from vllm.distributed import get_kv_transfer_group
from vllm.logger import init_logger
from vllm.lora.request import LoRARequest
from vllm.platforms import current_platform
from vllm.prompt_adapter.request import PromptAdapterRequest
from vllm.sequence import (Sequence, SequenceData, SequenceGroup,
                           SequenceGroupMetadata, SequenceGroupMetadataDelta,
                           SequenceStatus)
from vllm.utils import Device, PyObjectCache, SharedDict

logger = init_logger(__name__)

# Test-only. If configured, decode is preempted with
# ARTIFICIAL_PREEMPTION_PROB% probability.
ENABLE_ARTIFICIAL_PREEMPT = bool(
    os.getenv("VLLM_TEST_ENABLE_ARTIFICIAL_PREEMPT", False))  # noqa
ARTIFICIAL_PREEMPTION_PROB = 0.5
ARTIFICIAL_PREEMPTION_MAX_CNT = 500


class PreemptionMode(enum.Enum):
    """Preemption modes.

    1. Swapping: Swap out the blocks of the preempted sequences to CPU memory
    and swap them back in when the sequences are resumed.
    2. Recomputation: Discard the blocks of the preempted sequences and
    recompute them when the sequences are resumed, treating the sequences as
    new prompts.
    """
    SWAP = enum.auto()
    RECOMPUTE = enum.auto()


@dataclass
class SchedulingBudget:
    """The available slots for scheduling.

    TODO(sang): Right now, the budget is request_id-aware meaning it can ignore
    budget update from the same request_id. It is because in normal scheduling
    path, we update RUNNING num_seqs ahead of time, meaning it could be
    updated more than once when scheduling RUNNING requests. Since this won't
    happen if we only have chunked prefill scheduling, we can remove this
    feature from the API when chunked prefill is enabled by default.
    """
    token_budget: int
    max_num_seqs: int
    _request_ids_num_batched_tokens: Set[str] = field(default_factory=set)
    _request_ids_num_curr_seqs: Set[str] = field(default_factory=set)
    # Number of cached tokens in the batch.
    _num_cached_tokens: int = 0
    # Number of actual non-cached tokens in the batch.
    _num_batched_tokens: int = 0
    _num_curr_seqs: int = 0

    def can_schedule(self, *, num_new_tokens: int, num_new_seqs: int):
        # We allow num_new_tokens to be 0 when the entire sequence has
        # been cached.
        assert num_new_tokens >= 0
        assert num_new_seqs != 0
        return (self.num_batched_tokens + num_new_tokens <= self.token_budget
                and self.num_curr_seqs + num_new_seqs <= self.max_num_seqs)

    def remaining_token_budget(self):
        return self.token_budget - self.num_batched_tokens

    def add_num_batched_tokens(self,
                               req_id: str,
                               num_batched_tokens: int,
                               num_cached_tokens: int = 0):
        if req_id in self._request_ids_num_batched_tokens:
            return
        assert num_cached_tokens >= 0
        assert num_batched_tokens >= 0

        self._request_ids_num_batched_tokens.add(req_id)
        self._num_batched_tokens += num_batched_tokens
        self._num_cached_tokens += num_cached_tokens

    def subtract_num_batched_tokens(self, req_id: str,
                                    num_batched_tokens: int):
        if req_id in self._request_ids_num_batched_tokens:
            self._request_ids_num_batched_tokens.remove(req_id)
            self._num_batched_tokens -= num_batched_tokens

    def add_num_seqs(self, req_id: str, num_curr_seqs: int):
        if req_id in self._request_ids_num_curr_seqs:
            return

        self._request_ids_num_curr_seqs.add(req_id)
        self._num_curr_seqs += num_curr_seqs

    def subtract_num_seqs(self, req_id: str, num_curr_seqs: int):
        if req_id in self._request_ids_num_curr_seqs:
            self._request_ids_num_curr_seqs.remove(req_id)
            self._num_curr_seqs -= num_curr_seqs

    @property
    def num_batched_tokens(self):
        return self._num_batched_tokens

    @property
    def num_curr_seqs(self):
        return self._num_curr_seqs

    @property
    def num_cached_tokens(self):
        return self._num_cached_tokens


@dataclass
class PaddingAwareSchedulingBudget(SchedulingBudget):
    max_num_prefill_seqs: Optional[int] = None
    _prefill_request_ids_max_seq_lens: Dict[str,
                                            int] = field(default_factory=dict)
    _max_seq_len: int = 0
    _num_curr_prefill_seqs: int = 0

    def _generic_padding_fn(self, batch_size, max_seq_len) -> int:
        return batch_size * max_seq_len

    def _hpu_padding_fn(self, batch_size, max_seq_len):
        from vllm_hpu_extension.bucketing import (HPUBucketingGlobalState,
                                                  find_bucket)
        padded_bs = batch_size
        padded_seq = max_seq_len

        hpu_bucketing_global_state = HPUBucketingGlobalState()

        bs_cfg = hpu_bucketing_global_state.prompt_bs_bucket_cfg
        if bs_cfg is not None:
            padded_bs = find_bucket(batch_size, bs_cfg)
        else:
            logger.warning(
                "prompt_bs_bucket_cfg was not set! Using unpadded batch size.")
        seq_cfg = hpu_bucketing_global_state.prompt_seq_bucket_cfg
        if seq_cfg is not None:
            padded_seq = find_bucket(max_seq_len, seq_cfg)
        else:
            logger.warning("prompt_seq_bucket_cfg was not set! "
                           "Using unpadded sequence length.")
        return padded_bs * padded_seq

    def _padding_fn_selector(self):
        if current_platform.is_hpu():
            return self._hpu_padding_fn
        return self._generic_padding_fn

    def _maybe_update_max_seq_len(self,
                                  new_seq_max_seq_len: Optional[int] = None):
        if new_seq_max_seq_len is not None \
            and new_seq_max_seq_len > self._max_seq_len:
            self._max_seq_len = new_seq_max_seq_len
            return
        self._max_seq_len = max(
            self._prefill_request_ids_max_seq_lens.values())

    def add_prefill_seqs(self, req_id, num_curr_prefill_seqs, max_seq_len):
        self._prefill_request_ids_max_seq_lens[req_id] = max_seq_len
        self._num_curr_prefill_seqs += num_curr_prefill_seqs
        self._maybe_update_max_seq_len(max_seq_len)

    def subtract_prefill_seqs(self, req_id, num_curr_prefill_seqs):
        if req_id in self._prefill_request_ids_max_seq_lens:
            popped_seq_len = self._prefill_request_ids_max_seq_lens.pop(req_id)
            self._num_curr_prefill_seqs -= num_curr_prefill_seqs
            if popped_seq_len == self._max_seq_len:
                self._maybe_update_max_seq_len()

    def can_schedule(self,
                     *args,
                     num_new_tokens: int,
                     num_new_seqs: int,
                     is_prefill: bool = False,
                     max_seq_len: int = 0):
        can_parent_schedule = super().can_schedule(
            *args, num_new_tokens=num_new_tokens, num_new_seqs=num_new_seqs)
        if not can_parent_schedule or not is_prefill:
            return can_parent_schedule
        new_batch_size = self._num_curr_prefill_seqs + num_new_seqs
        new_max_seq_len = max(max(self._max_seq_len, max_seq_len), 1)
        padding_fn = self._padding_fn_selector()
        num_new_padded_tokens = padding_fn(new_batch_size, new_max_seq_len)
        result = num_new_padded_tokens <= self.token_budget
        if self.max_num_prefill_seqs is not None and result:
            result = self._num_curr_prefill_seqs + num_new_seqs \
                <= self.max_num_prefill_seqs
        return result

    @property
    def max_seq_len(self):
        return self._max_seq_len

    @property
    def num_curr_prefill_seqs(self):
        return self._num_curr_prefill_seqs


@dataclass
class ScheduledSequenceGroup:
    # A sequence group that's scheduled.
    seq_group: SequenceGroup
    # The total chunk size (number of tokens) to process for next iteration.
    # 1 for decoding. Same as prompt tokens for prefill, but if prefill is
    # chunked, it can be smaller than that.
    token_chunk_size: int


@dataclass
class SchedulerOutputs:
    """The scheduling decision made from a scheduler."""
    # Scheduled sequence groups.
    scheduled_seq_groups: GenericSequence[ScheduledSequenceGroup]
    # Number of prefill groups scheduled.
    num_prefill_groups: int
    # Total number of batched tokens.
    num_batched_tokens: int
    # Blocks to swap in. List of CPU -> GPU block number.
    blocks_to_swap_in: List[Tuple[int, int]]
    # Blocks to swap out. List of GPU -> CPU block number.
    blocks_to_swap_out: List[Tuple[int, int]]
    # Blocks to copy. Source to dest block.
    blocks_to_copy: List[Tuple[int, int]]
    # Sequence groups that are going to be ignored.
    ignored_seq_groups: List[SequenceGroup]
    # The number of slots for lookahead decoding.
    num_lookahead_slots: int
    # The number of requests in the running queue
    running_queue_size: int
    preempted: int
    # Sequence groups that are going to be aborted.
    aborted_seq_groups: List[SequenceGroup] = None

    def __post_init__(self):
        # Swap in and swap out should never happen at the same time.
        assert not (self.blocks_to_swap_in and self.blocks_to_swap_out)

        self.num_loras: int = len(self.lora_requests)
        if self.num_loras > 0:
            self._sort_by_lora_ids()

        self.num_prompt_adapters: int = len(self.prompt_adapter_requests)

    def is_empty(self) -> bool:
        # NOTE: We do not consider the ignored sequence groups.
        return (not self.scheduled_seq_groups and not self.blocks_to_swap_in
                and not self.blocks_to_swap_out and not self.blocks_to_copy)

    def _sort_by_lora_ids(self):
        assert 0 <= self.num_prefill_groups <= len(self.scheduled_seq_groups)

        def key_fn(group: ScheduledSequenceGroup):
            key = (group.seq_group.lora_int_id, group.seq_group.request_id)
            if 0 < self.num_prefill_groups < len(self.scheduled_seq_groups):
                # Sort sequence groups so that all prefills come before all
                # decodes as required by chunked prefill.
                return (not group.seq_group.is_prefill(), *key)
            return key

        self.scheduled_seq_groups = sorted(self.scheduled_seq_groups,
                                           key=key_fn)

    @property
    def lora_requests(self) -> Set[LoRARequest]:
        return {
            g.seq_group.lora_request
            for g in self.scheduled_seq_groups
            if g.seq_group.lora_request is not None
        }

    @property
    def prompt_adapter_requests(self) -> Set[PromptAdapterRequest]:
        return {
            g.seq_group.prompt_adapter_request
            for g in self.scheduled_seq_groups
            if g.seq_group.prompt_adapter_request is not None
        }


@dataclass
class SchedulerRunningOutputs:
    """The requests that are scheduled from a running queue.

    Could contain prefill (prefill that's chunked) or decodes. If there's not
    enough memory, it can be preempted (for recompute) or swapped out.
    """
    # Selected sequences that are running and in a decoding phase.
    decode_seq_groups: List[ScheduledSequenceGroup]
    # Selected sequences that are running and in a prefill phase.
    # I.e., it means the prefill has been chunked.
    prefill_seq_groups: List[ScheduledSequenceGroup]
    # The preempted sequences.
    preempted: List[SequenceGroup]
    # Sequences that are swapped out.
    swapped_out: List[SequenceGroup]
    # The blocks to swap out.
    blocks_to_swap_out: List[Tuple[int, int]]
    # The blocks to copy.
    blocks_to_copy: List[Tuple[int, int]]
    # The number of slots for lookahead decoding.
    num_lookahead_slots: int

    # Optimization for fast-access to seq_group lists
    decode_seq_groups_list: List[SequenceGroup]
    prefill_seq_groups_list: List[SequenceGroup]

    @classmethod
    def create_empty(cls) -> "SchedulerRunningOutputs":
        return SchedulerRunningOutputs(
            decode_seq_groups=[],
            prefill_seq_groups=[],
            preempted=[],
            swapped_out=[],
            blocks_to_swap_out=[],
            blocks_to_copy=[],
            num_lookahead_slots=0,
            decode_seq_groups_list=[],
            prefill_seq_groups_list=[],
        )


@dataclass
class SchedulerSwappedInOutputs:
    """The requests that are scheduled from a swap queue.

    Could contain prefill (prefill that's chunked) or decodes.
    """
    # Selected sequences that are going to be swapped in and is in a
    # decoding phase.
    decode_seq_groups: List[ScheduledSequenceGroup]
    # Selected sequences that are going to be swapped in and in a prefill
    # phase. I.e., it means the prefill has been chunked.
    prefill_seq_groups: List[ScheduledSequenceGroup]
    # The blocks to swap in.
    blocks_to_swap_in: List[Tuple[int, int]]
    # The blocks to copy.
    blocks_to_copy: List[Tuple[int, int]]
    # The number of slots for lookahead decoding.
    num_lookahead_slots: int
    # Infeasible sequence groups.
    infeasible_seq_groups: List[SequenceGroup]

    @classmethod
    def create_empty(cls) -> "SchedulerSwappedInOutputs":
        return SchedulerSwappedInOutputs(
            decode_seq_groups=[],
            prefill_seq_groups=[],
            blocks_to_swap_in=[],
            blocks_to_copy=[],
            num_lookahead_slots=0,
            infeasible_seq_groups=[],
        )


@dataclass
class SchedulerPrefillOutputs:
    """The requests that are scheduled from a waiting queue.

    Could contain a fresh prefill requests or preempted requests that need
    to be recomputed from scratch.
    """
    # Selected sequences for prefill.
    seq_groups: List[ScheduledSequenceGroup]
    # Ignored sequence groups.
    ignored_seq_groups: List[SequenceGroup]
    num_lookahead_slots: int

    @classmethod
    def create_empty(cls) -> "SchedulerPrefillOutputs":
        return SchedulerPrefillOutputs(
            seq_groups=[],
            ignored_seq_groups=[],
            num_lookahead_slots=0,
        )


def seq_group_metadata_builder():
    return SequenceGroupMetadata(request_id="",
                                 is_prompt=False,
                                 seq_data={},
                                 sampling_params=None,
                                 block_tables={})


def scheduler_running_outputs_builder():
    return SchedulerRunningOutputs(decode_seq_groups=[],
                                   prefill_seq_groups=[],
                                   preempted=[],
                                   swapped_out=[],
                                   blocks_to_swap_out=[],
                                   blocks_to_copy=[],
                                   num_lookahead_slots=0,
                                   prefill_seq_groups_list=[],
                                   decode_seq_groups_list=[])


def scheduled_seq_group_builder():
    return ScheduledSequenceGroup(SequenceGroup.__new__(SequenceGroup),
                                  token_chunk_size=0)
    # return ScheduledSequenceGroup(seq_group=None, token_chunk_size=0)


class Scheduler:

    def __init__(
        self,
        scheduler_config: SchedulerConfig,
        cache_config: CacheConfig,
        lora_config: Optional[LoRAConfig],
        pipeline_parallel_size: int = 1,
        output_proc_callback: Optional[Callable] = None,
        kv_cache_shared_dict: Optional[SharedDict] = None,
        need_fetch_kv: bool = False,
    ) -> None:
        self.scheduler_config = scheduler_config
        self.cache_config = cache_config
        # Note for LoRA scheduling: the current policy is extremely
        # simple and NOT fair. It can lead to starvation of some
        # LoRAs. This should be improved in the future.
        self.lora_config = lora_config
        self.kv_cache_shared_dict = kv_cache_shared_dict

        version = "selfattn"
        if (self.scheduler_config.runner_type == "pooling"
                or self.cache_config.is_attention_free):
            version = "placeholder"

        BlockSpaceManagerImpl = BlockSpaceManager.get_block_space_manager_class(
            version)

        num_gpu_blocks = cache_config.num_gpu_blocks
        if num_gpu_blocks:
            num_gpu_blocks //= pipeline_parallel_size

        num_cpu_blocks = cache_config.num_cpu_blocks
        if num_cpu_blocks:
            num_cpu_blocks //= pipeline_parallel_size

        # Create the block space manager.
        self.block_manager = BlockSpaceManagerImpl(
            block_size=self.cache_config.block_size,
            num_gpu_blocks=num_gpu_blocks,
            num_cpu_blocks=num_cpu_blocks,
            sliding_window=self.cache_config.sliding_window,
            enable_caching=self.cache_config.enable_prefix_caching)

        # TODO: set via config.
        self.need_fetch_kv = need_fetch_kv
        # Thread safe Queue for sequence groups to fetch for KV cache
        self.fetching_queue: Queue[SequenceGroup] = Queue()
        # Thread safe Queue for sequence groups done for fetching
        self.fetching_done: Queue[(SequenceGroup, bool)] = Queue()
        # Record all sequence groups in fetching
        # it will be accessed only in scheduler thread
        self.fetching: Deque[SequenceGroup] = deque()
        self.abort_request_kv_cache_miss = \
            envs.VLLM_ABORT_REQUEST_KV_CACHE_MISS
        self.fetching_thread = threading.Thread(target=self._fetch_kv_thread, )
        if self.need_fetch_kv:
            from vllm_hpu_extension.profiler import HabanaHighLevelProfiler
            self.scheduler_profiler = HabanaHighLevelProfiler(
                "scheduler_instance_0")
            self.fetching_thread.start()
        # Sequence groups in the WAITING state.
        # Contain new prefill or preempted requests.
        self.waiting: Deque[SequenceGroup] = deque()
        # Sequence groups in the RUNNING state.
        # Contain decode requests.
        self.running: Deque[SequenceGroup] = deque()
        # Sequence groups in the SWAPPED state.
        # Contain decode requests that are swapped out.
        self.swapped: Deque[SequenceGroup] = deque()
        # Sequence groups finished requests ids since last step iteration.
        # It lets the model know that any state associated with these requests
        # can and must be released after the current step.
        # This is used to evict the finished requests from the Mamba cache.
        self._finished_requests_ids: List[str] = list()
        # Time at previous scheduling step
        self.prev_time = 0.0
        # Did we schedule a prompt at previous step?
        self.prev_prompt = False
        # Latency of the last prompt step
        self.last_prompt_latency = 0.0
        # preemption mode, RECOMPUTE or SWAP
        self.user_specified_preemption_mode = scheduler_config.preemption_mode

        # The following field is test-only. It is used to inject artificial
        # preemption.
        self.enable_artificial_preemption = ENABLE_ARTIFICIAL_PREEMPT
        self.artificial_preempt_cnt = (ARTIFICIAL_PREEMPTION_MAX_CNT
                                       if self.enable_artificial_preemption
                                       else 0)
        self.num_cumulative_preemption: int = 0

        # Used to cache python objects
        self._seq_group_metadata_cache: List[PyObjectCache] = []
        self._scheduler_running_outputs_cache: List[PyObjectCache] = []
        self._scheduled_seq_group_cache: List[PyObjectCache] = []

        # For async output processing, we need to swap cache buffers between
        # iterations. I.e. since the output processing is lagged one step,
        # we cannot reuse the cached objects immediately when the schedule()
        # is called again, but only when schedule() is called the second time.
        self.output_proc_callback = output_proc_callback
        self.use_async_output_proc = self.output_proc_callback is not None
        self.num_cache_iters = 2 if self.use_async_output_proc else 1

        self.cache_id = 0
        for i in range(self.num_cache_iters):
            self._seq_group_metadata_cache.append(
                PyObjectCache(seq_group_metadata_builder))
            self._scheduler_running_outputs_cache.append(
                PyObjectCache(scheduler_running_outputs_builder))
            self._scheduled_seq_group_cache.append(
                PyObjectCache(scheduled_seq_group_builder))

        # For async postprocessor, the extra decode run cannot be done
        # when the request reaches max_model_len. In this case, the request
        # will be stopped during schedule() call and added to this stop list
        # for processing and deallocation by the free_finished_seq_groups()
        self._async_stopped: List[SequenceGroup] = []

    def _fetch_kv_thread(self):
        assert self.kv_cache_shared_dict is not None

        def hash_list(input):
            import hashlib

            import numpy as np
            input_bytes = np.array(input).tobytes()
            hash_object = hashlib.blake2b(input_bytes)
            hash_hex = hash_object.hexdigest()
            return int(hash_hex[:16], 16)

        def get_kv_and_hidden_states(prefix):
            kv_cache, hidden_states = get_kv_transfer_group(
            ).recv_kv_caches_and_hidden_states_cpu(prefix)

            return prefix, kv_cache, hidden_states

        def put_to_shared_dict(prefix, kv_cache, hidden_states):
            # Store the kv_cache and hidden_states in the shared dict.
            # TODO: need to check whether have memory copy!!!
            start_time_stamp = time.time()
            kv_cache_hpu = kv_cache.to("hpu", non_blocking=True)
            hidden_states_hpu = hidden_states.to("hpu", non_blocking=True)
            end_time_stamp = time.time()
            self.kv_cache_shared_dict.add_item(
                prefix, [kv_cache_hpu, hidden_states_hpu])
            if torch.distributed.get_rank() == 0:
                logger.debug(
                    "putting kv cache to shared dict, takes: %3f seconds"
                    "start time: %s, end time: %s",
                    end_time_stamp - start_time_stamp, start_time_stamp,
                    end_time_stamp)

        while True:
            seq_group = self.fetching_queue.get()
            if seq_group is None:
                # This is a shutdown signal
                logger.info("The fetching thread is shutting down.")
                return
<<<<<<< HEAD

            self.scheduler_profiler.start('internal', 'fetching_kv')
            hash_prefix = hash_list(seq_group.prompt_token_ids)
            prefix, kv_cache, hidden_states = get_kv_and_hidden_states(
                hash_prefix)
            if kv_cache is not None:
                fetching_success = True
                put_to_shared_dict(prefix, kv_cache, hidden_states)
=======
            if not self.fetching_kv.empty():
                self.scheduler_profiler.start('internal', 'fetching_kv')
                seq_group = self.fetching_kv.get()
                hash_prefix = hash_list(seq_group.prompt_token_ids)
                print(f"start fetching kv hash: {hash_prefix}")
                prefix, kv_cache, hidden_states = get_kv_and_hidden_states(
                    hash_prefix)
                put_to_shared_dict(prefix, kv_cache, hidden_states)
                if seq_group is not None:
                    self.waiting.append(self.fetching_kv.get())
                self.fetching_kv.task_done()
                self.scheduler_profiler.end()
                print(f"fetching kv hash: {hash_prefix} done")
>>>>>>> c86ee2f5
            else:
                fetching_success = False
            self.fetching_done.put((seq_group, fetching_success))
            self.fetching_queue.task_done()
            self.scheduler_profiler.end()

    def _process_fetching_done(self):
        aborted_seq_groups = []
        while not self.fetching_done.empty():
            seq_group, fetching_success = self.fetching_done.get_nowait()
            self.waiting.append(seq_group)
            # Since the fetching is done and put to waiting
            # remove from fetching
            self.fetching.popleft()
            if self.abort_request_kv_cache_miss and not fetching_success:
                self.abort_seq_group(seq_group.request_id)
                aborted_seq_groups.append(seq_group)
                logger.warning("KV cache miss for request: %s. Abort now.",
                               seq_group.request_id)

        if len(self.waiting) == 0 and len(self.running) == 0 and len(
                self.swapped) == 0 and len(self.fetching) != 0:
            # This is to avoid the empty engine step from too busy
            # There is no better way to do this under the current structure
            time.sleep(0.001)

        return aborted_seq_groups

    def shutdown(self):
        """Shutdown the scheduler."""
        # Put a None item to signal termination
        self.fetching_queue.put(None)
        if self.fetching_thread.is_alive():
            self.fetching_thread.join(timeout=1.0)
        else:
            logger.warning("The fetching thread is not alive, "
                           "but it should be.")

    @property
    def next_cache_id(self):
        return (self.cache_id + 1) % self.num_cache_iters

    @property
    def lora_enabled(self) -> bool:
        return bool(self.lora_config)

    @property
    def num_decoding_tokens_per_seq(self) -> int:
        """The number of new tokens."""
        return 1

    def add_seq_group(self, seq_group: SequenceGroup) -> None:
        if self.need_fetch_kv:
            self.fetching_queue.put(seq_group)
            self.fetching.append(seq_group)
        else:
            # Add sequence groups to the waiting queue.
            self.waiting.append(seq_group)

    def _add_seq_group_to_running(self, seq_group: SequenceGroup) -> None:
        # Add sequence groups to the running queue.
        # Only for testing purposes.
        self.running.append(seq_group)

    def _add_seq_group_to_swapped(self, seq_group: SequenceGroup) -> None:
        # Add sequence groups to the swapped queue.
        # Only for testing purposes.
        self.swapped.append(seq_group)

    def abort_seq_group(self, request_id: Union[str, Iterable[str]]) -> None:
        """Aborts a sequence group with the given ID.

        Check if the sequence group with the given ID
            is present in any of the state queue.
        If present, remove the sequence group from the state queue.
            Also, if any of the sequences in the sequence group is not finished,
                free the sequence with status `FINISHED_ABORTED`.
        Otherwise, do nothing.

        Args:
            request_id: The ID(s) of the sequence group to abort.
        """
        if isinstance(request_id, str):
            request_id = (request_id, )
        request_ids = set(request_id)
        for state_queue in [self.waiting, self.running, self.swapped]:
            aborted_groups: List[SequenceGroup] = []
            for seq_group in state_queue:
                if not request_ids:
                    # Using 'break' here may add two extra iterations,
                    # but is acceptable to reduce complexity.
                    break
                if seq_group.request_id in request_ids:
                    # Appending aborted group into pending list.
                    aborted_groups.append(seq_group)
                    request_ids.remove(seq_group.request_id)
            for aborted_group in aborted_groups:
                # Remove the sequence group from the state queue.
                state_queue.remove(aborted_group)
                # Remove the aborted request from the Mamba cache.
                self._finished_requests_ids.append(aborted_group.request_id)
                for seq in aborted_group.get_seqs():
                    if seq.is_finished():
                        continue
                    seq.status = SequenceStatus.FINISHED_ABORTED
                    self.free_seq(seq)

                self._free_seq_group_cross_attn_blocks(aborted_group)

    def _free_seq_group_cross_attn_blocks(
        self,
        seq_group: SequenceGroup,
    ) -> None:
        """
        Free a sequence group from a cross-attention block table.
        Has no effect on decoder-only models.
        """
        if seq_group.is_encoder_decoder():
            self.block_manager.free_cross(seq_group)

    def has_unfinished_seqs(self) -> bool:
        return len(self.waiting) != 0 or len(self.running) != 0 or len(
            self.swapped) != 0 or len(self.fetching) != 0

    def get_prefix_cache_hit_rate(self, device: Device) -> float:
        return self.block_manager.get_prefix_cache_hit_rate(device)

    def reset_prefix_cache(self) -> bool:
        return self.block_manager.reset_prefix_cache()

    def get_num_unfinished_seq_groups(self) -> int:
        return len(self.waiting) + len(self.running) + len(self.swapped) + len(
            self.fetching)

    def get_and_reset_finished_requests_ids(self) -> List[str]:
        """Flushes the list of request ids of previously finished seq_groups."""
        finished_requests_ids = self._finished_requests_ids
        self._finished_requests_ids = list()
        return finished_requests_ids

    def _schedule_running(
        self,
        budget: SchedulingBudget,
        curr_loras: Optional[Set[int]],
        enable_chunking: bool = False,
    ) -> SchedulerRunningOutputs:
        """Schedule sequence groups that are running.

        Running queue should include decode and chunked prefill requests.

        Args:
            budget: The scheduling budget. The argument is in-place updated
                when any decodes are preempted.
            curr_loras: Currently batched lora request ids. The argument is
                in-place updated when any decodes are preempted.
            enable_chunking: If True, seq group can be chunked and only a
                chunked number of tokens are scheduled  if
                `budget.num_batched_tokens` has not enough capacity to schedule
                all tokens.
    
        Returns:
            SchedulerRunningOutputs.
        """
        ret: SchedulerRunningOutputs = \
            self._scheduler_running_outputs_cache[self.cache_id].get_object()
        ret.blocks_to_swap_out.clear()
        ret.blocks_to_copy.clear()
        ret.decode_seq_groups.clear()
        ret.prefill_seq_groups.clear()
        ret.preempted.clear()
        ret.swapped_out.clear()

        ret.num_lookahead_slots = self._get_num_lookahead_slots(
            is_prefill=False, enable_chunking=enable_chunking)

        ret.decode_seq_groups_list.clear()
        ret.prefill_seq_groups_list.clear()

        # Blocks that need to be swapped or copied before model execution.
        blocks_to_swap_out: List[Tuple[int, int]] = ret.blocks_to_swap_out
        blocks_to_copy: List[Tuple[int, int]] = ret.blocks_to_copy

        decode_seq_groups: List[ScheduledSequenceGroup] = ret.decode_seq_groups
        prefill_seq_groups: List[
            ScheduledSequenceGroup] = ret.prefill_seq_groups
        preempted: List[SequenceGroup] = ret.preempted
        swapped_out: List[SequenceGroup] = ret.swapped_out

        running_queue = self.running
        assert len(self._async_stopped) == 0
        while running_queue:
            seq_group = running_queue[0]
            # We discard the cached tokens info here because we don't need it
            # for running sequence:
            #   1. If a sequence is running with chunked prefill, the cached
            #      tokens info was already used for the first prefill.
            #   2. If a sequence is running with non-chunked prefill, then
            #      there it's a decoding sequence, and the cached tokens info is
            #      irrelevant.
            num_uncached_new_tokens, _ = (
                self._get_num_new_uncached_and_cached_tokens(
                    seq_group, SequenceStatus.RUNNING, enable_chunking,
                    budget))

            num_running_tokens = num_uncached_new_tokens
            if num_running_tokens == 0:
                # No budget => Stop
                break

            running_queue.popleft()

            # With async postprocessor, an extra decode run is done
            # to process the final tokens. The check below avoids this extra
            # decode run when the model max len is reached, in order to avoid
            # a memory overflow.
            if self.use_async_output_proc and seq_group.seqs[0].get_len(
            ) > self.scheduler_config.max_model_len:
                self._async_stopped.append(seq_group)
                continue

            # NOTE(woosuk): Preemption happens only when there is no available
            # slot to keep all the sequence groups in the RUNNING state.
            while not self._can_append_slots(seq_group, enable_chunking):
                budget.subtract_num_batched_tokens(seq_group.request_id,
                                                   num_running_tokens)
                num_running_seqs = seq_group.get_max_num_running_seqs()
                budget.subtract_num_seqs(seq_group.request_id,
                                         num_running_seqs)

                if (curr_loras is not None and seq_group.lora_int_id > 0
                        and seq_group.lora_int_id in curr_loras):
                    curr_loras.remove(seq_group.lora_int_id)

                # Determine victim sequence
                cont_loop = True
                if running_queue:
                    # Preempt the lowest-priority sequence group.
                    victim_seq_group = running_queue.pop()
                else:
                    # No other sequence group can be preempted.
                    # Preempt the current sequence group.
                    # Note: This is also where we stop this loop
                    # (since there is nothing else to preempt)
                    victim_seq_group = seq_group
                    cont_loop = False

                # With async postprocessor, before preempting a sequence
                # we need to ensure it has no pending async postprocessor
                do_preempt = True
                if self.use_async_output_proc:
                    assert self.output_proc_callback is not None
                    self.output_proc_callback(
                        request_id=victim_seq_group.request_id)

                    # It may be that the async pending "victim_seq_group"
                    # becomes finished, in which case we simply free it.
                    if victim_seq_group.is_finished():
                        self._free_finished_seq_group(victim_seq_group)
                        do_preempt = False

                # Do preemption
                if do_preempt:
                    preempted_mode = self._preempt(victim_seq_group,
                                                   blocks_to_swap_out)
                    if preempted_mode == PreemptionMode.RECOMPUTE:
                        preempted.append(victim_seq_group)
                    else:
                        swapped_out.append(victim_seq_group)

                if not cont_loop:
                    break
            else:
                self._append_slots(seq_group, blocks_to_copy, enable_chunking)
                is_prefill = seq_group.is_prefill()

                scheduled_seq_group: ScheduledSequenceGroup = \
                    self._scheduled_seq_group_cache[self.cache_id].get_object()
                scheduled_seq_group.seq_group = seq_group
                if is_prefill:
                    scheduled_seq_group.token_chunk_size = num_running_tokens
                    prefill_seq_groups.append(scheduled_seq_group)
                    ret.prefill_seq_groups_list.append(seq_group)
                else:
                    scheduled_seq_group.token_chunk_size = 1
                    decode_seq_groups.append(scheduled_seq_group)
                    ret.decode_seq_groups_list.append(seq_group)

                budget.add_num_batched_tokens(seq_group.request_id,
                                              num_running_tokens)
                # OPTIMIZATION:  Note that get_max_num_running_seqs is
                # expensive. For the default scheduling chase where
                # enable_chunking is False, num_seqs are updated before running
                # this method, so we don't have to update it again here.
                if enable_chunking:
                    num_running_seqs = seq_group.get_max_num_running_seqs()
                    budget.add_num_seqs(seq_group.request_id, num_running_seqs)
                if curr_loras is not None and seq_group.lora_int_id > 0:
                    curr_loras.add(seq_group.lora_int_id)

        self._scheduler_running_outputs_cache[self.next_cache_id].reset()
        self._scheduled_seq_group_cache[self.next_cache_id].reset()

        return ret

    def _schedule_swapped(
        self,
        budget: SchedulingBudget,
        curr_loras: Optional[Set[int]],
        enable_chunking: bool = False,
    ) -> SchedulerSwappedInOutputs:
        """Schedule sequence groups that are swapped out.

        It schedules swapped requests as long as it fits `budget` and
        curr_loras <= max_lora from the scheduling config. The input arguments
        `budget` and `curr_loras` are updated based on scheduled seq_groups.

        Args:
            budget: The scheduling budget. The argument is in-place updated
                when any requests are swapped in.
            curr_loras: Currently batched lora request ids. The argument is
                in-place updated when any requests are swapped in.
            enable_chunking: If True, seq group can be chunked and only a
                chunked number of tokens are scheduled  if
                `budget.num_batched_tokens` has not enough capacity to schedule
                all tokens.

        Returns:
            SchedulerSwappedInOutputs.
        """
        # Blocks that need to be swapped or copied before model execution.
        blocks_to_swap_in: List[Tuple[int, int]] = []
        blocks_to_copy: List[Tuple[int, int]] = []
        decode_seq_groups: List[ScheduledSequenceGroup] = []
        prefill_seq_groups: List[ScheduledSequenceGroup] = []
        infeasible_seq_groups: List[SequenceGroup] = []

        swapped_queue = self.swapped

        leftover_swapped: Deque[SequenceGroup] = deque()
        while swapped_queue:
            seq_group = swapped_queue[0]

            # If the sequence group cannot be swapped in, stop.
            is_prefill = seq_group.is_prefill()
            alloc_status = self.block_manager.can_swap_in(
                seq_group,
                self._get_num_lookahead_slots(is_prefill, enable_chunking))
            if alloc_status == AllocStatus.LATER:
                break
            elif alloc_status == AllocStatus.NEVER:
                logger.warning(
                    "Failing the request %s because there's not enough kv "
                    "cache blocks to run the entire sequence.",
                    seq_group.request_id)
                for seq in seq_group.get_seqs():
                    seq.status = SequenceStatus.FINISHED_IGNORED
                infeasible_seq_groups.append(seq_group)
                swapped_queue.popleft()
                continue

            lora_int_id = 0
            if self.lora_enabled:
                lora_int_id = seq_group.lora_int_id
                assert curr_loras is not None
                assert self.lora_config is not None
                if (lora_int_id > 0 and (lora_int_id not in curr_loras)
                        and len(curr_loras) >= self.lora_config.max_loras):
                    # We don't have a space for another LoRA, so
                    # we ignore this request for now.
                    leftover_swapped.appendleft(seq_group)
                    swapped_queue.popleft()
                    continue

            # The total number of sequences in the RUNNING state should not
            # exceed the maximum number of sequences.
            num_new_seqs = seq_group.get_max_num_running_seqs()
            num_new_tokens_uncached, num_new_tokens_cached = (
                self._get_num_new_uncached_and_cached_tokens(
                    seq_group, SequenceStatus.SWAPPED, enable_chunking,
                    budget))

            if num_new_tokens_uncached == 0 or not budget.can_schedule(
                    num_new_tokens=num_new_tokens_uncached,
                    num_new_seqs=num_new_seqs,
            ):
                break

            if lora_int_id > 0 and curr_loras is not None:
                curr_loras.add(lora_int_id)
            swapped_queue.popleft()
            self._swap_in(seq_group, blocks_to_swap_in)
            self._append_slots(seq_group, blocks_to_copy, enable_chunking)
            if is_prefill:
                prefill_seq_groups.append(
                    ScheduledSequenceGroup(
                        seq_group,
                        token_chunk_size=num_new_tokens_uncached +
                        num_new_tokens_cached,
                    ))
            else:
                decode_seq_groups.append(
                    ScheduledSequenceGroup(seq_group, token_chunk_size=1))
            budget.add_num_batched_tokens(
                seq_group.request_id,
                num_batched_tokens=num_new_tokens_uncached,
                num_cached_tokens=num_new_tokens_cached,
            )
            budget.add_num_seqs(seq_group.request_id, num_new_seqs)

        swapped_queue.extendleft(leftover_swapped)

        return SchedulerSwappedInOutputs(
            decode_seq_groups=decode_seq_groups,
            prefill_seq_groups=prefill_seq_groups,
            blocks_to_swap_in=blocks_to_swap_in,
            blocks_to_copy=blocks_to_copy,
            num_lookahead_slots=self._get_num_lookahead_slots(
                is_prefill=False, enable_chunking=enable_chunking),
            infeasible_seq_groups=infeasible_seq_groups,
        )

    def _get_prompt_limit(self, seq_group: SequenceGroup) -> int:
        if self.scheduler_config.chunked_prefill_enabled and \
                not self.scheduler_config.is_multi_step:
            prompt_limit = self.scheduler_config.max_model_len
        else:
            prompt_limit = min(self.scheduler_config.max_model_len,
                               self.scheduler_config.max_num_batched_tokens)

        # Model is fine tuned with long context. Return the fine tuned max_len.
        if (seq_group.lora_request
                and seq_group.lora_request.long_lora_max_len):
            assert prompt_limit <= seq_group.lora_request.long_lora_max_len
            return seq_group.lora_request.long_lora_max_len
        else:
            return prompt_limit

    def _get_priority(self,
                      seq_group: SequenceGroup) -> Tuple[Optional[int], float]:
        """ Get the priority of the sequence group.
        Highest preference to user-defined priority, followed by arrival time.
        Args:
            seq_group: The sequence group input.
        Returns:
            The priority of the sequence group.
        """
        return seq_group.priority, seq_group.arrival_time

    def _schedule_priority_preemption(
        self,
        budget: SchedulingBudget,
    ) -> int:
        """Sorts waiting and running queue. Also, force preempt requests
        from the running queue if their priority is lower.
        Priority-based preemption is used with the priority policy.
        Args:
            budget: The scheduling budget. The argument is in-place updated
                when any requests are scheduled.
        Returns:
            A count of priority-based preemptions.
        """

        waiting_queue = self.waiting

        running_queue = deque(sorted(self.running, key=self._get_priority))

        blocks_to_swap_out: List[Tuple[int, int]] = []
        force_preemption_count = 0

        if waiting_queue:
            seq_group = waiting_queue.popleft()
            num_new_seqs = seq_group.get_max_num_running_seqs()
            num_new_tokens_uncached, _ = (
                self._get_num_new_uncached_and_cached_tokens(
                    seq_group, SequenceStatus.WAITING, False, budget))

            #Only preempt if priority inversion exists
            while running_queue and self._get_priority(
                    running_queue[-1]) > self._get_priority(seq_group):
                #Only preempt if waiting sequence cannot be allocated
                can_allocate = self.block_manager.can_allocate(seq_group)
                if (num_new_tokens_uncached > 0
                        and can_allocate == AllocStatus.OK
                        and budget.can_schedule(
                            num_new_tokens=num_new_tokens_uncached,
                            num_new_seqs=num_new_seqs,
                        )):
                    break

                #Adjust budget to remove the victim sequence group
                vseq_group = running_queue.pop()
                num_running_tokens_uncached, _ = (
                    self._get_num_new_uncached_and_cached_tokens(
                        vseq_group, SequenceStatus.RUNNING, False, budget))
                budget.subtract_num_batched_tokens(
                    vseq_group.request_id, num_running_tokens_uncached)
                num_running_seqs = vseq_group.get_max_num_running_seqs()
                budget.subtract_num_seqs(vseq_group.request_id,
                                         num_running_seqs)

                #Preempt out the victim sequence group
                self._preempt(vseq_group, blocks_to_swap_out)
                waiting_queue.appendleft(vseq_group)
                force_preemption_count += 1
            #Put the sequence back into the waiting queue
            waiting_queue.appendleft(seq_group)

        waiting_queue = deque(sorted(waiting_queue, key=self._get_priority))

        self.waiting = waiting_queue
        self.running = running_queue
        return force_preemption_count

    def _schedule_prefills(
        self,
        budget: SchedulingBudget,
        curr_loras: Optional[Set[int]],
        enable_chunking: bool = False,
    ) -> SchedulerPrefillOutputs:
        """Schedule sequence groups that are in prefill stage.

        Note that the current scheduler treats PREEMPTED_FOR_RECOMPUTE
        as a new prefill (that starts from beginning -> most recently generated
        tokens).

        It schedules waiting requests as long as it fits `budget` and
        curr_loras <= max_lora from the scheduling config. The input arguments
        `budget` and `curr_loras` are updated based on scheduled seq_groups.

        Args:
            budget: The scheduling budget. The argument is in-place updated
                when any requests are scheduled.
            curr_loras: Currently batched lora request ids. The argument is
                in-place updated when any requests are scheduled.
            enable_chunking: If True, seq group can be chunked and only a
                chunked number of tokens are scheduled  if
                `budget.num_batched_tokens` has not enough capacity to schedule
                all tokens.

        Returns:
            SchedulerPrefillOutputs.
        """
        ignored_seq_groups: List[SequenceGroup] = []
        seq_groups: List[ScheduledSequenceGroup] = []

        waiting_queue = self.waiting

        leftover_waiting_sequences: Deque[SequenceGroup] = deque()
        while self._passed_delay(time.time()) and waiting_queue:
            seq_group = waiting_queue[0]

            waiting_seqs = seq_group.get_seqs(status=SequenceStatus.WAITING)
            assert len(waiting_seqs) == 1, (
                "Waiting sequence group should have only one prompt "
                "sequence.")
            num_new_tokens_uncached, num_new_tokens_cached = (
                self._get_num_new_uncached_and_cached_tokens(
                    seq_group, SequenceStatus.WAITING, enable_chunking,
                    budget))
            num_new_tokens = num_new_tokens_uncached + num_new_tokens_cached

            if not enable_chunking:
                num_prompt_tokens = waiting_seqs[0].get_len()
                assert num_new_tokens == num_prompt_tokens

            prompt_limit = self._get_prompt_limit(seq_group)
            if num_new_tokens > prompt_limit:
                logger.warning(
                    "Input prompt (%d tokens) is too long"
                    " and exceeds limit of %d", num_new_tokens, prompt_limit)
                for seq in waiting_seqs:
                    seq.status = SequenceStatus.FINISHED_IGNORED
                ignored_seq_groups.append(seq_group)
                waiting_queue.popleft()
                continue

            num_lookahead_slots: int = 0
            if self.scheduler_config.is_multi_step and enable_chunking:
                num_lookahead_slots = self._get_num_lookahead_slots(
                    True, enable_chunking)

            # If the sequence group cannot be allocated, stop.
            can_allocate = self.block_manager.can_allocate(
                seq_group, num_lookahead_slots=num_lookahead_slots)
            if can_allocate == AllocStatus.LATER:
                break
            elif can_allocate == AllocStatus.NEVER:
                logger.warning(
                    "Input prompt (%d tokens) + lookahead slots (%d) is "
                    "too long and exceeds the capacity of block_manager",
                    num_new_tokens, num_lookahead_slots)
                for seq in waiting_seqs:
                    seq.status = SequenceStatus.FINISHED_IGNORED
                ignored_seq_groups.append(seq_group)
                waiting_queue.popleft()
                continue

            lora_int_id = 0
            if self.lora_enabled:
                lora_int_id = seq_group.lora_int_id
                assert curr_loras is not None
                assert self.lora_config is not None
                if (self.lora_enabled and lora_int_id > 0
                        and lora_int_id not in curr_loras
                        and len(curr_loras) >= self.lora_config.max_loras):
                    # We don't have a space for another LoRA, so
                    # we ignore this request for now.
                    leftover_waiting_sequences.appendleft(seq_group)
                    waiting_queue.popleft()
                    continue

            if (budget.num_batched_tokens
                    >= self.scheduler_config.max_num_batched_tokens):
                # We've reached the budget limit - since there might be
                # continuous prefills in the running queue, we should break
                # to avoid scheduling any new prefills.
                break

            num_new_seqs = seq_group.get_max_num_running_seqs()
            max_prefill_seq_len = None
            can_schedule_kwargs = {
                'num_new_tokens': num_new_tokens_uncached,
                'num_new_seqs': num_new_seqs
            }
            if self.scheduler_config.use_padding_aware_scheduling:
                max_prefill_seq_len = max(
                    [seq.get_num_new_tokens() for seq in seq_group.get_seqs()])
                can_schedule_kwargs['is_prefill'] = True
                can_schedule_kwargs['max_seq_len'] = max_prefill_seq_len
            if (num_new_tokens_uncached == 0
                    or not budget.can_schedule(**can_schedule_kwargs)):
                break

            # Can schedule this request.
            if curr_loras is not None and lora_int_id > 0:
                curr_loras.add(lora_int_id)
            waiting_queue.popleft()
            self._allocate_and_set_running(seq_group)

            if enable_chunking and self.scheduler_config.is_multi_step:
                blocks_to_copy: List[Tuple[int, int]] = []
                # init_multi_step_from_lookahead_slots happens in append_slots
                self._append_slots(seq_group, blocks_to_copy, enable_chunking)
                # This assert will trip when a copy-on-write happens. This is
                # not a concern as the very first sequence-group block
                # allocation happens above. Still, we have the assert to
                # catch any edge-cases.
                assert not blocks_to_copy
            else:
                seq_group.init_multi_step_from_lookahead_slots(
                    num_lookahead_slots,
                    num_scheduler_steps=self.scheduler_config.
                    num_scheduler_steps,
                    is_multi_step=self.scheduler_config.is_multi_step,
                    enable_chunking=enable_chunking)

            seq_groups.append(
                ScheduledSequenceGroup(seq_group=seq_group,
                                       token_chunk_size=num_new_tokens))
            budget.add_num_batched_tokens(
                seq_group.request_id,
                num_batched_tokens=num_new_tokens_uncached,
                num_cached_tokens=num_new_tokens_cached,
            )
            budget.add_num_seqs(seq_group.request_id, num_new_seqs)
            if self.scheduler_config.use_padding_aware_scheduling:
                assert isinstance(budget, PaddingAwareSchedulingBudget)
                budget.add_prefill_seqs(seq_group.request_id, num_new_seqs,
                                        max_prefill_seq_len)

        # Queue requests that couldn't be scheduled.
        waiting_queue.extendleft(leftover_waiting_sequences)
        if len(seq_groups) > 0:
            self.prev_prompt = True

        return SchedulerPrefillOutputs(
            seq_groups=seq_groups,
            ignored_seq_groups=ignored_seq_groups,
            num_lookahead_slots=self._get_num_lookahead_slots(
                is_prefill=True, enable_chunking=enable_chunking))

    def _schedule_default(self) -> SchedulerOutputs:
        """Schedule queued requests.
        
        The current policy is designed to optimize the throughput. First,
        it batches as many prefill requests as possible. And it schedules
        decodes. If there's a pressure on GPU memory, decode requests can
        be swapped or preempted.
        """
        # Include running requests to the budget.
        budget: SchedulingBudget
        if self.scheduler_config.use_padding_aware_scheduling:
            budget = PaddingAwareSchedulingBudget(
                token_budget=self.scheduler_config.max_num_batched_tokens,
                max_num_seqs=self.scheduler_config.max_num_seqs,
                max_num_prefill_seqs=self.scheduler_config.max_num_prefill_seqs
            )
        else:
            budget = SchedulingBudget(
                token_budget=self.scheduler_config.max_num_batched_tokens,
                max_num_seqs=self.scheduler_config.max_num_seqs,
            )
        # Make sure we include num running seqs before scheduling prefill,
        # so that we don't schedule beyond max_num_seqs for prefill.
        for seq_group in self.running:
            budget.add_num_seqs(seq_group.request_id,
                                seq_group.get_max_num_running_seqs())
        curr_loras = set(
            seq_group.lora_int_id for seq_group in self.running
            if seq_group.lora_int_id > 0) if self.lora_enabled else None

        prefills = SchedulerPrefillOutputs.create_empty()
        running_scheduled = SchedulerRunningOutputs.create_empty()
        swapped_in = SchedulerSwappedInOutputs.create_empty()

        # If any requests are swapped, prioritized swapped requests.
        if not self.swapped:
            prefills = self._schedule_prefills(budget,
                                               curr_loras,
                                               enable_chunking=False)

        if len(prefills.seq_groups
               ) == 0 and self.scheduler_config.policy == "priority":
            self._schedule_priority_preemption(budget)

        # Don't schedule decodes if prefills are scheduled.
        # NOTE: If `_schedule_prefills` doesn't enable chunking, self.running
        # only contains decode requests, not chunked prefills.
        if len(prefills.seq_groups) == 0:
            running_scheduled = self._schedule_running(budget,
                                                       curr_loras,
                                                       enable_chunking=False)

            # If any sequence group is preempted, do not swap in any sequence
            # group. because it means there's no slot for new running requests.
            if len(running_scheduled.preempted) + len(
                    running_scheduled.swapped_out) == 0:
                swapped_in = self._schedule_swapped(budget, curr_loras)

        assert (budget.num_batched_tokens
                <= self.scheduler_config.max_num_batched_tokens)
        assert budget.num_curr_seqs <= self.scheduler_config.max_num_seqs

        # Update waiting requests.
        self.waiting.extendleft(running_scheduled.preempted)
        # Update new running requests.
        if len(prefills.seq_groups) > 0:
            self.running.extend([s.seq_group for s in prefills.seq_groups])

        self.running.extend(running_scheduled.decode_seq_groups_list)

        if len(swapped_in.decode_seq_groups) > 0:
            self.running.extend(
                [s.seq_group for s in swapped_in.decode_seq_groups])

        # Update swapped requests.
        self.swapped.extend(running_scheduled.swapped_out)
        preempted = (len(running_scheduled.preempted) +
                     len(running_scheduled.swapped_out))

        # There should be no prefill from running queue because this policy
        # doesn't allow chunked prefills.
        assert len(running_scheduled.prefill_seq_groups) == 0
        assert len(swapped_in.prefill_seq_groups) == 0

        # Merge lists
        num_prefill_groups = len(prefills.seq_groups)
        if num_prefill_groups > 0:
            scheduled_seq_groups = prefills.seq_groups
            scheduled_seq_groups.extend(running_scheduled.decode_seq_groups)
        else:
            scheduled_seq_groups = running_scheduled.decode_seq_groups
        scheduled_seq_groups.extend(swapped_in.decode_seq_groups)

        blocks_to_copy = running_scheduled.blocks_to_copy
        blocks_to_copy.extend(swapped_in.blocks_to_copy)

        ignored_seq_groups = prefills.ignored_seq_groups
        ignored_seq_groups.extend(swapped_in.infeasible_seq_groups)

        return SchedulerOutputs(
            scheduled_seq_groups=scheduled_seq_groups,
            num_prefill_groups=num_prefill_groups,
            num_batched_tokens=budget.num_batched_tokens +
            budget.num_cached_tokens,
            blocks_to_swap_in=swapped_in.blocks_to_swap_in,
            blocks_to_swap_out=running_scheduled.blocks_to_swap_out,
            blocks_to_copy=blocks_to_copy,
            ignored_seq_groups=ignored_seq_groups,
            num_lookahead_slots=running_scheduled.num_lookahead_slots,
            running_queue_size=len(self.running),
            preempted=preempted,
        )

    def _schedule_chunked_prefill(self) -> SchedulerOutputs:
        """Schedule queued requests.
        
        Chunked prefill allows to chunk prefill requests, batch them together
        with decode requests. This policy 1. schedule as many decoding requests
        as possible. 2. schedule chunked prefill requests that are not
        finished. 3. schedule swapped request. 4. schedule new prefill
        requests.

        The policy can sustain the high GPU utilization because it can put
        prefill and decodes requests to the same batch, while it improves
        inter token latency because decodes requests don't need to be blocked
        by prefill requests.
        """
        budget = SchedulingBudget(
            token_budget=self.scheduler_config.max_num_batched_tokens,
            max_num_seqs=self.scheduler_config.max_num_seqs,
        )
        curr_loras: Set[int] = set()

        prefills = SchedulerPrefillOutputs.create_empty()
        swapped_in = SchedulerSwappedInOutputs.create_empty()

        # Decoding should be always scheduled first by fcfs.
        running_scheduled = self._schedule_running(budget,
                                                   curr_loras,
                                                   enable_chunking=True)

        # Schedule swapped out requests.
        # If preemption happens, it means we don't have space for swap-in.
        if len(running_scheduled.preempted) + len(
                running_scheduled.swapped_out) == 0:
            swapped_in = self._schedule_swapped(budget, curr_loras)

        prefills = self._schedule_prefills(budget,
                                           curr_loras,
                                           enable_chunking=True)

        assert (budget.num_batched_tokens
                <= self.scheduler_config.max_num_batched_tokens)
        assert budget.num_curr_seqs <= self.scheduler_config.max_num_seqs

        # Update waiting requests.
        self.waiting.extendleft(running_scheduled.preempted)

        # Update new running requests.
        # By default, vLLM scheduler prioritizes prefills.
        # Once chunked prefill is enabled,
        # the policy is changed to prioritize decode requests.
        self.running.extend(
            [s.seq_group for s in swapped_in.decode_seq_groups])
        self.running.extend(
            [s.seq_group for s in swapped_in.prefill_seq_groups])
        self.running.extend(
            [s.seq_group for s in running_scheduled.decode_seq_groups])
        self.running.extend(
            [s.seq_group for s in running_scheduled.prefill_seq_groups])
        self.running.extend([s.seq_group for s in prefills.seq_groups])

        # Update swapped requests.
        self.swapped.extend(running_scheduled.swapped_out)
        # Put prefills first due to Attention backend ordering assumption.
        scheduled_seq_groups = (prefills.seq_groups +
                                running_scheduled.prefill_seq_groups +
                                swapped_in.prefill_seq_groups +
                                running_scheduled.decode_seq_groups +
                                swapped_in.decode_seq_groups)
        num_prefill_groups = (len(prefills.seq_groups) +
                              len(swapped_in.prefill_seq_groups) +
                              len(running_scheduled.prefill_seq_groups))
        # If all prompts, then we set num_lookahead_slots to 0
        # this allows us to go through the `no_spec` path in
        # `spec_decode_worker.py`
        all_prefills = (len(scheduled_seq_groups) == num_prefill_groups)
        num_lookahead_slots = (0 if
                               (all_prefills
                                and not self.scheduler_config.is_multi_step)
                               else running_scheduled.num_lookahead_slots)
        return SchedulerOutputs(
            scheduled_seq_groups=scheduled_seq_groups,
            num_prefill_groups=num_prefill_groups,
            num_batched_tokens=budget.num_batched_tokens +
            budget.num_cached_tokens,
            blocks_to_swap_in=swapped_in.blocks_to_swap_in,
            blocks_to_swap_out=running_scheduled.blocks_to_swap_out,
            blocks_to_copy=running_scheduled.blocks_to_copy +
            swapped_in.blocks_to_copy,
            ignored_seq_groups=prefills.ignored_seq_groups +
            swapped_in.infeasible_seq_groups,
            num_lookahead_slots=num_lookahead_slots,
            running_queue_size=len(self.running),
            preempted=(len(running_scheduled.preempted) +
                       len(running_scheduled.swapped_out)),
        )

    def _schedule(self) -> SchedulerOutputs:
        """Schedule queued requests."""
        if not self.need_fetch_kv:
            if self.scheduler_config.chunked_prefill_enabled:
                return self._schedule_chunked_prefill()
            else:
                return self._schedule_default()

        # Processed requests which have done fetching KV cache
        # appending to the waiting queue
        aborted_seq_groups = self._process_fetching_done()
        if self.scheduler_config.chunked_prefill_enabled:
            scheduler_outputs = self._schedule_chunked_prefill()
        else:
            scheduler_outputs = self._schedule_default()
        scheduler_outputs.aborted_seq_groups = aborted_seq_groups
        return scheduler_outputs

    def _can_append_slots(self, seq_group: SequenceGroup,
                          enable_chunking: bool) -> bool:
        """Determine whether or not we have enough space in the KV cache to
        continue generation of the sequence group.
        """
        # It is True only for testing case to trigger artificial preemption.
        if (self.enable_artificial_preemption
                and random.uniform(0, 1) < ARTIFICIAL_PREEMPTION_PROB
                and self.artificial_preempt_cnt > 0):
            self.artificial_preempt_cnt -= 1
            return False

        is_prefill = seq_group.is_prefill()
        num_lookahead_slots = self._get_num_lookahead_slots(
            is_prefill, enable_chunking)

        if is_prefill and num_lookahead_slots > 0:
            # Appending prefill slots only happens multi-step and
            # chunked-prefill are enabled together.
            assert self.scheduler_config.is_multi_step and enable_chunking

        return self.block_manager.can_append_slots(
            seq_group=seq_group, num_lookahead_slots=num_lookahead_slots)

    def _allow_async_output_proc(self, seq_group: SequenceGroup) -> bool:
        # async_output_proc is allowed only when we have a single sequence
        # in the sequence group
        no_single_seq = seq_group.sampling_params is None or (
            seq_group.sampling_params.n == 1)
        return no_single_seq

    def schedule(
            self
    ) -> Tuple[List[SequenceGroupMetadata], SchedulerOutputs, bool]:
        # Schedule sequence groups.
        # This function call changes the internal states of the scheduler
        # such as self.running, self.swapped, and self.waiting.
        scheduler_start_time = time.perf_counter()

        scheduler_outputs: SchedulerOutputs = self._schedule()
        now = time.time()

        if not self.cache_config.enable_prefix_caching:
            common_computed_block_nums = []

        allow_async_output_proc: bool = self.use_async_output_proc

        # Create input data structures.
        seq_group_metadata_list: List[SequenceGroupMetadata] = []
        for i, scheduled_seq_group in enumerate(
                scheduler_outputs.scheduled_seq_groups):
            seq_group = scheduled_seq_group.seq_group
            token_chunk_size = scheduled_seq_group.token_chunk_size
            seq_group.maybe_set_first_scheduled_time(now)

            seq_group_metadata = self._seq_group_metadata_cache[
                self.cache_id].get_object()
            seq_group_metadata.seq_data.clear()
            seq_group_metadata.block_tables.clear()

            # seq_id -> SequenceData
            seq_data: Dict[int, SequenceData] = {}
            # seq_id -> physical block numbers
            block_tables: Dict[int, List[int]] = {}

            if seq_group.is_encoder_decoder():
                # Encoder associated with SequenceGroup
                encoder_seq = seq_group.get_encoder_seq()
                assert encoder_seq is not None
                encoder_seq_data = encoder_seq.data
                # Block table for cross-attention
                # Also managed at SequenceGroup level
                cross_block_table = self.block_manager.get_cross_block_table(
                    seq_group)
            else:
                encoder_seq_data = None
                cross_block_table = None

            for seq in seq_group.get_seqs(status=SequenceStatus.RUNNING):
                seq_id = seq.seq_id
                seq_data[seq_id] = seq.data
                block_tables[seq_id] = self.block_manager.get_block_table(seq)
                self.block_manager.access_all_blocks_in_seq(seq, now)

            if self.cache_config.enable_prefix_caching:
                common_computed_block_nums = (
                    self.block_manager.get_common_computed_block_ids(
                        seq_group.get_seqs(status=SequenceStatus.RUNNING)))

            do_sample = True
            is_prompt = seq_group.is_prefill()
            # We should send the metadata to workers when the first prefill
            # is sent. Subsequent requests could be chunked prefill or decode.
            is_first_prefill = False
            if is_prompt:
                seqs = seq_group.get_seqs()
                # Prefill has only 1 sequence.
                assert len(seqs) == 1
                num_computed_tokens = seqs[0].data.get_num_computed_tokens()
                is_first_prefill = num_computed_tokens == 0
                # In the next iteration, all prompt tokens are not computed.
                # It means the prefill is chunked, and we don't need sampling.
                # NOTE: We use get_len instead of get_prompt_len because when
                # a sequence is preempted, prefill includes previous generated
                # output tokens.
                if (token_chunk_size + num_computed_tokens
                        < seqs[0].data.get_len()):
                    do_sample = False

            # It assumes the scheduled_seq_groups is ordered by
            # prefill < decoding.
            if is_first_prefill or not self.scheduler_config.send_delta_data:
                seq_group_metadata = SequenceGroupMetadata(
                    request_id=seq_group.request_id,
                    is_prompt=is_prompt,
                    seq_data=seq_data,
                    sampling_params=seq_group.sampling_params,
                    block_tables=block_tables,
                    do_sample=do_sample,
                    pooling_params=seq_group.pooling_params,
                    token_chunk_size=token_chunk_size,
                    lora_request=seq_group.lora_request,
                    computed_block_nums=common_computed_block_nums,
                    encoder_seq_data=encoder_seq_data,
                    cross_block_table=cross_block_table,
                    state=seq_group.state,
                    token_type_ids=seq_group.token_type_ids,
                    # `multi_modal_data` will only be present for the 1st comm
                    # between engine and worker.
                    # the subsequent comms can still use delta, but
                    # `multi_modal_data` will be None.
                    multi_modal_data=seq_group.multi_modal_data
                    if scheduler_outputs.num_prefill_groups > 0 else None,
                    multi_modal_placeholders=seq_group.multi_modal_placeholders
                    if scheduler_outputs.num_prefill_groups > 0 else None,
                    mm_processor_kwargs=seq_group.mm_processor_kwargs,
                    prompt_adapter_request=seq_group.prompt_adapter_request,
                )
            else:
                # When SPMD mode is enabled, we only send delta data except for
                # the first request to reduce serialization cost.
                seq_data_delta = {}
                for id, data in seq_data.items():
                    seq_data_delta[id] = data.get_delta_and_reset()
                seq_group_metadata = SequenceGroupMetadataDelta(
                    seq_data_delta,
                    seq_group.request_id,
                    block_tables,
                    is_prompt,
                    do_sample=do_sample,
                    token_chunk_size=token_chunk_size,
                    computed_block_nums=common_computed_block_nums,
                )
            seq_group_metadata_list.append(seq_group_metadata)

            if allow_async_output_proc:
                allow_async_output_proc = self._allow_async_output_proc(
                    seq_group)

        # Now that the batch has been created, we can assume all blocks in the
        # batch will have been computed before the next scheduling invocation.
        # This is because the engine assumes that a failure in model execution
        # will crash the vLLM instance / will not retry.
        for scheduled_seq_group in scheduler_outputs.scheduled_seq_groups:
            self.block_manager.mark_blocks_as_computed(
                scheduled_seq_group.seq_group,
                scheduled_seq_group.token_chunk_size)

        self._seq_group_metadata_cache[self.next_cache_id].reset()

        scheduler_time = time.perf_counter() - scheduler_start_time
        # Add this to scheduler time to all the sequences that are currently
        # running. This will help estimate if the scheduler is a significant
        # component in the e2e latency.
        for seq_group in self.running:
            if seq_group is not None and seq_group.metrics is not None:
                if seq_group.metrics.scheduler_time is not None:
                    seq_group.metrics.scheduler_time += scheduler_time
                else:
                    seq_group.metrics.scheduler_time = scheduler_time

        # Move to next cache (if exists)
        self.cache_id = self.next_cache_id

        # Return results
        return (seq_group_metadata_list, scheduler_outputs,
                allow_async_output_proc)

    def fork_seq(self, parent_seq: Sequence, child_seq: Sequence) -> None:
        self.block_manager.fork(parent_seq, child_seq)

    def free_seq(self, seq: Sequence) -> None:
        """Free a sequence from a block table."""
        self.block_manager.free(seq)

    def _free_finished_seqs(self, seq_group: SequenceGroup) -> None:
        """Free finished seqs in a sequence group."""
        for seq in seq_group.get_seqs():
            if seq.is_finished():
                self.free_seq(seq)

    def _free_finished_seq_group(self, seq_group: SequenceGroup) -> None:
        if seq_group.is_finished():
            # Free cross-attention block table, if it exists
            self._free_seq_group_cross_attn_blocks(seq_group)

            # Add the finished requests to the finished requests list.
            # This list will be used to update the Mamba cache in the
            # next step.
            self._finished_requests_ids.append(seq_group.request_id)

        # Free finished seqs
        self._free_finished_seqs(seq_group)

    def free_finished_seq_groups(self) -> None:
        remaining: Deque[SequenceGroup] = deque()
        for seq_group in self.running:
            self._free_finished_seq_group(seq_group)
            if not seq_group.is_finished():
                remaining.append(seq_group)

        self.running = remaining

        # Handle async stopped sequence groups
        # (ones that reached max model len)
        if self._async_stopped:
            for seq_group in self._async_stopped:
                self._free_seq_group_cross_attn_blocks(seq_group)
                self._finished_requests_ids.append(seq_group.request_id)

                # Free finished seqs
                self._free_finished_seqs(seq_group)

            self._async_stopped.clear()

    def _allocate_and_set_running(self, seq_group: SequenceGroup) -> None:
        self.block_manager.allocate(seq_group)
        for seq in seq_group.get_seqs(status=SequenceStatus.WAITING):
            seq.status = SequenceStatus.RUNNING

    def _append_slots(self,
                      seq_group: SequenceGroup,
                      blocks_to_copy: List[Tuple[int, int]],
                      enable_chunking: bool = False) -> None:
        """Appends new slots to the sequences in the given sequence group.

        Args:
            seq_group (SequenceGroup): The sequence group containing the
                sequences to append slots to.
            blocks_to_copy (List[Tuple[int, int]]): A list of tuple of two
                ints, the first int is the source block index, and the second
                int is the destination block index. This list is updated with
                the new source and destination block indices for the appended
                slots.
            enable_chunking (bool): True if chunked prefill is enabled.
        """
        is_prefill: bool = seq_group.is_prefill()
        num_lookahead_slots: int = self._get_num_lookahead_slots(
            is_prefill, enable_chunking)

        seq_group.init_multi_step_from_lookahead_slots(
            num_lookahead_slots,
            num_scheduler_steps=self.scheduler_config.num_scheduler_steps,
            is_multi_step=self.scheduler_config.is_multi_step,
            enable_chunking=enable_chunking)

        seq_status: Optional[SequenceStatus] = SequenceStatus.RUNNING
        if self.scheduler_config.is_multi_step and enable_chunking:
            # In multi-step chunked-prefill any sequence type can have
            # slots appended.
            seq_status = None

        for seq in seq_group.get_seqs(status=seq_status):
            cows = self.block_manager.append_slots(seq, num_lookahead_slots)
            if len(cows) > 0:
                blocks_to_copy.extend(cows)

    def _preempt(self, seq_group: SequenceGroup,
                 blocks_to_swap_out: List[Tuple[int, int]]) -> PreemptionMode:
        # If preemption mode is not specified, we determine the mode as follows:
        # We use recomputation by default since it incurs lower overhead than
        # swapping. However, when the sequence group has multiple sequences
        # (e.g., beam search), recomputation is not currently supported. In
        # such a case, we use swapping instead.
        # FIXME(woosuk): This makes our scheduling policy a bit bizarre.
        # As swapped sequences are prioritized over waiting sequences,
        # sequence groups with multiple sequences are implicitly prioritized
        # over sequence groups with a single sequence.
        # TODO(woosuk): Support recomputation for sequence groups with multiple
        # sequences. This may require a more sophisticated CUDA kernel.
        if self.user_specified_preemption_mode is None:
            if seq_group.get_max_num_running_seqs() == 1:
                preemption_mode = PreemptionMode.RECOMPUTE
            else:
                preemption_mode = PreemptionMode.SWAP

        elif self.user_specified_preemption_mode == "swap":
            preemption_mode = PreemptionMode.SWAP
        else:
            preemption_mode = PreemptionMode.RECOMPUTE

        if self.num_cumulative_preemption % 50 == 0:
            logger.warning(
                "Sequence group %s is preempted by %s mode because there is "
                "not enough KV cache space. This can affect the end-to-end "
                "performance. Increase gpu_memory_utilization or "
                "tensor_parallel_size to provide more KV cache memory. "
                "total_num_cumulative_preemption=%d", seq_group.request_id,
                preemption_mode, self.num_cumulative_preemption + 1)
        self.num_cumulative_preemption += 1

        if preemption_mode == PreemptionMode.RECOMPUTE:
            self._preempt_by_recompute(seq_group)
        elif preemption_mode == PreemptionMode.SWAP:
            self._preempt_by_swap(seq_group, blocks_to_swap_out)
        else:
            raise AssertionError("Invalid preemption mode.")
        return preemption_mode

    def _preempt_by_recompute(
        self,
        seq_group: SequenceGroup,
    ) -> None:
        seqs = seq_group.get_seqs(status=SequenceStatus.RUNNING)
        assert len(seqs) == 1
        for seq in seqs:
            seq.status = SequenceStatus.WAITING
            self.free_seq(seq)
            seq.reset_state_for_recompute()
        self._free_seq_group_cross_attn_blocks(seq_group)

    def _preempt_by_swap(
        self,
        seq_group: SequenceGroup,
        blocks_to_swap_out: List[Tuple[int, int]],
    ) -> None:
        self._swap_out(seq_group, blocks_to_swap_out)

    def _swap_in(
        self,
        seq_group: SequenceGroup,
        blocks_to_swap_in: List[Tuple[int, int]],
    ) -> None:
        mapping = self.block_manager.swap_in(seq_group)
        blocks_to_swap_in.extend(mapping)
        for seq in seq_group.get_seqs(status=SequenceStatus.SWAPPED):
            seq.status = SequenceStatus.RUNNING

    def _swap_out(
        self,
        seq_group: SequenceGroup,
        blocks_to_swap_out: List[Tuple[int, int]],
    ) -> None:
        if not self.block_manager.can_swap_out(seq_group):
            # FIXME(woosuk): Abort the sequence group instead of aborting the
            # entire engine.
            raise RuntimeError(
                "Aborted due to the lack of CPU swap space. Please increase "
                "the swap space to avoid this error.")
        mapping = self.block_manager.swap_out(seq_group)
        blocks_to_swap_out.extend(mapping)
        for seq in seq_group.get_seqs(status=SequenceStatus.RUNNING):
            seq.status = SequenceStatus.SWAPPED

    def _passed_delay(self, now: float) -> bool:
        if self.prev_prompt:
            self.last_prompt_latency = now - self.prev_time
        self.prev_time, self.prev_prompt = now, False
        # Delay scheduling prompts to let waiting queue fill up
        if self.scheduler_config.delay_factor > 0 and self.waiting:
            earliest_arrival_time = min(
                [e.metrics.arrival_time for e in self.waiting])
            passed_delay = ((now - earliest_arrival_time)
                            > (self.scheduler_config.delay_factor *
                               self.last_prompt_latency) or not self.running)
        else:
            passed_delay = True
        return passed_delay

    def _get_num_lookahead_slots(self, is_prefill: bool,
                                 enable_chunking: bool) -> int:
        """The number of slots to allocate per sequence per step, beyond known
        token ids. Speculative decoding uses these slots to store KV activations
        of tokens which may or may not be accepted.

        Speculative decoding does not yet support prefill, so we do not perform
        lookahead allocation for prefill.

        When chunking is enabled with multi-step, we allocate lookahead slots
        for the prefills for when the prefills turn into decodes in the first
        step.
        """
        if is_prefill:
            if self.scheduler_config.is_multi_step and enable_chunking:
                # num_lookahead_slots was introduced in the context of decodes,
                # in Speculative Decoding.
                # When the num_scheduler_steps is 8, say, then the
                # num_lookahead_slots is 7. Meaning, we are doing a 1-step of
                # decode anyways and we wish to do 7 more.
                #
                # "lookaheads" for prefills, is introduced in support for
                # Chunked-Prefill in Multi-Step.
                return self.scheduler_config.num_lookahead_slots + 1
            else:
                return 0

        return self.scheduler_config.num_lookahead_slots

    def _get_num_new_uncached_and_cached_tokens(
        self,
        seq_group: SequenceGroup,
        status: SequenceStatus,
        enable_chunking: bool,
        budget: SchedulingBudget,
    ) -> Tuple[int, int]:
        """
        Returns the number of new uncached and cached tokens to schedule for a
        given sequence group that's in a given `status`.

        The API could chunk the number of tokens to compute based on `budget`
        if `enable_chunking` is True. If a sequence group has multiple
        sequences (e.g., running beam search), it means it is in decoding
        phase, so chunking doesn't happen.

        Returns (0, 0) if the new token cannot be computed due to token budget.

        The cached tokens's blocks are already computed, and the attention
        backend will reuse the cached blocks rather than recomputing them. So
        the scheduler could schedule these cached tokens "for free".

        Args:
            seq_group: The sequence group to get the number of new tokens to
                schedule.
            status: The status of the sequences to get the number of new tokens
                to schedule.
            enable_chunking: Whether to chunk the number of tokens to compute.
            budget: The budget to chunk the number of tokens to compute.


        Returns:
            A tuple of two ints. The first int is the number of new uncached
            tokens to schedule. The second int is the number of cached tokens.
            If no more new tokens can be scheduled, returns (0, 0).
        """
        num_cached_new_tokens = 0
        num_uncached_new_tokens = 0

        seqs = seq_group.get_seqs(status=status)
        # Compute the number of new uncached and cached tokens for
        # each sequence.
        for seq in seqs:
            if not seq.is_prefill():
                # Decode sequences should always just have 1 uncached token
                # TODO(rickyx): Actually is this still correct for multi-step?
                num_uncached_new_tokens += 1
                continue

            num_computed_tokens_seq = seq.get_num_computed_tokens()
            all_num_new_tokens_seq = seq.get_len() - num_computed_tokens_seq
            if not self.cache_config.enable_prefix_caching:
                # If prefix caching is not enabled, all new tokens are uncached.
                num_uncached_new_tokens += all_num_new_tokens_seq
                continue

            # NOTE: the cache token might be currently in a block that's in an
            # evictor meaning that it's not yet allocated. However, we don't
            # exclude such tokens in the cache count because it will be
            # guaranteed to be allocated later if the sequence can be allocated.
            num_cached_tokens_seq = self.block_manager.get_num_cached_tokens(
                seq)

            # Sanity check.
            if num_cached_tokens_seq < num_computed_tokens_seq:
                # This should only happen with chunked prefill, and
                # the seq is still in prefill. The `num_cached_tokens_seq`
                # is the value we calculated on scheduling the first prefill.
                # For subsequent continuous prefill steps, we cached the
                # number of cache tokens for the sequence so the cached token
                # count could be less than the number of computed tokens.
                # See comments on `ComputedBlocksTracker` for more details.
                assert (
                    seq.is_prefill() and seq.status == SequenceStatus.RUNNING
                    and self.scheduler_config.chunked_prefill_enabled
                ), ("Number of cached tokens should not be less than the "
                    "number of computed tokens for a sequence that's still "
                    f"in prefill. But there are {num_cached_tokens_seq} cached "
                    f"tokens and {num_computed_tokens_seq} computed tokens "
                    f"for sequence {seq.seq_id}.")

            num_cached_new_tokens_seq = max(
                0, num_cached_tokens_seq - num_computed_tokens_seq)
            num_uncached_new_tokens_seq = (all_num_new_tokens_seq -
                                           num_cached_new_tokens_seq)

            num_uncached_new_tokens += num_uncached_new_tokens_seq
            num_cached_new_tokens += num_cached_new_tokens_seq

        if num_uncached_new_tokens == 0 and num_cached_new_tokens > 0:
            # For a fully cached hit sequence, we actually need to recompute the
            # last token. So we need at least 1 uncached token to schedule.
            # See ModelRunner._compute_for_prefix_cache_hit for more details.
            num_uncached_new_tokens = 1
            num_cached_new_tokens -= 1

        if enable_chunking and len(seqs) == 1:
            # Chunk if a running request cannot fit in the given budget.
            # If number of seq > 1, it means it is doing beam search
            # in a decode phase. Do not chunk.
            num_uncached_new_tokens = self._chunk_new_tokens_to_schedule(
                self.scheduler_config,
                self.cache_config,
                budget,
                self._get_prompt_limit(seq_group),
                num_uncached_new_tokens,
            )

        return num_uncached_new_tokens, num_cached_new_tokens

    @staticmethod
    def _chunk_new_tokens_to_schedule(
        scheduler_config: SchedulerConfig,
        cache_config: CacheConfig,
        budget: SchedulingBudget,
        prompt_limit: int,
        num_new_tokens: int,
    ) -> int:
        """
        Chunks the number of new tokens to schedule based on the budget when
        chunked prefill is enabled.

        Args:
            scheduler_config: The scheduler config.
            cache_config: The cache config.
            budget: The budget to chunk the number of tokens to compute.
            prompt_limit: The maximum number of tokens allowed in a prompt.
            num_new_tokens: The number of new tokens to schedule.

        Returns:
            The number of new tokens to schedule after chunking.
        """
        remaining_token_budget = budget.remaining_token_budget()
        if scheduler_config.is_multi_step:
            # The current multi-step + chunked prefill capability does
            # not actually support chunking prompts.
            #
            # Therefore, `num_new_tokens` is computed in the same fashion
            # for both multi-step+chunked-prefill &
            # multi-step+chunked-prefill+APC
            #
            # Prompts with more tokens than the current remaining budget
            # are postponed to future scheduler steps
            if num_new_tokens > prompt_limit:
                # If the seq_group is in prompt-stage, pass the
                # num_new_tokens as-is so the caller can ignore
                # the sequence.
                return num_new_tokens

            return (0 if num_new_tokens > remaining_token_budget else
                    num_new_tokens)

        if cache_config.enable_prefix_caching:
            # Adjust the remaining token budget to be divisible by the block
            # size when prefix caching is enabled.

            # When prefix caching is enabled, we always allocate
            # the number of new tokens that is dividable by the block
            # size to avoid partial block matching.
            block_size = cache_config.block_size
            remainder = budget.token_budget % block_size
            if remainder != 0:
                raise ValueError("When enabling chunked prefill and "
                                 "prefix caching, max_num_batched_tokens "
                                 "(chunk size) must be dividable by "
                                 "block size, but got chunk_size "
                                 f"({budget.token_budget}) % block_size "
                                 f"({block_size}) = {remainder}")
            # Round down to block size.
            remaining_token_budget = (remaining_token_budget // block_size *
                                      block_size)

        num_new_tokens = min(num_new_tokens, remaining_token_budget)

        return num_new_tokens<|MERGE_RESOLUTION|>--- conflicted
+++ resolved
@@ -578,7 +578,7 @@
                 # This is a shutdown signal
                 logger.info("The fetching thread is shutting down.")
                 return
-<<<<<<< HEAD
+#<<<<<<< HEAD
 
             self.scheduler_profiler.start('internal', 'fetching_kv')
             hash_prefix = hash_list(seq_group.prompt_token_ids)
@@ -587,21 +587,21 @@
             if kv_cache is not None:
                 fetching_success = True
                 put_to_shared_dict(prefix, kv_cache, hidden_states)
-=======
-            if not self.fetching_kv.empty():
-                self.scheduler_profiler.start('internal', 'fetching_kv')
-                seq_group = self.fetching_kv.get()
-                hash_prefix = hash_list(seq_group.prompt_token_ids)
-                print(f"start fetching kv hash: {hash_prefix}")
-                prefix, kv_cache, hidden_states = get_kv_and_hidden_states(
-                    hash_prefix)
-                put_to_shared_dict(prefix, kv_cache, hidden_states)
-                if seq_group is not None:
-                    self.waiting.append(self.fetching_kv.get())
-                self.fetching_kv.task_done()
-                self.scheduler_profiler.end()
-                print(f"fetching kv hash: {hash_prefix} done")
->>>>>>> c86ee2f5
+#=======
+#            if not self.fetching_kv.empty():
+#                self.scheduler_profiler.start('internal', 'fetching_kv')
+#                seq_group = self.fetching_kv.get()
+#                hash_prefix = hash_list(seq_group.prompt_token_ids)
+#                print(f"start fetching kv hash: {hash_prefix}")
+#                prefix, kv_cache, hidden_states = get_kv_and_hidden_states(
+#                    hash_prefix)
+#                put_to_shared_dict(prefix, kv_cache, hidden_states)
+#                if seq_group is not None:
+#                    self.waiting.append(self.fetching_kv.get())
+#                self.fetching_kv.task_done()
+#                self.scheduler_profiler.end()
+#                print(f"fetching kv hash: {hash_prefix} done")
+#>>>>>>> kf-fork/deepseek_r1_ww33_kf
             else:
                 fetching_success = False
             self.fetching_done.put((seq_group, fetching_success))
