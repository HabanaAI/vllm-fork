--- conflicted
+++ resolved
@@ -1,12 +1,6 @@
-<<<<<<< HEAD
+# SPDX-License-Identifier: Apache-2.0
 import heapq
 from typing import FrozenSet, Iterable, List, Optional, Tuple, Union
-=======
-# SPDX-License-Identifier: Apache-2.0
-
-from collections import deque
-from typing import Deque, FrozenSet, Iterable, List, Optional, Tuple, Union
->>>>>>> 51f0b5f7
 
 from vllm.core.block.common import (BlockPool, CopyOnWriteTracker, RefCounter,
                                     get_all_blocks_recursively)
