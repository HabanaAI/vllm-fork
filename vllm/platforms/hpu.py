from typing import TYPE_CHECKING, Optional

import torch

<<<<<<< HEAD
from vllm.logger import init_logger
=======
from vllm import envs
>>>>>>> 897b0421

from .interface import Platform, PlatformEnum, _Backend

if TYPE_CHECKING:
    from vllm.config import VllmConfig
else:
    VllmConfig = None

logger = init_logger(__name__)


class HpuPlatform(Platform):
    _enum = PlatformEnum.HPU
    device_name: str = "hpu"
    device_type: str = "hpu"
    dispatch_key: str = "HPU"
    ray_device_key: str = "HPU"
    device_control_env_var: str = "HABANA_VISIBLE_MODULES"
    supported_quantization: list[str] = ["inc"]

    @classmethod
    def get_attn_backend_cls(cls, selected_backend: _Backend, head_size: int,
                             dtype: torch.dtype, kv_cache_dtype: Optional[str],
                             block_size: int, use_v1: bool) -> str:
        logger.info("Using HPUAttention backend.")
        return "vllm.attention.backends.hpu_attn.HPUAttentionBackend"

    @classmethod
    def is_async_output_supported(cls, enforce_eager: Optional[bool]) -> bool:
        return True

    @classmethod
    def check_and_update_config(cls, vllm_config: VllmConfig) -> None:

        scheduler_config = vllm_config.scheduler_config

        parallel_config = vllm_config.parallel_config
        if parallel_config.worker_cls == "auto":
            if scheduler_config.is_multi_step:
                if envs.VLLM_USE_V1:
                    raise NotImplementedError
                parallel_config.worker_cls = \
                    "vllm.worker.multi_step_hpu_worker.MultiStepHPUWorker"
            elif vllm_config.speculative_config:
                if envs.VLLM_USE_V1:
                    raise NotImplementedError
                parallel_config.worker_cls = \
                    "vllm.spec_decode.spec_decode_worker.create_spec_worker"
                parallel_config.sd_worker_cls = \
                    "vllm.worker.hpu_worker.HPUWorker"
            else:
<<<<<<< HEAD
                parallel_config.worker_cls = "vllm.worker.hpu_worker.HPUWorker"

        # NOTE(kzawora): default block size for Gaudi should be 128
        # smaller sizes still work, but very inefficiently
        cache_config = vllm_config.cache_config
        if cache_config and cache_config.block_size is None:
            cache_config.block_size = 128

    @classmethod
    def is_pin_memory_available(cls):
        logger.warning("Pin memory is not supported on HPU.")
        return False

    @classmethod
    def get_punica_wrapper(cls) -> str:
        return "vllm.lora.punica_wrapper.punica_hpu.PunicaWrapperHPU"
=======
                if envs.VLLM_USE_V1:
                    parallel_config.worker_cls = \
                        "vllm.v1.worker.hpu_worker.HPUWorker"
                else:
                    parallel_config.worker_cls = \
                        "vllm.worker.hpu_worker.HPUWorker"
>>>>>>> 897b0421
<|MERGE_RESOLUTION|>--- conflicted
+++ resolved
@@ -2,11 +2,8 @@
 
 import torch
 
-<<<<<<< HEAD
+from vllm import envs
 from vllm.logger import init_logger
-=======
-from vllm import envs
->>>>>>> 897b0421
 
 from .interface import Platform, PlatformEnum, _Backend
 
@@ -45,7 +42,10 @@
 
         parallel_config = vllm_config.parallel_config
         if parallel_config.worker_cls == "auto":
-            if scheduler_config.is_multi_step:
+            if envs.VLLM_USE_V1:
+                parallel_config.worker_cls = \
+                    "vllm.v1.worker.hpu_worker.HPUWorker"
+            elif scheduler_config.is_multi_step:
                 if envs.VLLM_USE_V1:
                     raise NotImplementedError
                 parallel_config.worker_cls = \
@@ -58,7 +58,6 @@
                 parallel_config.sd_worker_cls = \
                     "vllm.worker.hpu_worker.HPUWorker"
             else:
-<<<<<<< HEAD
                 parallel_config.worker_cls = "vllm.worker.hpu_worker.HPUWorker"
 
         # NOTE(kzawora): default block size for Gaudi should be 128
@@ -74,12 +73,4 @@
 
     @classmethod
     def get_punica_wrapper(cls) -> str:
-        return "vllm.lora.punica_wrapper.punica_hpu.PunicaWrapperHPU"
-=======
-                if envs.VLLM_USE_V1:
-                    parallel_config.worker_cls = \
-                        "vllm.v1.worker.hpu_worker.HPUWorker"
-                else:
-                    parallel_config.worker_cls = \
-                        "vllm.worker.hpu_worker.HPUWorker"
->>>>>>> 897b0421
+        return "vllm.lora.punica_wrapper.punica_hpu.PunicaWrapperHPU"