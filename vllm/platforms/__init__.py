--- conflicted
+++ resolved
@@ -112,11 +112,7 @@
             amdsmi.amdsmi_shut_down()
     except Exception as e:
         logger.debug("ROCm platform is not available because: %s", str(e))
-<<<<<<< HEAD
         pass
-=======
-
->>>>>>> 7661e92e
     return "vllm.platforms.rocm.RocmPlatform" if is_rocm else None
 
 
