# SPDX-License-Identifier: Apache-2.0

import copy
from collections import defaultdict
from functools import cached_property
from typing import Any, Dict, List, Optional, Set, Tuple, Type

import torch
import torch.nn as nn

from vllm.config import ParallelConfig, SpeculativeConfig, VllmConfig
from vllm.distributed.communication_op import broadcast_tensor_dict
from vllm.logger import init_logger
from vllm.model_executor.layers.rejection_sampler import RejectionSampler
from vllm.model_executor.layers.sampler import SamplerOutput
from vllm.model_executor.layers.spec_decode_base_sampler import (
    SpecDecodeBaseSampler, SpecDecodeStochasticBaseSampler)
from vllm.model_executor.layers.typical_acceptance_sampler import (
    TypicalAcceptanceSampler)
from vllm.platforms import current_platform
from vllm.sequence import (VLLM_INVALID_TOKEN_ID,
                           CompletionSequenceGroupOutput, ExecuteModelRequest,
                           HiddenStates, SequenceGroupMetadata,
                           get_all_seq_ids_and_request_ids)
from vllm.spec_decode.batch_expansion import BatchExpansionTop1Scorer

if current_platform.is_cuda_alike():
    from vllm.spec_decode.draft_model_runner import TP1DraftModelRunner
if current_platform.is_hpu():
    from vllm.spec_decode.hpu_draft_model_runner import HPUTP1DraftModelRunner

from vllm.spec_decode.interfaces import (SpeculativeProposals,
                                         SpeculativeScorer, SpeculativeScores)
from vllm.spec_decode.medusa_worker import MedusaWorker
from vllm.spec_decode.metrics import AsyncMetricsCollector
from vllm.spec_decode.mlp_speculator_worker import MLPSpeculatorWorker
from vllm.spec_decode.mqa_scorer import MQAScorer
from vllm.spec_decode.multi_step_worker import MultiStepWorker
from vllm.spec_decode.ngram_worker import NGramWorker
from vllm.spec_decode.proposer_worker_base import ProposerWorkerBase
from vllm.spec_decode.smaller_tp_proposer_worker import SmallerTpProposerWorker
from vllm.spec_decode.target_model_runner import TargetModelRunner
from vllm.spec_decode.util import (Timer, create_logprobs_output,
                                   create_sequence_group_output,
                                   get_all_num_logprobs,
                                   get_sampled_token_logprobs, nvtx_range,
                                   split_batch_by_proposal_len)
from vllm.utils import resolve_obj_by_qualname
from vllm.worker.worker_base import LoraNotSupportedWorkerBase, WorkerBase

logger = init_logger(__name__)


def create_spec_worker(*args, **kwargs) -> "SpecDecodeWorker":
    """Helper method that is the entrypoint for Executors which use
    WorkerWrapper. It constructs a SpecDecodeWorker from the speculative config.
    """
    vllm_config: VllmConfig = kwargs.get("vllm_config")
    speculative_config: SpeculativeConfig = vllm_config.speculative_config
    assert speculative_config is not None

    if vllm_config.parallel_config.pipeline_parallel_size > 1:
        raise NotImplementedError("Speculative decoding is currently "
                                  "incompatible with pipeline parallelism")

    draft_worker_kwargs = kwargs.copy()

    kwargs["model_runner_cls"] = TargetModelRunner
    target_worker_config = copy.deepcopy(vllm_config)
    target_worker_config.parallel_config.worker_cls =\
        target_worker_config.parallel_config.sd_worker_cls
    cls = resolve_obj_by_qualname(
        target_worker_config.parallel_config.worker_cls)
    target_worker = cls(*args, **kwargs)
    # Set the disable_logprobs variable in the TargetModelRunner instance
    # as per its value specified in the SpeculativeConfig.
    target_worker.model_runner.disable_logprobs =\
         speculative_config.disable_logprobs

    draft_worker_config = copy.deepcopy(vllm_config)
    draft_worker_config.model_config = speculative_config.draft_model_config
    draft_worker_config.quant_config = VllmConfig._get_quantization_config(
        draft_worker_config.model_config,
        vllm_config.load_config,
    )
    speculative_config.draft_parallel_config.worker_cls =\
        draft_worker_config.parallel_config.sd_worker_cls
    draft_worker_config.parallel_config = speculative_config.draft_parallel_config  # noqa
    # TODO allow draft-model specific load config.

    # Override draft-model specific worker args.
    draft_worker_kwargs.update(
        vllm_config=draft_worker_config,
        ngram_prompt_lookup_max=speculative_config.ngram_prompt_lookup_max,
        ngram_prompt_lookup_min=speculative_config.ngram_prompt_lookup_min,
    )

    spec_decode_worker = SpecDecodeWorker.create_worker(
        scorer_worker=target_worker,
        draft_worker_kwargs=draft_worker_kwargs,
        disable_mqa_scorer=speculative_config.speculative_disable_mqa_scorer,
        disable_by_batch_size=speculative_config.
        speculative_disable_by_batch_size,
        draft_token_acceptance_method=speculative_config.
        draft_token_acceptance_method,
        typical_acceptance_sampler_posterior_threshold=speculative_config.
        typical_acceptance_sampler_posterior_threshold,
        typical_acceptance_sampler_posterior_alpha=speculative_config.
        typical_acceptance_sampler_posterior_alpha,
        disable_logprobs=speculative_config.disable_logprobs,
        disable_log_stats=speculative_config.disable_log_stats,
        num_speculative_tokens=speculative_config.num_speculative_tokens,
    )

    return spec_decode_worker


# Reminder: Please update docs/source/features/compatibility_matrix.md
# If the feature combo become valid
class SpecDecodeWorker(LoraNotSupportedWorkerBase):
    """Worker which implements speculative decoding.

    Speculative decoding reduces decoding per-token latency by using a proposal
    method, such as a small draft model, to speculate ahead of a larger LLM. The
    probabilities of the speculative tokens are then determined by the larger
    LLM, after which some verification routine determines which (if any) of the
    speculative tokens are accepted by the larger LLM.

    See https://github.com/vllm-project/vllm/pull/2188 and
    https://github.com/vllm-project/vllm/pull/3103 for more info.

    The current implementation has the following limitations:
    * Only draft-model proposal is implemented (contributions for more forms are
        welcome!).
    * Only top-1 proposal and scoring are implemented. Tree-attention is left as
        future work.
    * All sequences in a batch must have the same proposal length, or zero. This
        can be improved by having per-sequence speculation in the future.
    * The scoring forward pass is done without an MQA kernel, which is
        suboptimal especially as the batch size, proposal length, and sequence
        lengths grow. Contributions to add a MQA scoring are welcome once
        correctness tests pass.
        More info here https://docs.google.com/document/d/1T-JaS2T1NRfdP51qzqpyakoCXxSXTtORppiwaj5asxA/edit.
    """

    @classmethod
    def create_worker(
        cls,
        scorer_worker: WorkerBase,
        draft_worker_kwargs: Dict[str, Any],
        disable_mqa_scorer: bool,
        disable_by_batch_size: Optional[int],
        draft_token_acceptance_method: str,
        typical_acceptance_sampler_posterior_threshold: float,
        typical_acceptance_sampler_posterior_alpha: float,
        disable_logprobs: bool,
        disable_log_stats: bool,
        num_speculative_tokens: int,
    ) -> "SpecDecodeWorker":

        allow_zero_draft_token_step = True
        enable_lm_head_weight_load = False
        num_spec_prefill_steps = 1
        ngram_prompt_lookup_max = (
            draft_worker_kwargs.pop("ngram_prompt_lookup_max"))
        ngram_prompt_lookup_min = (
            draft_worker_kwargs.pop("ngram_prompt_lookup_min"))
        draft_model_config = draft_worker_kwargs["vllm_config"].model_config
        draft_parallel_config: ParallelConfig = draft_worker_kwargs[
            'vllm_config'].parallel_config
        if ngram_prompt_lookup_max > 0:
            draft_worker_kwargs[
                "device_type"] = scorer_worker.device_config.device.type
            proposer_worker = NGramWorker(**draft_worker_kwargs)
            proposer_worker.set_ngram_window_size(ngram_prompt_lookup_min,
                                                  ngram_prompt_lookup_max)
        else:
            draft_tp = draft_parallel_config.tensor_parallel_size
            target_tp = scorer_worker.parallel_config.tensor_parallel_size

            if draft_model_config.hf_config.model_type == "mlp_speculator":
                proposer_worker = MLPSpeculatorWorker(**draft_worker_kwargs)
            elif draft_model_config.hf_config.model_type == "medusa":
                proposer_worker = MedusaWorker(**draft_worker_kwargs)
            else:
                if draft_tp == 1:
                    if current_platform.is_cuda_alike():
                        draft_worker_kwargs[
                            "model_runner_cls"] = TP1DraftModelRunner
                    elif current_platform.is_hpu():
                        draft_worker_kwargs[
                            "model_runner_cls"] = HPUTP1DraftModelRunner
                else:
                    if draft_model_config.hf_config.model_type == "eagle":
                        raise NotImplementedError(
                            f"{draft_model_config.hf_config.model_type} "
                            "does not support TP > 1 yet")

                    allow_zero_draft_token_step = False
                proposer_worker = MultiStepWorker(**draft_worker_kwargs)
                if draft_model_config.hf_config.model_type == "deepseek_mtp":
                    num_spec_prefill_steps = \
                        draft_model_config.hf_config.n_predict

            proposer_worker = SmallerTpProposerWorker.maybe_wrap_worker(
                proposer_worker, draft_tp, target_tp)

        logger.info("Configuring SpecDecodeWorker with proposer=%s",
                    type(proposer_worker))

        spec_decode_sampler: SpecDecodeBaseSampler = None
        if draft_token_acceptance_method == "rejection_sampler":
            spec_decode_sampler = RejectionSampler()
        elif draft_token_acceptance_method == "typical_acceptance_sampler":
            spec_decode_sampler = TypicalAcceptanceSampler(
                posterior_threshold=\
                    typical_acceptance_sampler_posterior_threshold,
                posterior_alpha=typical_acceptance_sampler_posterior_alpha,
            )
        logger.info(
            "[Speculative Decoding] Configuring"
            " SpecDecodeWorker with sampler=%s", type(spec_decode_sampler))

        if not disable_mqa_scorer:
            if scorer_worker.model_runner.attn_backend.get_name(
            ) != "FLASH_ATTN":
                disable_mqa_scorer = True
                logger.info(
                    "[Speculative Decoding] Disabling MQA scorer as the "
                    "MQA is only available with flash attn backend.")

            if draft_model_config and \
                draft_model_config.max_model_len < \
                    scorer_worker.model_config.max_model_len:
                disable_mqa_scorer = True
                logger.info(
                    "[Speculative Decoding] Disabling MQA scorer as the "
                    "draft model max_model_len is smaller than the target "
                    "model max_model_len.")

            if not scorer_worker.model_runner.model_config.enforce_eager:
                disable_mqa_scorer = True
                logger.info(
                    "[Speculative Decoding] Disabling MQA scorer as the "
                    "target model is not running in eager mode.")

        return SpecDecodeWorker(
            proposer_worker,
            scorer_worker,
            disable_mqa_scorer=disable_mqa_scorer,
            disable_logprobs=disable_logprobs,
            disable_log_stats=disable_log_stats,
            disable_by_batch_size=disable_by_batch_size,
            spec_decode_sampler=spec_decode_sampler,
            allow_zero_draft_token_step=allow_zero_draft_token_step,
            enable_lm_head_weight_load=enable_lm_head_weight_load,
            num_spec_prefill_steps=num_spec_prefill_steps)

    def __init__(
        self,
        proposer_worker: ProposerWorkerBase,
        scorer_worker: WorkerBase,
        spec_decode_sampler: SpecDecodeBaseSampler,
        disable_mqa_scorer: bool = False,
        disable_logprobs: bool = False,
        disable_log_stats: bool = False,
        metrics_collector: Optional[AsyncMetricsCollector] = None,
        disable_by_batch_size: Optional[int] = None,
        allow_zero_draft_token_step: Optional[bool] = True,
        enable_lm_head_weight_load: Optional[bool] = False,
        num_spec_prefill_steps: int = 1,
    ):
        """
        Create a SpecDecodeWorker.

        Args:
            proposer_worker: A worker that can produce speculative tokens for
                sequences.
            scorer_worker: A worker that produces probabilities of speculative
                tokens according to some base model. Typically a vanilla vLLM
                Worker.
            spec_decode_sampler: A Torch module used to perform acceptance
                sampling of the draft tokens in the verification step of
                speculative decoding. Currently we support two different 
                types of sampler namely RejectionSampler and
                TypicalAcceptanceSampler. 'spec_decode_sampler' is either an
                instance of RejectionSampler or TypicalAcceptanceSampler.
            disable_mqa_scorer: If set to True, disable the MQA scorer and use
                the BatchExpansionTop1Scorer instead.
            disable_logprobs: If set to True, token log probabilities will
                not be output in both the draft worker and the target worker.
                If set to False, log probabilities will be output by both.
            disable_log_stats: If set to True, disable periodic printing of
                speculative stage times.
            disable_by_batch_size: If the batch size is larger than this,
                disable speculative decoding for new incoming requests.
            metrics_collector: Helper class for collecting metrics; can be set
                for testing purposes.
            allow_zero_draft_token_step: whether to allow a step where the draft
                model generates no draft token; should disallow when the tp of
                draft model is larger than 1 (TODO: #5814)
            enable_lm_head_weight_load: whether to load lm_head weight for
                draft models like eagle.
            num_spec_prefill_steps: number of speculative prefill steps to run
                before the speculative decoding starts. This is only used when
                the draft model is a deepseek_mtp model that requires prefill
                kv cache separately for each MTP layer.
        """
        self.proposer_worker = proposer_worker
        self.scorer_worker = scorer_worker
        scorer_runner = getattr(self.scorer_worker, "model_runner", None)
        self.generators = scorer_runner.get_generators(
        ) if scorer_runner else None
        self.disable_by_batch_size = disable_by_batch_size or float("inf")
        self.spec_decode_sampler = spec_decode_sampler
        self._allow_zero_draft_token_step = allow_zero_draft_token_step
        self._metrics = AsyncMetricsCollector(
            self.spec_decode_sampler
        ) if metrics_collector is None else metrics_collector
        # Tracks the sequence IDs that received a bonus token ID in
        # their last forward pass. Needed only if KV cache is being
        # used for token generation such as in the case of MultiStepWorker.
        self._seq_with_bonus_token_in_last_step: Set[int] = set()
        # Tracks the currently active request ids and the sequence IDs
        # corresponding to them
        self._request_id_seq_id_mapping: Dict[str, Set[int]] = defaultdict(set)
        # Tracks if the proposer worker uses the KV cache or not.

        self.probs_dtype = self.spec_decode_sampler.probs_dtype
        self.token_id_dtype = self.spec_decode_sampler.token_id_dtype
        # Lazy initialization.
        self.scorer: SpeculativeScorer
        self.disable_mqa_scorer = disable_mqa_scorer

        # Hidden states from target model to pass to proposer
        # in the subsequent step.
        self.previous_hidden_states: Optional[HiddenStates] = None
        self._disable_logprobs = disable_logprobs
        self._disable_log_stats = disable_log_stats
        self._num_spec_prefill_steps = num_spec_prefill_steps

        self._pending_data = None
        self._pending_step = 0

        #self.cached_step_outputs: List[torch.Tensor] = []
        self.cached_step_accepted_tokens: List[torch.Tensor] = []
        self.cached_step_target_logprobs: List[torch.Tensor] = []
        self.cached_step_prompt_logprobs: List[torch.Tensor] = []

        self.accepted_token_ids_ = None
        self.target_logprobs_ = None
        self.prompt_logprobs_ = None
        self.hpu_opt=True



    def init_device(self) -> None:
        """Initialize both scorer and proposer models.
        """
        # The scorer worker model is initialized first in case the proposer
        # model has a smaller TP degree than the target worker.
        self.scorer_worker.init_device()
        self.proposer_worker.init_device()

        # NOTE(cade): load_model is not part of the WorkerBase interface.
        self.scorer_worker.load_model()
        self.proposer_worker.load_model()

        self._metrics.init_tensors(self.rank, device_type=self.device)
        self.spec_decode_sampler.init_tensors(self.rank,
                                              device_type=self.device)

        scorer_cls: Type[SpeculativeScorer]
        if self.disable_mqa_scorer:
            scorer_cls = BatchExpansionTop1Scorer
            logger.info("[Speculative Decoding] Use batch "
                        "expansion for scoring proposals.")
        else:
            scorer_cls = MQAScorer
            logger.info(
                "[Speculative Decoding] Use MQA scorer for scoring proposals.")

        self.scorer = scorer_cls(scorer_worker=self.scorer_worker,
                                 device=self.device,
                                 vocab_size=self._vocab_size)

        self._configure_model_sampler_for_spec_decode()

    def load_model(self, *args, **kwargs):
        pass

    def _configure_model_sampler_for_spec_decode(self):
        """Configure model sampler to emit GPU tensors. This allows spec decode
        to keep data on device without transferring to CPU and serializing,
        which significantly reduces overhead of sampling during verification.

        NOTE(cade): This breaks abstraction boundaries pretty badly. The better
        design is to have the "move to CPU and serialize" sampling decision be
        done outside of the model/sampler; this way the "last-mile" worker
        object which interfaces with the scheduler can serialize and incur the
        performance hit as necessary. This allows us to run the worker several
        iterations in a row without incurring the "move to CPU and serialize"
        performance penalty.

        Since this requires a large change to vLLM, we defer it to later and
        temporarily accept this broken abstraction boundary.

        NOTE(cade): This will require a special check if the proposer worker
        does not have a sampler (e.g. ngram speculation).
        """
        (self.scorer_worker.model_runner.model.sampler.include_gpu_probs_tensor
         ) = True
        (self.scorer_worker.model_runner.model.sampler.
         should_modify_greedy_probs_inplace) = True
        self.proposer_worker.set_include_gpu_probs_tensor()
        self.proposer_worker.set_should_modify_greedy_probs_inplace()

    def determine_num_available_blocks(self) -> Tuple[int, int]:
        """Determine the number of cache blocks to use.

        This is done by profiling the scorer model (which is typically the
        larger of the two). Then the total memory which would be used by the
        scorer cache is divided evenly between the proposer and scorer model KV,
        such that the number of blocks is equal in both KV caches.
        """
        num_gpu_blocks, num_cpu_blocks = (
            self.scorer_worker.determine_num_available_blocks())

        scorer_cache_block_size_bytes = (
            self.scorer_worker.get_cache_block_size_bytes())
        proposer_cache_block_size_bytes = (
            self.proposer_worker.get_cache_block_size_bytes())

        new_num_gpu_blocks = split_num_cache_blocks_evenly(
            scorer_cache_block_size_bytes, proposer_cache_block_size_bytes,
            num_gpu_blocks)
        return new_num_gpu_blocks, num_cpu_blocks

    def initialize_cache(self, num_gpu_blocks: int,
                         num_cpu_blocks: int) -> None:
        """Initialize the cache engine of the scorer and proposer workers.
        """
        self.scorer_worker.initialize_cache(num_gpu_blocks=num_gpu_blocks,
                                            num_cpu_blocks=num_cpu_blocks)
        self.proposer_worker.initialize_cache(num_gpu_blocks=num_gpu_blocks,
                                              num_cpu_blocks=num_cpu_blocks)

    def get_model(self) -> nn.Module:
        return self.scorer_worker.get_model()

    @torch.inference_mode()
    def execute_model(
        self,
        execute_model_req: Optional[ExecuteModelRequest] = None
    ) -> List[SamplerOutput]:
        """Perform speculative decoding on the input batch.
        """
        if self.rank != self._driver_rank:
            self._run_non_driver_rank()
            return []

        if execute_model_req is None:
            # This signals that there's no more requests to process for now.
            # All workers are running infinite loop with broadcast_tensor_dict,
            # and it stops the loop when the driver broadcasts an empty input.
            # Send an empty input to notify all other workers to stop their
            # execution loop.
            broadcast_tensor_dict({}, src=0)
            return []

        self._track_finished_requests(execute_model_req)
        disable_all_speculation = self._should_disable_all_speculation(
            execute_model_req)
        num_lookahead_slots = execute_model_req.num_lookahead_slots
        all_prompt = True
        atleast_one_prompt = False
        all_zero_spec_tokens = True
        for sgm in execute_model_req.seq_group_metadata_list:
            all_prompt = all_prompt and sgm.is_prompt
            atleast_one_prompt = atleast_one_prompt or sgm.is_prompt
            all_zero_spec_tokens = all_zero_spec_tokens and (
                sgm.num_speculative_tokens == 0)

        if all_prompt and execute_model_req.seq_group_metadata_list:
            assert num_lookahead_slots == 0, (
                "Prompt only runs should have num_lookahead_slots equal to 0. "
                "This should never happen, please file a bug at "
                "https://github.com/vllm-project/vllm/issues")
        # Speculative decoding is disabled in the following cases:
        # 1. Prefill phase: Speculative decoding is not
        #    used during the prefill phase.
        # 2. Auto-disable enabled: The running queue size exceeds
        #    the specified threshold.
        # 3. No request: There are no requests in the batch, or
        #    none of the requests in the batch have spec decoding enabled.
        # In any of these cases, the proposer and scorer workers
        # are called normally.
        # We expect `num_speculative_tokens` to be None for prefills.
        no_spec = (num_lookahead_slots == 0 or disable_all_speculation
                   or all_zero_spec_tokens)

        # Broadcast how many lookahead slots are scheduled for this step, and
        # whether all speculation is disabled, to all non-driver workers.

        # This is required as if the number of draft model runs changes
        # dynamically, the non-driver workers won't know unless we perform a
        # communication to inform them.

        # no_spec is used to signal non-driver worker about prefill vs decode
        # stage. This is needed to ensure that order of execution of proposer
        # and scorer is same in both driver and non-driver workers (i.e.,
        # scorer -> proposer for prefill and proposer -> scorer in decode). This
        # order is needed to support models like EAGLE that take scorer states
        # as inputs.
        broadcast_dict = dict(
            num_lookahead_slots=num_lookahead_slots,
            no_spec=no_spec,
            disable_all_speculation=disable_all_speculation,
            # When both chunked prefill and speculative decoding are enabled
            # it is possible that the same batch contains both prefill
            # and decodes. If that happens in the scorer we run the batch
            # as one single forward pass. However, in the proposer we
            # run them as 2 different batches - one for prefill and
            # the other for decodes. The variable indicates to the non-driver
            # worker that there are prefills as part of the speculative batch
            # and hence it needs to run an extra prefill forward pass.
            run_spec_proposer_for_prefill=atleast_one_prompt,
        )
        broadcast_tensor_dict(broadcast_dict, src=self._driver_rank)

        assert execute_model_req.seq_group_metadata_list is not None, (
            "speculative decoding requires non-None seq_group_metadata_list")

        self._maybe_disable_speculative_tokens(
            disable_all_speculation, execute_model_req.seq_group_metadata_list)

        if no_spec:
            return self._run_no_spec(execute_model_req,
                                     skip_proposer=disable_all_speculation)
        return self._run_speculative_decoding_step(execute_model_req,
                                                   num_lookahead_slots)

    @torch.inference_mode()
    def start_worker_execution_loop(self) -> None:
        """Execute model loop to perform speculative decoding
        in parallel worker."""
        while self._run_non_driver_rank():
            pass

    def _should_disable_all_speculation(
            self, execute_model_req: ExecuteModelRequest) -> bool:
        # When the batch size is too large, disable speculative decoding
        # to stop trading off throughput for latency.
        return (execute_model_req.running_queue_size
                >= self.disable_by_batch_size)

    def _maybe_disable_speculative_tokens(
            self, disable_all_speculation: bool,
            seq_group_metadata_list: List[SequenceGroupMetadata]) -> None:
        if not disable_all_speculation:
            return

        for seq_group_metadata in seq_group_metadata_list:
            # Once num_speculative_tokens is set to 0, the spec decode
            # of this request will be disabled forever.
            # TODO(comaniac): We currently store spec decoding specific
            # state in the global data structure, but we should maintain
            # this state within spec decode worker.
            seq_group_metadata.num_speculative_tokens = 0

    def _serialize_sampler_output_no_logprobs(
            self, execute_model_req: ExecuteModelRequest,
            sampler_output: SamplerOutput) -> List[SamplerOutput]:
        """
        Creates and returns a `SamplerOutput` with only the token IDs being
        serialized to CPU and populated in `CompletionSequenceGroupOutput`.
        All other parameters in `CompletionSequenceGroupOutput` related to log 
        probabilities are skipped.

        Args:
            execute_model_req (ExecuteModelRequest): The model request that
            was executed.
            sampler_output (SamplerOutput): The output from the sampler with
            only GPU tensors populated.

        Returns:
            SamplerOutput: A new `SamplerOutput` instance containing a list of 
            `CompletionSequenceGroupOutput` objects with only token IDs
            populated.
        """
        seq_output_prompt_logprobs = [
            seq.is_prompt and seq.sampling_params.prompt_logprobs is not None
            and seq.sampling_params.prompt_logprobs > 0
            for seq in execute_model_req.seq_group_metadata_list
        ]
        # ignore slots for prompt tokens that are filled with INVALID_TOKEN_ID
        sampled_token_ids_list = (sampler_output.sampled_token_ids[torch.where(
            # subtracting is faster than testing for equality
            sampler_output.sampled_token_ids - VLLM_INVALID_TOKEN_ID)[0]] \
            if any(seq_output_prompt_logprobs) else \
                sampler_output.sampled_token_ids).tolist()

        seq_data_entries = [
            (seq_id, seq_data) for sg in \
            execute_model_req.seq_group_metadata_list \
            for seq_id, seq_data in sg.seq_data.items()
        ]
        completion_seq_group_output_list: List[
            CompletionSequenceGroupOutput] = []
        output_index = 0
        # Make sure the non-terminal prefill chunks are still aligned with
        # their own empty output.
        for idx, seq_group_meta in enumerate(
                execute_model_req.seq_group_metadata_list):
            needs_prompt_logprobs = seq_output_prompt_logprobs[idx]
            seq_id, seq_data = seq_data_entries[idx]
            if needs_prompt_logprobs:
                prompt_token_ids = seq_data.get_prompt_token_ids()

                # Some of these sequences may belong to non-terminal chunks,
                # which may still have to report logprobs for prompts.
                start = 1 if seq_data._num_computed_tokens == 0 \
                    else seq_data._num_computed_tokens
                end = (seq_data._num_computed_tokens + \
                       seq_group_meta.token_chunk_size)
                prompt_token_ids = prompt_token_ids[start:end]
                prompt_logprobs = [
                    create_logprobs_output(
                        token_id=p_token_id,
                        token_id_logprob_rank=-1,
                        token_id_logprob=0.0,
                        topk_token_ids=[],
                        topk_logprobs=[],
                    ) for p_token_id in prompt_token_ids
                ]
            else:
                prompt_logprobs = None

            # Since we can get chunks here, we dont always have a sampled token
            # (only on last chunk) but we still have to provide an output.
            if not seq_group_meta.do_sample:
                completion_seq_group_output_list.append(
                    CompletionSequenceGroupOutput(
                        samples=[], prompt_logprobs=prompt_logprobs))
                continue

            # Sequence with output.
            completion_seq_group_output_list.append(
                create_sequence_group_output(
                    token_id=sampled_token_ids_list[output_index][0],
                    token_id_logprob_rank=-1,
                    token_id_logprob=0.0,
                    seq_id=seq_id,
                    topk_token_ids=[],
                    topk_logprobs=[],
                    prompt_logprobs=prompt_logprobs))
            output_index += 1

        return [SamplerOutput(outputs=completion_seq_group_output_list)]

    @nvtx_range("spec_decode_worker._run_no_spec")
    def _run_no_spec(self, execute_model_req: ExecuteModelRequest,
                     skip_proposer: bool) -> List[SamplerOutput]:
        """Run a single generation step without any speculation. The input is
        sent to the proposer and scorer model so that the KV cache is consistent
        between the two. When skip_proposer is True, the proposer model is
        not called, meaning that the kv-cache in proposer for requests is not
        updated, so they cannot enable spec decode in the rest decoding.
        """

        sampler_output = self.scorer_worker.execute_model(execute_model_req)
        assert len(sampler_output) == 1
        sampler_output = sampler_output[0]

        # Store hidden states from target model execution, BxD.
        hidden_states = sampler_output.hidden_states
        if hidden_states is not None:
            # Only decodes and prefill terminal chunks need a hidden state.
            seq_group_meta_with_hidden = [
                sg for sg in execute_model_req.seq_group_metadata_list
                if sg.do_sample
            ]
            if any(seq.is_prompt for seq in seq_group_meta_with_hidden):
                # Drop hidden_states with no prediction (eg non-terminal chunks)
                hidden_states = hidden_states[
                    torch.where(sampler_output.sampled_token_ids -
                                VLLM_INVALID_TOKEN_ID)[0]]
            if self.previous_hidden_states is None and len(
                    seq_group_meta_with_hidden):
                self.previous_hidden_states = HiddenStates(
                    hidden_states, seq_group_meta_with_hidden)
            elif self.previous_hidden_states and len(
                    seq_group_meta_with_hidden):
                self.previous_hidden_states.update(hidden_states,
                                                   seq_group_meta_with_hidden)

        if not skip_proposer:
            # We prepare the prefill hidden states here so that there no
            # additional complexity in worker for spec_decode vs non_spec_decode
            # flow and execute_model doesn't need additional modifications.
            execute_model_req.previous_hidden_states = \
                prepare_prefill_hidden_states(
                    sampler_output.prefill_hidden_states)
            for i in range(self._num_spec_prefill_steps):
                execute_model_req.spec_step_idx = i
                self.proposer_worker.execute_model(execute_model_req)

        sampler_output_to_return = (self._serialize_sampler_output_no_logprobs(
            execute_model_req=execute_model_req, sampler_output=sampler_output)
                                    if self._disable_logprobs else
                                    [sampler_output])

        # Clear device tensors from sampler output. This reduces communication
        # overhead when the engine runs in a different process than the workers.
        sampler_output.sampled_token_probs = None
        sampler_output.sampled_token_ids = None
        sampler_output.logprobs = None
        return sampler_output_to_return

    def _run_non_driver_rank(self) -> bool:
        """Run proposer and verifier model in non-driver workers. This is used
        for both speculation cases (num_lookahead_slots>0) and non-speculation
        cases (e.g. prefill).

        Returns True if there are remaining sequences to process.
        """
        assert self.rank != self._driver_rank

        data = broadcast_tensor_dict(src=self._driver_rank)
        if not data:
            return False
        num_lookahead_slots = data["num_lookahead_slots"]

        # In case of prefill, scorer_worker has to be run before proposer so
        # that the hidden states can be propagated to proposer when needed.
        if data["no_spec"]:
            self.scorer_worker.execute_model()

        if not data["disable_all_speculation"]:
            # Even if num_lookahead_slots is zero, we want to run the
            # proposer model as it may have KV.
            #
            # We run the proposer once per lookahead slot. In the future we
            # should delegate how many times it runs to the proposer.
            for _ in range(max(num_lookahead_slots, 1)):
                self.proposer_worker.execute_model()

        if not data["no_spec"]:
            self.scorer_worker.execute_model()
            if data["run_spec_proposer_for_prefill"]:
                self.proposer_worker.execute_model()

        return True

    @nvtx_range("spec_decode_worker._run_speculative_decoding_step")
    def _run_speculative_decoding_step(
            self, execute_model_req: ExecuteModelRequest,
            num_lookahead_slots: int) -> List[SamplerOutput]:
        """Execute a single step of speculative decoding.

        This invokes the proposer worker to get k speculative tokens for each
        sequence, then scores each speculative token using the scoring worker.

        When `enable_chunked_prefill` is set, scorer will batch decodes and 
        prefills, while proposer will sync its KV-cache by running an extra
        forward on prefills.

        Returns a list of SamplerOutput, each containing a single token per
        sequence.
        """
        # With prefill chunking, expect requests to have prompts first
        # so that backend gets prefill|decode.
        assert num_lookahead_slots == execute_model_req.num_lookahead_slots

        # Pass last hidden states from target model to proposer
        execute_model_req.previous_hidden_states = self.previous_hidden_states
        self.previous_hidden_states = None
        if self.hpu_opt:
            if 1:#self.rank == self._driver_rank:
                self._pending_step = self._pending_step + 1
                if self._pending_step > 1:
                    #self.accepted_token_ids_=self.cached_step_accepted_tokens.pop(0).cpu()
                    #print(f" cache before pop{self.cached_step_accepted_tokens=}")
                    self.accepted_token_ids_=self.cached_step_accepted_tokens.pop(0)
                    
                    self.target_logprobs_=self.cached_step_target_logprobs[0]
                    self.prompt_logprobs_=self.cached_step_prompt_logprobs[0] if not self._disable_logprobs else None

                    #print(f"a-1-1!!!{self.accepted_token_ids_=}")

                    #self.accepted_token_ids_=self.cached_step_accepted_tokens[0]
                    #print(f"====={self.rank=},{self._driver_rank=}====")
        #print(f"a00!!!{self.accepted_token_ids_=}")

        with Timer() as proposal_timer:
            print(f"==============put to spec {self.accepted_token_ids_=}===")
            # Generate proposals using draft worker.
            if self.hpu_opt:      
                proposals = self.proposer_worker.get_spec_proposals(
                    execute_model_req, self._seq_with_bonus_token_in_last_step, self.accepted_token_ids_)
            else:
                proposals = self.proposer_worker.get_spec_proposals(
                    execute_model_req, self._seq_with_bonus_token_in_last_step)
                

        if not self._allow_zero_draft_token_step and proposals.no_proposals:
            #TODO: Fix it #5814
            raise RuntimeError("Cannot handle cases where distributed draft "
                               "workers generate no tokens")

        execute_model_req.previous_hidden_states = None

        with Timer() as scoring_timer:
            print(f"==============put to score {self.accepted_token_ids_=}===")
            
            if self.hpu_opt:
                proposal_scores = self.scorer.score_proposals(
                    execute_model_req,
                    proposals,
                    self.accepted_token_ids_,
                )
            else:
                proposal_scores = self.scorer.score_proposals(
                    execute_model_req,
                    proposals,
                )
            
        #print("!!!proposal",proposals,proposal_scores)
        #print("!!!self.accept token id",self.accepted_token_ids_)
        
        _, (non_spec_seqs, non_spec_indices) = split_batch_by_proposal_len(
            execute_model_req.seq_group_metadata_list, proposals.proposal_lens)
        # With prefill chunking enabled, `non_spec_seqs` contains prefills too:
        # discard decodes that have already been processed by proposer.
        non_spec_indices = [
            idx for idx in non_spec_indices
            if execute_model_req.seq_group_metadata_list[idx].is_prompt
        ]
        if len(non_spec_indices):
            all_hidden_states = proposal_scores.hidden_states
            if all_hidden_states is not None:
                prefill_hidden_states = all_hidden_states[non_spec_indices]
                execute_model_req.previous_hidden_states = \
                    prepare_prefill_hidden_states(prefill_hidden_states)
            # Sync proposer KV cache for prefills.
            prefill_req = execute_model_req.clone(non_spec_seqs)
            # TODO avoid sampling here?
            self.proposer_worker.execute_model(prefill_req)

        with Timer() as verification_timer:
            accepted_token_ids, target_logprobs = self._verify_tokens(
                execute_model_req.seq_group_metadata_list, proposal_scores,
                proposals, execute_model_req.num_lookahead_slots)
            #from 2578，-1 to 2578，294
        stage_times = (proposal_timer.elapsed_time_ms / num_lookahead_slots,
                       scoring_timer.elapsed_time_ms,
                       verification_timer.elapsed_time_ms)
        #print("!!!accept token id",accepted_token_ids)

        self._pending_data = {
            "seq_group_metadata_list": execute_model_req.seq_group_metadata_list,
            "k": execute_model_req.num_lookahead_slots,
            "stage_times": stage_times,
        }
        if accepted_token_ids is not None and accepted_token_ids[0][0].item()==12:
            c=0
        self.cached_step_accepted_tokens.append(accepted_token_ids)
        #print(f" cache after append{self.cached_step_accepted_tokens=}")
        self.cached_step_target_logprobs.append(target_logprobs)
        self.cached_step_prompt_logprobs.append(proposal_scores.prompt_logprobs)
        

        #2578 -1
        #294 2501
        #305 -1 
<<<<<<< HEAD
        #print(f"!!!_create_output_sampler_list {accepted_token_ids}")
=======
        print(f"!!!_create_output_sampler_list {accepted_token_ids}")
        
        if accepted_token_ids is not None and accepted_token_ids[0][0].item()== 14646:
            b=0
>>>>>>> dd803abf
        tmp = self._create_output_sampler_list(
            execute_model_req.seq_group_metadata_list,
            accepted_token_ids,
            target_logprobs=target_logprobs,
            prompt_logprobs=proposal_scores.prompt_logprobs
            if not self._disable_logprobs else None,
            k=execute_model_req.num_lookahead_slots,
            stage_times=stage_times)
        return tmp
        

    @nvtx_range("spec_decode_worker._verify_tokens")
    def _verify_tokens(
        self,
        seq_group_metadata_list: List[SequenceGroupMetadata],
        proposal_scores: SpeculativeScores,
        proposals: SpeculativeProposals,
        max_proposal_len: int,
    ) -> Tuple[torch.Tensor, torch.Tensor]:
        """Determine which speculative tokens are accepted using the
        probabilities of each token according to the proposer and scorer models.

        Returns a tuple of Tensors, one for the accepted token ids and one for
        the logprobs according to the scoring model.
        """
        proposal_lens_list = proposals.proposal_lens.tolist()

        # vLLM currently only supports proposal lens equal to zero or the batch
        # proposal len. This adds some complexity (splitting the batch into spec
        # and non spec sequences) and should be removed in the future. It can be
        # done by supporting per-sequence proposal lens.
        (_, spec_indices), (_, non_spec_indices) = split_batch_by_proposal_len(
            seq_group_metadata_list, proposal_lens_list)
        original_indices = spec_indices + non_spec_indices

        # Get probabilities of target model, including bonus tokens.
        proposal_verifier_probs = proposal_scores.probs[spec_indices]

        # Get non-speculative sampled tokens from target model.
        non_spec_token_ids = proposal_scores.token_ids[non_spec_indices]

        # Get bonus tokens from target model.
        bonus_token_ids = proposal_scores.token_ids[spec_indices, -1:]

        # Get probabilities according to proposal method.
        proposal_probs = proposals.proposal_probs[spec_indices]

        # Get proposed tokens.
        proposal_token_ids = proposals.proposal_token_ids[spec_indices]

        # Sampler arguments
        sampler_extra_kwargs: Dict[str, Any] = {}
        if self.generators and isinstance(self.spec_decode_sampler,
                                          SpecDecodeStochasticBaseSampler):
            sampler_extra_kwargs["seeded_seqs"] = {
                idx: self.generators[sgm.request_id]
                for idx, sgm in enumerate(seq_group_metadata_list)
                if sgm.sampling_params.seed is not None
            }

        accepted_token_ids = self.spec_decode_sampler(
            target_with_bonus_probs=proposal_verifier_probs,
            bonus_token_ids=bonus_token_ids,
            draft_probs=proposal_probs,
            draft_token_ids=proposal_token_ids,
            **sampler_extra_kwargs,
        )
        # Append output tokens from non-speculative sequences to
        # the accepted token ids tensor.
        non_spec_token_ids = non_spec_token_ids.expand(-1, max_proposal_len +
                                                       1).clone()
        non_spec_token_ids[:, 1:] = -1
        accepted_token_ids = torch.cat(
            [accepted_token_ids, non_spec_token_ids])
        logprobs = proposal_scores.logprobs
        # Rearrange so that results are in the order of the original seq group
        # metadata.
        accepted_token_ids[original_indices] = accepted_token_ids.clone()

        # B x K+1 x D
        hidden_states = proposal_scores.hidden_states
        if hidden_states is not None:
            # Only get terminal hidden states for next step
            terminal_metadata = [
                sg for sg in seq_group_metadata_list if sg.do_sample
            ]

            # Contract hidden states based on accepted tokens
            hs_size = hidden_states.shape[-1]
            accepted_index = accepted_token_ids + 1  # Convert -1 to 0
            accepted_index = accepted_index.count_nonzero(dim=1).add_(-1)  # b
            # Drop non-terminal prefill chunks hidden states.
            if not self.hpu_opt:   
                hidden_states = hidden_states[accepted_index !=
                                            VLLM_INVALID_TOKEN_ID]
                accepted_index = accepted_index[accepted_index !=
                                            VLLM_INVALID_TOKEN_ID]
            assert len(accepted_index) == hidden_states.shape[0] == len(
                terminal_metadata)
            index = accepted_index[:, None, None].expand(-1, 1,
                                                         hs_size)  # b x 1 x d
            second_last_token_hidden_states = hidden_states[:, -2]  # b x d
            hidden_states = hidden_states.gather(1, index).squeeze(1)  # b x d
            # Store hidden states from target model for subsequent decode step
            self.previous_hidden_states = HiddenStates(
                hidden_states, terminal_metadata,
                second_last_token_hidden_states)
        return accepted_token_ids, logprobs

    def _create_output_sampler_list(
        self,
        seq_group_metadata_list: List[SequenceGroupMetadata],
        accepted_token_ids: torch.Tensor,  # shape: [batch_size, k+1]
        target_logprobs: torch.Tensor,  # shape: [batch_size, k+1, vocab_size]
        prompt_logprobs: Optional[
            torch.Tensor],  # shape: [nprompt_tokens, vocab_size]
        k: int,
        stage_times: Tuple[float, float, float],
    ) -> List[SamplerOutput]:
        """Given the accepted token ids, create a list of SamplerOutput.

        The output is padded with -1 tokens such that each sequence has
        the same number of outputs.
        """
        batch_size, num_steps = accepted_token_ids.shape
        accepted_token_ids_by_step = accepted_token_ids.transpose(0, 1)
        if self._disable_logprobs:
            # We are skipping the logprobs. Hence don't serialize the
            # logprobs related tensors from the GPU. Instead create
            # empty/dummy lists.
            (accepted_token_id_ranks_by_step,
            accepted_token_id_logprobs_by_step,
            topk_logprobs_by_step, topk_indices_by_step) =\
            self._create_dummy_logprob_lists(
                batch_size, num_steps,
                self.scorer_worker.model_config.max_logprobs)
        else:
            # Organize input tensors by step instead of by sequence.
            target_logprobs_by_step = target_logprobs.transpose(0, 1)
            # Serialize all tensors into Python lists.
            (accepted_token_id_ranks_by_step,
            accepted_token_id_logprobs_by_step,
            topk_logprobs_by_step, topk_indices_by_step) =\
                self._create_logprob_lists_from_tensors(
                    target_logprobs_by_step, accepted_token_ids_by_step,
                    self.scorer_worker.model_config.max_logprobs)

        # Get the sequence ids and num_logprobs (sampling parameter) in the
        # batch.
        seq_ids, request_ids_seq_ids_mapping = get_all_seq_ids_and_request_ids(
            seq_group_metadata_list)

        num_logprobs_per_seq = get_all_num_logprobs(seq_group_metadata_list)

        # Serialize tensor to CPU Python list.
        if not self.hpu_opt:
            accepted_token_ids_by_step = accepted_token_ids_by_step.tolist()
        else:
            #hpu_opt
<<<<<<< HEAD
            pading_tokens = [[10], [12]]
            accepted_token_ids_by_step=[[item[0] for _ in range(batch_size)] for item in pading_tokens]           
=======
            # seq_group_metadata_list[0].seq_data[0].get_len()
            accepted_token_ids_by_step = [[10], [12]]
>>>>>>> dd803abf

        # Construct the output on a per-step, per-sequence basis.
        # Non-terminal prefill chunks will end up here as rows with just -1s
        # i.e mixed-batch [[-1, 1576], [-1, 29884], [-1, -1], [-1, -1]] while
        # terminal chunks will only have one generated token at time 0.
        sampler_output_list: List[SamplerOutput] = []

        # Prefills are not multi-step (return at most 1 token), in order to
        # avoid padding or repetition to fit decodes, we separate them.
        for i, sg in enumerate(seq_group_metadata_list):
            if not sg.is_prompt:
                # Requests are ordered as prefills|decodes=>no more prefills.
                break
            num_logprobs = num_logprobs_per_seq[i]
            seq_kwargs = dict(token_id=-1,
                              token_id_logprob_rank=0,
                              token_id_logprob=-float('inf'),
                              topk_token_ids=[-1] * num_logprobs,
                              topk_logprobs=[-float('inf')] * num_logprobs,
                              seq_id=seq_ids[i])
            # Terminal chunk, has token.
            if sg.do_sample:
                seq_kwargs.update(
                    dict(
                        token_id=accepted_token_ids[i][0].item(),
                        token_id_logprob_rank=accepted_token_id_ranks_by_step[
                            0][i],
                        token_id_logprob=accepted_token_id_logprobs_by_step[0]
                        [i],
                        topk_token_ids=topk_indices_by_step[0][i]
                        [:num_logprobs],
                        # output only so step is 0
                        topk_logprobs=topk_logprobs_by_step[0][i]
                        [:num_logprobs],
                    ))
            needs_plogs = (sg.sampling_params.prompt_logprobs
                           and sg.sampling_params.prompt_logprobs > 0)
            plogs = None
            if prompt_logprobs is not None:
                # Even non-terminal prompt chunks can have logprobs here.
                plogs = prompt_logprobs[i]
            elif needs_plogs:
                # Prompt logprobs are requested but `_disable_logprobs` is set.
                seq_data = next(iter(sg.seq_data.values()))
                # Get only the tokens in this chunk!
                prompt_token_ids = seq_data.get_prompt_token_ids()
                prompt_token_ids = prompt_token_ids[
                    seq_data.
                    _num_computed_tokens:seq_data._num_computed_tokens +
                    sg.token_chunk_size]

                is_first_chunk = seq_data._num_computed_tokens == 0
                # There's no prob generated for the first token in a sequence.
                if is_first_chunk:
                    prompt_token_ids = prompt_token_ids[1:]
                plogs = [
                    create_logprobs_output(
                        token_id=p_token_id,
                        token_id_logprob_rank=-1,
                        token_id_logprob=0.0,
                        topk_token_ids=[],
                        topk_logprobs=[],
                    ) for p_token_id in prompt_token_ids
                ]
            seq_kwargs.update(dict(prompt_logprobs=plogs))

            sampler_output_list.append(
                SamplerOutput(
                    outputs=[create_sequence_group_output(
                        **seq_kwargs)]))  # type: ignore
            
        # Decodes, create one SamplerOutput per-step (at most K+1).
        for step_index in range(num_steps):
            if all(token_id == -1 for sg, token_id in zip(
                    seq_group_metadata_list,
                    accepted_token_ids_by_step[step_index])
                   if not sg.is_prompt):
                break

            step_output_token_ids: List[CompletionSequenceGroupOutput] = []
            for sequence_index in range(batch_size):
                seq_meta = seq_group_metadata_list[sequence_index]
                # Prompts already processed above.
                if seq_meta.is_prompt:
                    continue

                # Each sequence may have a different num_logprobs; retrieve it.
                num_logprobs = num_logprobs_per_seq[sequence_index]
                step_output_token_ids.append(
                    create_sequence_group_output(
                        token_id=accepted_token_ids_by_step[step_index]
                        [sequence_index],
                        token_id_logprob_rank=accepted_token_id_ranks_by_step[
                            step_index][sequence_index],
                        token_id_logprob=accepted_token_id_logprobs_by_step[
                            step_index][sequence_index],
                        seq_id=seq_ids[sequence_index],
                        topk_token_ids=topk_indices_by_step[step_index]
                        [sequence_index][:num_logprobs],
                        topk_logprobs=topk_logprobs_by_step[step_index]
                        [sequence_index][:num_logprobs],
                    ))
            sampler_output_list.append(
                SamplerOutput(outputs=step_output_token_ids))

        # Populate the data structures needed to keep track of sequences with
        # bonus tokens.
        self._track_sequences_with_bonus_tokens(seq_ids,
                                                request_ids_seq_ids_mapping,
                                                accepted_token_ids_by_step)
        maybe_rejsample_metrics = (
            self._metrics.maybe_collect_rejsample_metrics(k))
        if maybe_rejsample_metrics is not None:
            sampler_output_list[
                0].spec_decode_worker_metrics = maybe_rejsample_metrics

            # Log time spent in each stage periodically.
            # This is periodic because the rejection sampler emits metrics
            # periodically.
            self._maybe_log_stage_times(*stage_times)
        # First `n_prefills` entries will contain prefills SamplerOutput when
        # chunked prefill is enabled, the rest is decodes in multi-step format.
        return sampler_output_list

    def _maybe_log_stage_times(self, average_time_per_proposal_tok_ms: float,
                               scoring_time_ms: float,
                               verification_time_ms: float) -> None:
        """Log the speculative stage times. If stat logging is disabled, do
        nothing.
        """
        if self._disable_log_stats:
            return

        logger.info(
            "SpecDecodeWorker stage times: "
            "average_time_per_proposal_tok_ms=%.02f "
            "scoring_time_ms=%.02f verification_time_ms=%.02f",
            average_time_per_proposal_tok_ms, scoring_time_ms,
            verification_time_ms)

    def _create_dummy_logprob_lists(
        self,
        batch_size: int,
        num_steps: int,
        num_top_k: int,
    ) -> Tuple[List[List[int]], List[List[float]],
               List[List[List[Optional[float]]]],
               List[List[List[Optional[int]]]]]:
        """
        Creates and returns four dummy lists representing token probabilities 
        and their ranks.

        This method initializes and returns:
            - The ranks of the accepted tokens, shaped (num_steps, batch_size)
            - The log probabilities of the accepted tokens,
              shaped (num_steps, batch_size)
            - The log probabilities of the top k tokens,
              shaped (num_steps, batch_size, num_top_k)
            - The token IDs of the top k tokens,
              shaped (num_steps, batch_size, num_top_k)

        Args:
            batch_size (int): The size of the batch.
            num_steps (int): The number of steps in the sequence.
            num_top_k (int): The number of top-k token log probabilities to
            return.
        
        Returns:
            A tuple containing four dummy lists as described above.
        """
        accepted_token_id_ranks_by_step = [[-1] * batch_size
                                           for _ in range(num_steps)]
        accepted_token_id_logprobs_by_step = [[0.0] * batch_size
                                              for _ in range(num_steps)]
        topk_logprobs_by_step: List[List[List[Optional[float]]]] = [[
            [None] * num_top_k for _ in range(batch_size)
        ] for _ in range(num_steps)]
        topk_indices_by_step: List[List[List[Optional[int]]]] = [[
            [None] * num_top_k for _ in range(batch_size)
        ] for _ in range(num_steps)]
        return (accepted_token_id_ranks_by_step,
                accepted_token_id_logprobs_by_step, topk_logprobs_by_step,
                topk_indices_by_step)

    def _create_logprob_lists_from_tensors(
        self,
        target_logprobs_by_step: torch.Tensor,
        accepted_token_ids_by_step: torch.Tensor,
        num_top_k: int,
    ) -> Tuple[List[List[int]], List[List[float]],
               List[List[List[Optional[float]]]],
               List[List[List[Optional[int]]]]]:
        """
        Creates and returns four lists representing token probabilities and
        their ranks.

        This method initializes and returns four lists containing:
            - The ranks of the accepted tokens, shaped (num_steps, batch_size)
            - The log probabilities of the accepted tokens,
              shaped (num_steps, batch_size)
            - The log probabilities of the top k tokens,
              shaped (num_steps, batch_size, num_top_k)
            - The token IDs of the top k tokens,
              shaped (num_steps, batch_size, num_top_k)

        Args:
            target_logprobs_by_step (torch.Tensor): Tensor representing the
            log probabilities of the target model,
            shaped (num_steps, batch_size, vocab_size)
            accepted_token_ids_by_step (torch.Tensor): Tensor representing
            the accepted  token_ids, shaped (num_steps, batch_size) 
            num_top_k (int): The number of top-k token log probabilities to
            return.
        
        Returns:
            A tuple containing the lists as described above.
        """
        # Serialize all tensors to CPU Python lists.
        # Get the logprobs/rank of the accepted tokens.
        (accepted_token_id_ranks_by_step_tensor,
         accepted_token_id_logprobs_by_step_tensor
         ) = get_sampled_token_logprobs(
             logprob_tensor=target_logprobs_by_step,
             sampled_token_ids=accepted_token_ids_by_step,
         )
        # Get the top-k logprobs (which may or may not include the
        # logprob of the accepted token).
        (topk_logprobs_by_step_tensor,
         topk_indices_by_step_tensor) = target_logprobs_by_step.topk(
             k=num_top_k,
             dim=-1,
         )
        accepted_token_id_ranks_by_step = (
            accepted_token_id_ranks_by_step_tensor.tolist())
        accepted_token_id_logprobs_by_step = (
            accepted_token_id_logprobs_by_step_tensor.tolist())
        topk_logprobs_by_step = topk_logprobs_by_step_tensor.tolist()
        topk_indices_by_step = topk_indices_by_step_tensor.tolist()
        return (accepted_token_id_ranks_by_step,
                accepted_token_id_logprobs_by_step, topk_logprobs_by_step,
                topk_indices_by_step)

    def _track_finished_requests(self, execute_model_req: ExecuteModelRequest):
        """
        Removes the finished requests and their associated sequence ids from
        internal book keeping data structures.
        """
        for finished_request in execute_model_req.finished_requests_ids:
            for seq_id in self._request_id_seq_id_mapping[finished_request]:
                self._seq_with_bonus_token_in_last_step.discard(seq_id)
            del self._request_id_seq_id_mapping[finished_request]

    def _track_sequences_with_bonus_tokens(
            self, seq_ids: List[int],
            request_ids_seq_ids_mapping: Dict[str, Set[int]],
            accepted_token_ids_by_step: List[List[int]]):
        """
        Updates the internal data structures which keep track of sequences
        which have been assigned bonus tokens in their last forward pass.
        """
        for seq_index, seq_id in enumerate(seq_ids):
            last_token_id = accepted_token_ids_by_step[-1][seq_index]
            if last_token_id == -1:
                self._seq_with_bonus_token_in_last_step.discard(seq_id)
            else:
                self._seq_with_bonus_token_in_last_step.add(seq_id)
        for request_id, sequences in request_ids_seq_ids_mapping.items():
            self._request_id_seq_id_mapping[request_id].update(sequences)

    @cached_property
    def _vocab_size(self) -> int:
        """Get the vocab size of the model and make sure it's consistent between
        draft and target workers.
        """
        vocab_sizes = [
            worker.vocab_size
            for worker in [self.proposer_worker, self.scorer_worker]
        ]
        assert all(vocab_sizes[0] == vocab_size for vocab_size in vocab_sizes)
        return vocab_sizes[0]

    @property
    def rank(self):
        return self.scorer_worker.rank

    @property
    def device(self):
        return self.scorer_worker.device

    @property
    def _driver_rank(self) -> int:
        return 0

    def get_cache_block_size_bytes(self):
        """Return the size of a cache block in bytes.
        
        This function is only used to compose workers within a SpecDecodeWorker.
        We leave composing a SpecDecodeWorker within a SpecDecodeWorker
        undefined for now, although it could be implemented in the future.
        See https://arxiv.org/abs/2308.04623.
        """
        raise NotImplementedError

    def start_profile(self):
        if isinstance(self.scorer_worker, WorkerBase):
            self.scorer_worker.start_profile()

    def stop_profile(self):
        if isinstance(self.scorer_worker, WorkerBase):
            self.scorer_worker.stop_profile()


def split_num_cache_blocks_evenly(scorer_cache_block_size_bytes: int,
                                  proposer_cache_block_size_bytes: int,
                                  total_num_gpu_blocks: int) -> int:
    """Given total_num_gpu_blocks, the number of GPU blocks that could be
    allocate to the target model, this function calculates how many blocks
    should be given to the draft and target model.

    Note that usually the block size, in bytes, of each model is different,
    as it's a function of number of KV/layer, number of heads, and hidden
    dimension size.

    Since the target and draft models allocate the same number of blocks, we
    simply calculate the number of blocks where if allocated by both models,
    the total memory usage from KV cache is no larger than the number of
    blocks allocatable by the target model alone.
    """
    new_num_gpu_blocks = int(
        total_num_gpu_blocks * scorer_cache_block_size_bytes /
        (proposer_cache_block_size_bytes + scorer_cache_block_size_bytes))

    return new_num_gpu_blocks


def prepare_prefill_hidden_states(
        prefill_hidden_states: torch.Tensor) -> HiddenStates:
    # For prefill step in proposer, we run the model for N-1 tokens
    # because Nth token will be processed in the first decode step. For
    # N-1 tokens, the input should be 0:N-1 hidden states which should
    # be concatanated with 1:N token (since output of scorer has to be
    # the input for proposer). Therefore, we shift the hidden states to
    # align n-1th hidden state with nth token.
    return HiddenStates(prefill_hidden_states.roll(
        shifts=1, dims=0)) if prefill_hidden_states is not None else None
<|MERGE_RESOLUTION|>--- conflicted
+++ resolved
@@ -873,14 +873,7 @@
         #2578 -1
         #294 2501
         #305 -1 
-<<<<<<< HEAD
         #print(f"!!!_create_output_sampler_list {accepted_token_ids}")
-=======
-        print(f"!!!_create_output_sampler_list {accepted_token_ids}")
-        
-        if accepted_token_ids is not None and accepted_token_ids[0][0].item()== 14646:
-            b=0
->>>>>>> dd803abf
         tmp = self._create_output_sampler_list(
             execute_model_req.seq_group_metadata_list,
             accepted_token_ids,
@@ -1040,13 +1033,8 @@
             accepted_token_ids_by_step = accepted_token_ids_by_step.tolist()
         else:
             #hpu_opt
-<<<<<<< HEAD
             pading_tokens = [[10], [12]]
             accepted_token_ids_by_step=[[item[0] for _ in range(batch_size)] for item in pading_tokens]           
-=======
-            # seq_group_metadata_list[0].seq_data[0].get_len()
-            accepted_token_ids_by_step = [[10], [12]]
->>>>>>> dd803abf
 
         # Construct the output on a per-step, per-sequence basis.
         # Non-terminal prefill chunks will end up here as rows with just -1s
