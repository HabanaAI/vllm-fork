# SPDX-License-Identifier: Apache-2.0
"""Fused MoE kernel."""
import functools
import json
import os
from typing import Any, Callable, Dict, List, Optional, Tuple

import torch
import triton
import triton.language as tl

import vllm.envs as envs
from vllm import _custom_ops as ops
from vllm.logger import init_logger
from vllm.model_executor.layers.fused_moe.deep_gemm_moe import (
    _valid_deep_gemm, deep_gemm_moe_fp8)
from vllm.model_executor.layers.fused_moe.moe_align_block_size import (
    moe_align_block_size)
from vllm.model_executor.layers.fused_moe.utils import _fp8_quantize
from vllm.platforms import current_platform
from vllm.utils import direct_register_custom_op

<<<<<<< HEAD
if current_platform.is_hpu():
    from vllm_hpu_extension.ops import scaled_fp8_quant
    ops.scaled_fp8_quant = scaled_fp8_quant
=======
from .rocm_aiter_fused_moe import (is_rocm_aiter_moe_enabled,
                                   rocm_aiter_fused_experts,
                                   rocm_aiter_topk_softmax)
>>>>>>> 66d433b9

logger = init_logger(__name__)


@triton.jit
def write_zeros_to_output(c_ptr, stride_cm, stride_cn, pid_n, N, offs_token,
                          token_mask, BLOCK_SIZE_M, BLOCK_SIZE_N,
                          compute_type):
    accumulator = tl.zeros((BLOCK_SIZE_M, BLOCK_SIZE_N), dtype=compute_type)
    offs_cn = pid_n * BLOCK_SIZE_N + tl.arange(0, BLOCK_SIZE_N)
    c_ptrs = c_ptr + stride_cm * offs_token[:, None] + stride_cn * offs_cn[
        None, :]
    c_mask = token_mask[:, None] & (offs_cn[None, :] < N)
    tl.store(c_ptrs, accumulator, mask=c_mask)


@triton.jit
def fused_moe_kernel_gptq_awq(
        # Pointers to matrices
        a_ptr,
        b_ptr,
        c_ptr,
        b_scale_ptr,
        b_zp_ptr,
        topk_weights_ptr,
        sorted_token_ids_ptr,
        expert_ids_ptr,
        num_tokens_post_padded_ptr,
        # Matrix dimensions
        N: tl.constexpr,
        K: tl.constexpr,
        EM,
        num_valid_tokens,
        # The stride variables represent how much to increase the ptr by when
        # moving by 1 element in a particular dimension. E.g. `stride_am` is
        # how much to increase `a_ptr` by to get the element one row down
        # (A has M rows).
        stride_am,
        stride_ak,
        stride_be,
        stride_bk,
        stride_bn,
        stride_cm,
        stride_cn,
        stride_bse,
        stride_bsk,
        stride_bsn,
        stride_bze,
        stride_bzk,
        stride_bzn,
        block_k_diviable: tl.constexpr,
        group_size: tl.constexpr,
        # Meta-parameters
        BLOCK_SIZE_M: tl.constexpr,
        BLOCK_SIZE_N: tl.constexpr,
        BLOCK_SIZE_K: tl.constexpr,
        GROUP_SIZE_M: tl.constexpr,
        MUL_ROUTED_WEIGHT: tl.constexpr,
        top_k: tl.constexpr,
        compute_type: tl.constexpr,
        has_zp: tl.constexpr,
        use_int4_w4a16: tl.constexpr,
        use_int8_w8a16: tl.constexpr):
    """
    Implements the fused computation for a Mixture of Experts (MOE) using
    token and expert matrices.

    Key Parameters:
    - A: The input tensor representing tokens with shape (*, K), where '*' can
        be any shape representing batches and K is the feature dimension of
        each token.
    - B: The stacked MOE weight tensor with shape (E, N, K), where E is
        the number of experts, K is the input feature dimension, and N is
        the output feature dimension.
    - C: The output cache tensor with shape (M, topk, N), where M is the
        total number of tokens post padding, topk is the number of times
        each token is repeated, and N is the output feature dimension.
    - sorted_token_ids: A tensor containing the sorted indices of tokens,
        repeated topk times and arranged by the expert index they are
        assigned to.
    - expert_ids: A tensor containing the indices of the expert for each
        block. It determines which expert matrix from B should be used for
        each block in A.
    This kernel performs the multiplication of a token by its corresponding
    expert matrix as determined by `expert_ids`. The sorting of
    `sorted_token_ids` by expert index and padding ensures divisibility by
    BLOCK_SIZE_M, which is necessary to maintain consistency in block matrix
    multiplication across different blocks processed by the same expert.
    """
    # -----------------------------------------------------------
    # Map program ids `pid` to the block of C it should compute.
    # This is done in a grouped ordering to promote L2 data reuse.
    pid = tl.program_id(axis=0)
    num_pid_m = tl.cdiv(EM, BLOCK_SIZE_M)
    num_pid_n = tl.cdiv(N, BLOCK_SIZE_N)
    num_pid_in_group = GROUP_SIZE_M * num_pid_n
    group_id = pid // num_pid_in_group
    first_pid_m = group_id * GROUP_SIZE_M
    group_size_m = min(num_pid_m - first_pid_m, GROUP_SIZE_M)
    pid_m = first_pid_m + ((pid % num_pid_in_group) % group_size_m)
    pid_n = (pid % num_pid_in_group) // group_size_m

    # ----------------------------------------------------------
    # Create pointers for the first blocks of A and B.
    # We will advance this pointer as we move in the K direction
    # and accumulate
    # `a_ptrs` is a block of [BLOCK_SIZE_M, BLOCK_SIZE_K] pointers
    # `b_ptrs` is a block of [BLOCK_SIZE_K, BLOCK_SIZE_N] pointers
    num_tokens_post_padded = tl.load(num_tokens_post_padded_ptr)
    if pid_m * BLOCK_SIZE_M >= num_tokens_post_padded:
        return
    offs_token_id = pid_m * BLOCK_SIZE_M + tl.arange(0, BLOCK_SIZE_M).to(
        tl.int64)
    offs_token = tl.load(sorted_token_ids_ptr + offs_token_id)
    token_mask = offs_token < num_valid_tokens

    off_experts = tl.load(expert_ids_ptr + pid_m).to(tl.int64)
    if off_experts == -1:
        # -----------------------------------------------------------
        # Write back zeros to the output when the expert is not
        # in the current expert parallel rank.
        write_zeros_to_output(c_ptr, stride_cm, stride_cn, pid_n, N,
                              offs_token, token_mask, BLOCK_SIZE_M,
                              BLOCK_SIZE_N, compute_type)
        return

    offs_bn = (pid_n * BLOCK_SIZE_N +
               tl.arange(0, BLOCK_SIZE_N).to(tl.int64)) % N
    offs_k = tl.arange(0, BLOCK_SIZE_K)
    a_ptrs = a_ptr + (offs_token[:, None] // top_k * stride_am +
                      offs_k[None, :] * stride_ak)

    if use_int4_w4a16:
        b_ptrs = b_ptr + off_experts * stride_be + \
            (offs_k[:, None] // 2) * stride_bk + offs_bn[None, :] * \
                stride_bn
        b_shifter = (offs_k[:, None] % 2) * 4
    elif use_int8_w8a16:
        b_ptrs = b_ptr + off_experts * stride_be + \
            offs_k[:, None] * stride_bk + offs_bn[None, :] * stride_bn

    if not has_zp and use_int4_w4a16:
        b_zp_num = 8
    if not has_zp and use_int8_w8a16:
        b_zp_num = 128
    elif has_zp and use_int4_w4a16:
        b_zp_shifter = (offs_bn[None, :] % 2) * 4

    # -----------------------------------------------------------
    # Iterate to compute a block of the C matrix.
    # We accumulate into a `[BLOCK_SIZE_M, BLOCK_SIZE_N]` block
    # of fp32 values for higher accuracy.
    # `accumulator` will be converted back to fp16 after the loop.
    accumulator = tl.zeros((BLOCK_SIZE_M, BLOCK_SIZE_N), dtype=tl.float32)
    for k in range(0, tl.cdiv(K, BLOCK_SIZE_K)):
        # Load the next block of A and B, generate a mask by checking the
        # K dimension.

        if not block_k_diviable:
            k_mask = offs_k[:, None] < K - k * BLOCK_SIZE_K
            k_other = 0.0
        else:
            k_mask = None
            k_other = None

        a = tl.load(a_ptrs,
                    mask=token_mask[:, None] &
                    (offs_k[None, :] < K - k * BLOCK_SIZE_K),
                    other=0.0)
        b = tl.load(b_ptrs)
        if use_int4_w4a16:
            b = (b >> b_shifter) & 0xF

        b_scale_ptrs = b_scale_ptr + off_experts * stride_bse + \
            offs_bn[None, :] * stride_bsn + \
            ((offs_k[:, None] + BLOCK_SIZE_K * k) // group_size) * \
                stride_bsk
        b_scale = tl.load(b_scale_ptrs, mask=k_mask, other=k_other)
        b_scale = b_scale.to(tl.float32)

        if has_zp and use_int4_w4a16:
            offs_k_true = (offs_k[:, None] + BLOCK_SIZE_K * k) // group_size
            b_zp_ptrs = b_zp_ptr + off_experts * stride_bze + \
                (offs_bn[None, :] // 2) * stride_bzn + \
                offs_k_true * stride_bzk
            b_zp = tl.load(b_zp_ptrs, mask=k_mask, other=k_other)
            b_zp = ((b_zp >> b_zp_shifter) & 0xF)
            b_zp = b_zp.to(tl.float32)
        elif has_zp and use_int8_w8a16:
            offs_k_true = (offs_k[:, None] + BLOCK_SIZE_K * k) // group_size
            b_zp_ptrs = b_zp_ptr + off_experts * stride_bze + \
                offs_bn[None, :] * stride_bzn + \
                offs_k_true * stride_bzk
            b_zp = tl.load(b_zp_ptrs, mask=k_mask, other=k_other)
            b_zp = b_zp.to(tl.float32)

        # We accumulate along the K dimension.
        if has_zp:
            b = ((b.to(tl.float32) - b_zp) * b_scale).to(compute_type)
        else:
            b = ((b.to(tl.float32) - b_zp_num) * b_scale).to(compute_type)
        accumulator = tl.dot(a, b, acc=accumulator)

        # Advance the ptrs to the next K block.
        a_ptrs += BLOCK_SIZE_K * stride_ak
        if use_int4_w4a16:
            b_ptrs += (BLOCK_SIZE_K // 2) * stride_bk
        else:
            b_ptrs += BLOCK_SIZE_K * stride_bk

    if MUL_ROUTED_WEIGHT:
        moe_weight = tl.load(topk_weights_ptr + offs_token,
                             mask=token_mask,
                             other=0)
        accumulator = accumulator * moe_weight[:, None]

    accumulator = accumulator.to(compute_type)
    # -----------------------------------------------------------
    # Write back the block of the output
    offs_cn = pid_n * BLOCK_SIZE_N + tl.arange(0, BLOCK_SIZE_N)
    c_ptrs = c_ptr + stride_cm * offs_token[:, None] + stride_cn * offs_cn[
        None, :]
    c_mask = token_mask[:, None] & (offs_cn[None, :] < N)
    tl.store(c_ptrs, accumulator, mask=c_mask)


@triton.jit
def fused_moe_kernel(
        # Pointers to matrices
        a_ptr,
        b_ptr,
        c_ptr,
        a_scale_ptr,
        b_scale_ptr,
        topk_weights_ptr,
        sorted_token_ids_ptr,
        expert_ids_ptr,
        num_tokens_post_padded_ptr,
        # Matrix dimensions
        N,
        K,
        EM,
        num_valid_tokens,
        # The stride variables represent how much to increase the ptr by when
        # moving by 1 element in a particular dimension. E.g. `stride_am` is
        # how much to increase `a_ptr` by to get the element one row down
        # (A has M rows).
        stride_am,
        stride_ak,
        stride_be,
        stride_bk,
        stride_bn,
        stride_cm,
        stride_cn,
        stride_asm,
        stride_ask,
        stride_bse,
        stride_bsk,
        stride_bsn,
        # Block size for block-wise quantization
        group_n: tl.constexpr,
        group_k: tl.constexpr,
        # Meta-parameters
        BLOCK_SIZE_M: tl.constexpr,
        BLOCK_SIZE_N: tl.constexpr,
        BLOCK_SIZE_K: tl.constexpr,
        GROUP_SIZE_M: tl.constexpr,
        MUL_ROUTED_WEIGHT: tl.constexpr,
        top_k: tl.constexpr,
        compute_type: tl.constexpr,
        use_fp8_w8a8: tl.constexpr,
        use_int8_w8a16: tl.constexpr):
    """
    Implements the fused computation for a Mixture of Experts (MOE) using
    token and expert matrices.

    Key Parameters:
    - A: The input tensor representing tokens with shape (*, K), where '*' can
        be any shape representing batches and K is the feature dimension of
        each token.
    - B: The stacked MOE weight tensor with shape (E, N, K), where E is
        the number of experts, K is the input feature dimension, and N is
        the output feature dimension.
    - C: The output cache tensor with shape (M, topk, N), where M is the
        total number of tokens post padding, topk is the number of times
        each token is repeated, and N is the output feature dimension.
    - sorted_token_ids: A tensor containing the sorted indices of tokens,
        repeated topk times and arranged by the expert index they are
        assigned to.
    - expert_ids: A tensor containing the indices of the expert for each
        block. It determines which expert matrix from B should be used for
        each block in A.
    This kernel performs the multiplication of a token by its corresponding
    expert matrix as determined by `expert_ids`. The sorting of
    `sorted_token_ids` by expert index and padding ensures divisibility by
    BLOCK_SIZE_M, which is necessary to maintain consistency in block matrix
    multiplication across different blocks processed by the same expert.
    """
    # -----------------------------------------------------------
    # Map program ids `pid` to the block of C it should compute.
    # This is done in a grouped ordering to promote L2 data reuse.
    pid = tl.program_id(axis=0)
    num_pid_m = tl.cdiv(EM, BLOCK_SIZE_M)
    num_pid_n = tl.cdiv(N, BLOCK_SIZE_N)
    num_pid_in_group = GROUP_SIZE_M * num_pid_n
    group_id = pid // num_pid_in_group
    first_pid_m = group_id * GROUP_SIZE_M
    group_size_m = min(num_pid_m - first_pid_m, GROUP_SIZE_M)
    pid_m = first_pid_m + ((pid % num_pid_in_group) % group_size_m)
    pid_n = (pid % num_pid_in_group) // group_size_m

    # ----------------------------------------------------------
    # Create pointers for the first blocks of A and B.
    # We will advance this pointer as we move in the K direction
    # and accumulate
    # `a_ptrs` is a block of [BLOCK_SIZE_M, BLOCK_SIZE_K] pointers
    # `b_ptrs` is a block of [BLOCK_SIZE_K, BLOCK_SIZE_N] pointers
    num_tokens_post_padded = tl.load(num_tokens_post_padded_ptr)
    if pid_m * BLOCK_SIZE_M >= num_tokens_post_padded:
        return
    offs_token_id = pid_m * BLOCK_SIZE_M + tl.arange(0, BLOCK_SIZE_M).to(
        tl.int64)
    offs_token = tl.load(sorted_token_ids_ptr + offs_token_id)
    token_mask = offs_token < num_valid_tokens

    off_experts = tl.load(expert_ids_ptr + pid_m).to(tl.int64)
    if off_experts == -1:
        # -----------------------------------------------------------
        # Write back zeros to the output when the expert is not
        # in the current expert parallel rank.
        write_zeros_to_output(c_ptr, stride_cm, stride_cn, pid_n, N,
                              offs_token, token_mask, BLOCK_SIZE_M,
                              BLOCK_SIZE_N, compute_type)
        return

    offs_bn = (pid_n * BLOCK_SIZE_N +
               tl.arange(0, BLOCK_SIZE_N).to(tl.int64)) % N
    offs_k = tl.arange(0, BLOCK_SIZE_K)
    a_ptrs = a_ptr + (offs_token[:, None] // top_k * stride_am +
                      offs_k[None, :] * stride_ak)

    b_ptrs = b_ptr + off_experts * stride_be + (offs_k[:, None] * stride_bk +
                                                offs_bn[None, :] * stride_bn)
    if use_int8_w8a16:
        b_scale_ptrs = b_scale_ptr + off_experts * stride_bse + offs_bn[
            None, :] * stride_bsn
        b_scale = tl.load(b_scale_ptrs)

    if use_fp8_w8a8:
        if group_k > 0 and group_n > 0:
            a_scale_ptrs = a_scale_ptr + (offs_token // top_k) * stride_asm
            offs_bsn = offs_bn // group_n
            b_scale_ptrs = (b_scale_ptr + off_experts * stride_bse +
                            offs_bsn * stride_bsn)
        else:
            a_scale = tl.load(a_scale_ptr)
            b_scale = tl.load(b_scale_ptr + off_experts)

    # -----------------------------------------------------------
    # Iterate to compute a block of the C matrix.
    # We accumulate into a `[BLOCK_SIZE_M, BLOCK_SIZE_N]` block
    # of fp32 values for higher accuracy.
    # `accumulator` will be converted back to fp16 after the loop.
    accumulator = tl.zeros((BLOCK_SIZE_M, BLOCK_SIZE_N), dtype=tl.float32)
    for k in range(0, tl.cdiv(K, BLOCK_SIZE_K)):
        # Load the next block of A and B, generate a mask by checking the
        # K dimension.
        a = tl.load(a_ptrs,
                    mask=token_mask[:, None] &
                    (offs_k[None, :] < K - k * BLOCK_SIZE_K),
                    other=0.0)
        b = tl.load(b_ptrs,
                    mask=offs_k[:, None] < K - k * BLOCK_SIZE_K,
                    other=0.0)
        # We accumulate along the K dimension.
        if use_int8_w8a16:
            accumulator = tl.dot(a, b.to(compute_type), acc=accumulator)
        elif use_fp8_w8a8:
            if group_k > 0 and group_n > 0:
                k_start = k * BLOCK_SIZE_K
                offs_ks = k_start // group_k
                a_scale = tl.load(a_scale_ptrs + offs_ks * stride_ask,
                                  mask=token_mask,
                                  other=0.0)
                b_scale = tl.load(b_scale_ptrs + offs_ks * stride_bsk)

                accumulator += tl.dot(a, b) * a_scale[:,
                                                      None] * b_scale[None, :]
            else:
                accumulator = tl.dot(a, b, acc=accumulator)
        else:
            accumulator += tl.dot(a, b)
        # Advance the ptrs to the next K block.
        a_ptrs += BLOCK_SIZE_K * stride_ak
        b_ptrs += BLOCK_SIZE_K * stride_bk

    if MUL_ROUTED_WEIGHT:
        moe_weight = tl.load(topk_weights_ptr + offs_token,
                             mask=token_mask,
                             other=0)
        accumulator = accumulator * moe_weight[:, None]
    if use_int8_w8a16:
        accumulator = (accumulator * b_scale).to(compute_type)
    elif use_fp8_w8a8:
        if group_k > 0 and group_n > 0:
            accumulator = accumulator.to(compute_type)
        else:
            accumulator = (accumulator * a_scale * b_scale).to(compute_type)
    else:
        accumulator = accumulator.to(compute_type)
    # -----------------------------------------------------------
    # Write back the block of the output
    offs_cn = pid_n * BLOCK_SIZE_N + tl.arange(0, BLOCK_SIZE_N)
    c_ptrs = c_ptr + stride_cm * offs_token[:, None] + stride_cn * offs_cn[
        None, :]
    c_mask = token_mask[:, None] & (offs_cn[None, :] < N)
    tl.store(c_ptrs, accumulator, mask=c_mask)


def invoke_fused_moe_kernel(A: torch.Tensor,
                            B: torch.Tensor,
                            C: torch.Tensor,
                            A_scale: Optional[torch.Tensor],
                            B_scale: Optional[torch.Tensor],
                            B_zp: Optional[torch.Tensor],
                            topk_weights: Optional[torch.Tensor],
                            sorted_token_ids: torch.Tensor,
                            expert_ids: torch.Tensor,
                            num_tokens_post_padded: torch.Tensor,
                            mul_routed_weight: bool,
                            top_k: int,
                            config: Dict[str, Any],
                            compute_type: tl.dtype,
                            use_fp8_w8a8: bool,
                            use_int8_w8a16: bool,
                            use_int4_w4a16: bool,
                            block_shape: Optional[List[int]] = None) -> None:
    assert topk_weights is not None or not mul_routed_weight
    assert topk_weights is None or topk_weights.stride(1) == 1
    assert sorted_token_ids.stride(0) == 1

    if use_fp8_w8a8:
        assert B_scale is not None
        assert (block_shape is None or triton.cdiv(B.shape[-2], block_shape[0])
                == B_scale.shape[-2])
        assert (block_shape is None or triton.cdiv(B.shape[-1], block_shape[1])
                == B_scale.shape[-1])

    elif use_int8_w8a16 or use_int4_w4a16:
        assert B_scale is not None
        assert block_shape is None or block_shape[0] == 0
    else:
        assert A_scale is None
        assert B_scale is None

    M = A.shape[0]
    num_tokens = M * top_k

    EM = sorted_token_ids.shape[0]
    if A.shape[0] < config["BLOCK_SIZE_M"]:
        # optimize for small batch_size.
        # We assume that top_ids of each token is unique, so
        # so num_valid_experts <= batch_size <= BLOCK_SIZE_M,
        # and we can skip some invalid blocks.
        EM = min(sorted_token_ids.shape[0],
                 A.shape[0] * top_k * config['BLOCK_SIZE_M'])
    grid = lambda META: (triton.cdiv(EM, META['BLOCK_SIZE_M']) * triton.cdiv(
        B.shape[1], META['BLOCK_SIZE_N']), )

    if (use_int8_w8a16 or use_int4_w4a16) and \
            block_shape is not None and block_shape[1] > 0:
        assert B_scale is not None and B_scale.ndim == 3
        assert B_zp is None or B_zp.ndim == 3

        use_moe_wna16_cuda = should_moe_wna16_use_cuda(
            num_valid_tokens=num_tokens,
            group_size=block_shape[1],
            num_experts=B.shape[0],
            bit=4 if use_int4_w4a16 else 8)
        config = config.copy()
        config.update(
            get_moe_wna16_block_config(config=config,
                                       use_moe_wna16_cuda=use_moe_wna16_cuda,
                                       num_valid_tokens=num_tokens,
                                       size_k=A.shape[1],
                                       size_n=B.shape[1],
                                       num_experts=B.shape[1],
                                       group_size=block_shape[1],
                                       real_top_k=top_k,
                                       block_size_m=config["BLOCK_SIZE_M"]))

        if use_moe_wna16_cuda:
            bit = 4 if use_int4_w4a16 else 8
            ops.moe_wna16_gemm(A, C, B, B_scale, B_zp,
                               topk_weights if mul_routed_weight else None,
                               sorted_token_ids, expert_ids,
                               num_tokens_post_padded, top_k,
                               config["BLOCK_SIZE_M"], config["BLOCK_SIZE_N"],
                               config["BLOCK_SIZE_K"], bit)
            return

        fused_moe_kernel_gptq_awq[grid](
            A,
            B,
            C,
            B_scale,
            B_zp,
            topk_weights,
            sorted_token_ids,
            expert_ids,
            num_tokens_post_padded,
            B.shape[1],
            A.shape[1],
            EM,
            num_tokens,
            A.stride(0),
            A.stride(1),
            B.stride(0),
            B.stride(2),
            B.stride(1),
            C.stride(1),
            C.stride(2),
            B_scale.stride(0),
            B_scale.stride(2),
            B_scale.stride(1),
            B_zp.stride(0) if B_zp is not None else 0,
            B_zp.stride(2) if B_zp is not None else 0,
            B_zp.stride(1) if B_zp is not None else 0,
            block_k_diviable=A.shape[1] % config["BLOCK_SIZE_K"] == 0,
            group_size=block_shape[1],
            MUL_ROUTED_WEIGHT=mul_routed_weight,
            top_k=top_k,
            compute_type=compute_type,
            has_zp=B_zp is not None,
            use_int4_w4a16=use_int4_w4a16,
            use_int8_w8a16=use_int8_w8a16,
            **config,
        )
    else:
        config = config.copy()
        BLOCK_SIZE_K = config.pop("BLOCK_SIZE_K")
        if block_shape is not None:
            BLOCK_SIZE_K = min(BLOCK_SIZE_K, min(block_shape[0],
                                                 block_shape[1]))
        fused_moe_kernel[grid](
            A,
            B,
            C,
            A_scale,
            B_scale,
            topk_weights,
            sorted_token_ids,
            expert_ids,
            num_tokens_post_padded,
            B.shape[1],
            B.shape[2],
            EM,
            num_tokens,
            A.stride(0),
            A.stride(1),
            B.stride(0),
            B.stride(2),
            B.stride(1),
            C.stride(1),
            C.stride(2),
            A_scale.stride(0)
            if A_scale is not None and A_scale.ndim == 2 else 0,
            A_scale.stride(1)
            if A_scale is not None and A_scale.ndim == 2 else 0,
            B_scale.stride(0)
            if B_scale is not None and B_scale.ndim >= 2 else 0,
            B_scale.stride(2)
            if B_scale is not None and B_scale.ndim == 3 else 0,
            B_scale.stride(1)
            if B_scale is not None and B_scale.ndim >= 2 else 0,
            0 if block_shape is None else block_shape[0],
            0 if block_shape is None else block_shape[1],
            MUL_ROUTED_WEIGHT=mul_routed_weight,
            top_k=top_k,
            compute_type=compute_type,
            use_fp8_w8a8=use_fp8_w8a8,
            use_int8_w8a16=use_int8_w8a16,
            BLOCK_SIZE_K=BLOCK_SIZE_K,
            **config,
        )


# Adapted from: https://github.com/sgl-project/sglang/pull/2628
def get_config_file_name(E: int,
                         N: int,
                         dtype: Optional[str],
                         block_shape: Optional[List[int]] = None) -> str:
    device_name = current_platform.get_device_name().replace(" ", "_")
    dtype_selector = "" if not dtype else f",dtype={dtype}"
    block_shape_selector = ("" if not block_shape or not all(block_shape) else
                            f",block_shape={block_shape}").replace(" ", "")
    return f"E={E},N={N},device_name={device_name}{dtype_selector}{block_shape_selector}.json"  # noqa: E501


# Adapted from: https://github.com/sgl-project/sglang/pull/2628
@functools.lru_cache
def get_moe_configs(
    E: int,
    N: int,
    dtype: Optional[str],
    block_n: Optional[int] = None,
    block_k: Optional[int] = None,
) -> Optional[Dict[int, Any]]:
    """
    Return optimized configurations for the fused MoE kernel.

    The return value will be a dictionary that maps an irregular grid of
    batch sizes to configurations of the fused_moe kernel. To evaluate the
    kernel on a given batch size bs, the closest batch size in the grid should
    be picked and the associated configuration chosen to invoke the kernel.
    """

    # First look up if an optimized configuration is available in the configs
    # directory
    block_shape = [block_n, block_k] if block_n and block_k else None
    json_file_name = get_config_file_name(E, N, dtype, block_shape)

    config_file_path = os.path.join(
        os.path.dirname(os.path.realpath(__file__)), "configs", json_file_name)
    if os.path.exists(config_file_path):
        with open(config_file_path) as f:
            logger.info("Using configuration from %s for MoE layer.",
                        config_file_path)
            # If a configuration has been found, return it
            return {int(key): val for key, val in json.load(f).items()}

    # If no optimized configuration is available, we will use the default
    # configuration
    logger.warning(
        ("Using default MoE config. Performance might be sub-optimal! "
         "Config file not found at %s"), config_file_path)
    return None


def get_moe_wna16_block_config(config: Dict[str,
                                            int], use_moe_wna16_cuda: bool,
                               num_valid_tokens: int, size_k: int, size_n: int,
                               num_experts: int, group_size: int,
                               real_top_k: int, block_size_m: int):
    if "BLOCK_SIZE_N" in config and "BLOCK_SIZE_K" in config:
        # optimal block config is set
        return {}
    if not use_moe_wna16_cuda:
        # triton moe wna16 kernel
        if num_valid_tokens // real_top_k == 1:
            # if bs=1, use a smaller BLOCK_SIZE_N
            return {"BLOCK_SIZE_N": 32, "BLOCK_SIZE_K": 64}
        else:
            return {"BLOCK_SIZE_N": 64, "BLOCK_SIZE_K": 32}
    else:
        # cuda moe wna16 kernel
        # set default block_size 128, and increase them when num_blocks
        # is too large.
        block_size_n = 128
        block_size_k = 128
        if block_size_k <= group_size:
            block_size_k = group_size

        num_n_blocks = size_k // block_size_k
        num_k_blocks = size_n // block_size_k
        num_m_blocks = (num_valid_tokens + block_size_m - 1) / block_size_m + \
            num_experts
        if num_valid_tokens // real_top_k <= block_size_m:
            num_m_blocks = min(num_m_blocks, num_valid_tokens)
        num_blocks = num_m_blocks * num_n_blocks * num_k_blocks

        if size_k % 256 == 0 and num_blocks >= 256 and \
                block_size_k < 256:
            block_size_k = 256
            num_blocks = num_blocks // (256 // block_size_k)

        if num_m_blocks <= 16 and size_k % (block_size_k * 2) == 0 and \
                size_k % (block_size_k * 2) == 0 and block_size_k <= 512 and \
                num_blocks >= 512:
            block_size_k = block_size_k * 2
            num_blocks = num_blocks // 2

        if num_blocks > 1024:
            block_size_n = 256
            num_n_blocks = num_n_blocks // 2
            num_blocks = num_blocks // 2

        if size_n <= 1024 and num_blocks >= 1024:
            # The kernel performance got much better with BLOCK_SIZE_N=1024
            # when num_blocks is large, event when N is small.
            # Not sure why, maybe it force the CUDA SM process only one block
            # at the same time.
            block_size_n = 1024

        return {"BLOCK_SIZE_N": block_size_n, "BLOCK_SIZE_K": block_size_k}


def should_moe_wna16_use_cuda(num_valid_tokens: int, group_size: int,
                              num_experts: int, bit: int):
    return bit == 4 and group_size in [32, 64, 128] and \
        num_valid_tokens / num_experts <= 6


def get_default_config(
    M: int,
    E: int,
    N: int,
    K: int,
    topk: int,
    dtype: Optional[str],
    is_marlin: bool,
    block_shape: Optional[List[int]] = None,
) -> Dict[str, int]:
    if dtype == "fp8_w8a8" and block_shape is not None:
        # Block-wise quant: BLOCK_SIZE_N must be divisible by block_shape[0]
        # BLOCK_SIZE_K must be divisible by block_shape[1]
        config = {
            "BLOCK_SIZE_M": 64,
            "BLOCK_SIZE_N": block_shape[0],
            "BLOCK_SIZE_K": block_shape[1],
            "GROUP_SIZE_M": 32,
            "num_warps": 4,
            "num_stages": 3,
        }
    elif dtype in ["int4_w4a16", "int8_w8a16"] and block_shape is not None:
        # moe wna16 kernels
        # only set BLOCK_SIZE_M
        # BLOCK_SIZE_N and BLOCK_SIZE_K would be set later
        bit = 4 if dtype == "int4_w4a16" else 8
        use_moe_wna16_cuda = should_moe_wna16_use_cuda(M * topk,
                                                       block_shape[1], E, bit)
        if use_moe_wna16_cuda:
            config = {"BLOCK_SIZE_M": min(16, M)}
        elif M <= 20:
            config = {"BLOCK_SIZE_M": 16, "GROUP_SIZE_M": 1}
        elif M <= 40:
            config = {"BLOCK_SIZE_M": 32, "GROUP_SIZE_M": 1}
        else:
            config = {"BLOCK_SIZE_M": 64, "GROUP_SIZE_M": 1}
    else:
        config = {
            "BLOCK_SIZE_M": 64,
            "BLOCK_SIZE_N": 64,
            "BLOCK_SIZE_K": 32,
            "GROUP_SIZE_M": 8,
        }
        # A heuristic: fused marlin works faster with this config for small M
        if M <= E or (is_marlin and M <= 32):
            config = {
                "BLOCK_SIZE_M": 16,
                "BLOCK_SIZE_N": 32,
                "BLOCK_SIZE_K": 64,
                "GROUP_SIZE_M": 1,
            }
    return config


def try_get_optimal_moe_config(
    w1_shape: Tuple[int, ...],
    w2_shape: Tuple[int, ...],
    top_k: int,
    dtype: Optional[str],
    M: int,
    is_marlin: bool = False,
    block_shape: Optional[List[int]] = None,
):
    from vllm.model_executor.layers.fused_moe import get_config
    override_config = get_config()
    if override_config:
        config = override_config
    else:
        # First try to load optimal config from the file
        E, _, N = w2_shape
        if dtype == "int4_w4a16":
            N = N * 2
        block_n = block_shape[0] if block_shape else 0
        block_k = block_shape[1] if block_shape else 0
        configs = get_moe_configs(E, N, dtype, block_n, block_k)

        if configs:
            # If an optimal configuration map has been found, look up the
            # optimal config
            config = configs[min(configs.keys(), key=lambda x: abs(x - M))]
        else:
            # Else use the default config
            config = get_default_config(M, E, N, w1_shape[2], top_k, dtype,
                                        is_marlin, block_shape)
    return config


def vllm_topk_softmax(topk_weights: torch.Tensor, topk_indices: torch.Tensor,
                      token_expert_indices: torch.Tensor,
                      gating_output: torch.Tensor,
                      renormalize: bool) -> tuple[torch.Tensor, ...]:
    ops.topk_softmax(
        topk_weights,
        topk_indices,
        token_expert_indices,
        gating_output,
    )
    if renormalize:
        topk_weights = topk_weights / topk_weights.sum(dim=-1, keepdim=True)

    return topk_weights, topk_indices


def dispatch_topk_func() -> Callable[..., tuple[torch.Tensor, ...]]:
    if is_rocm_aiter_moe_enabled():
        return rocm_aiter_topk_softmax
    return vllm_topk_softmax


def fused_topk(
    hidden_states: torch.Tensor,
    gating_output: torch.Tensor,
    topk: int,
    renormalize: bool,
) -> Tuple[torch.Tensor, torch.Tensor]:
    assert hidden_states.shape[0] == gating_output.shape[0], (
        "Number of tokens mismatch")

    M, _ = hidden_states.shape

    topk_weights = torch.empty(M,
                               topk,
                               dtype=torch.float32,
                               device=hidden_states.device)
    topk_ids = torch.empty(M,
                           topk,
                           dtype=torch.int32,
                           device=hidden_states.device)
    token_expert_indicies = torch.empty(M,
                                        topk,
                                        dtype=torch.int32,
                                        device=hidden_states.device)

    gating_output_float = gating_output.float()  # TODO(woosuk): Optimize this.

    topk_func = dispatch_topk_func()
    topk_weights, topk_ids = topk_func(topk_weights, topk_ids,
                                       token_expert_indicies,
                                       gating_output_float, renormalize)

    del token_expert_indicies  # Not used. Will be used in the future.
    return topk_weights, topk_ids


# This is used by the Deepseek-V2 and Deepseek-V3 model
@torch.compile(dynamic=True, backend=current_platform.simple_compile_backend)
def grouped_topk(
    hidden_states: torch.Tensor,
    gating_output: torch.Tensor,
    topk: int,
    renormalize: bool,
    num_expert_group: int = 0,
    topk_group: int = 0,
    scoring_func: str = "softmax",
    e_score_correction_bias: Optional[torch.Tensor] = None
) -> Tuple[torch.Tensor, torch.Tensor]:

    assert hidden_states.shape[0] == gating_output.shape[0], (
        "Number of tokens mismatch")

    if scoring_func == "softmax":
        scores = torch.softmax(gating_output, dim=-1)
    elif scoring_func == "sigmoid":
        scores = gating_output.sigmoid()
    else:
        raise ValueError(f"Unsupported scoring function: {scoring_func}")

    num_token = scores.shape[0]
    if e_score_correction_bias is not None:
        # Store original scores before applying correction bias. We use biased
        # scores for expert selection but original scores for routing weights
        original_scores = scores
        scores = scores + e_score_correction_bias.unsqueeze(0)
        group_scores = (scores.view(num_token, num_expert_group,
                                    -1).topk(2, dim=-1)[0].sum(dim=-1))
    else:
        group_scores = scores.view(num_token, num_expert_group,
                                   -1).max(dim=-1).values  # [n, n_group]
    group_idx = torch.topk(group_scores, k=topk_group, dim=-1,
                           sorted=False)[1]  # [n, top_k_group]
    group_mask = torch.zeros_like(group_scores)  # [n, n_group]
    group_mask.scatter_(1, group_idx, 1)  # [n, n_group]
    score_mask = group_mask.unsqueeze(-1).expand(
        num_token, num_expert_group,
        scores.shape[-1] // num_expert_group).reshape(num_token, -1)  # [n, e]
    tmp_scores = scores.masked_fill(~score_mask.bool(),
                                    float("-inf"))  # [n, e]

    if e_score_correction_bias is not None:
        topk_ids = torch.topk(tmp_scores, k=topk, dim=-1, sorted=False)[1]
        # Use original unbiased scores for the routing weights
        topk_weights = original_scores.gather(1, topk_ids)
    else:
        topk_weights, topk_ids = torch.topk(tmp_scores,
                                            k=topk,
                                            dim=-1,
                                            sorted=False)

    if renormalize:
        topk_weights = topk_weights / topk_weights.sum(dim=-1, keepdim=True)

    return topk_weights.to(torch.float32), topk_ids.to(torch.int32)


def get_config_dtype_str(
        dtype: torch.dtype,
        use_int4_w4a16: Optional[bool] = False,
        use_int8_w8a16: Optional[bool] = False,
        use_fp8_w8a8: Optional[bool] = False) -> Optional[str]:
    if use_fp8_w8a8:
        return "fp8_w8a8"
    elif use_int8_w8a16:
        return "int8_w8a16"
    elif use_int4_w4a16:
        return "int4_w4a16"
    elif dtype == torch.float:
        # avoiding cases where kernel fails when float32 MoE
        # use fp16/bfloat16 configs
        return "float32"
    return None


def inplace_fused_experts(hidden_states: torch.Tensor,
                          w1: torch.Tensor,
                          w2: torch.Tensor,
                          topk_weights: torch.Tensor,
                          topk_ids: torch.Tensor,
                          activation: str = "silu",
                          apply_router_weight_on_input: bool = False,
                          use_fp8_w8a8: bool = False,
                          use_int8_w8a16: bool = False,
                          use_int4_w4a16: bool = False,
                          global_num_experts: int = -1,
                          expert_map: Optional[torch.Tensor] = None,
                          w1_scale: Optional[torch.Tensor] = None,
                          w2_scale: Optional[torch.Tensor] = None,
                          w1_zp: Optional[torch.Tensor] = None,
                          w2_zp: Optional[torch.Tensor] = None,
                          a1_scale: Optional[torch.Tensor] = None,
                          a2_scale: Optional[torch.Tensor] = None,
                          block_shape: Optional[List[int]] = None) -> None:
    fused_experts_impl(hidden_states, w1, w2, topk_weights, topk_ids, True,
                       activation, apply_router_weight_on_input, use_fp8_w8a8,
                       use_int8_w8a16, use_int4_w4a16, global_num_experts,
                       expert_map, w1_scale, w2_scale, w1_zp, w2_zp, a1_scale,
                       a2_scale, block_shape)


def inplace_fused_experts_fake(
        hidden_states: torch.Tensor,
        w1: torch.Tensor,
        w2: torch.Tensor,
        topk_weights: torch.Tensor,
        topk_ids: torch.Tensor,
        activation: str = "silu",
        apply_router_weight_on_input: bool = False,
        use_fp8_w8a8: bool = False,
        use_int8_w8a16: bool = False,
        use_int4_w4a16: bool = False,
        global_num_experts: int = -1,
        expert_map: Optional[torch.Tensor] = None,
        w1_scale: Optional[torch.Tensor] = None,
        w2_scale: Optional[torch.Tensor] = None,
        w1_zp: Optional[torch.Tensor] = None,
        w2_zp: Optional[torch.Tensor] = None,
        a1_scale: Optional[torch.Tensor] = None,
        a2_scale: Optional[torch.Tensor] = None,
        block_shape: Optional[List[int]] = None) -> None:
    pass


direct_register_custom_op(
    op_name="inplace_fused_experts",
    op_func=inplace_fused_experts,
    mutates_args=["hidden_states"],
    fake_impl=inplace_fused_experts_fake,
)


def outplace_fused_experts(
        hidden_states: torch.Tensor,
        w1: torch.Tensor,
        w2: torch.Tensor,
        topk_weights: torch.Tensor,
        topk_ids: torch.Tensor,
        activation: str = "silu",
        apply_router_weight_on_input: bool = False,
        use_fp8_w8a8: bool = False,
        use_int8_w8a16: bool = False,
        use_int4_w4a16: bool = False,
        global_num_experts: int = -1,
        expert_map: Optional[torch.Tensor] = None,
        w1_scale: Optional[torch.Tensor] = None,
        w2_scale: Optional[torch.Tensor] = None,
        w1_zp: Optional[torch.Tensor] = None,
        w2_zp: Optional[torch.Tensor] = None,
        a1_scale: Optional[torch.Tensor] = None,
        a2_scale: Optional[torch.Tensor] = None,
        block_shape: Optional[List[int]] = None) -> torch.Tensor:
    return fused_experts_impl(hidden_states, w1, w2, topk_weights, topk_ids,
                              False, activation, apply_router_weight_on_input,
                              use_fp8_w8a8, use_int8_w8a16, use_int4_w4a16,
                              global_num_experts, expert_map, w1_scale,
                              w2_scale, w1_zp, w2_zp, a1_scale, a2_scale,
                              block_shape)


def outplace_fused_experts_fake(
        hidden_states: torch.Tensor,
        w1: torch.Tensor,
        w2: torch.Tensor,
        topk_weights: torch.Tensor,
        topk_ids: torch.Tensor,
        activation: str = "silu",
        use_fp8_w8a8: bool = False,
        use_int8_w8a16: bool = False,
        use_int4_w4a16: bool = False,
        global_num_experts: int = -1,
        expert_map: Optional[torch.Tensor] = None,
        w1_scale: Optional[torch.Tensor] = None,
        w2_scale: Optional[torch.Tensor] = None,
        w1_zp: Optional[torch.Tensor] = None,
        w2_zp: Optional[torch.Tensor] = None,
        a1_scale: Optional[torch.Tensor] = None,
        a2_scale: Optional[torch.Tensor] = None,
        block_shape: Optional[List[int]] = None) -> torch.Tensor:
    return torch.empty_like(hidden_states)


direct_register_custom_op(
    op_name="outplace_fused_experts",
    op_func=outplace_fused_experts,
    mutates_args=[],
    fake_impl=outplace_fused_experts_fake,
)


def torch_vllm_inplace_fused_experts(**kwargs) -> torch.Tensor:
    torch.ops.vllm.inplace_fused_experts(**kwargs)
    hidden_states = kwargs['hidden_states']
    return hidden_states


def torch_vllm_outplace_fused_experts(**kwargs) -> torch.Tensor:
    return torch.ops.vllm.outplace_fused_experts(**kwargs)


def dispatch_fused_experts_func(inplace: bool) -> Callable[..., torch.Tensor]:
    if is_rocm_aiter_moe_enabled():
        return rocm_aiter_fused_experts
    if inplace:
        return torch_vllm_inplace_fused_experts
    return torch_vllm_outplace_fused_experts


def fused_experts(hidden_states: torch.Tensor,
                  w1: torch.Tensor,
                  w2: torch.Tensor,
                  topk_weights: torch.Tensor,
                  topk_ids: torch.Tensor,
                  inplace: bool = False,
                  activation: str = "silu",
                  apply_router_weight_on_input: bool = False,
                  use_fp8_w8a8: bool = False,
                  use_int8_w8a16: bool = False,
                  use_int4_w4a16: bool = False,
                  global_num_experts: int = -1,
                  expert_map: Optional[torch.Tensor] = None,
                  w1_scale: Optional[torch.Tensor] = None,
                  w2_scale: Optional[torch.Tensor] = None,
                  w1_zp: Optional[torch.Tensor] = None,
                  w2_zp: Optional[torch.Tensor] = None,
                  a1_scale: Optional[torch.Tensor] = None,
                  a2_scale: Optional[torch.Tensor] = None,
                  block_shape: Optional[List[int]] = None,
                  allow_deep_gemm: bool = False) -> torch.Tensor:
    if (allow_deep_gemm and use_fp8_w8a8
            and _valid_deep_gemm(hidden_states, w1, w2, expert_map)):
        assert apply_router_weight_on_input is False
        return deep_gemm_moe_fp8(
            hidden_states=hidden_states,
            w1=w1,
            w2=w2,
            topk_weights=topk_weights,
            topk_ids=topk_ids,
            inplace=inplace,
            activation=activation,
            global_num_experts=global_num_experts,
            expert_map=expert_map,
            w1_scale=w1_scale,
            w2_scale=w2_scale,
            a1_scale=a1_scale,
            a2_scale=a2_scale,
        )
    else:
        return dispatch_fused_experts_func(inplace)(
            hidden_states=hidden_states,
            w1=w1,
            w2=w2,
            topk_weights=topk_weights,
            topk_ids=topk_ids,
            activation=activation,
            apply_router_weight_on_input=apply_router_weight_on_input,
            use_fp8_w8a8=use_fp8_w8a8,
            use_int8_w8a16=use_int8_w8a16,
            use_int4_w4a16=use_int4_w4a16,
            global_num_experts=global_num_experts,
            expert_map=expert_map,
            w1_scale=w1_scale,
            w2_scale=w2_scale,
            w1_zp=w1_zp,
            w2_zp=w2_zp,
            a1_scale=a1_scale,
            a2_scale=a2_scale,
            block_shape=block_shape)


def fused_experts_impl(hidden_states: torch.Tensor,
                       w1: torch.Tensor,
                       w2: torch.Tensor,
                       topk_weights: torch.Tensor,
                       topk_ids: torch.Tensor,
                       inplace: bool = False,
                       activation: str = "silu",
                       apply_router_weight_on_input: bool = False,
                       use_fp8_w8a8: bool = False,
                       use_int8_w8a16: bool = False,
                       use_int4_w4a16: bool = False,
                       global_num_experts: int = -1,
                       expert_map: Optional[torch.Tensor] = None,
                       w1_scale: Optional[torch.Tensor] = None,
                       w2_scale: Optional[torch.Tensor] = None,
                       w1_zp: Optional[torch.Tensor] = None,
                       w2_zp: Optional[torch.Tensor] = None,
                       a1_scale: Optional[torch.Tensor] = None,
                       a2_scale: Optional[torch.Tensor] = None,
                       block_shape: Optional[List[int]] = None):
    # Check constraints.
    if use_int4_w4a16:
        assert hidden_states.shape[1] // 2 == w1.shape[
            2], "Hidden size mismatch"
    else:
        assert hidden_states.shape[1] == w1.shape[2], "Hidden size mismatch"

    assert topk_weights.shape == topk_ids.shape, "topk shape mismatch"
    assert hidden_states.is_contiguous(), "Hidden_states must be contiguous"
    assert w1.stride(-1) == 1, "Stride of last dimension must be 1"
    assert w2.stride(-1) == 1, "Stride of last dimension must be 1"
    assert hidden_states.dtype in [
        torch.float32, torch.float16, torch.bfloat16
    ]

    num_tokens, _ = hidden_states.shape
    E, N, _ = w1.shape
    K = w2.shape[1]
    if global_num_experts == -1:
        global_num_experts = E
    top_k_num = topk_ids.shape[1]
    # We execute the fused_moe kernel in chunks to circumvent this issue:
    # https://github.com/vllm-project/vllm/issues/5938
    CHUNK_SIZE = envs.VLLM_FUSED_MOE_CHUNK_SIZE
    M = min(num_tokens, CHUNK_SIZE)
    config_dtype = get_config_dtype_str(use_fp8_w8a8=use_fp8_w8a8,
                                        use_int8_w8a16=use_int8_w8a16,
                                        use_int4_w4a16=use_int4_w4a16,
                                        dtype=hidden_states.dtype)

    get_config_func = functools.partial(
        try_get_optimal_moe_config,
        w1.shape,
        w2.shape,
        top_k_num,
        config_dtype,
        block_shape=block_shape,
    )

    config = get_config_func(M)

    # We can reuse the memory between these because by the time we need
    # cache3, we're done with cache1
    cache13 = torch.empty(M * top_k_num * max(N, K),
                          device=hidden_states.device,
                          dtype=hidden_states.dtype)
    intermediate_cache1 = cache13[:M * top_k_num * N].view(M, top_k_num, N)
    intermediate_cache3 = cache13[:M * top_k_num * K].view(M, top_k_num, K)

    # This needs separate memory since it's used concurrently with cache1
    intermediate_cache2 = torch.empty((M * top_k_num, N // 2),
                                      device=hidden_states.device,
                                      dtype=hidden_states.dtype)

    if hidden_states.dtype == torch.bfloat16:
        compute_type = tl.bfloat16
    elif hidden_states.dtype == torch.float16:
        compute_type = tl.float16
    elif hidden_states.dtype == torch.float32:
        compute_type = tl.float32
    else:
        raise ValueError(f"Unsupported compute_type: {hidden_states.dtype}")

    if inplace:
        out_hidden_states = hidden_states
    else:
        out_hidden_states = torch.empty_like(hidden_states)

    for chunk in range((num_tokens // CHUNK_SIZE) + 1):
        begin_chunk_idx, end_chunk_idx = (chunk * CHUNK_SIZE,
                                          min((chunk + 1) * CHUNK_SIZE,
                                              num_tokens))
        curr_hidden_states = hidden_states[begin_chunk_idx:end_chunk_idx]
        tokens_in_chunk, _ = curr_hidden_states.shape

        if tokens_in_chunk == 0:
            break

        if tokens_in_chunk < CHUNK_SIZE and chunk > 0:
            # Adjust the intermediate cache size and config for the last
            # chunk. Note that in most cases we only have one chunk
            # so the cache size and config are already set correctly and
            # do not need to be adjusted.
            intermediate_cache1 = intermediate_cache1[:tokens_in_chunk]
            intermediate_cache2 = intermediate_cache2[:tokens_in_chunk *
                                                      topk_ids.shape[1]]
            intermediate_cache3 = intermediate_cache3[:tokens_in_chunk]
            config = get_config_func(tokens_in_chunk)

        curr_topk_ids = topk_ids[begin_chunk_idx:end_chunk_idx]
        curr_topk_weights = topk_weights[begin_chunk_idx:end_chunk_idx]

        a1q_scale: Optional[torch.Tensor] = None

        if use_fp8_w8a8:
            qcurr_hidden_states, a1q_scale = _fp8_quantize(
                curr_hidden_states, a1_scale, block_shape)
        else:
            qcurr_hidden_states = curr_hidden_states
            a1q_scale = a1_scale

        sorted_token_ids, expert_ids, num_tokens_post_padded = (
            moe_align_block_size(curr_topk_ids, config['BLOCK_SIZE_M'],
                                 global_num_experts, expert_map))

        invoke_fused_moe_kernel(qcurr_hidden_states,
                                w1,
                                intermediate_cache1,
                                a1q_scale,
                                w1_scale,
                                w1_zp,
                                curr_topk_weights,
                                sorted_token_ids,
                                expert_ids,
                                num_tokens_post_padded,
                                apply_router_weight_on_input,
                                top_k_num,
                                config,
                                compute_type=compute_type,
                                use_fp8_w8a8=use_fp8_w8a8,
                                use_int8_w8a16=use_int8_w8a16,
                                use_int4_w4a16=use_int4_w4a16,
                                block_shape=block_shape)

        if activation == "silu":
            torch.ops._C.silu_and_mul(intermediate_cache2,
                                      intermediate_cache1.view(-1, N))
        elif activation == "gelu":
            torch.ops._C.gelu_and_mul(intermediate_cache2,
                                      intermediate_cache1.view(-1, N))
        else:
            raise ValueError(f"Unsupported FusedMoe activation: {activation}")

        a2q_scale: Optional[torch.Tensor] = None

        if use_fp8_w8a8:
            qintermediate_cache2, a2q_scale = _fp8_quantize(
                intermediate_cache2, a2_scale, block_shape)
        else:
            qintermediate_cache2 = intermediate_cache2
            a2q_scale = a2_scale

        invoke_fused_moe_kernel(qintermediate_cache2,
                                w2,
                                intermediate_cache3,
                                a2q_scale,
                                w2_scale,
                                w2_zp,
                                curr_topk_weights,
                                sorted_token_ids,
                                expert_ids,
                                num_tokens_post_padded,
                                not apply_router_weight_on_input,
                                1,
                                config,
                                compute_type=compute_type,
                                use_fp8_w8a8=use_fp8_w8a8,
                                use_int8_w8a16=use_int8_w8a16,
                                use_int4_w4a16=use_int4_w4a16,
                                block_shape=block_shape)

        ops.moe_sum(intermediate_cache3.view(*intermediate_cache3.shape),
                    out_hidden_states[begin_chunk_idx:end_chunk_idx])

    return out_hidden_states


def fused_moe(
    hidden_states: torch.Tensor,
    w1: torch.Tensor,
    w2: torch.Tensor,
    gating_output: torch.Tensor,
    topk: int,
    renormalize: bool,
    inplace: bool = False,
    activation: str = "silu",
    use_grouped_topk: bool = False,
    num_expert_group: Optional[int] = None,
    topk_group: Optional[int] = None,
    custom_routing_function: Optional[Callable] = None,
    use_fp8_w8a8: bool = False,
    use_int8_w8a16: bool = False,
    use_int4_w4a16: bool = False,
    global_num_experts: int = -1,
    expert_map: Optional[torch.Tensor] = None,
    w1_scale: Optional[torch.Tensor] = None,
    w2_scale: Optional[torch.Tensor] = None,
    w1_zp: Optional[torch.Tensor] = None,
    w2_zp: Optional[torch.Tensor] = None,
    a1_scale: Optional[torch.Tensor] = None,
    a2_scale: Optional[torch.Tensor] = None,
    block_shape: Optional[List[int]] = None,
) -> torch.Tensor:
    """
    This function computes a Mixture of Experts (MoE) layer using two sets of
    weights, w1 and w2, and top-k gating mechanism.

    Parameters:
    - hidden_states (torch.Tensor): The input tensor to the MoE layer.
    - w1 (torch.Tensor): The first set of expert weights.
    - w2 (torch.Tensor): The second set of expert weights.
    - gating_output (torch.Tensor): The output of the gating operation
        (before softmax).
    - topk (int): The number of top-k experts to select.
    - renormalize (bool): If True, renormalize the top-k weights to sum to 1.
    - inplace (bool): If True, perform the operation in-place.
        Defaults to False.
    - activation (str): The activation function to apply after the first
        MoE layer.
    - num_expert_group: Optional[int]: additional parameter for grouped_topk
    - topk_group: Optional[int]: additional parameter for grouped_topk
    - use_grouped_topk: If True, use grouped_topk instead of fused_topk
        note: Deepseekv2 model uses grouped_topk
    - use_fp8_w8a8 (bool): If True, use fp8 arithmetic to compute the inner
        products for w1 and w2. Defaults to False.
    - use_int8_w8a16 (bool): If True, use matmul of int8 weight and bf16/fp16
        activation to compute the inner products for w1 and w2.
        Defaults to False.
    - use_int4_w4a16 (bool): If True, use matmul of int4 weight and bf16/fp16
        activation to compute the inner products for w1 and w2.
        Defaults to False.
    - global_num_experts (int): The total number of experts in the global
        expert space.
    - expert_map (Optional[torch.Tensor]):  A tensor mapping expert indices 
        from the global expert space to the local expert space of the expert 
        parallel shard.
    - w1_scale (Optional[torch.Tensor]): Optional scale to be used for
        w1.
    - w2_scale (Optional[torch.Tensor]): Optional scale to be used for
        w2.
    - a1_scale (Optional[torch.Tensor]): Optional scale to be used for
        a1.
    - a2_scale (Optional[torch.Tensor]): Optional scale to be used for
        a2.
    - block_shape: (Optional[List[int]]): Optional block size for block-wise
        quantization.

    Returns:
    - torch.Tensor: The output tensor after applying the MoE layer.
    """

    if use_grouped_topk:
        assert num_expert_group is not None and topk_group is not None
        topk_weights, topk_ids = grouped_topk(hidden_states, gating_output,
                                              topk, renormalize,
                                              num_expert_group, topk_group)
    elif custom_routing_function is None:
        topk_weights, topk_ids = fused_topk(hidden_states, gating_output, topk,
                                            renormalize)
    else:
        topk_weights, topk_ids = custom_routing_function(
            hidden_states, gating_output, topk, renormalize)

    return fused_experts(hidden_states,
                         w1,
                         w2,
                         topk_weights,
                         topk_ids,
                         inplace=inplace,
                         activation=activation,
                         use_fp8_w8a8=use_fp8_w8a8,
                         use_int8_w8a16=use_int8_w8a16,
                         use_int4_w4a16=use_int4_w4a16,
                         global_num_experts=global_num_experts,
                         expert_map=expert_map,
                         w1_scale=w1_scale,
                         w2_scale=w2_scale,
                         w1_zp=w1_zp,
                         w2_zp=w2_zp,
                         a1_scale=a1_scale,
                         a2_scale=a2_scale,
                         block_shape=block_shape)<|MERGE_RESOLUTION|>--- conflicted
+++ resolved
@@ -20,15 +20,12 @@
 from vllm.platforms import current_platform
 from vllm.utils import direct_register_custom_op
 
-<<<<<<< HEAD
 if current_platform.is_hpu():
     from vllm_hpu_extension.ops import scaled_fp8_quant
     ops.scaled_fp8_quant = scaled_fp8_quant
-=======
 from .rocm_aiter_fused_moe import (is_rocm_aiter_moe_enabled,
                                    rocm_aiter_fused_experts,
                                    rocm_aiter_topk_softmax)
->>>>>>> 66d433b9
 
 logger = init_logger(__name__)
 
