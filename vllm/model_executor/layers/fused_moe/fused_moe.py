--- conflicted
+++ resolved
@@ -23,7 +23,6 @@
 from vllm.utils import direct_register_custom_op
 
 if current_platform.is_hpu():
-    import habana_frameworks.torch as htorch
     from vllm_hpu_extension.ops import scaled_fp8_quant
     ops.scaled_fp8_quant = scaled_fp8_quant
 
@@ -914,13 +913,6 @@
     else:
         raise ValueError(f"Unsupported scoring function: {scoring_func}")
 
-<<<<<<< HEAD
-    # Chendi: Important fix, avoid fusedKernel due to acc issue
-    if current_platform.is_hpu():
-        htorch.core.mark_step()
-
-=======
->>>>>>> 5caca07b
     num_token = scores.shape[0]
     if e_score_correction_bias is not None:
         # Store original scores before applying correction bias. We use biased
@@ -932,10 +924,6 @@
     else:
         group_scores = scores.view(num_token, num_expert_group,
                                    -1).max(dim=-1).values  # [n, n_group]
-<<<<<<< HEAD
-
-=======
->>>>>>> 5caca07b
     group_idx = torch.topk(group_scores, k=topk_group, dim=-1,
                            sorted=False)[1]  # [n, top_k_group]
     group_mask = torch.zeros_like(group_scores)  # [n, n_group]
@@ -943,11 +931,6 @@
     score_mask = group_mask.unsqueeze(-1).expand(
         num_token, num_expert_group,
         scores.shape[-1] // num_expert_group).reshape(num_token, -1)  # [n, e]
-<<<<<<< HEAD
-
-    # Chendi: pick up upstream fix
-=======
->>>>>>> 5caca07b
     tmp_scores = scores.masked_fill(~score_mask.bool(),
                                     float("-inf"))  # [n, e]
 
