# SPDX-License-Identifier: Apache-2.0

from abc import abstractmethod
from enum import Enum
from typing import Callable, List, Optional, Tuple

import torch
import torch.nn.functional as F
from torch.nn.parameter import UninitializedParameter

import vllm.envs as envs
<<<<<<< HEAD
from vllm.distributed import (get_tensor_model_parallel_rank,
=======
from vllm.config import get_current_vllm_config
from vllm.distributed import (get_dp_group, get_tensor_model_parallel_rank,
>>>>>>> 5caca07b
                              get_tensor_model_parallel_world_size,
                              tensor_model_parallel_all_reduce)
from vllm.forward_context import ForwardContext, get_forward_context
from vllm.logger import init_logger
from vllm.model_executor.custom_op import CustomOp
from vllm.model_executor.layers.quantization.base_config import (
    QuantizationConfig, QuantizeMethodBase)
from vllm.model_executor.utils import set_weight_attrs
from vllm.platforms import current_platform
from vllm.platforms.interface import CpuArchEnum
from vllm.utils import direct_register_custom_op

is_hpu = current_platform.is_hpu()

if current_platform.is_cuda_alike():
    from .fused_moe import fused_experts
else:
    fused_experts = None  # type: ignore
if current_platform.is_tpu():
    # the iterative moe implementation is used until the moe_pallas is fixed
    from .moe_torch_iterative import fused_moe as fused_moe_pallas
else:
    fused_moe_pallas = None  # type: ignore
logger = init_logger(__name__)


class FusedMoeWeightScaleSupported(Enum):
    TENSOR = "tensor"
    CHANNEL = "channel"
    GROUP = "group"
    BLOCK = "block"


class FusedMoEMethodBase(QuantizeMethodBase):

    @abstractmethod
    def create_weights(self, layer: torch.nn.Module, num_experts: int,
                       hidden_size: int, intermediate_size_per_partition: int,
                       params_dtype: torch.dtype, **extra_weight_attrs):
        raise NotImplementedError

    @abstractmethod
    def apply(
        self,
        layer: torch.nn.Module,
        x: torch.Tensor,
        router_logits: torch.Tensor,
        top_k: int,
        renormalize: bool,
        use_grouped_topk: bool = False,
        topk_group: Optional[int] = None,
        num_expert_group: Optional[int] = None,
        global_num_experts: int = -1,
        expert_map: Optional[torch.Tensor] = None,
        custom_routing_function: Optional[Callable] = None,
        scoring_func: str = "softmax",
        e_score_correction_bias: Optional[torch.Tensor] = None,
        apply_router_weight_on_input: bool = False,
        activation: str = "silu",
    ) -> torch.Tensor:
        raise NotImplementedError


@CustomOp.register("unquantized_fused_moe")
class UnquantizedFusedMoEMethod(FusedMoEMethodBase, CustomOp):
    """MoE method without quantization."""

    def create_weights(self, layer: torch.nn.Module, num_experts: int,
                       hidden_size: int, intermediate_size_per_partition: int,
                       params_dtype: torch.dtype, **extra_weight_attrs):
        # Fused gate_up_proj (column parallel)
        w13_weight = torch.nn.Parameter(torch.empty(
            num_experts,
            2 * intermediate_size_per_partition,
            hidden_size,
            dtype=params_dtype),
                                        requires_grad=False)
        layer.register_parameter("w13_weight", w13_weight)
        set_weight_attrs(w13_weight, extra_weight_attrs)

        # down_proj (row parallel)
        w2_weight = torch.nn.Parameter(torch.empty(
            num_experts,
            hidden_size,
            intermediate_size_per_partition,
            dtype=params_dtype),
                                       requires_grad=False)
        layer.register_parameter("w2_weight", w2_weight)
        set_weight_attrs(w2_weight, extra_weight_attrs)

    def _maybe_pad_weight(self, weight: torch.Tensor) -> torch.Tensor:
        # Pad the weight tensor. This is an optimization on ROCm platform, which
        # can benefit from tensors located far enough from one another in memory
        if (envs.VLLM_ROCM_MOE_PADDING and current_platform.is_rocm()
                and weight.stride(-1) == 1
                and (weight.stride(-2) * weight.element_size()) % 512 == 0):
            num_pad = 256 // weight.element_size()
            weight = F.pad(weight, (0, num_pad), "constant", 0)[..., :-num_pad]
            torch.cuda.empty_cache()
        return weight

    def process_weights_after_loading(self, layer: torch.nn.Module) -> None:
        super().process_weights_after_loading(layer)

        # Padding the weight for better performance on ROCm
        layer.w13_weight.data = self._maybe_pad_weight(layer.w13_weight.data)
        layer.w2_weight.data = self._maybe_pad_weight(layer.w2_weight.data)
        # Lazy import to avoid importing triton.
        from vllm.model_executor.layers.fused_moe.rocm_aiter_fused_moe import (
            is_rocm_aiter_moe_enabled, shuffle_weights)
        if is_rocm_aiter_moe_enabled():
            # reshaping weights is required for aiter moe kernel.
            shuffled_w13, shuffled_w2 = shuffle_weights(
                layer.w13_weight.data, layer.w2_weight.data)

            layer.w13_weight.data = shuffled_w13
            layer.w2_weight.data = shuffled_w2

        if current_platform.is_cpu():
            if current_platform.get_cpu_architecture() == CpuArchEnum.X86:
                import intel_extension_for_pytorch as ipex
                layer.ipex_fusion = ipex.llm.modules.GatedMLPMOE(
                    layer.w13_weight,
                    layer.w2_weight,
                    use_prepack=envs.VLLM_CPU_MOE_PREPACK,
                )
            else:
                raise NotImplementedError("CPU MOE only supports x86 arch.")
        if current_platform.is_hpu():
            for expert_id in range(layer.local_num_experts):
                layer.moe_op.w13_list[expert_id].set_weight(
                    layer.w13_weight.data[expert_id])
                layer.moe_op.w2_list[expert_id].set_weight(
                    layer.w2_weight.data[expert_id])

<<<<<<< HEAD
    def apply(self,
              layer: torch.nn.Module,
              x: torch.Tensor,
              router_logits: torch.Tensor,
              top_k: int,
              renormalize: bool,
              use_grouped_topk: bool = False,
              topk_group: Optional[int] = None,
              num_expert_group: Optional[int] = None,
              custom_routing_function: Optional[Callable] = None,
              scoring_func: str = "softmax",
              e_score_correction_bias: Optional[torch.Tensor] = None,
              ep_rank: Optional[int] = None) -> torch.Tensor:
        return self.forward(x=x,
                            layer=layer,
                            router_logits=router_logits,
                            top_k=top_k,
                            renormalize=renormalize,
                            use_grouped_topk=use_grouped_topk,
                            topk_group=topk_group,
                            num_expert_group=num_expert_group,
                            custom_routing_function=custom_routing_function,
                            scoring_func=scoring_func,
                            e_score_correction_bias=e_score_correction_bias,
                            ep_rank=ep_rank)
=======
    def apply(
        self,
        layer: torch.nn.Module,
        x: torch.Tensor,
        router_logits: torch.Tensor,
        top_k: int,
        renormalize: bool,
        use_grouped_topk: bool = False,
        topk_group: Optional[int] = None,
        num_expert_group: Optional[int] = None,
        global_num_experts: int = -1,
        expert_map: Optional[torch.Tensor] = None,
        custom_routing_function: Optional[Callable] = None,
        scoring_func: str = "softmax",
        e_score_correction_bias: Optional[torch.Tensor] = None,
        apply_router_weight_on_input: bool = False,
        activation: str = "silu",
    ) -> torch.Tensor:
        return self.forward(
            x=x,
            layer=layer,
            router_logits=router_logits,
            top_k=top_k,
            renormalize=renormalize,
            use_grouped_topk=use_grouped_topk,
            topk_group=topk_group,
            num_expert_group=num_expert_group,
            global_num_experts=global_num_experts,
            expert_map=expert_map,
            custom_routing_function=custom_routing_function,
            scoring_func=scoring_func,
            e_score_correction_bias=e_score_correction_bias,
            activation=activation,
            apply_router_weight_on_input=apply_router_weight_on_input)
>>>>>>> 5caca07b

    def forward_cuda(
        self,
        layer: torch.nn.Module,
        x: torch.Tensor,
        use_grouped_topk: bool,
        top_k: int,
        router_logits: torch.Tensor,
        renormalize: bool,
        topk_group: Optional[int] = None,
        num_expert_group: Optional[int] = None,
        global_num_experts: int = -1,
        expert_map: Optional[torch.Tensor] = None,
        custom_routing_function: Optional[Callable] = None,
        scoring_func: str = "softmax",
        e_score_correction_bias: Optional[torch.Tensor] = None,
        apply_router_weight_on_input: bool = False,
        activation: str = "silu",
    ) -> torch.Tensor:
        topk_weights, topk_ids = FusedMoE.select_experts(
            hidden_states=x,
            router_logits=router_logits,
            use_grouped_topk=use_grouped_topk,
            top_k=top_k,
            renormalize=renormalize,
            topk_group=topk_group,
            num_expert_group=num_expert_group,
            custom_routing_function=custom_routing_function,
            scoring_func=scoring_func,
            e_score_correction_bias=e_score_correction_bias)

        return fused_experts(
            hidden_states=x,
            w1=layer.w13_weight,
            w2=layer.w2_weight,
            topk_weights=topk_weights,
            topk_ids=topk_ids,
            inplace=True,
            activation=activation,
            apply_router_weight_on_input=apply_router_weight_on_input,
            global_num_experts=global_num_experts,
            expert_map=expert_map)

    def forward_cpu(
        self,
        layer: torch.nn.Module,
        x: torch.Tensor,
        use_grouped_topk: bool,
        top_k: int,
        router_logits: torch.Tensor,
        renormalize: bool,
        topk_group: Optional[int] = None,
        num_expert_group: Optional[int] = None,
        global_num_experts: int = -1,
        expert_map: Optional[torch.Tensor] = None,
        custom_routing_function: Optional[Callable] = None,
        scoring_func: str = "softmax",
        e_score_correction_bias: Optional[torch.Tensor] = None,
<<<<<<< HEAD
        **kwargs,
    ):
        if use_grouped_topk or custom_routing_function is not None:
            topk_weights, topk_ids = FusedMoE.select_experts(
                hidden_states=x,
                router_logits=router_logits,
                use_grouped_topk=use_grouped_topk,
                top_k=top_k,
                renormalize=renormalize,
                topk_group=topk_group,
                num_expert_group=num_expert_group,
                custom_routing_function=custom_routing_function,
                scoring_func=scoring_func,
                e_score_correction_bias=e_score_correction_bias)
        else:
            import torch.nn.functional as F
            topk_weights = F.softmax(router_logits, dim=1, dtype=torch.float32)
            topk_weights, topk_ids = torch.topk(topk_weights, top_k, dim=-1)
            topk_weights /= topk_weights.sum(dim=-1, keepdim=True)
            topk_weights = topk_weights.to(x.dtype)

        topk_ids = topk_ids.view(*x.shape[:-1], -1)
        topk_weights = topk_weights.view(*x.shape[:-1], -1)
        return layer.moe_op(
            x,
            topk_ids.to(torch.int64),
            topk_weights.to(x.dtype),
            permuted_weights=True,
            activation="silu",
=======
        activation: str = "silu",
        apply_router_weight_on_input: bool = False,
        **kwargs,
    ):
        assert activation == "silu", f"{activation} is not supported."
        assert apply_router_weight_on_input is False
        return layer.ipex_fusion(
            x,
            use_grouped_topk,
            top_k,
            router_logits,
            renormalize,
            topk_group,
            num_expert_group,
            custom_routing_function,
            scoring_func,
            e_score_correction_bias,
>>>>>>> 5caca07b
        )

    def forward_hpu(
        self,
        layer: torch.nn.Module,
        x: torch.Tensor,
        use_grouped_topk: bool,
        top_k: int,
        router_logits: torch.Tensor,
        renormalize: bool,
        topk_group: Optional[int] = None,
        num_expert_group: Optional[int] = None,
        global_num_experts: int = -1,
        expert_map: Optional[torch.Tensor] = None,
        custom_routing_function: Optional[Callable] = None,
        scoring_func: str = "softmax",
        e_score_correction_bias: Optional[torch.Tensor] = None,
        apply_router_weight_on_input: bool = False,
        activation: str = "silu",
        **kwargs,
    ):
        input_shape = x.shape
        x = x.view(-1, x.shape[-1])
        if use_grouped_topk or custom_routing_function is not None:
            topk_weights, topk_ids = FusedMoE.select_experts(
                hidden_states=x,
                router_logits=router_logits,
                use_grouped_topk=use_grouped_topk,
                top_k=top_k,
                renormalize=renormalize,
                topk_group=topk_group,
                num_expert_group=num_expert_group,
                custom_routing_function=custom_routing_function,
                scoring_func=scoring_func,
                e_score_correction_bias=e_score_correction_bias)
        else:
            import torch.nn.functional as F
            topk_weights = F.softmax(router_logits, dim=1, dtype=torch.float32)
            topk_weights, topk_ids = torch.topk(topk_weights, top_k, dim=-1)
            topk_weights /= topk_weights.sum(dim=-1, keepdim=True)
            topk_weights = topk_weights.to(x.dtype)
        topk_ids = topk_ids.view(*x.shape[:-1], -1)
        topk_weights = topk_weights.view(*x.shape[:-1], -1)
        return layer.moe_op(
            x,
            topk_ids.to(torch.int64),
            topk_weights.to(x.dtype),
            permuted_weights=True,
            activation=activation,
        ).view(*input_shape)

    def forward_tpu(
        self,
        layer: torch.nn.Module,
        x: torch.Tensor,
        use_grouped_topk: bool,
        top_k: int,
        router_logits: torch.Tensor,
        renormalize: bool,
        topk_group: Optional[int] = None,
        num_expert_group: Optional[int] = None,
        global_num_experts: int = -1,
        expert_map: Optional[torch.Tensor] = None,
        custom_routing_function: Optional[Callable] = None,
        scoring_func: str = "softmax",
        e_score_correction_bias: Optional[torch.Tensor] = None,
        apply_router_weight_on_input: bool = False,
        activation: str = "silu",
    ) -> torch.Tensor:
        assert not use_grouped_topk
        assert num_expert_group is None
        assert topk_group is None
        assert custom_routing_function is None
        assert apply_router_weight_on_input is False
        if scoring_func != "softmax":
            raise NotImplementedError(
                "Only softmax scoring function is supported for TPU.")
        if e_score_correction_bias is not None:
            raise NotImplementedError(
                "Expert score correction bias is not supported for TPU.")
        assert activation == "silu", f"{activation} is not supported for TPU."
        return fused_moe_pallas(hidden_states=x,
                                w1=layer.w13_weight,
                                w2=layer.w2_weight,
                                topk=top_k,
                                gating_output=router_logits,
                                global_num_experts=global_num_experts,
                                expert_map=expert_map,
                                renormalize=renormalize)

    forward_native = forward_tpu if current_platform.is_tpu() else forward_cuda


def determine_expert_map(
        ep_size: int, ep_rank: int,
        global_num_experts: int) -> Tuple[int, Optional[torch.Tensor]]:
    """
        Calculates how many experts should be assigned to each rank for EP and
        creates a mapping from global to local expert index. Experts are
        distributed evenly across ranks. Any remaining are assigned to the
        last rank.

        Args:
            ep_size (int): The size of the expert parallel group
            global_num_experts (int): The total number of experts in the model.

        Returns:
            Tuple[int, Optional[torch.Tensor]]: A tuple containing:
                - local_num_experts (int): The number of experts assigned
                    to the current rank.
                - expert_map (Optional[torch.Tensor]): A tensor of shape
                    (global_num_experts,) mapping from global to local index.
                    Contains -1 for experts not assigned to the current rank.
                    Returns None if ep_size is 1.
        """
    assert ep_size > 0
    if ep_size == 1:
        return (global_num_experts, None)

    local_num_experts = global_num_experts // ep_size

    # Create a tensor of size num_experts filled with -1
    expert_map = torch.full((global_num_experts, ), -1, dtype=torch.int32)
    # Create a expert map for the local experts
    if ep_rank < (ep_size - 1):
        # Each non-last rank gets local_num_experts experts.
        expert_map[ep_rank * local_num_experts:
                        (ep_rank + 1) * local_num_experts] = \
            torch.arange(0, local_num_experts, dtype=torch.int32)
    else:
        # All remaining experts are assigned to the last rank.
        local_num_experts = (global_num_experts - ep_rank * local_num_experts)

        expert_map[-local_num_experts:] = \
            torch.arange(0, local_num_experts, dtype=torch.int32)
    return (local_num_experts, expert_map)


class FusedMoE(torch.nn.Module):
    """FusedMoE layer for MoE models.

    This layer contains both MergedColumnParallel weights (gate_up_proj /
    w13) and RowParallelLinear weights (down_proj/ w2).

    Note: Mixtral uses w1, w2, and w3 for gate, up, and down_proj. We
    copy that naming convention here and handle any remapping in the
    load_weights function in each model implementation.

    Args:
        num_experts: Number of experts in the model
        top_k: Number of experts selected for each token
        hidden_size: Input hidden state size of the transformer
        intermediate_size: Intermediate size of the experts
        params_dtype: Data type for the parameters.
        reduce_results: Whether to all all_reduce on the output of the layer
        renomalize: Whether to renormalize the logits in the fused_moe kernel
        quant_config: Quantization configure.
    """

    def __init__(
        self,
        num_experts: int,  # Global number of experts
        top_k: int,
        hidden_size: int,
        intermediate_size: int,
        params_dtype: Optional[torch.dtype] = None,
        reduce_results: bool = False,
        renormalize: bool = True,
        use_grouped_topk: bool = False,
        num_expert_group: Optional[int] = None,
        topk_group: Optional[int] = None,
        quant_config: Optional[QuantizationConfig] = None,
        tp_size: Optional[int] = None,
        ep_size: Optional[int] = None,
        dp_size: Optional[int] = None,
        prefix: str = "",
        custom_routing_function: Optional[Callable] = None,
        scoring_func: str = "softmax",
        e_score_correction_bias: Optional[torch.Tensor] = None,
        apply_router_weight_on_input: bool = False,
        activation: str = "silu",
    ):
        super().__init__()

        if params_dtype is None:
            params_dtype = torch.get_default_dtype()
        self.params_dtype = params_dtype

        # Note: here we guard against accessing the TP and DP groups when
        # uninitialized (this happens when testing)
        self.tp_size = (tp_size if tp_size is not None else
                        get_tensor_model_parallel_world_size())
<<<<<<< HEAD
        # Chendi: Temporarily add ep_support using parameter
        # It should be gone once version updated to upstream
        self.ep_size = self.tp_size \
            if envs.VLLM_ENABLE_EXPERT_PARALLEL else 1
        self.tp_size = self.tp_size // self.ep_size
        assert num_experts % self.ep_size == 0
        self.ep_rank = get_tensor_model_parallel_rank() // self.tp_size

        self.top_k = top_k
        self.num_experts = num_experts // self.ep_size
=======
        tp_rank = 0 if self.tp_size == 1 else get_tensor_model_parallel_rank()
        self.dp_size = (dp_size
                        if dp_size is not None else get_dp_group().world_size)
        self.dp_rank = (0
                        if self.dp_size == 1 else get_dp_group().rank_in_group)
        self.global_num_experts = num_experts

        # Use expert parallelism instead of tensor parallelism?
        vllm_config = get_current_vllm_config()
        use_ep = (vllm_config.parallel_config.enable_expert_parallel
                  and self.tp_size * self.dp_size > 1)

        # For smuggling this layer into the fused moe custom op
        self.use_direct_call = self.dp_size == 1
        if not self.use_direct_call:
            compilation_config = vllm_config.compilation_config
            if prefix in compilation_config.static_forward_context:
                raise ValueError("Duplicate layer name: {}".format(prefix))
            compilation_config.static_forward_context[prefix] = self
            self.layer_name = prefix

        if use_ep:
            # Set TP size to 1 to adjust for EP and adjust EP size and rank
            # for DP attention.
            self.ep_rank = tp_rank + self.tp_size * self.dp_rank
            self.tp_rank = 0
            self.ep_size = self.tp_size * self.dp_size
            self.tp_size = 1

            self.local_num_experts, self.expert_map = determine_expert_map(
                ep_size=self.ep_size,
                ep_rank=self.ep_rank,
                global_num_experts=self.global_num_experts)
        else:
            # Adjust TP size for DP attention
            self.tp_rank = tp_rank + self.tp_size * self.dp_rank
            self.ep_rank = 0
            self.tp_size = self.tp_size * self.dp_size
            self.ep_size = 1
            self.local_num_experts = self.global_num_experts
            self.expert_map = None
        self.top_k = top_k
        self.global_num_experts = num_experts

>>>>>>> 5caca07b
        assert intermediate_size % self.tp_size == 0
        self.hidden_size = hidden_size
        self.intermediate_size_per_partition = intermediate_size // self.tp_size
        self.reduce_results = reduce_results
        self.renormalize = renormalize
        self.use_grouped_topk = use_grouped_topk
        if self.use_grouped_topk:
            assert num_expert_group is not None and topk_group is not None
        self.num_expert_group = num_expert_group
        self.topk_group = topk_group
        self.custom_routing_function = custom_routing_function

        self.scoring_func = scoring_func
        self.e_score_correction_bias = e_score_correction_bias
        self.activation = activation

        if self.scoring_func != "softmax" and not self.use_grouped_topk:
            raise ValueError("Only softmax scoring function is supported for "
                             "non-grouped topk.")

        # Note: get_quant_method will look at the layer's local_num_experts
        # for heuristic purposes, so it must be initialized first.
        if quant_config is None:
            self.quant_method: Optional[QuantizeMethodBase] = (
                UnquantizedFusedMoEMethod())
        else:
            self.quant_method = quant_config.get_quant_method(self, prefix)
        assert self.quant_method is not None

        self.apply_router_weight_on_input = apply_router_weight_on_input
        moe_quant_params = {
<<<<<<< HEAD
            "num_experts": self.num_experts,
=======
            "num_experts": self.local_num_experts,
>>>>>>> 5caca07b
            "hidden_size": hidden_size,
            "intermediate_size_per_partition":
            self.intermediate_size_per_partition,
            "params_dtype": params_dtype,
            "weight_loader": self.weight_loader,
        }
        # need full intermediate size pre-sharding for WNA16 act order
        if (self.quant_method.__class__.__name__
                in ("GPTQMarlinMoEMethod",
                    "CompressedTensorsWNA16MarlinMoEMethod",
                    "CompressedTensorsWNA16MoEMethod")):
            moe_quant_params["intermediate_size_full"] = intermediate_size
        if is_hpu:
<<<<<<< HEAD
            ep_shift = self.ep_rank * self.num_experts
            from vllm_hpu_extension.ops import (VllmMixtureOfExpertsOp,
                                                VllmMixtureOfExpertsOpFP8)

            from vllm.model_executor.layers.quantization.fp8 import (
                Fp8MoEMethod)

            experts_min, experts_max = ep_shift, self.num_experts + ep_shift - 1
            if quant_config is not None and isinstance(self.quant_method,
                                                       Fp8MoEMethod):
                moe_op = VllmMixtureOfExpertsOpFP8(
                    self.num_experts,
                    experts_min,
                    experts_max,
                )
            else:
                moe_op = VllmMixtureOfExpertsOp(
                    self.num_experts,
                    experts_min,
                    experts_max,
                )
=======
            num_experts = self.local_num_experts
            ep_shift = self.ep_rank * num_experts
            from vllm_hpu_extension.ops import (
                VllmMixtureOfExpertsOp, VllmMixtureOfExpertsOpFP8,
                VllmMixtureOfExpertsOpFP8PerChannel)

            experts_min, experts_max = ep_shift, num_experts + ep_shift - 1
            if quant_config is None or isinstance(self.quant_method,
                                                  UnquantizedFusedMoEMethod):
                moe_op = VllmMixtureOfExpertsOp(
                    num_experts,
                    experts_min,
                    experts_max,
                )
            elif quant_config is not None:
                if hasattr(quant_config, "weight_block_size"
                           ) and not envs.VLLM_HPU_FORCE_CHANNEL_FP8:
                    moe_op = VllmMixtureOfExpertsOpFP8(
                        num_experts,
                        experts_min,
                        experts_max,
                    )
                else:
                    moe_op = VllmMixtureOfExpertsOpFP8PerChannel(
                        num_experts,
                        experts_min,
                        experts_max,
                    )
>>>>>>> 5caca07b
            self.moe_op = moe_op
        self.quant_method.create_weights(layer=self, **moe_quant_params)

    def _load_per_tensor_weight_scale(self, shard_id: str,
                                      param: torch.nn.Parameter,
                                      loaded_weight: torch.Tensor,
                                      expert_id: int):
        param_data = param.data
        # for per tensor weight quantization
        if shard_id in ("w1", "w3"):
            # We have to keep the weight scales of w1 and w3 because
            # we need to re-quantize w1/w3 weights after weight loading.
            idx = 0 if shard_id == "w1" else 1
            param_data[expert_id][idx] = loaded_weight
        # If we are in the row parallel case (down_proj)
        elif shard_id == "w2":
            param_data[expert_id] = loaded_weight

    def _load_model_weight_or_group_weight_scale(self,
                                                 shard_dim: int,
                                                 expert_data: torch.Tensor,
                                                 shard_id: str,
                                                 loaded_weight: torch.tensor,
                                                 tp_rank: int,
                                                 expert_id: int,
                                                 load_full_w2: bool = False):
        """
        Load grouped weight scales for group quantization or model weights
            :param shard_dim: dimension to shard
            :param expert_data: parameter for a particular expert
            :param shard_id: either w1, w2, or w3
            :param loaded_weight: checkpoint weight to load into the param
            :param tp_rank: tensor parallel rank
            :param load_full_w2: whether or not the w2 loaded should be sharded.
        """
        if shard_id == "w2":
            # In the case where we have actorder/g_idx, we do not partition the
            # w2 scales, as indicated by `load_full` argument, for all tp cases
            self._load_w2(shard_dim=shard_dim,
                          loaded_weight=loaded_weight,
                          expert_data=expert_data,
                          tp_rank=tp_rank,
                          expert_id=expert_id,
                          load_full=load_full_w2)
        elif shard_id in ("w1", "w3"):
            self._load_w13(shard_id=shard_id,
                           shard_dim=shard_dim,
                           loaded_weight=loaded_weight,
                           expert_data=expert_data,
                           tp_rank=tp_rank,
                           expert_id=expert_id)

    def _load_per_channel_weight_scale(self, expert_data: torch.Tensor,
                                       shard_dim: int, shard_id: str,
                                       loaded_weight: torch.Tensor,
                                       tp_rank: int, expert_id: int):
        # for per channel weight quantization
        if shard_id == "w2":
            expert_data.copy_(loaded_weight)
        elif shard_id in ("w1", "w3"):
            self._load_w13(shard_id=shard_id,
                           shard_dim=shard_dim,
                           loaded_weight=loaded_weight,
                           expert_data=expert_data,
                           tp_rank=tp_rank,
                           expert_id=expert_id)

    def _load_w13(self,
                  expert_data: torch.Tensor,
                  shard_dim: int,
                  shard_id: str,
                  loaded_weight: torch.tensor,
                  tp_rank: int,
                  expert_id: Optional[int] = None):

        # Index the loaded weight for tp sharding.
        # gate_up_proj: "MergedColumnParallel", so tp sharding on output_dim
        shard_size = expert_data.shape[shard_dim] // 2
        loaded_weight = loaded_weight.narrow(shard_dim, shard_size * tp_rank,
                                             shard_size)
        # Narrow parameter and load.
        # w1, gate_proj: Load into first logical weight of w13.
        if shard_id == "w1":
            expert_data = expert_data.narrow(shard_dim, 0, shard_size)
        # w3, up_proj: Load into second logical weight of w13.
        else:
            assert shard_id == "w3"
            expert_data = expert_data.narrow(shard_dim, shard_size, shard_size)
        expert_data.copy_(loaded_weight)

<<<<<<< HEAD
        if is_hpu and isinstance(self.quant_method, UnquantizedFusedMoEMethod):
            self.moe_op.w13_list[expert_id].set_weight(orig_exp_data)

=======
>>>>>>> 5caca07b
    def _load_w2(self,
                 expert_data: torch.Tensor,
                 shard_dim: int,
                 loaded_weight: torch.tensor,
                 tp_rank: int,
                 load_full: bool = False,
                 expert_id: Optional[int] = None):

        # Index the loaded weight for tp sharding.
        # down_proj: "RowParallel" so tp sharding on input_dim
        # Narrow parameter and load.
        shard_size = expert_data.shape[shard_dim]
        if not load_full:
            loaded_weight = loaded_weight.narrow(shard_dim,
                                                 shard_size * tp_rank,
                                                 shard_size)
        # w2, down_proj: Load into only logical weight of w2.
        expert_data.copy_(loaded_weight)
<<<<<<< HEAD
        if is_hpu and isinstance(self.quant_method, UnquantizedFusedMoEMethod):
            self.moe_op.w2_list[expert_id].set_weight(expert_data)
=======
>>>>>>> 5caca07b

    def _load_single_value(self, param: torch.nn.Parameter,
                           loaded_weight: torch.Tensor, expert_id: int):
        param_data = param.data

        # Input scales can be loaded directly and should be equal.
        param_data[expert_id] = loaded_weight

    def _load_g_idx(self, shard_id: str, expert_data: torch.Tensor,
                    shard_dim: int, loaded_weight: torch.Tensor, tp_rank: int):

        if shard_id == "w2":
            self._load_w2(shard_dim=shard_dim,
                          loaded_weight=loaded_weight,
                          expert_data=expert_data,
                          tp_rank=tp_rank)
        else:
            assert shard_id in ("w1", "w3")
            expert_data.copy_(loaded_weight)

    def _map_global_expert_id_to_local_expert_id(self, expert_id: int) -> int:
        if self.expert_map is None:
            return expert_id
        return self.expert_map[expert_id].item()

    def weight_loader(self, param: torch.nn.Parameter,
                      loaded_weight: torch.Tensor, weight_name: str,
                      shard_id: str, expert_id: int) -> None:

<<<<<<< HEAD
        # Chendi: temporarily add ep_support using parameter
        # expect it will be gone once rebase to latest community version
        tp_rank = get_tensor_model_parallel_rank()
        if self.ep_size > 1:
            tp_rank = tp_rank // self.ep_size
            # now we want to only load weights for current expert group
            expert_id = expert_id - self.ep_rank * self.num_experts
            if expert_id < 0 or expert_id >= self.num_experts:
                return
=======
        expert_id = self._map_global_expert_id_to_local_expert_id(expert_id)
        if expert_id == -1:
            return
>>>>>>> 5caca07b

        # compressed-tensors checkpoints with packed weights are stored flipped
        # TODO (mgoin): check self.quant_method.quant_config.quant_format
        # against known CompressionFormat enum values that have this quality
        if self.quant_method.__class__.__name__ in (
                "CompressedTensorsWNA16MarlinMoEMethod",
                "CompressedTensorsWNA16MoEMethod"):
            loaded_weight = loaded_weight.t().contiguous()

        if shard_id not in ("w1", "w2", "w3"):
            raise ValueError(f"shard_id must be ['w1','w2','w3'] but "
                             f"got {shard_id}.")

        WEIGHT_SCALE_SUPPORTED = [
            e.value for e in FusedMoeWeightScaleSupported
        ]
        # Fetch the dim to shard the parameter/loaded weight
        # based on the shard id. This will be whatever
        # dimension intermediate_size_per_partition is used.
        SHARD_ID_TO_SHARDED_DIM = {"w1": 0, "w2": 1, "w3": 0}

<<<<<<< HEAD
        expert_data = param.data[expert_id]
=======
        is_gguf_weight = getattr(param, "is_gguf_weight", False)
        is_gguf_weight_type = getattr(param, "is_gguf_weight_type", False)
        if is_gguf_weight_type:
            param.weight_type = loaded_weight.item()
            param.data.copy_(loaded_weight)
            return
>>>>>>> 5caca07b

        # is_transposed: if the dim to shard the weight
        # should be flipped. Required by GPTQ, compressed-tensors
        # should be whatever dimension intermediate_size_per_partition is
        is_transposed = getattr(param, "is_transposed", False)
        shard_dim = SHARD_ID_TO_SHARDED_DIM[shard_id]
        if is_transposed:
            shard_dim = int(not shard_dim)

        full_load = len(loaded_weight.shape) == 3
        if full_load:
            shard_dim += 1

        # Materialize GGUF UninitializedParameter
        if is_gguf_weight and isinstance(param, UninitializedParameter):
            final_shape = list(loaded_weight.shape)
            if shard_id in ["w1", "w3"]:
                final_shape[1] *= 2
            final_shape[shard_dim] = final_shape[shard_dim] // self.tp_size
            param.materialize(final_shape, dtype=loaded_weight.dtype)

        expert_data = param.data if full_load else param.data[expert_id]
        # Case input scale: input_scale loading is only supported for fp8
        if "input_scale" in weight_name:
            # this is needed for compressed-tensors only
            loaded_weight = loaded_weight.to(param.data.device)

            if param.data[expert_id] != 1 and (param.data[expert_id] -
                                               loaded_weight).abs() > 1e-5:
                raise ValueError(
                    "input_scales of w1 and w3 of a layer "
                    f"must be equal. But got {param.data[expert_id]} "
                    f"vs. {loaded_weight}")

            self._load_single_value(param=param,
                                    loaded_weight=loaded_weight,
                                    expert_id=expert_id)
            return

        # Case g_idx
        if "g_idx" in weight_name:
            self._load_g_idx(shard_dim=0,
                             shard_id=shard_id,
                             loaded_weight=loaded_weight,
                             expert_data=expert_data,
                             tp_rank=self.tp_rank)
            return

        # Case weight scales, zero_points and offset
        if ("scale" in weight_name or "zero" in weight_name
                or "offset" in weight_name):
            # load the weight scales and zp based on the quantization scheme
            # supported weight scales/zp can be found in
            # FusedMoeWeightScaleSupported
            # TODO @dsikka: once hardened, refactor to use vLLM Parameters
            # specific to each case
            quant_method = getattr(param, "quant_method", None)
            if quant_method == FusedMoeWeightScaleSupported.CHANNEL.value:
                self._load_per_channel_weight_scale(
                    shard_id=shard_id,
                    shard_dim=shard_dim,
                    loaded_weight=loaded_weight,
                    expert_data=expert_data,
<<<<<<< HEAD
                    tp_rank=tp_rank,
=======
                    tp_rank=self.tp_rank,
>>>>>>> 5caca07b
                    expert_id=expert_id)
            elif quant_method in [
                    FusedMoeWeightScaleSupported.GROUP.value,
                    FusedMoeWeightScaleSupported.BLOCK.value,
            ]:
                self._load_model_weight_or_group_weight_scale(
                    shard_id=shard_id,
                    shard_dim=shard_dim,
                    loaded_weight=loaded_weight,
                    expert_data=expert_data,
                    tp_rank=self.tp_rank,
                    expert_id=expert_id,
                    load_full_w2=getattr(param, "load_full_w2", False))
            elif quant_method == FusedMoeWeightScaleSupported.TENSOR.value:
                self._load_per_tensor_weight_scale(shard_id=shard_id,
                                                   param=param,
                                                   loaded_weight=loaded_weight,
                                                   expert_id=expert_id)
            else:
                raise ValueError(
                    f"quant method must be one of {WEIGHT_SCALE_SUPPORTED}")
            return

        # Case weight_shape
        if "weight_shape" in weight_name:
            # only required by compressed-tensors
            self._load_single_value(param=param,
                                    loaded_weight=loaded_weight,
                                    expert_id=expert_id)
            return

        # Case model weights
        if "weight" in weight_name:
            self._load_model_weight_or_group_weight_scale(
                shard_id=shard_id,
                shard_dim=shard_dim,
                loaded_weight=loaded_weight,
                expert_data=expert_data,
                tp_rank=self.tp_rank,
                expert_id=expert_id)
            return

    @staticmethod
    def select_experts(hidden_states: torch.Tensor,
                       router_logits: torch.Tensor,
                       top_k: int,
                       use_grouped_topk: bool,
                       renormalize: bool,
                       topk_group: Optional[int] = None,
                       num_expert_group: Optional[int] = None,
                       custom_routing_function: Optional[Callable] = None,
                       scoring_func: str = "softmax",
                       e_score_correction_bias: Optional[torch.Tensor] = None):
        from vllm.model_executor.layers.fused_moe.fused_moe import (
            fused_topk, grouped_topk)

        # DeekSeekv2 uses grouped_top_k
        if use_grouped_topk:
            assert topk_group is not None
            assert num_expert_group is not None
            topk_weights, topk_ids = grouped_topk(
                hidden_states=hidden_states,
                gating_output=router_logits,
                topk=top_k,
                renormalize=renormalize,
                num_expert_group=num_expert_group,
                topk_group=topk_group,
                scoring_func=scoring_func,
                e_score_correction_bias=e_score_correction_bias)
        elif custom_routing_function is None:
            topk_weights, topk_ids, token_expert_indices = fused_topk(
                hidden_states=hidden_states,
                gating_output=router_logits,
                topk=top_k,
                renormalize=renormalize)
        else:
            topk_weights, topk_ids = custom_routing_function(
                hidden_states=hidden_states,
                gating_output=router_logits,
                topk=top_k,
                renormalize=renormalize)

        return topk_weights, topk_ids

    def naive_multicast(self, x: torch.Tensor,
                        cu_tokens_across_dp_cpu: torch.Tensor):
        assert (len(x.shape) == 2)
        buffer = torch.empty((cu_tokens_across_dp_cpu[-1], x.size(1)),
                             device=x.device,
                             dtype=x.dtype)

        start = 0 if self.dp_rank == 0 else cu_tokens_across_dp_cpu[
            self.dp_rank - 1]
        end = cu_tokens_across_dp_cpu[self.dp_rank]
        buffer[start:end, :].copy_(x)
        for idx in range(get_dp_group().world_size):
            start = 0 if idx == 0 else cu_tokens_across_dp_cpu[idx - 1]
            end = cu_tokens_across_dp_cpu[idx]
            get_dp_group().broadcast(buffer[start:end, :], idx)

        return buffer

    def forward(self, hidden_states: torch.Tensor,
                router_logits: torch.Tensor):
        if self.use_direct_call:
            return self.forward_impl(hidden_states, router_logits)
        else:
            return torch.ops.vllm.moe_forward(hidden_states, router_logits,
                                              self.layer_name)

    def forward_impl(self, hidden_states: torch.Tensor,
                     router_logits: torch.Tensor):
        assert self.quant_method is not None

        if self.dp_size > 1:
            cu_tokens_across_dp_cpu = get_forward_context(
            ).dp_metadata.cu_tokens_across_dp_cpu

            hidden_states = self.naive_multicast(hidden_states,
                                                 cu_tokens_across_dp_cpu)
            router_logits = self.naive_multicast(router_logits,
                                                 cu_tokens_across_dp_cpu)

        # Matrix multiply.
        final_hidden_states = self.quant_method.apply(
            layer=self,
            x=hidden_states,
            router_logits=router_logits,
            top_k=self.top_k,
            renormalize=self.renormalize,
            use_grouped_topk=self.use_grouped_topk,
            global_num_experts=self.global_num_experts,
            expert_map=self.expert_map,
            topk_group=self.topk_group,
            num_expert_group=self.num_expert_group,
            custom_routing_function=self.custom_routing_function,
            scoring_func=self.scoring_func,
            e_score_correction_bias=self.e_score_correction_bias,
            activation=self.activation,
            apply_router_weight_on_input=self.apply_router_weight_on_input,
        )

        if self.dp_size > 1:
            start = 0 if self.dp_rank == 0 else cu_tokens_across_dp_cpu[
                self.dp_rank - 1]
            end = cu_tokens_across_dp_cpu[self.dp_rank]

<<<<<<< HEAD
        if self.reduce_results and (self.tp_size > 1 or self.ep_size > 1):
=======
            all_hidden_states = get_dp_group().all_reduce(final_hidden_states)
            final_hidden_states = all_hidden_states[start:end, :]

        if self.reduce_results and (self.tp_size > 1 or self.ep_size > 1):
            # Default set to False. (May have to add shared expert outputs.)
>>>>>>> 5caca07b
            final_hidden_states = tensor_model_parallel_all_reduce(
                final_hidden_states)

        return final_hidden_states

    @classmethod
    def make_expert_params_mapping(
            cls, ckpt_gate_proj_name: str, ckpt_down_proj_name: str,
            ckpt_up_proj_name: str,
            num_experts: int) -> List[Tuple[str, str, int, str]]:

        return [
            # (param_name, weight_name, expert_id, shard_id)
            ("experts.w13_" if weight_name
             in [ckpt_gate_proj_name, ckpt_up_proj_name] else "experts.w2_",
             f"experts.{expert_id}.{weight_name}.", expert_id, shard_id)
            for expert_id in range(num_experts) for shard_id, weight_name in [
                ("w1", ckpt_gate_proj_name),
                ("w2", ckpt_down_proj_name),
                ("w3", ckpt_up_proj_name),
            ]
        ]

    def extra_repr(self) -> str:

        s = (
            f"global_num_experts={self.global_num_experts}, "
            f"local_num_experts={self.local_num_experts}, "
            f"top_k={self.top_k}, "
            f"intermediate_size_per_partition={self.intermediate_size_per_partition}, "  # noqa: E501
            f"tp_size={self.tp_size},\n"
            f"ep_size={self.ep_size}, "
            f"reduce_results={self.reduce_results}, "
            f"renormalize={self.renormalize}, "
            f"use_grouped_topk={self.use_grouped_topk}")

        if self.use_grouped_topk:
            s += f", num_expert_group={self.num_expert_group}, topk_group={self.topk_group}"  # noqa: E501

        s += f", scoring_func='{self.scoring_func}', activation='{self.activation}'"  # noqa: E501

        return s


def moe_forward(hidden_states: torch.Tensor, router_logits: torch.Tensor,
                layer_name: str) -> torch.Tensor:
    forward_context: ForwardContext = get_forward_context()
    self = forward_context.no_compile_layers[layer_name]
    assert self.quant_method is not None

    return self.forward_impl(hidden_states, router_logits)


def moe_forward_fake(hidden_states: torch.Tensor, router_logits: torch.Tensor,
                     layer_name: str) -> torch.Tensor:
    return torch.empty_like(hidden_states)


direct_register_custom_op(
    op_name="moe_forward",
    op_func=moe_forward,
    mutates_args=[],
    fake_impl=moe_forward_fake,
    dispatch_key=current_platform.dispatch_key,
)<|MERGE_RESOLUTION|>--- conflicted
+++ resolved
@@ -9,12 +9,8 @@
 from torch.nn.parameter import UninitializedParameter
 
 import vllm.envs as envs
-<<<<<<< HEAD
-from vllm.distributed import (get_tensor_model_parallel_rank,
-=======
 from vllm.config import get_current_vllm_config
 from vllm.distributed import (get_dp_group, get_tensor_model_parallel_rank,
->>>>>>> 5caca07b
                               get_tensor_model_parallel_world_size,
                               tensor_model_parallel_all_reduce)
 from vllm.forward_context import ForwardContext, get_forward_context
@@ -150,33 +146,6 @@
                 layer.moe_op.w2_list[expert_id].set_weight(
                     layer.w2_weight.data[expert_id])
 
-<<<<<<< HEAD
-    def apply(self,
-              layer: torch.nn.Module,
-              x: torch.Tensor,
-              router_logits: torch.Tensor,
-              top_k: int,
-              renormalize: bool,
-              use_grouped_topk: bool = False,
-              topk_group: Optional[int] = None,
-              num_expert_group: Optional[int] = None,
-              custom_routing_function: Optional[Callable] = None,
-              scoring_func: str = "softmax",
-              e_score_correction_bias: Optional[torch.Tensor] = None,
-              ep_rank: Optional[int] = None) -> torch.Tensor:
-        return self.forward(x=x,
-                            layer=layer,
-                            router_logits=router_logits,
-                            top_k=top_k,
-                            renormalize=renormalize,
-                            use_grouped_topk=use_grouped_topk,
-                            topk_group=topk_group,
-                            num_expert_group=num_expert_group,
-                            custom_routing_function=custom_routing_function,
-                            scoring_func=scoring_func,
-                            e_score_correction_bias=e_score_correction_bias,
-                            ep_rank=ep_rank)
-=======
     def apply(
         self,
         layer: torch.nn.Module,
@@ -211,7 +180,6 @@
             e_score_correction_bias=e_score_correction_bias,
             activation=activation,
             apply_router_weight_on_input=apply_router_weight_on_input)
->>>>>>> 5caca07b
 
     def forward_cuda(
         self,
@@ -270,37 +238,6 @@
         custom_routing_function: Optional[Callable] = None,
         scoring_func: str = "softmax",
         e_score_correction_bias: Optional[torch.Tensor] = None,
-<<<<<<< HEAD
-        **kwargs,
-    ):
-        if use_grouped_topk or custom_routing_function is not None:
-            topk_weights, topk_ids = FusedMoE.select_experts(
-                hidden_states=x,
-                router_logits=router_logits,
-                use_grouped_topk=use_grouped_topk,
-                top_k=top_k,
-                renormalize=renormalize,
-                topk_group=topk_group,
-                num_expert_group=num_expert_group,
-                custom_routing_function=custom_routing_function,
-                scoring_func=scoring_func,
-                e_score_correction_bias=e_score_correction_bias)
-        else:
-            import torch.nn.functional as F
-            topk_weights = F.softmax(router_logits, dim=1, dtype=torch.float32)
-            topk_weights, topk_ids = torch.topk(topk_weights, top_k, dim=-1)
-            topk_weights /= topk_weights.sum(dim=-1, keepdim=True)
-            topk_weights = topk_weights.to(x.dtype)
-
-        topk_ids = topk_ids.view(*x.shape[:-1], -1)
-        topk_weights = topk_weights.view(*x.shape[:-1], -1)
-        return layer.moe_op(
-            x,
-            topk_ids.to(torch.int64),
-            topk_weights.to(x.dtype),
-            permuted_weights=True,
-            activation="silu",
-=======
         activation: str = "silu",
         apply_router_weight_on_input: bool = False,
         **kwargs,
@@ -318,7 +255,6 @@
             custom_routing_function,
             scoring_func,
             e_score_correction_bias,
->>>>>>> 5caca07b
         )
 
     def forward_hpu(
@@ -511,18 +447,6 @@
         # uninitialized (this happens when testing)
         self.tp_size = (tp_size if tp_size is not None else
                         get_tensor_model_parallel_world_size())
-<<<<<<< HEAD
-        # Chendi: Temporarily add ep_support using parameter
-        # It should be gone once version updated to upstream
-        self.ep_size = self.tp_size \
-            if envs.VLLM_ENABLE_EXPERT_PARALLEL else 1
-        self.tp_size = self.tp_size // self.ep_size
-        assert num_experts % self.ep_size == 0
-        self.ep_rank = get_tensor_model_parallel_rank() // self.tp_size
-
-        self.top_k = top_k
-        self.num_experts = num_experts // self.ep_size
-=======
         tp_rank = 0 if self.tp_size == 1 else get_tensor_model_parallel_rank()
         self.dp_size = (dp_size
                         if dp_size is not None else get_dp_group().world_size)
@@ -567,7 +491,6 @@
         self.top_k = top_k
         self.global_num_experts = num_experts
 
->>>>>>> 5caca07b
         assert intermediate_size % self.tp_size == 0
         self.hidden_size = hidden_size
         self.intermediate_size_per_partition = intermediate_size // self.tp_size
@@ -599,11 +522,7 @@
 
         self.apply_router_weight_on_input = apply_router_weight_on_input
         moe_quant_params = {
-<<<<<<< HEAD
-            "num_experts": self.num_experts,
-=======
             "num_experts": self.local_num_experts,
->>>>>>> 5caca07b
             "hidden_size": hidden_size,
             "intermediate_size_per_partition":
             self.intermediate_size_per_partition,
@@ -617,29 +536,6 @@
                     "CompressedTensorsWNA16MoEMethod")):
             moe_quant_params["intermediate_size_full"] = intermediate_size
         if is_hpu:
-<<<<<<< HEAD
-            ep_shift = self.ep_rank * self.num_experts
-            from vllm_hpu_extension.ops import (VllmMixtureOfExpertsOp,
-                                                VllmMixtureOfExpertsOpFP8)
-
-            from vllm.model_executor.layers.quantization.fp8 import (
-                Fp8MoEMethod)
-
-            experts_min, experts_max = ep_shift, self.num_experts + ep_shift - 1
-            if quant_config is not None and isinstance(self.quant_method,
-                                                       Fp8MoEMethod):
-                moe_op = VllmMixtureOfExpertsOpFP8(
-                    self.num_experts,
-                    experts_min,
-                    experts_max,
-                )
-            else:
-                moe_op = VllmMixtureOfExpertsOp(
-                    self.num_experts,
-                    experts_min,
-                    experts_max,
-                )
-=======
             num_experts = self.local_num_experts
             ep_shift = self.ep_rank * num_experts
             from vllm_hpu_extension.ops import (
@@ -668,7 +564,6 @@
                         experts_min,
                         experts_max,
                     )
->>>>>>> 5caca07b
             self.moe_op = moe_op
         self.quant_method.create_weights(layer=self, **moe_quant_params)
 
@@ -759,12 +654,6 @@
             expert_data = expert_data.narrow(shard_dim, shard_size, shard_size)
         expert_data.copy_(loaded_weight)
 
-<<<<<<< HEAD
-        if is_hpu and isinstance(self.quant_method, UnquantizedFusedMoEMethod):
-            self.moe_op.w13_list[expert_id].set_weight(orig_exp_data)
-
-=======
->>>>>>> 5caca07b
     def _load_w2(self,
                  expert_data: torch.Tensor,
                  shard_dim: int,
@@ -783,11 +672,6 @@
                                                  shard_size)
         # w2, down_proj: Load into only logical weight of w2.
         expert_data.copy_(loaded_weight)
-<<<<<<< HEAD
-        if is_hpu and isinstance(self.quant_method, UnquantizedFusedMoEMethod):
-            self.moe_op.w2_list[expert_id].set_weight(expert_data)
-=======
->>>>>>> 5caca07b
 
     def _load_single_value(self, param: torch.nn.Parameter,
                            loaded_weight: torch.Tensor, expert_id: int):
@@ -817,21 +701,9 @@
                       loaded_weight: torch.Tensor, weight_name: str,
                       shard_id: str, expert_id: int) -> None:
 
-<<<<<<< HEAD
-        # Chendi: temporarily add ep_support using parameter
-        # expect it will be gone once rebase to latest community version
-        tp_rank = get_tensor_model_parallel_rank()
-        if self.ep_size > 1:
-            tp_rank = tp_rank // self.ep_size
-            # now we want to only load weights for current expert group
-            expert_id = expert_id - self.ep_rank * self.num_experts
-            if expert_id < 0 or expert_id >= self.num_experts:
-                return
-=======
         expert_id = self._map_global_expert_id_to_local_expert_id(expert_id)
         if expert_id == -1:
             return
->>>>>>> 5caca07b
 
         # compressed-tensors checkpoints with packed weights are stored flipped
         # TODO (mgoin): check self.quant_method.quant_config.quant_format
@@ -853,16 +725,12 @@
         # dimension intermediate_size_per_partition is used.
         SHARD_ID_TO_SHARDED_DIM = {"w1": 0, "w2": 1, "w3": 0}
 
-<<<<<<< HEAD
-        expert_data = param.data[expert_id]
-=======
         is_gguf_weight = getattr(param, "is_gguf_weight", False)
         is_gguf_weight_type = getattr(param, "is_gguf_weight_type", False)
         if is_gguf_weight_type:
             param.weight_type = loaded_weight.item()
             param.data.copy_(loaded_weight)
             return
->>>>>>> 5caca07b
 
         # is_transposed: if the dim to shard the weight
         # should be flipped. Required by GPTQ, compressed-tensors
@@ -926,11 +794,7 @@
                     shard_dim=shard_dim,
                     loaded_weight=loaded_weight,
                     expert_data=expert_data,
-<<<<<<< HEAD
-                    tp_rank=tp_rank,
-=======
                     tp_rank=self.tp_rank,
->>>>>>> 5caca07b
                     expert_id=expert_id)
             elif quant_method in [
                     FusedMoeWeightScaleSupported.GROUP.value,
@@ -1078,15 +942,11 @@
                 self.dp_rank - 1]
             end = cu_tokens_across_dp_cpu[self.dp_rank]
 
-<<<<<<< HEAD
-        if self.reduce_results and (self.tp_size > 1 or self.ep_size > 1):
-=======
             all_hidden_states = get_dp_group().all_reduce(final_hidden_states)
             final_hidden_states = all_hidden_states[start:end, :]
 
         if self.reduce_results and (self.tp_size > 1 or self.ep_size > 1):
             # Default set to False. (May have to add shared expert outputs.)
->>>>>>> 5caca07b
             final_hidden_states = tensor_model_parallel_all_reduce(
                 final_hidden_states)
 
