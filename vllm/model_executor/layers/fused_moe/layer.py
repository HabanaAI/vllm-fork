# SPDX-License-Identifier: Apache-2.0

from abc import abstractmethod
from enum import Enum
from typing import Callable, List, Optional, Tuple

import torch
import torch.nn.functional as F
from torch.nn.parameter import UninitializedParameter

import vllm.envs as envs
from vllm.config import get_current_vllm_config
from vllm.distributed import (get_dp_group, get_tensor_model_parallel_rank,
                              get_tensor_model_parallel_world_size,
                              tensor_model_parallel_all_reduce)
from vllm.forward_context import ForwardContext, get_forward_context
from vllm.logger import init_logger
from vllm.model_executor.custom_op import CustomOp
from vllm.model_executor.layers.quantization.base_config import (
    QuantizationConfig, QuantizeMethodBase)
from vllm.model_executor.utils import set_weight_attrs
from vllm.platforms import current_platform
from vllm.platforms.interface import CpuArchEnum
from vllm.utils import direct_register_custom_op

is_hpu = current_platform.is_hpu()

if current_platform.is_cuda_alike():
    from .fused_moe import fused_experts
else:
    fused_experts = None  # type: ignore
if current_platform.is_tpu():
    # the iterative moe implementation is used until the moe_pallas is fixed
    from .moe_torch_iterative import fused_moe as fused_moe_pallas
else:
    fused_moe_pallas = None  # type: ignore
logger = init_logger(__name__)


class FusedMoeWeightScaleSupported(Enum):
    TENSOR = "tensor"
    CHANNEL = "channel"
    GROUP = "group"
    BLOCK = "block"


class FusedMoEMethodBase(QuantizeMethodBase):

    @abstractmethod
    def create_weights(self, layer: torch.nn.Module, num_experts: int,
                       hidden_size: int, intermediate_size_per_partition: int,
                       params_dtype: torch.dtype, **extra_weight_attrs):
        raise NotImplementedError

    @abstractmethod
    def apply(
        self,
        layer: torch.nn.Module,
        x: torch.Tensor,
        router_logits: torch.Tensor,
        top_k: int,
        renormalize: bool,
        use_grouped_topk: bool = False,
        topk_group: Optional[int] = None,
        num_expert_group: Optional[int] = None,
        global_num_experts: int = -1,
        expert_map: Optional[torch.Tensor] = None,
        custom_routing_function: Optional[Callable] = None,
        scoring_func: str = "softmax",
        e_score_correction_bias: Optional[torch.Tensor] = None,
        apply_router_weight_on_input: bool = False,
        activation: str = "silu",
    ) -> torch.Tensor:
        raise NotImplementedError


@CustomOp.register("unquantized_fused_moe")
class UnquantizedFusedMoEMethod(FusedMoEMethodBase, CustomOp):
    """MoE method without quantization."""

    def create_weights(self, layer: torch.nn.Module, num_experts: int,
                       hidden_size: int, intermediate_size_per_partition: int,
                       params_dtype: torch.dtype, **extra_weight_attrs):
        # Fused gate_up_proj (column parallel)
        w13_weight = torch.nn.Parameter(torch.empty(
            num_experts,
            2 * intermediate_size_per_partition,
            hidden_size,
            dtype=params_dtype),
                                        requires_grad=False)
        layer.register_parameter("w13_weight", w13_weight)
        set_weight_attrs(w13_weight, extra_weight_attrs)

        # down_proj (row parallel)
        w2_weight = torch.nn.Parameter(torch.empty(
            num_experts,
            hidden_size,
            intermediate_size_per_partition,
            dtype=params_dtype),
                                       requires_grad=False)
        layer.register_parameter("w2_weight", w2_weight)
        set_weight_attrs(w2_weight, extra_weight_attrs)

    def _maybe_pad_weight(self, weight: torch.Tensor) -> torch.Tensor:
        # Pad the weight tensor. This is an optimization on ROCm platform, which
        # can benefit from tensors located far enough from one another in memory
        if (envs.VLLM_ROCM_MOE_PADDING and current_platform.is_rocm()
                and weight.stride(-1) == 1
                and (weight.stride(-2) * weight.element_size()) % 512 == 0):
            num_pad = 256 // weight.element_size()
            weight = F.pad(weight, (0, num_pad), "constant", 0)[..., :-num_pad]
            torch.cuda.empty_cache()
        return weight

    def process_weights_after_loading(self, layer: torch.nn.Module) -> None:
        super().process_weights_after_loading(layer)

        layer.w13_weight = torch.nn.Parameter(self._maybe_pad_weight(
            layer.w13_weight.data),
                                              requires_grad=False)
        layer.w2_weight = torch.nn.Parameter(self._maybe_pad_weight(
            layer.w2_weight.data),
                                             requires_grad=False)
        # Lazy import to avoid importing triton.
        from vllm.model_executor.layers.fused_moe.rocm_aiter_fused_moe import (
            is_rocm_aiter_moe_enabled, shuffle_weights)
        if is_rocm_aiter_moe_enabled():
            # reshaping weights is required for aiter moe kernel.
            shuffled_w13, shuffled_w2 = shuffle_weights(
                layer.w13_weight.data, layer.w2_weight.data)

            layer.w13_weight = torch.nn.Parameter(shuffled_w13,
                                                  requires_grad=False)
            layer.w2_weight = torch.nn.Parameter(shuffled_w2,
                                                 requires_grad=False)

        if current_platform.is_cpu():
            if current_platform.get_cpu_architecture() == CpuArchEnum.X86:
                import intel_extension_for_pytorch as ipex
                layer.ipex_fusion = ipex.llm.modules.GatedMLPMOE(
                    layer.w13_weight,
                    layer.w2_weight,
                    use_prepack=envs.VLLM_CPU_MOE_PREPACK,
                )
            else:
                raise NotImplementedError("CPU MOE only supports x86 arch.")

    def apply(
        self,
        layer: torch.nn.Module,
        x: torch.Tensor,
        router_logits: torch.Tensor,
        top_k: int,
        renormalize: bool,
        use_grouped_topk: bool = False,
        topk_group: Optional[int] = None,
        num_expert_group: Optional[int] = None,
        global_num_experts: int = -1,
        expert_map: Optional[torch.Tensor] = None,
        custom_routing_function: Optional[Callable] = None,
        scoring_func: str = "softmax",
        e_score_correction_bias: Optional[torch.Tensor] = None,
        apply_router_weight_on_input: bool = False,
        activation: str = "silu",
    ) -> torch.Tensor:
        return self.forward(
            x=x,
            layer=layer,
            router_logits=router_logits,
            top_k=top_k,
            renormalize=renormalize,
            use_grouped_topk=use_grouped_topk,
            topk_group=topk_group,
            num_expert_group=num_expert_group,
            global_num_experts=global_num_experts,
            expert_map=expert_map,
            custom_routing_function=custom_routing_function,
            scoring_func=scoring_func,
            e_score_correction_bias=e_score_correction_bias,
            activation=activation,
            apply_router_weight_on_input=apply_router_weight_on_input)

    def forward_cuda(
        self,
        layer: torch.nn.Module,
        x: torch.Tensor,
        use_grouped_topk: bool,
        top_k: int,
        router_logits: torch.Tensor,
        renormalize: bool,
        topk_group: Optional[int] = None,
        num_expert_group: Optional[int] = None,
        global_num_experts: int = -1,
        expert_map: Optional[torch.Tensor] = None,
        custom_routing_function: Optional[Callable] = None,
        scoring_func: str = "softmax",
        e_score_correction_bias: Optional[torch.Tensor] = None,
        apply_router_weight_on_input: bool = False,
        activation: str = "silu",
    ) -> torch.Tensor:
        topk_weights, topk_ids = FusedMoE.select_experts(
            hidden_states=x,
            router_logits=router_logits,
            use_grouped_topk=use_grouped_topk,
            top_k=top_k,
            renormalize=renormalize,
            topk_group=topk_group,
            num_expert_group=num_expert_group,
            custom_routing_function=custom_routing_function,
            scoring_func=scoring_func,
            e_score_correction_bias=e_score_correction_bias)

        return fused_experts(
            hidden_states=x,
            w1=layer.w13_weight,
            w2=layer.w2_weight,
            topk_weights=topk_weights,
            topk_ids=topk_ids,
            inplace=True,
            activation=activation,
            apply_router_weight_on_input=apply_router_weight_on_input,
            global_num_experts=global_num_experts,
            expert_map=expert_map)

    def forward_cpu(
        self,
        layer: torch.nn.Module,
        x: torch.Tensor,
        use_grouped_topk: bool,
        top_k: int,
        router_logits: torch.Tensor,
        renormalize: bool,
        topk_group: Optional[int] = None,
        num_expert_group: Optional[int] = None,
        global_num_experts: int = -1,
        expert_map: Optional[torch.Tensor] = None,
        custom_routing_function: Optional[Callable] = None,
        scoring_func: str = "softmax",
        e_score_correction_bias: Optional[torch.Tensor] = None,
        activation: str = "silu",
        apply_router_weight_on_input: bool = False,
        **kwargs,
    ):
        assert activation == "silu", f"{activation} is not supported."
        assert apply_router_weight_on_input is False
        return layer.ipex_fusion(
            x,
            use_grouped_topk,
            top_k,
            router_logits,
            renormalize,
            topk_group,
            num_expert_group,
            custom_routing_function,
            scoring_func,
            e_score_correction_bias,
        )

    def forward_hpu(
        self,
        layer: torch.nn.Module,
        x: torch.Tensor,
        use_grouped_topk: bool,
        top_k: int,
        router_logits: torch.Tensor,
        renormalize: bool,
        topk_group: Optional[int] = None,
        num_expert_group: Optional[int] = None,
        global_num_experts: int = -1,
        expert_map: Optional[torch.Tensor] = None,
        custom_routing_function: Optional[Callable] = None,
        scoring_func: str = "softmax",
        e_score_correction_bias: Optional[torch.Tensor] = None,
<<<<<<< HEAD
        activation: str = "silu",
        **kwargs,
    ):
        assert not use_grouped_topk, 'use_grouped_topk must be False on HPU'
        assert num_expert_group is None, ('num_expert_group is '
                                          'not supported on HPU')
        assert topk_group is None, 'topk_group is not supported on HPU'
=======
        apply_router_weight_on_input: bool = False,
        activation: str = "silu",
    ) -> torch.Tensor:
        assert not use_grouped_topk
        assert num_expert_group is None
        assert topk_group is None
        assert custom_routing_function is None
        assert layer is not None
        assert apply_router_weight_on_input is False
        if scoring_func != "softmax":
            raise NotImplementedError(
                "Only softmax scoring function is supported for HPU.")
        if e_score_correction_bias is not None:
            raise NotImplementedError(
                "Expert score correction bias is not supported for HPU.")
        # return layer.hpu_fused_moe(x, layer.w13_weight, layer.w2_weight,
        #                            router_logits, top_k)
>>>>>>> d6f76ee2
        if layer is not None:
            return layer.hpu_fused_moe(x, router_logits, top_k, layer)

    def forward_tpu(
        self,
        layer: torch.nn.Module,
        x: torch.Tensor,
        use_grouped_topk: bool,
        top_k: int,
        router_logits: torch.Tensor,
        renormalize: bool,
        topk_group: Optional[int] = None,
        num_expert_group: Optional[int] = None,
        global_num_experts: int = -1,
        expert_map: Optional[torch.Tensor] = None,
        custom_routing_function: Optional[Callable] = None,
        scoring_func: str = "softmax",
        e_score_correction_bias: Optional[torch.Tensor] = None,
        apply_router_weight_on_input: bool = False,
        activation: str = "silu",
    ) -> torch.Tensor:
        assert not use_grouped_topk
        assert num_expert_group is None
        assert topk_group is None
        assert custom_routing_function is None
        assert apply_router_weight_on_input is False
        if scoring_func != "softmax":
            raise NotImplementedError(
                "Only softmax scoring function is supported for TPU.")
        if e_score_correction_bias is not None:
            raise NotImplementedError(
                "Expert score correction bias is not supported for TPU.")
        assert activation == "silu", f"{activation} is not supported for TPU."
        return fused_moe_pallas(hidden_states=x,
                                w1=layer.w13_weight,
                                w2=layer.w2_weight,
                                topk=top_k,
                                gating_output=router_logits,
                                global_num_experts=global_num_experts,
                                expert_map=expert_map,
                                renormalize=renormalize)

    forward_native = forward_tpu if current_platform.is_tpu() else forward_cuda


def determine_expert_map(
        ep_size: int, ep_rank: int,
        global_num_experts: int) -> Tuple[int, Optional[torch.Tensor]]:
    """
        Calculates how many experts should be assigned to each rank for EP and
        creates a mapping from global to local expert index. Experts are
        distributed evenly across ranks. Any remaining are assigned to the
        last rank.

        Args:
            ep_size (int): The size of the expert parallel group
            global_num_experts (int): The total number of experts in the model.

        Returns:
            Tuple[int, Optional[torch.Tensor]]: A tuple containing:
                - local_num_experts (int): The number of experts assigned
                    to the current rank.
                - expert_map (Optional[torch.Tensor]): A tensor of shape
                    (global_num_experts,) mapping from global to local index.
                    Contains -1 for experts not assigned to the current rank.
                    Returns None if ep_size is 1.
        """
    assert ep_size > 0
    if ep_size == 1:
        return (global_num_experts, None)

    local_num_experts = global_num_experts // ep_size

    # Create a tensor of size num_experts filled with -1
    expert_map = torch.full((global_num_experts, ), -1, dtype=torch.int32)
    # Create a expert map for the local experts
    if ep_rank < (ep_size - 1):
        # Each non-last rank gets local_num_experts experts.
        expert_map[ep_rank * local_num_experts:
                        (ep_rank + 1) * local_num_experts] = \
            torch.arange(0, local_num_experts, dtype=torch.int32)
    else:
        # All remaining experts are assigned to the last rank.
        local_num_experts = (global_num_experts - ep_rank * local_num_experts)

        expert_map[-local_num_experts:] = \
            torch.arange(0, local_num_experts, dtype=torch.int32)
    return (local_num_experts, expert_map)


class FusedMoE(torch.nn.Module):
    """FusedMoE layer for MoE models.

    This layer contains both MergedColumnParallel weights (gate_up_proj /
    w13) and RowParallelLinear weights (down_proj/ w2).

    Note: Mixtral uses w1, w2, and w3 for gate, up, and down_proj. We
    copy that naming convention here and handle any remapping in the
    load_weights function in each model implementation.

    Args:
        num_experts: Number of experts in the model
        top_k: Number of experts selected for each token
        hidden_size: Input hidden state size of the transformer
        intermediate_size: Intermediate size of the experts
        params_dtype: Data type for the parameters.
        reduce_results: Whether to all all_reduce on the output of the layer
        renomalize: Whether to renormalize the logits in the fused_moe kernel
        quant_config: Quantization configure.
    """

    def __init__(
        self,
        num_experts: int,  # Global number of experts
        top_k: int,
        hidden_size: int,
        intermediate_size: int,
        params_dtype: Optional[torch.dtype] = None,
        reduce_results: bool = False,
        renormalize: bool = True,
        use_grouped_topk: bool = False,
        num_expert_group: Optional[int] = None,
        topk_group: Optional[int] = None,
        quant_config: Optional[QuantizationConfig] = None,
        tp_size: Optional[int] = None,
        ep_size: Optional[int] = None,
        dp_size: Optional[int] = None,
        prefix: str = "",
        custom_routing_function: Optional[Callable] = None,
        scoring_func: str = "softmax",
        e_score_correction_bias: Optional[torch.Tensor] = None,
        apply_router_weight_on_input: bool = False,
        activation: str = "silu",
    ):
        super().__init__()

        if params_dtype is None:
            params_dtype = torch.get_default_dtype()
        self.params_dtype = params_dtype

        # Note: here we guard against accessing the TP and DP groups when
        # uninitialized (this happens when testing)
        self.tp_size = (tp_size if tp_size is not None else
                        get_tensor_model_parallel_world_size())
        tp_rank = 0 if self.tp_size == 1 else get_tensor_model_parallel_rank()
        self.dp_size = (dp_size
                        if dp_size is not None else get_dp_group().world_size)
        self.dp_rank = (0
                        if self.dp_size == 1 else get_dp_group().rank_in_group)
        self.global_num_experts = num_experts

        # Use expert parallelism instead of tensor parallelism?
        vllm_config = get_current_vllm_config()
        use_ep = (vllm_config.parallel_config.enable_expert_parallel
                  and self.tp_size * self.dp_size > 1)

        # For smuggling this layer into the fused moe custom op
        self.use_direct_call = self.dp_size == 1
        if not self.use_direct_call:
            compilation_config = vllm_config.compilation_config
            if prefix in compilation_config.static_forward_context:
                raise ValueError("Duplicate layer name: {}".format(prefix))
            compilation_config.static_forward_context[prefix] = self
            self.layer_name = prefix

        if use_ep:
            # Set TP size to 1 to adjust for EP and adjust EP size and rank
            # for DP attention.
            self.ep_rank = tp_rank + self.tp_size * self.dp_rank
            self.tp_rank = 0
            self.ep_size = self.tp_size * self.dp_size
            self.tp_size = 1

            self.local_num_experts, self.expert_map = determine_expert_map(
                ep_size=self.ep_size,
                ep_rank=self.ep_rank,
                global_num_experts=self.global_num_experts)
        else:
            # Adjust TP size for DP attention
            self.tp_rank = tp_rank + self.tp_size * self.dp_rank
            self.ep_rank = 0
            self.tp_size = self.tp_size * self.dp_size
            self.ep_size = 1
            self.local_num_experts = self.global_num_experts
            self.expert_map = None
        self.top_k = top_k
        self.global_num_experts = num_experts

        assert intermediate_size % self.tp_size == 0
        self.hidden_size = hidden_size
        self.intermediate_size_per_partition = intermediate_size // self.tp_size
        self.reduce_results = reduce_results
        self.renormalize = renormalize
        self.use_grouped_topk = use_grouped_topk
        if self.use_grouped_topk:
            assert num_expert_group is not None and topk_group is not None
        self.num_expert_group = num_expert_group
        self.topk_group = topk_group
        self.custom_routing_function = custom_routing_function
        self.scoring_func = scoring_func
        self.e_score_correction_bias = e_score_correction_bias
        self.activation = activation

        if self.scoring_func != "softmax" and not self.use_grouped_topk:
            raise ValueError("Only softmax scoring function is supported for "
                             "non-grouped topk.")
        if is_hpu:
            from vllm_hpu_extension.ops import DynamicFusedMOE
            self.hpu_fused_moe = DynamicFusedMOE(self.global_num_experts)

        # Note: get_quant_method will look at the layer's local_num_experts
        # for heuristic purposes, so it must be initialized first.
        if quant_config is None:
            self.quant_method: Optional[QuantizeMethodBase] = (
                UnquantizedFusedMoEMethod())
        else:
            self.quant_method = quant_config.get_quant_method(self, prefix)
        assert self.quant_method is not None

        self.apply_router_weight_on_input = apply_router_weight_on_input
        moe_quant_params = {
            "num_experts": self.local_num_experts,
            "hidden_size": hidden_size,
            "intermediate_size_per_partition":
            self.intermediate_size_per_partition,
            "params_dtype": params_dtype,
            "weight_loader": self.weight_loader,
        }
        # need full intermediate size pre-sharding for WNA16 act order
        if (self.quant_method.__class__.__name__
                in ("GPTQMarlinMoEMethod",
                    "CompressedTensorsWNA16MarlinMoEMethod",
                    "CompressedTensorsWNA16MoEMethod")):
            moe_quant_params["intermediate_size_full"] = intermediate_size

        self.quant_method.create_weights(layer=self, **moe_quant_params)

    def _load_per_tensor_weight_scale(self, shard_id: str,
                                      param: torch.nn.Parameter,
                                      loaded_weight: torch.Tensor,
                                      expert_id: int):
        param_data = param.data
        # for per tensor weight quantization
        if shard_id in ("w1", "w3"):
            # We have to keep the weight scales of w1 and w3 because
            # we need to re-quantize w1/w3 weights after weight loading.
            idx = 0 if shard_id == "w1" else 1
            param_data[expert_id][idx] = loaded_weight
        # If we are in the row parallel case (down_proj)
        elif shard_id == "w2":
            param_data[expert_id] = loaded_weight

    def _load_model_weight_or_group_weight_scale(self,
                                                 shard_dim: int,
                                                 expert_data: torch.Tensor,
                                                 shard_id: str,
                                                 loaded_weight: torch.tensor,
                                                 tp_rank: int,
                                                 expert_id: int,
                                                 load_full_w2: bool = False):
        """
        Load grouped weight scales for group quantization or model weights
            :param shard_dim: dimension to shard
            :param expert_data: parameter for a particular expert
            :param shard_id: either w1, w2, or w3
            :param loaded_weight: checkpoint weight to load into the param
            :param tp_rank: tensor parallel rank
            :param load_full_w2: whether or not the w2 loaded should be sharded.
        """
        if shard_id == "w2":
            # In the case where we have actorder/g_idx, we do not partition the
            # w2 scales, as indicated by `load_full` argument, for all tp cases
            self._load_w2(shard_dim=shard_dim,
                          loaded_weight=loaded_weight,
                          expert_data=expert_data,
                          tp_rank=tp_rank,
                          expert_id=expert_id,
                          load_full=load_full_w2)
        elif shard_id in ("w1", "w3"):
            self._load_w13(shard_id=shard_id,
                           shard_dim=shard_dim,
                           loaded_weight=loaded_weight,
                           expert_data=expert_data,
                           tp_rank=tp_rank,
                           expert_id=expert_id)

    def _load_per_channel_weight_scale(self,
                                       expert_data: torch.Tensor,
                                       shard_dim: int,
                                       shard_id: str,
                                       loaded_weight: torch.Tensor,
                                       tp_rank: int,
                                       expert_id: Optional[int] = None):
        # for per channel weight quantization
        if shard_id == "w2":
            expert_data.copy_(loaded_weight)
        elif shard_id in ("w1", "w3"):
            self._load_w13(shard_id=shard_id,
                           shard_dim=shard_dim,
                           loaded_weight=loaded_weight,
                           expert_data=expert_data,
                           tp_rank=tp_rank,
                           expert_id=expert_id)

    def _load_w13(self,
                  expert_data: torch.Tensor,
                  shard_dim: int,
                  shard_id: str,
                  loaded_weight: torch.tensor,
                  tp_rank: int,
                  expert_id: Optional[int] = None):

        orig_exp_data = expert_data.view(expert_data.size())
        # Index the loaded weight for tp sharding.
        # gate_up_proj: "MergedColumnParallel", so tp sharding on output_dim
        shard_size = expert_data.shape[shard_dim] // 2
        loaded_weight = loaded_weight.narrow(shard_dim, shard_size * tp_rank,
                                             shard_size)
        # Narrow parameter and load.
        # w1, gate_proj: Load into first logical weight of w13.
        if shard_id == "w1":
            expert_data = expert_data.narrow(shard_dim, 0, shard_size)
        # w3, up_proj: Load into second logical weight of w13.
        else:
            assert shard_id == "w3"
            expert_data = expert_data.narrow(shard_dim, shard_size, shard_size)
        expert_data.copy_(loaded_weight)

        if is_hpu:
            self.hpu_fused_moe.MoeOp.w13_list[expert_id].set_weight(
                orig_exp_data)

    def _load_w2(self,
                 expert_data: torch.Tensor,
                 shard_dim: int,
                 loaded_weight: torch.tensor,
                 tp_rank: int,
                 load_full: bool = False,
                 expert_id: Optional[int] = None):

        # Index the loaded weight for tp sharding.
        # down_proj: "RowParallel" so tp sharding on input_dim
        # Narrow parameter and load.
        shard_size = expert_data.shape[shard_dim]
        if not load_full:
            loaded_weight = loaded_weight.narrow(shard_dim,
                                                 shard_size * tp_rank,
                                                 shard_size)
        # w2, down_proj: Load into only logical weight of w2.
        expert_data.copy_(loaded_weight)
        if is_hpu:
            self.hpu_fused_moe.MoeOp.w2_list[expert_id].set_weight(expert_data)

    def _load_single_value(self, param: torch.nn.Parameter,
                           loaded_weight: torch.Tensor, expert_id: int):
        param_data = param.data

        # Input scales can be loaded directly and should be equal.
        param_data[expert_id] = loaded_weight

    def _load_g_idx(self, shard_id: str, expert_data: torch.Tensor,
                    shard_dim: int, loaded_weight: torch.Tensor, tp_rank: int):

        if shard_id == "w2":
            self._load_w2(shard_dim=shard_dim,
                          loaded_weight=loaded_weight,
                          expert_data=expert_data,
                          tp_rank=tp_rank)
        else:
            assert shard_id in ("w1", "w3")
            expert_data.copy_(loaded_weight)

    def _map_global_expert_id_to_local_expert_id(self, expert_id: int) -> int:
        if self.expert_map is None:
            return expert_id
        return self.expert_map[expert_id].item()

    def weight_loader(self, param: torch.nn.Parameter,
                      loaded_weight: torch.Tensor, weight_name: str,
                      shard_id: str, expert_id: int) -> None:

        expert_id = self._map_global_expert_id_to_local_expert_id(expert_id)
        if expert_id == -1:
            return

        # compressed-tensors checkpoints with packed weights are stored flipped
        # TODO (mgoin): check self.quant_method.quant_config.quant_format
        # against known CompressionFormat enum values that have this quality
        if self.quant_method.__class__.__name__ in (
                "CompressedTensorsWNA16MarlinMoEMethod",
                "CompressedTensorsWNA16MoEMethod"):
            loaded_weight = loaded_weight.t().contiguous()

        if shard_id not in ("w1", "w2", "w3"):
            raise ValueError(f"shard_id must be ['w1','w2','w3'] but "
                             f"got {shard_id}.")

        WEIGHT_SCALE_SUPPORTED = [
            e.value for e in FusedMoeWeightScaleSupported
        ]
        # Fetch the dim to shard the parameter/loaded weight
        # based on the shard id. This will be whatever
        # dimension intermediate_size_per_partition is used.
        SHARD_ID_TO_SHARDED_DIM = {"w1": 0, "w2": 1, "w3": 0}

        is_gguf_weight = getattr(param, "is_gguf_weight", False)
        is_gguf_weight_type = getattr(param, "is_gguf_weight_type", False)
        if is_gguf_weight_type:
            param.weight_type = loaded_weight.item()
            param.data.copy_(loaded_weight)
            return

        # is_transposed: if the dim to shard the weight
        # should be flipped. Required by GPTQ, compressed-tensors
        # should be whatever dimension intermediate_size_per_partition is
        is_transposed = getattr(param, "is_transposed", False)
        shard_dim = SHARD_ID_TO_SHARDED_DIM[shard_id]
        if is_transposed:
            shard_dim = int(not shard_dim)

        full_load = len(loaded_weight.shape) == 3
        if full_load:
            shard_dim += 1

        # Materialize GGUF UninitializedParameter
        if is_gguf_weight and isinstance(param, UninitializedParameter):
            final_shape = list(loaded_weight.shape)
            if shard_id in ["w1", "w3"]:
                final_shape[1] *= 2
            final_shape[shard_dim] = final_shape[shard_dim] // self.tp_size
            param.materialize(final_shape, dtype=loaded_weight.dtype)

        expert_data = param.data if full_load else param.data[expert_id]
        # Case input scale: input_scale loading is only supported for fp8
        if "input_scale" in weight_name:
            # this is needed for compressed-tensors only
            loaded_weight = loaded_weight.to(param.data.device)

            if param.data[expert_id] != 1 and (param.data[expert_id] -
                                               loaded_weight).abs() > 1e-5:
                raise ValueError(
                    "input_scales of w1 and w3 of a layer "
                    f"must be equal. But got {param.data[expert_id]} "
                    f"vs. {loaded_weight}")

            self._load_single_value(param=param,
                                    loaded_weight=loaded_weight,
                                    expert_id=expert_id)
            return

        # Case g_idx
        if "g_idx" in weight_name:
            self._load_g_idx(shard_dim=0,
                             shard_id=shard_id,
                             loaded_weight=loaded_weight,
                             expert_data=expert_data,
                             tp_rank=self.tp_rank)
            return

        # Case weight scales, zero_points and offset
        if ("scale" in weight_name or "zero" in weight_name
                or "offset" in weight_name):
            # load the weight scales and zp based on the quantization scheme
            # supported weight scales/zp can be found in
            # FusedMoeWeightScaleSupported
            # TODO @dsikka: once hardened, refactor to use vLLM Parameters
            # specific to each case
            quant_method = getattr(param, "quant_method", None)
            if (quant_method == FusedMoeWeightScaleSupported.CHANNEL.value
                    or current_platform.is_hpu()):
                self._load_per_channel_weight_scale(
                    shard_id=shard_id,
                    shard_dim=shard_dim,
                    loaded_weight=loaded_weight,
                    expert_data=expert_data,
                    tp_rank=self.tp_rank)
            elif quant_method in [
                    FusedMoeWeightScaleSupported.GROUP.value,
                    FusedMoeWeightScaleSupported.BLOCK.value,
            ]:
                self._load_model_weight_or_group_weight_scale(
                    shard_id=shard_id,
                    shard_dim=shard_dim,
                    loaded_weight=loaded_weight,
                    expert_data=expert_data,
                    tp_rank=self.tp_rank,
                    expert_id=expert_id,
                    load_full_w2=getattr(param, "load_full_w2", False))
            elif quant_method == FusedMoeWeightScaleSupported.TENSOR.value:
                self._load_per_tensor_weight_scale(shard_id=shard_id,
                                                   param=param,
                                                   loaded_weight=loaded_weight,
                                                   expert_id=expert_id)
            else:
                raise ValueError(
                    f"quant method must be one of {WEIGHT_SCALE_SUPPORTED}")
            return

        # Case weight_shape
        if "weight_shape" in weight_name:
            # only required by compressed-tensors
            self._load_single_value(param=param,
                                    loaded_weight=loaded_weight,
                                    expert_id=expert_id)
            return

        # Case model weights
        if "weight" in weight_name:
            self._load_model_weight_or_group_weight_scale(
                shard_id=shard_id,
                shard_dim=shard_dim,
                loaded_weight=loaded_weight,
                expert_data=expert_data,
                tp_rank=self.tp_rank,
                expert_id=expert_id)
            return

    @staticmethod
    def select_experts(hidden_states: torch.Tensor,
                       router_logits: torch.Tensor,
                       top_k: int,
                       use_grouped_topk: bool,
                       renormalize: bool,
                       topk_group: Optional[int] = None,
                       num_expert_group: Optional[int] = None,
                       custom_routing_function: Optional[Callable] = None,
                       scoring_func: str = "softmax",
                       e_score_correction_bias: Optional[torch.Tensor] = None):
        from vllm.model_executor.layers.fused_moe.fused_moe import (
            fused_topk, grouped_topk)

        # DeekSeekv2 uses grouped_top_k
        if use_grouped_topk:
            assert topk_group is not None
            assert num_expert_group is not None
            topk_weights, topk_ids = grouped_topk(
                hidden_states=hidden_states,
                gating_output=router_logits,
                topk=top_k,
                renormalize=renormalize,
                num_expert_group=num_expert_group,
                topk_group=topk_group,
                scoring_func=scoring_func,
                e_score_correction_bias=e_score_correction_bias)
        elif custom_routing_function is None:
            topk_weights, topk_ids = fused_topk(hidden_states=hidden_states,
                                                gating_output=router_logits,
                                                topk=top_k,
                                                renormalize=renormalize)
        else:
            topk_weights, topk_ids = custom_routing_function(
                hidden_states=hidden_states,
                gating_output=router_logits,
                topk=top_k,
                renormalize=renormalize)

        return topk_weights, topk_ids

    def naive_multicast(self, x: torch.Tensor,
                        cu_tokens_across_dp_cpu: torch.Tensor):
        assert (len(x.shape) == 2)
        buffer = torch.empty((cu_tokens_across_dp_cpu[-1], x.size(1)),
                             device=x.device,
                             dtype=x.dtype)

        start = 0 if self.dp_rank == 0 else cu_tokens_across_dp_cpu[
            self.dp_rank - 1]
        end = cu_tokens_across_dp_cpu[self.dp_rank]
        buffer[start:end, :].copy_(x)
        for idx in range(get_dp_group().world_size):
            start = 0 if idx == 0 else cu_tokens_across_dp_cpu[idx - 1]
            end = cu_tokens_across_dp_cpu[idx]
            get_dp_group().broadcast(buffer[start:end, :], idx)

        return buffer

    def forward(self, hidden_states: torch.Tensor,
                router_logits: torch.Tensor):
        if self.use_direct_call:
            return self.forward_impl(hidden_states, router_logits)
        else:
            return torch.ops.vllm.moe_forward(hidden_states, router_logits,
                                              self.layer_name)

    def forward_impl(self, hidden_states: torch.Tensor,
                     router_logits: torch.Tensor):
        assert self.quant_method is not None

        if self.dp_size > 1:
            cu_tokens_across_dp_cpu = get_forward_context(
            ).dp_metadata.cu_tokens_across_dp_cpu

            hidden_states = self.naive_multicast(hidden_states,
                                                 cu_tokens_across_dp_cpu)
            router_logits = self.naive_multicast(router_logits,
                                                 cu_tokens_across_dp_cpu)

        # Matrix multiply.
        final_hidden_states = self.quant_method.apply(
            layer=self,
            x=hidden_states,
            router_logits=router_logits,
            top_k=self.top_k,
            renormalize=self.renormalize,
            use_grouped_topk=self.use_grouped_topk,
            global_num_experts=self.global_num_experts,
            expert_map=self.expert_map,
            topk_group=self.topk_group,
            num_expert_group=self.num_expert_group,
            custom_routing_function=self.custom_routing_function,
            scoring_func=self.scoring_func,
            e_score_correction_bias=self.e_score_correction_bias,
            activation=self.activation,
            apply_router_weight_on_input=self.apply_router_weight_on_input,
        )

        if self.dp_size > 1:
            start = 0 if self.dp_rank == 0 else cu_tokens_across_dp_cpu[
                self.dp_rank - 1]
            end = cu_tokens_across_dp_cpu[self.dp_rank]

            all_hidden_states = get_dp_group().all_reduce(final_hidden_states)
            final_hidden_states = all_hidden_states[start:end, :]

        if self.reduce_results and (self.tp_size > 1 or self.ep_size > 1):
            # Default set to False. (May have to add shared expert outputs.)
            final_hidden_states = tensor_model_parallel_all_reduce(
                final_hidden_states)

        return final_hidden_states

    @classmethod
    def make_expert_params_mapping(
            cls, ckpt_gate_proj_name: str, ckpt_down_proj_name: str,
            ckpt_up_proj_name: str,
            num_experts: int) -> List[Tuple[str, str, int, str]]:

        return [
            # (param_name, weight_name, expert_id, shard_id)
            ("experts.w13_" if weight_name
             in [ckpt_gate_proj_name, ckpt_up_proj_name] else "experts.w2_",
             f"experts.{expert_id}.{weight_name}.", expert_id, shard_id)
            for expert_id in range(num_experts) for shard_id, weight_name in [
                ("w1", ckpt_gate_proj_name),
                ("w2", ckpt_down_proj_name),
                ("w3", ckpt_up_proj_name),
            ]
        ]

    def extra_repr(self) -> str:

        s = (
            f"global_num_experts={self.global_num_experts}, "
            f"local_num_experts={self.local_num_experts}, "
            f"top_k={self.top_k}, "
            f"intermediate_size_per_partition={self.intermediate_size_per_partition}, "  # noqa: E501
            f"tp_size={self.tp_size},\n"
            f"ep_size={self.ep_size}, "
            f"reduce_results={self.reduce_results}, "
            f"renormalize={self.renormalize}, "
            f"use_grouped_topk={self.use_grouped_topk}")

        if self.use_grouped_topk:
            s += f", num_expert_group={self.num_expert_group}, topk_group={self.topk_group}"  # noqa: E501

        s += f", scoring_func='{self.scoring_func}', activation='{self.activation}'"  # noqa: E501

        return s


def moe_forward(hidden_states: torch.Tensor, router_logits: torch.Tensor,
                layer_name: str) -> torch.Tensor:
    forward_context: ForwardContext = get_forward_context()
    self = forward_context.no_compile_layers[layer_name]
    assert self.quant_method is not None

    return self.forward_impl(hidden_states, router_logits)


def moe_forward_fake(hidden_states: torch.Tensor, router_logits: torch.Tensor,
                     layer_name: str) -> torch.Tensor:
    return torch.empty_like(hidden_states)


direct_register_custom_op(
    op_name="moe_forward",
    op_func=moe_forward,
    mutates_args=[],
    fake_impl=moe_forward_fake,
    dispatch_key=current_platform.dispatch_key,
)<|MERGE_RESOLUTION|>--- conflicted
+++ resolved
@@ -271,15 +271,6 @@
         custom_routing_function: Optional[Callable] = None,
         scoring_func: str = "softmax",
         e_score_correction_bias: Optional[torch.Tensor] = None,
-<<<<<<< HEAD
-        activation: str = "silu",
-        **kwargs,
-    ):
-        assert not use_grouped_topk, 'use_grouped_topk must be False on HPU'
-        assert num_expert_group is None, ('num_expert_group is '
-                                          'not supported on HPU')
-        assert topk_group is None, 'topk_group is not supported on HPU'
-=======
         apply_router_weight_on_input: bool = False,
         activation: str = "silu",
     ) -> torch.Tensor:
@@ -297,7 +288,6 @@
                 "Expert score correction bias is not supported for HPU.")
         # return layer.hpu_fused_moe(x, layer.w13_weight, layer.w2_weight,
         #                            router_logits, top_k)
->>>>>>> d6f76ee2
         if layer is not None:
             return layer.hpu_fused_moe(x, router_logits, top_k, layer)
 
