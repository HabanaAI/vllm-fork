# SPDX-License-Identifier: Apache-2.0

from abc import abstractmethod
from enum import Enum
from typing import Callable, List, Optional, Tuple

import torch
import os

import torch.distributed
from vllm.config import get_current_vllm_config
from vllm.distributed import (get_dp_group, get_tensor_model_parallel_rank,
                              get_tensor_model_parallel_world_size,
                              tensor_model_parallel_all_reduce)
from vllm.forward_context import ForwardContext, get_forward_context
from vllm.logger import init_logger
from vllm.model_executor.custom_op import CustomOp
from vllm.model_executor.layers.quantization.base_config import (
    QuantizationConfig, QuantizeMethodBase)
from vllm.model_executor.utils import set_weight_attrs
from vllm.platforms import current_platform
from vllm.platforms.interface import CpuArchEnum
from vllm.utils import direct_register_custom_op

import vllm.envs as envs

is_hpu = current_platform.is_hpu()

if current_platform.is_cuda_alike():
    from .fused_moe import fused_experts
else:
    fused_experts = None  # type: ignore
if current_platform.is_tpu():
    # the iterative moe implementation is used until the moe_pallas is fixed
    from .moe_torch_iterative import fused_moe as fused_moe_pallas
else:
    fused_moe_pallas = None  # type: ignore
logger = init_logger(__name__)


VLLM_REQUANT_FP8_INC = os.getenv("VLLM_REQUANT_FP8_INC", "0") in ["1", "true"]


class FusedMoeWeightScaleSupported(Enum):
    TENSOR = "tensor"
    CHANNEL = "channel"
    GROUP = "group"
    BLOCK = "block"


class FusedMoEMethodBase(QuantizeMethodBase):

    @abstractmethod
    def create_weights(self, layer: torch.nn.Module, num_experts: int,
                       hidden_size: int, intermediate_size_per_partition: int,
                       params_dtype: torch.dtype, **extra_weight_attrs):
        raise NotImplementedError

    @abstractmethod
    def apply(
        self,
        layer: torch.nn.Module,
        x: torch.Tensor,
        router_logits: torch.Tensor,
        top_k: int,
        renormalize: bool,
        use_grouped_topk: bool = False,
        topk_group: Optional[int] = None,
        num_expert_group: Optional[int] = None,
        global_num_experts: int = -1,
        expert_map: Optional[torch.Tensor] = None,
        custom_routing_function: Optional[Callable] = None,
        scoring_func: str = "softmax",
        e_score_correction_bias: Optional[torch.Tensor] = None
    ) -> torch.Tensor:
        raise NotImplementedError


@CustomOp.register("unquantized_fused_moe")
class UnquantizedFusedMoEMethod(FusedMoEMethodBase, CustomOp):
    """MoE method without quantization."""

    def create_weights(self, layer: torch.nn.Module, num_experts: int,
                       hidden_size: int, intermediate_size_per_partition: int,
                       params_dtype: torch.dtype, **extra_weight_attrs):
        # Fused gate_up_proj (column parallel)
        w13_weight = torch.nn.Parameter(torch.empty(
            num_experts,
            2 * intermediate_size_per_partition,
            hidden_size,
            dtype=params_dtype),
                                        requires_grad=False)
        layer.register_parameter("w13_weight", w13_weight)
        set_weight_attrs(w13_weight, extra_weight_attrs)

        # down_proj (row parallel)
        w2_weight = torch.nn.Parameter(torch.empty(
            num_experts,
            hidden_size,
            intermediate_size_per_partition,
            dtype=params_dtype),
                                       requires_grad=False)
        layer.register_parameter("w2_weight", w2_weight)
        set_weight_attrs(w2_weight, extra_weight_attrs)

    def process_weights_after_loading(self, layer: torch.nn.Module) -> None:
        super().process_weights_after_loading(layer)

        if current_platform.is_cpu():
            if current_platform.get_cpu_architecture() == CpuArchEnum.X86:
                import intel_extension_for_pytorch as ipex
                layer.ipex_fusion = ipex.llm.modules.GatedMLPMOE(
                    layer.w13_weight,
                    layer.w2_weight,
                    use_prepack=True,
                )
            else:
                raise NotImplementedError("CPU MOE only supports x86 arch.")
        elif current_platform.is_hpu():
            num_experts = layer.local_num_experts
            experts_range = range(num_experts)
            self.w1_list = [layer.w13_weight.data[i].squeeze() for i in experts_range]
            self.w2_list = [layer.w2_weight.data[i].squeeze() for i in experts_range]
            ep_shift = layer.ep_rank * num_experts
            self.experts_min, self.experts_max = ep_shift, num_experts + ep_shift - 1

    def apply(
        self,
        layer: torch.nn.Module,
        x: torch.Tensor,
        router_logits: torch.Tensor,
        top_k: int,
        renormalize: bool,
        use_grouped_topk: bool = False,
        topk_group: Optional[int] = None,
        num_expert_group: Optional[int] = None,
        global_num_experts: int = -1,
        expert_map: Optional[torch.Tensor] = None,
        custom_routing_function: Optional[Callable] = None,
        scoring_func: str = "softmax",
        e_score_correction_bias: Optional[torch.Tensor] = None,
        ep_rank: Optional[int] = None,
    ) -> torch.Tensor:
        return self.forward(x=x,
                            layer=layer,
                            router_logits=router_logits,
                            top_k=top_k,
                            renormalize=renormalize,
                            use_grouped_topk=use_grouped_topk,
                            topk_group=topk_group,
                            num_expert_group=num_expert_group,
                            global_num_experts=global_num_experts,
                            expert_map=expert_map,
                            custom_routing_function=custom_routing_function,
                            scoring_func=scoring_func,
                            e_score_correction_bias=e_score_correction_bias,
                            ep_rank= ep_rank,
                            )

    def forward_cuda(
        self,
        layer: torch.nn.Module,
        x: torch.Tensor,
        use_grouped_topk: bool,
        top_k: int,
        router_logits: torch.Tensor,
        renormalize: bool,
        topk_group: Optional[int] = None,
        num_expert_group: Optional[int] = None,
        global_num_experts: int = -1,
        expert_map: Optional[torch.Tensor] = None,
        custom_routing_function: Optional[Callable] = None,
        scoring_func: str = "softmax",
        e_score_correction_bias: Optional[torch.Tensor] = None
    ) -> torch.Tensor:
        topk_weights, topk_ids = FusedMoE.select_experts(
            hidden_states=x,
            router_logits=router_logits,
            use_grouped_topk=use_grouped_topk,
            top_k=top_k,
            renormalize=renormalize,
            topk_group=topk_group,
            num_expert_group=num_expert_group,
            custom_routing_function=custom_routing_function,
            scoring_func=scoring_func,
            e_score_correction_bias=e_score_correction_bias)

        return fused_experts(hidden_states=x,
                             w1=layer.w13_weight,
                             w2=layer.w2_weight,
                             topk_weights=topk_weights,
                             topk_ids=topk_ids,
                             inplace=True,
                             global_num_experts=global_num_experts,
                             expert_map=expert_map)

    def forward_hpu(
        self,
        layer: torch.nn.Module,
        x: torch.Tensor,
        use_grouped_topk: bool,
        top_k: int,
        router_logits: torch.Tensor,
        renormalize: bool,
        topk_group: Optional[int] = None,
        num_expert_group: Optional[int] = None,
        global_num_experts: int = -1,
        expert_map: Optional[torch.Tensor] = None,
        custom_routing_function: Optional[Callable] = None,
        scoring_func: str = "softmax",
        e_score_correction_bias: Optional[torch.Tensor] = None,
        ep_rank = None,
    ):
        if len(x.shape) == 3:
            bs, seq_len, hidden_size = x.shape
            x = x.reshape(bs * seq_len, hidden_size)
        input_shape = x.shape
        x = x.view(-1, x.shape[-1])
        if use_grouped_topk:
            topk_weights, topk_ids = FusedMoE.select_experts(
                hidden_states=x,
                router_logits=router_logits,
                use_grouped_topk=use_grouped_topk,
                top_k=top_k,
                renormalize=renormalize,
                topk_group=topk_group,
                num_expert_group=num_expert_group,
                custom_routing_function=custom_routing_function,
                scoring_func=scoring_func,
                e_score_correction_bias=e_score_correction_bias)
        else:
            import torch.nn.functional as F
            topk_weights = F.softmax(router_logits, dim=1, dtype=torch.float32)
            topk_weights, topk_ids = torch.topk(topk_weights,
                                                        top_k,
                                                        dim=-1)
            topk_weights /= topk_weights.sum(dim=-1, keepdim=True)

        topk_ids = topk_ids.to(torch.int32)
        topk_weights = topk_weights.to(x.dtype)
        if layer.dp_size > 1:
            cu_tokens_across_dp_cpu = get_forward_context(
            ).dp_metadata.cu_tokens_across_dp_cpu

            topk_ids_across_dp = get_forward_context(
            ).dp_metadata.topk_ids_across_dp
            topk_ids = layer.multicast_fn(topk_ids, cu_tokens_across_dp_cpu,
                                          topk_ids_across_dp).to(torch.long)

            topk_weights_across_dp = get_forward_context(
            ).dp_metadata.topk_weights_across_dp
            topk_weights = layer.multicast_fn(topk_weights,
                                              cu_tokens_across_dp_cpu,
                                              topk_weights_across_dp)
        topk_ids = topk_ids.view(*x.shape[:-1], -1)
        topk_weights = topk_weights.view(*x.shape[:-1], -1)
        return torch.ops.hpu.mixture_of_experts(hidden_states=x,
                                                expert_routing_table=topk_ids,
                                                router_weights=topk_weights,
                                                w12=self.w1_list,
                                                w3=self.w2_list,
                                                permuted_weights=True,
                                                activation="silu",
                                                experts_min=self.experts_min,
                                                experts_max=self.experts_max).view(*input_shape)

    def forward_cpu(
        self,
        layer: torch.nn.Module,
        x: torch.Tensor,
        use_grouped_topk: bool,
        top_k: int,
        router_logits: torch.Tensor,
        renormalize: bool,
        topk_group: Optional[int] = None,
        num_expert_group: Optional[int] = None,
        global_num_experts: int = -1,
        expert_map: Optional[torch.Tensor] = None,
        custom_routing_function: Optional[Callable] = None,
        **kwargs,
    ):
        assert custom_routing_function is None
        return layer.ipex_fusion(
            x,
            use_grouped_topk,
            top_k,
            router_logits,
            renormalize,
            topk_group,
            num_expert_group,
        )

    def forward_tpu(
        self,
        layer: torch.nn.Module,
        x: torch.Tensor,
        use_grouped_topk: bool,
        top_k: int,
        router_logits: torch.Tensor,
        renormalize: bool,
        topk_group: Optional[int] = None,
        num_expert_group: Optional[int] = None,
        global_num_experts: int = -1,
        expert_map: Optional[torch.Tensor] = None,
        custom_routing_function: Optional[Callable] = None,
        scoring_func: str = "softmax",
        e_score_correction_bias: Optional[torch.Tensor] = None
    ) -> torch.Tensor:
        assert not use_grouped_topk
        assert num_expert_group is None
        assert topk_group is None
        assert custom_routing_function is None
        if scoring_func != "softmax":
            raise NotImplementedError(
                "Only softmax scoring function is supported for TPU.")
        if e_score_correction_bias is not None:
            raise NotImplementedError(
                "Expert score correction bias is not supported for TPU.")
        return fused_moe_pallas(hidden_states=x,
                                w1=layer.w13_weight,
                                w2=layer.w2_weight,
                                topk=top_k,
                                gating_output=router_logits,
                                global_num_experts=global_num_experts,
                                expert_map=expert_map,
                                renormalize=renormalize)

    forward_native = forward_cuda


def determine_expert_map(
        ep_size: int, ep_rank: int,
        global_num_experts: int) -> Tuple[int, Optional[torch.Tensor]]:
    """
        Calculates how many experts should be assigned to each rank for EP and
        creates a mapping from global to local expert index. Experts are
        distributed evenly across ranks. Any remaining are assigned to the
        last rank.

        Args:
            ep_size (int): The size of the expert parallel group
            global_num_experts (int): The total number of experts in the model.
        Returns:
            Tuple[int, Optional[torch.Tensor]]: A tuple containing:
                - local_num_experts (int): The number of experts assigned
                    to the current rank.
                - expert_map (Optional[torch.Tensor]): A tensor of shape
                    (global_num_experts,) mapping from global to local index.
                    Contains -1 for experts not assigned to the current rank.
                    Returns None if ep_size is 1.
        """
    assert ep_size > 0
    if ep_size == 1:
        return (global_num_experts, None)

    local_num_experts = global_num_experts // ep_size

    # Create a tensor of size num_experts filled with -1
    expert_map = torch.full((global_num_experts, ), -1, dtype=torch.int32)
    # Create a expert map for the local experts
    if ep_rank < (ep_size - 1):
        # Each non-last rank gets local_num_experts experts.
        expert_map[ep_rank * local_num_experts:
                        (ep_rank + 1) * local_num_experts] = \
            torch.arange(0, local_num_experts, dtype=torch.int32)
    else:
        # All remaining experts are assigned to the last rank.
        local_num_experts = (global_num_experts - ep_rank * local_num_experts)

        expert_map[-local_num_experts:] = \
            torch.arange(0, local_num_experts, dtype=torch.int32)
    return (local_num_experts, expert_map)


class FusedMoE(torch.nn.Module):
    """FusedMoE layer for MoE models.

    This layer contains both MergedColumnParallel weights (gate_up_proj /
    w13) and RowParallelLinear weights (down_proj/ w2).

    Note: Mixtral uses w1, w2, and w3 for gate, up, and down_proj. We
    copy that naming convention here and handle any remapping in the
    load_weights function in each model implementation.

    Args:
        num_experts: Number of experts in the model
        top_k: Number of experts selected for each token
        hidden_size: Input hidden state size of the transformer
        intermediate_size: Intermediate size of the experts
        params_dtype: Data type for the parameters.
        reduce_results: Whether to all all_reduce on the output of the layer
        renomalize: Whether to renormalize the logits in the fused_moe kernel
        quant_config: Quantization configure.
    """

    def __init__(
        self,
        num_experts: int,
        top_k: int,
        hidden_size: int,
        intermediate_size: int,
        params_dtype: Optional[torch.dtype] = None,
        reduce_results: bool = False,
        renormalize: bool = True,
        use_grouped_topk: bool = False,
        num_expert_group: Optional[int] = None,
        topk_group: Optional[int] = None,
        quant_config: Optional[QuantizationConfig] = None,
        tp_size: Optional[int] = None,
        ep_size: Optional[int] = None,
        dp_size: Optional[int] = None,
        prefix: str = "",
        custom_routing_function: Optional[Callable] = None,
        scoring_func: str = "softmax",
        e_score_correction_bias: Optional[torch.Tensor] = None,
    ):
        super().__init__()

        if params_dtype is None:
            params_dtype = torch.get_default_dtype()

        # Note: here we guard against accessing the TP and DP groups when
        # uninitialized (this happens when testing)
        self.tp_size = (tp_size if tp_size is not None else
                        get_tensor_model_parallel_world_size())
        tp_rank = 0 if self.tp_size == 1 else get_tensor_model_parallel_rank()
        self.dp_size = (dp_size
                        if dp_size is not None else get_dp_group().world_size)
        self.dp_rank = (0
                        if self.dp_size == 1 else get_dp_group().rank_in_group)
        self.global_num_experts = num_experts

        # Use expert parallelism instead of tensor parallelism?
        vllm_config = get_current_vllm_config()
        use_ep = (vllm_config.parallel_config.enable_expert_parallel
                  and self.tp_size * self.dp_size > 1)

        # For smuggling this layer into the fused moe custom op
        self.use_direct_call = self.dp_size == 1
        if self.use_direct_call:
            compilation_config = vllm_config.compilation_config
            if prefix in compilation_config.static_forward_context:
                raise ValueError("Duplicate layer name: {}".format(prefix))
            compilation_config.static_forward_context[prefix] = self
            self.layer_name = prefix

        if use_ep:
            # Set TP size to 1 to adjust for EP and adjust EP size and rank
            # for DP attention.
            self.ep_rank = tp_rank + self.tp_size * self.dp_rank
            self.tp_rank = 0
            self.ep_size = self.tp_size * self.dp_size
            self.tp_size = 1

            self.local_num_experts, self.expert_map = determine_expert_map(
                ep_size=self.ep_size,
                ep_rank=self.ep_rank,
                global_num_experts=self.global_num_experts)
        else:
            # Adjust TP size for DP attention
            self.tp_rank = tp_rank + self.tp_size * self.dp_rank
            self.ep_rank = 0
            self.tp_size = self.tp_size * self.dp_size
            self.ep_size = 1
            self.local_num_experts = self.global_num_experts
            self.expert_map = None

        self.top_k = top_k
        self.global_num_experts = num_experts

        assert intermediate_size % self.tp_size == 0
        self.intermediate_size_per_partition = intermediate_size // self.tp_size
        self.reduce_results = reduce_results
        self.renormalize = renormalize
        self.use_grouped_topk = use_grouped_topk
        if self.use_grouped_topk:
            assert num_expert_group is not None and topk_group is not None
        self.num_expert_group = num_expert_group
        self.topk_group = topk_group
        self.custom_routing_function = custom_routing_function
        self.dp_opt = envs.VLLM_DP_OPT
        self.multicast_fn = self.hpu_multicast\
            if (is_hpu and self.dp_opt > 2) else self.naive_multicast
        if is_hpu:
            if VLLM_REQUANT_FP8_INC:
                ep_shift = self.ep_rank * self.local_num_experts
                from vllm.model_executor.layers.vllm_ext_patch import (
                    VllmMixtureOfExpertsOpFP8,
                )
                moe_n_slice = int(os.environ.get("VLLM_MOE_N_SLICE", 4))
                assert moe_n_slice == 1, (
                    f"moe_n_slice is {moe_n_slice}, expected 1 when using VLLM_REQUANT_FP8_INC"
                )
                num_expert_per_group = self.local_num_experts // moe_n_slice
                experts_min, experts_max = 0, self.local_num_experts
                moe_op = VllmMixtureOfExpertsOpFP8(
                    num_expert_per_group,
                    self.global_num_experts,
                    experts_min + ep_shift,
                    experts_max - 1 + ep_shift,
                )
                self.moe_op = moe_op
            else:
                from vllm_hpu_extension.ops import DynamicFusedMOE

                self.hpu_fused_moe = DynamicFusedMOE(self.local_num_experts)
            

        self.scoring_func = scoring_func
        self.e_score_correction_bias = e_score_correction_bias

        if self.scoring_func != "softmax" and not self.use_grouped_topk:
            raise ValueError("Only softmax scoring function is supported for "
                             "non-grouped topk.")

        if quant_config is None:
            self.quant_method: Optional[QuantizeMethodBase] = (
                UnquantizedFusedMoEMethod())
            self.activation_scheme = 'none'
        else:
            self.quant_method = quant_config.get_quant_method(self, prefix)
            self.activation_scheme = quant_config.activation_scheme
        assert self.quant_method is not None

        local_num_experts = torch.sum(self.expert_map != -1) \
            if self.expert_map is not None else num_experts

        moe_quant_params = {
            "num_experts": self.local_num_experts,
            "hidden_size": hidden_size,
            "intermediate_size_per_partition":
            self.intermediate_size_per_partition,
            "params_dtype": params_dtype,
            "weight_loader": self.weight_loader,
        }
        # need full intermediate size pre-sharding for WNA16 act order
        if (self.quant_method.__class__.__name__
                in ("GPTQMarlinMoEMethod", "CompressedTensorsWNA16MoEMethod")):
            moe_quant_params["intermediate_size_full"] = intermediate_size

        self.quant_method.create_weights(layer=self, **moe_quant_params)

    def _load_per_tensor_weight_scale(self, shard_id: str,
                                      param: torch.nn.Parameter,
                                      loaded_weight: torch.Tensor,
                                      expert_id: int):
        param_data = param.data
        # for per tensor weight quantization
        if shard_id in ("w1", "w3"):
            # We have to keep the weight scales of w1 and w3 because
            # we need to re-quantize w1/w3 weights after weight loading.
            idx = 0 if shard_id == "w1" else 1
            param_data[expert_id][idx] = loaded_weight
        # If we are in the row parallel case (down_proj)
        elif shard_id == "w2":
            param_data[expert_id] = loaded_weight

    def _load_model_weight_or_group_weight_scale(self,
                                                 shard_dim: int,
                                                 expert_data: torch.Tensor,
                                                 shard_id: str,
                                                 loaded_weight: torch.tensor,
                                                 tp_rank: int,
                                                 expert_id: int,
                                                 load_full_w2: bool = False):
        """
        Load grouped weight scales for group quantization or model weights
            :param shard_dim: dimension to shard
            :param expert_data: parameter for a particular expert
            :param shard_id: either w1, w2, or w3
            :param loaded_weight: checkpoint weight to load into the param
            :param tp_rank: tensor parallel rank
            :param load_full_w2: whether or not the w2 loaded should be sharded.
        """
        if shard_id == "w2":
            # In the case where we have actorder/g_idx, we do not partition the
            # w2 scales, as indicated by `load_full` argument, for all tp cases
            self._load_w2(shard_dim=shard_dim,
                          loaded_weight=loaded_weight,
                          expert_data=expert_data,
                          tp_rank=self.tp_rank,
                          expert_id=expert_id,
                          load_full=load_full_w2)
        elif shard_id in ("w1", "w3"):
            self._load_w13(shard_id=shard_id,
                           shard_dim=shard_dim,
                           loaded_weight=loaded_weight,
                           expert_data=expert_data,
                           tp_rank=self.tp_rank,
                           expert_id=expert_id)

    def _load_per_channel_weight_scale(self, expert_data: torch.Tensor,
                                       shard_dim: int, shard_id: str,
                                       loaded_weight: torch.Tensor,
                                       tp_rank: int,
                                       expert_id: int):
        # for per channel weight quantization
        if shard_id == "w2":
            expert_data.copy_(loaded_weight)
        elif shard_id in ("w1", "w3"):
            self._load_w13(shard_id=shard_id,
                           shard_dim=shard_dim,
                           loaded_weight=loaded_weight,
                           expert_data=expert_data,
                           tp_rank=self.tp_rank,
                           expert_id=expert_id)

    def _load_w13(self,
                  expert_data: torch.Tensor,
                  shard_dim: int,
                  shard_id: str,
                  loaded_weight: torch.tensor,
                  tp_rank: int,
                  expert_id: Optional[int] = None):

        orig_exp_data = expert_data.view(expert_data.size())
        # Index the loaded weight for tp sharding.
        # gate_up_proj: "MergedColumnParallel", so tp sharding on output_dim
        shard_size = expert_data.shape[shard_dim] // 2
        loaded_weight = loaded_weight.narrow(shard_dim, shard_size * tp_rank,
                                             shard_size)
        # Narrow parameter and load.
        # w1, gate_proj: Load into first logical weight of w13.
        if shard_id == "w1":
            expert_data = expert_data.narrow(shard_dim, 0, shard_size)
        # w3, up_proj: Load into second logical weight of w13.
        else:
            assert shard_id == "w3"
            expert_data = expert_data.narrow(shard_dim, shard_size, shard_size)
        expert_data.copy_(loaded_weight)

        if is_hpu and not VLLM_REQUANT_FP8_INC:
            self.hpu_fused_moe.MoeOp.w13_list[expert_id].set_weight(
                orig_exp_data)
            # print(f"loaded w13 for hpu for expert_id: {expert_id}, orig_exp_data.shape: {orig_exp_data.shape}")

    def _load_w2(self,
                 expert_data: torch.Tensor,
                 shard_dim: int,
                 loaded_weight: torch.tensor,
                 tp_rank: int,
                 load_full: bool = False,
                 expert_id: Optional[int] = None):

        # Index the loaded weight for tp sharding.
        # down_proj: "RowParallel" so tp sharding on input_dim
        # Narrow parameter and load.
        shard_size = expert_data.shape[shard_dim]
        if not load_full:
            loaded_weight = loaded_weight.narrow(shard_dim,
                                                 shard_size * tp_rank,
                                                 shard_size)
        # w2, down_proj: Load into only logical weight of w2.
        expert_data.copy_(loaded_weight)
        if is_hpu and not VLLM_REQUANT_FP8_INC:
            self.hpu_fused_moe.MoeOp.w2_list[expert_id].set_weight(expert_data)
            # print(f"loaded w2 for hpu for expert_id: {expert_id}, expert_data.shape: {expert_data.shape}")

    def _load_single_value(self, param: torch.nn.Parameter,
                           loaded_weight: torch.Tensor, expert_id: int):
        param_data = param.data

        # Input scales can be loaded directly and should be equal.
        param_data[expert_id] = loaded_weight.cpu()
        torch.hpu.synchronize()

    def _load_g_idx(self, shard_id: str, expert_data: torch.Tensor,
                    shard_dim: int, loaded_weight: torch.Tensor, tp_rank: int):

        if shard_id == "w2":
            self._load_w2(shard_dim=shard_dim,
                          loaded_weight=loaded_weight,
                          expert_data=expert_data,
                          tp_rank=self.tp_rank)
        else:
            assert shard_id in ("w1", "w3")
            expert_data.copy_(loaded_weight)

    def _map_global_expert_id_to_local_expert_id(self, expert_id: int) -> int:
        if self.expert_map is None:
            return expert_id
        return self.expert_map[expert_id].item()

    def weight_loader(self, param: torch.nn.Parameter,
                      loaded_weight: torch.Tensor, weight_name: str,
                      shard_id: str, expert_id: int) -> None:

        expert_id = self._map_global_expert_id_to_local_expert_id(expert_id)
        if expert_id == -1:
            return

        # compressed-tensors checkpoints with packed weights are stored flipped
        # TODO (mgoin): check self.quant_method.quant_config.quant_format
        # against known CompressionFormat enum values that have this quality
        loaded_weight = loaded_weight.t().contiguous() if (
            self.quant_method.__class__.__name__
            == "CompressedTensorsWNA16MoEMethod") else loaded_weight

        if shard_id not in ("w1", "w2", "w3"):
            raise ValueError(f"shard_id must be ['w1','w2','w3'] but "
                             f"got {shard_id}.")

        WEIGHT_SCALE_SUPPORTED = [
            e.value for e in FusedMoeWeightScaleSupported
        ]
        # Fetch the dim to shard the parameter/loaded weight
        # based on the shard id. This will be whatever
        # dimension intermediate_size_per_partition is used.
        SHARD_ID_TO_SHARDED_DIM = {"w1": 0, "w2": 1, "w3": 0}

        expert_data = param.data[expert_id]

        # is_transposed: if the dim to shard the weight
        # should be flipped. Required by GPTQ, compressed-tensors
        # should be whatever dimension intermediate_size_per_partition is
        is_transposed = getattr(param, "is_transposed", False)
        shard_dim = SHARD_ID_TO_SHARDED_DIM[shard_id]
        if is_transposed:
            shard_dim = int(not shard_dim)

        # Case input scale: input_scale loading is only supported for fp8
        if "input_scale" in weight_name:
            # this is needed for compressed-tensors only
            loaded_weight = loaded_weight.to(param.data.device)

            if param.data[expert_id] != 1 and (param.data[expert_id] -
                                               loaded_weight).abs() > 1e-5:
                raise ValueError(
                    "input_scales of w1 and w3 of a layer "
                    f"must be equal. But got {param.data[expert_id]} "
                    f"vs. {loaded_weight}")

            self._load_single_value(param=param,
                                    loaded_weight=loaded_weight,
                                    expert_id=expert_id)
            return

        # Case g_idx
        if "g_idx" in weight_name:
            self._load_g_idx(shard_dim=0,
                             shard_id=shard_id,
                             loaded_weight=loaded_weight,
                             expert_data=expert_data,
                             tp_rank=self.tp_rank)
            return

        # Case weight scales and zero_points
        if ("scale" in weight_name or "zero" in weight_name):
            # load the weight scales and zp based on the quantization scheme
            # supported weight scales/zp can be found in
            # FusedMoeWeightScaleSupported
            # TODO @dsikka: once hardened, refactor to use vLLM Parameters
            # specific to each case
            quant_method = getattr(param, "quant_method", None)
            if quant_method == FusedMoeWeightScaleSupported.CHANNEL.value:
                self._load_per_channel_weight_scale(
                    shard_id=shard_id,
                    shard_dim=shard_dim,
                    loaded_weight=loaded_weight,
                    expert_data=expert_data,
                    tp_rank=self.tp_rank,
                    expert_id=expert_id)
            # elif current_platform.is_hpu():
            #     print(f"!!!!!!!!!!!!! HPU load per channel weight scale")
            #     self._load_per_channel_weight_scale(
            #         shard_id=shard_id,
            #         shard_dim=shard_dim,
            #         loaded_weight=loaded_weight,
            #         expert_data=expert_data,
            #         tp_rank=self.tp_rank,
            #         expert_id=expert_id)
            elif quant_method in [
                    FusedMoeWeightScaleSupported.GROUP.value,
                    FusedMoeWeightScaleSupported.BLOCK.value,
            ]:
                self._load_model_weight_or_group_weight_scale(
                    shard_id=shard_id,
                    shard_dim=shard_dim,
                    loaded_weight=loaded_weight,
                    expert_data=expert_data,
                    tp_rank=self.tp_rank,
                    expert_id=expert_id,
                    load_full_w2=getattr(param, "load_full_w2", False))
            elif quant_method == FusedMoeWeightScaleSupported.TENSOR.value:
                self._load_per_tensor_weight_scale(shard_id=shard_id,
                                                   param=param,
                                                   loaded_weight=loaded_weight,
                                                   expert_id=expert_id)
            else:
                raise ValueError(
                    f"quant method must be one of {WEIGHT_SCALE_SUPPORTED}")
            return

        # Case weight_shape
        if "weight_shape" in weight_name:
            # only required by compressed-tensors
            self._load_single_value(param=param,
                                    loaded_weight=loaded_weight,
                                    expert_id=expert_id)
            return

        # Case model weights
        if "weight" in weight_name:
            self._load_model_weight_or_group_weight_scale(
                shard_id=shard_id,
                shard_dim=shard_dim,
                loaded_weight=loaded_weight,
                expert_data=expert_data,
                tp_rank=self.tp_rank,
                expert_id=expert_id)
            return

    @staticmethod
    def select_experts(hidden_states: torch.Tensor,
                       router_logits: torch.Tensor,
                       top_k: int,
                       use_grouped_topk: bool,
                       renormalize: bool,
                       topk_group: Optional[int] = None,
                       num_expert_group: Optional[int] = None,
                       custom_routing_function: Optional[Callable] = None,
                       scoring_func: str = "softmax",
                       e_score_correction_bias: Optional[torch.Tensor] = None):
        from vllm.model_executor.layers.fused_moe.fused_moe import (
            fused_topk, grouped_topk)

        # DeekSeekv2 uses grouped_top_k
        if use_grouped_topk:
            assert topk_group is not None
            assert num_expert_group is not None
            topk_weights, topk_ids = grouped_topk(
                hidden_states=hidden_states,
                gating_output=router_logits,
                topk=top_k,
                renormalize=renormalize,
                num_expert_group=num_expert_group,
                topk_group=topk_group,
                scoring_func=scoring_func,
                e_score_correction_bias=e_score_correction_bias)
        elif custom_routing_function is None:
            topk_weights, topk_ids = fused_topk(hidden_states=hidden_states,
                                                gating_output=router_logits,
                                                topk=top_k,
                                                renormalize=renormalize)
        else:
            topk_weights, topk_ids = custom_routing_function(
                hidden_states=hidden_states,
                gating_output=router_logits,
                topk=top_k,
                renormalize=renormalize)

        return topk_weights, topk_ids

    def hpu_multicast(self, x: torch.Tensor,
                      cu_tokens_across_dp_cpu: torch.Tensor,
                      output_tensor: Optional[torch.Tensor] = None):
        if output_tensor is None:
            world_size = get_dp_group().world_size
            input_size = x.size()
            # Allocate output tensor.
            output_size = list(input_size)
            output_size[0] *= world_size
            output_tensor = torch.empty(output_size,
                                        dtype=x.dtype,
                                        device=x.device)
        else:
            if output_tensor.ndim == 3 and x.ndim == 2:
                output_tensor.view(-1, x.size(1))
        # All-gather.
        torch.distributed.all_gather_into_tensor(output_tensor, x,
                                                 group=get_dp_group().device_group)
        return output_tensor

    def naive_multicast(self, x: torch.Tensor,
                        cu_tokens_across_dp_cpu: torch.Tensor,
                        output_tensor: Optional[torch.Tensor] = None):
        assert (len(x.shape) in [2, 3])
        ori_shape = x.shape
        if len(ori_shape) == 3:
            x = x.view(-1, x.size(2))
        buffer = torch.empty((cu_tokens_across_dp_cpu[-1], x.size(1)),
                             device=x.device,
                             dtype=x.dtype)

        start = 0 if self.dp_rank == 0 else cu_tokens_across_dp_cpu[
            self.dp_rank - 1]
        end = cu_tokens_across_dp_cpu[self.dp_rank]
        buffer[start:end, :].copy_(x)
        for idx in range(get_dp_group().world_size):
            start = 0 if idx == 0 else cu_tokens_across_dp_cpu[idx - 1]
            end = cu_tokens_across_dp_cpu[idx]
            get_dp_group().broadcast(buffer[start:end, :], idx)

        return buffer

    def forward(self, hidden_states: torch.Tensor,
                router_logits: torch.Tensor):
        if not self.use_direct_call:
            return self.forward_impl(hidden_states, router_logits)
        else:
            return torch.ops.vllm.moe_forward(hidden_states, router_logits,
                                              self.layer_name)

    def forward_impl(self, hidden_states: torch.Tensor,
                     router_logits: torch.Tensor):
        assert self.quant_method is not None

        if self.dp_size > 1:
            cu_tokens_across_dp_cpu = get_forward_context(
            ).dp_metadata.cu_tokens_across_dp_cpu

<<<<<<< HEAD
            if self.activation_scheme != "static" or self.dp_opt < 4:
=======
            if (self.activation_scheme != "static" and
                os.environ.get('REDUCE_GRAPH_BREAK', '0').lower() in ('false', '0') and
                os.environ.get('ENABLE_PACKED_ALLGATHER', '0').lower() in ('false', '0')):
>>>>>>> c86ee2f5
                hidden_states_across_dp = get_forward_context(
                ).dp_metadata.hidden_states_across_dp
                hidden_states = self.multicast_fn(hidden_states,
                                                  cu_tokens_across_dp_cpu,
                                                  hidden_states_across_dp)


        quant_kwargs = {}
        if (self.quant_method.__class__.__name__ in ("Fp8MoEMethod")):
            quant_kwargs["ep_rank"] = self.ep_rank
        # Matrix multiply.
        final_hidden_states = self.quant_method.apply(
            layer=self,
            x=hidden_states,
            router_logits=router_logits,
            top_k=self.top_k,
            renormalize=self.renormalize,
            use_grouped_topk=self.use_grouped_topk,
            global_num_experts=self.global_num_experts,
            expert_map=self.expert_map,
            topk_group=self.topk_group,
            num_expert_group=self.num_expert_group,
            custom_routing_function=self.custom_routing_function,
            scoring_func=self.scoring_func,
            e_score_correction_bias=self.e_score_correction_bias,
            **quant_kwargs)

        if self.dp_size > 1:
            if self.dp_opt < 3:
                start = 0 if self.dp_rank == 0 else cu_tokens_across_dp_cpu[
                    self.dp_rank - 1]
                end = cu_tokens_across_dp_cpu[self.dp_rank]
                all_hidden_states = get_dp_group().all_reduce(final_hidden_states)
                final_hidden_states = all_hidden_states[start:end, :]
            else:
                import habana_frameworks.torch as htorch
                htorch.core.mark_step()
                local_hidden_states = get_forward_context(
                ).dp_metadata.hidden_states
                torch.distributed.reduce_scatter_tensor(local_hidden_states, final_hidden_states, group=get_dp_group().device_group)

                final_hidden_states = local_hidden_states

        if self.reduce_results and (self.tp_size > 1 or self.ep_size > 1):
            final_hidden_states = tensor_model_parallel_all_reduce(
                final_hidden_states)

        return final_hidden_states

    @classmethod
    def make_expert_params_mapping(
            cls, ckpt_gate_proj_name: str, ckpt_down_proj_name: str,
            ckpt_up_proj_name: str,
            num_experts: int) -> List[Tuple[str, str, int, str]]:

        return [
            # (param_name, weight_name, expert_id, shard_id)
            ("experts.w13_" if weight_name
             in [ckpt_gate_proj_name, ckpt_up_proj_name] else "experts.w2_",
             f"experts.{expert_id}.{weight_name}.", expert_id, shard_id)
            for expert_id in range(num_experts) for shard_id, weight_name in [
                ("w1", ckpt_gate_proj_name),
                ("w2", ckpt_down_proj_name),
                ("w3", ckpt_up_proj_name),
            ]
        ]

def moe_forward(hidden_states: torch.Tensor, router_logits: torch.Tensor,
                layer_name: str) -> torch.Tensor:
    forward_context: ForwardContext = get_forward_context()
    self = forward_context.no_compile_layers[layer_name]
    assert self.quant_method is not None

    return self.forward_impl(hidden_states, router_logits)


def moe_forward_fake(hidden_states: torch.Tensor, router_logits: torch.Tensor,
                     layer_name: str) -> torch.Tensor:
    return torch.empty_like(hidden_states)


direct_register_custom_op(
    op_name="moe_forward",
    op_func=moe_forward,
    mutates_args=[],
    fake_impl=moe_forward_fake,
    dispatch_key=current_platform.dispatch_key,
)<|MERGE_RESOLUTION|>--- conflicted
+++ resolved
@@ -909,13 +909,13 @@
             cu_tokens_across_dp_cpu = get_forward_context(
             ).dp_metadata.cu_tokens_across_dp_cpu
 
-<<<<<<< HEAD
+#<<<<<<< HEAD
             if self.activation_scheme != "static" or self.dp_opt < 4:
-=======
+#=======
             if (self.activation_scheme != "static" and
                 os.environ.get('REDUCE_GRAPH_BREAK', '0').lower() in ('false', '0') and
                 os.environ.get('ENABLE_PACKED_ALLGATHER', '0').lower() in ('false', '0')):
->>>>>>> c86ee2f5
+#>>>>>>> kf-fork/deepseek_r1_ww33_kf
                 hidden_states_across_dp = get_forward_context(
                 ).dp_metadata.hidden_states_across_dp
                 hidden_states = self.multicast_fn(hidden_states,
