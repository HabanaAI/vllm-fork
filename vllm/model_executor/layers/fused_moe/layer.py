from abc import abstractmethod
from typing import List, Optional, Tuple

import torch

from vllm.distributed import (get_tensor_model_parallel_rank,
                              get_tensor_model_parallel_world_size,
                              tensor_model_parallel_all_reduce)
from vllm.logger import init_logger
from vllm.model_executor.custom_op import CustomOp
from vllm.model_executor.layers.quantization.base_config import (
    QuantizationConfig, QuantizeMethodBase)
from vllm.model_executor.utils import set_weight_attrs
from vllm.utils import is_hpu

logger = init_logger(__name__)


class FusedMoEMethodBase(QuantizeMethodBase):

    @abstractmethod
    def create_weights(self, layer: torch.nn.Module, num_experts: int,
                       hidden_size: int, intermediate_size: int,
                       params_dtype: torch.dtype, **extra_weight_attrs):
        raise NotImplementedError

    @abstractmethod
    def apply(self,
              layer: torch.nn.Module,
              x: torch.Tensor,
              router_logits: torch.Tensor,
              top_k: int,
              renormalize: bool = True,
              use_grouped_topk: bool = False,
              num_expert_group: Optional[int] = None,
              topk_group: Optional[int] = None) -> torch.Tensor:
        raise NotImplementedError


class UnquantizedFusedMoEMethod(FusedMoEMethodBase, CustomOp):
    """MoE method without quantization."""

    def create_weights(self, layer: torch.nn.Module, num_experts: int,
                       hidden_size: int, intermediate_size: int,
                       params_dtype: torch.dtype, **extra_weight_attrs):

        # Fused gate_up_proj (column parallel)
        w13_weight = torch.nn.Parameter(torch.empty(num_experts,
                                                    2 * intermediate_size,
                                                    hidden_size,
                                                    dtype=params_dtype),
                                        requires_grad=False)
        layer.register_parameter("w13_weight", w13_weight)
        set_weight_attrs(w13_weight, extra_weight_attrs)

        # down_proj (row parallel)
        w2_weight = torch.nn.Parameter(torch.empty(num_experts,
                                                   hidden_size,
                                                   intermediate_size,
                                                   dtype=params_dtype),
                                       requires_grad=False)
        layer.register_parameter("w2_weight", w2_weight)
        set_weight_attrs(w2_weight, extra_weight_attrs)

    def apply(
        self,
        layer: torch.nn.Module,
        x: torch.Tensor,
        router_logits: torch.Tensor,
        top_k: int,
        renormalize: bool = True,
        use_grouped_topk: bool = False,
        num_expert_group: Optional[int] = None,
        topk_group: Optional[int] = None,
    ) -> torch.Tensor:
        return self.forward(x, layer.w13_weight, layer.w2_weight,
                            router_logits, top_k, renormalize,
                            use_grouped_topk, num_expert_group, topk_group,
                            layer)

    def forward_cuda(
        self,
        x: torch.Tensor,
        w1: torch.Tensor,
        w2: torch.Tensor,
        router_logits: torch.Tensor,
        top_k: int,
        renormalize: bool,
        use_grouped_topk: bool,
        num_expert_group: Optional[int],
        topk_group: Optional[int],
        layer: Optional[torch.nn.Module],
    ) -> torch.Tensor:
        from vllm.model_executor.layers.fused_moe.fused_moe import fused_moe
        return fused_moe(x,
                         w1,
                         w2,
                         router_logits,
                         top_k,
                         renormalize=renormalize,
                         inplace=True,
                         use_grouped_topk=use_grouped_topk,
                         num_expert_group=num_expert_group,
                         topk_group=topk_group)

<<<<<<< HEAD
    def forward_hpu(self, x: torch.Tensor, w1: torch.Tensor, w2: torch.Tensor,
                    router_logits: torch.Tensor, top_k: int, renormalize: bool,
                    use_grouped_topk: bool, num_expert_group: Optional[int],
                    topk_group: Optional[int],
                    layer: Optional[torch.nn.Module]):
=======
    def forward_hpu(
        self,
        x: torch.Tensor,
        w1: torch.Tensor,
        w2: torch.Tensor,
        router_logits: torch.Tensor,
        top_k: int,
        renormalize: bool,
        use_grouped_topk: bool,
        num_expert_group: Optional[int],
        topk_group: Optional[int],
        layer: Optional[torch.nn.Module],
    ):
>>>>>>> f4ac1f9c
        assert not use_grouped_topk, 'use_grouped_topk must be False on HPU'
        assert num_expert_group is None, ('num_expert_group is '
                                          'not supported on HPU')
        assert topk_group is None, 'topk_group is not supported on HPU'
<<<<<<< HEAD
        assert layer is not None, 'layer has to be provided on HP'
        return layer.hpu_static_fused_moe(x, w1, w2, router_logits, top_k)
=======
        if layer is not None:
            return layer.hpu_static_fused_moe(x, w1, w2, router_logits, top_k)
>>>>>>> f4ac1f9c

    def forward_cpu(self, *args, **kwargs):
        raise NotImplementedError(
            "The CPU backend currently does not support MoE.")

    def forward_tpu(
        self,
        x: torch.Tensor,
        w1: torch.Tensor,
        w2: torch.Tensor,
        router_logits: torch.Tensor,
        top_k: int,
        renormalize: bool,
        use_grouped_topk: bool,
        num_expert_group: Optional[int],
        topk_group: Optional[int],
        layer: Optional[torch.nn.Module],
    ) -> torch.Tensor:
        from vllm.model_executor.layers.fused_moe.moe_pallas import fused_moe
        assert not use_grouped_topk
        assert num_expert_group is None
        assert topk_group is None
        return fused_moe(x, w1, w2, router_logits, top_k, renormalize)


class FusedMoE(torch.nn.Module):
    """FusedMoE layer for MoE models.

    This layer contains both MergedColumnParallel weights (gate_up_proj /
    w13) and RowParallelLinear weights (down_proj/ w2).

    Note: Mixtral uses w1, w2, and w3 for gate, up, and down_proj. We
    copy that naming convention here and handle any remapping in the
    load_weights function in each model implementation.

    Args:
        num_experts: Number of experts in the model
        top_k: Number of experts selected for each token
        hidden_size: Input hidden state size of the transformer
        intermediate_size: Intermediate size of the experts
        params_dtype: Data type for the parameters.
        reduce_results: Whether to all all_reduce on the output of the layer
        renomalize: Whether to renormalize the logits in the fused_moe kernel
        quant_config: Quantization configure.
    """

    def __init__(
        self,
        num_experts: int,
        top_k: int,
        hidden_size: int,
        intermediate_size: int,
        params_dtype: Optional[torch.dtype] = None,
        reduce_results: bool = False,
        renormalize: bool = True,
        use_grouped_topk: bool = False,
        num_expert_group: Optional[int] = None,
        topk_group: Optional[int] = None,
        quant_config: Optional[QuantizationConfig] = None,
        tp_size: Optional[int] = None,
        prefix: str = "",
    ):
        super().__init__()

        if params_dtype is None:
            params_dtype = torch.get_default_dtype()

        self.tp_size = (tp_size if tp_size is not None else
                        get_tensor_model_parallel_world_size())
        self.top_k = top_k
        self.num_experts = num_experts
        self.intermediate_size_per_partition = intermediate_size // self.tp_size
        self.reduce_results = reduce_results
        self.renormalize = renormalize
        self.use_grouped_topk = use_grouped_topk
        if self.use_grouped_topk:
            assert num_expert_group is not None and topk_group is not None
        self.num_expert_group = num_expert_group
        self.topk_group = topk_group
        if is_hpu():
            from vllm.hpu.ops import StaticFusedMOE
            self.hpu_static_fused_moe = StaticFusedMOE(self.num_experts)

        if quant_config is None:
            self.quant_method: Optional[QuantizeMethodBase] = (
                UnquantizedFusedMoEMethod())
        else:
            self.quant_method = quant_config.get_quant_method(self, prefix)
        assert self.quant_method is not None

        self.quant_method.create_weights(
            layer=self,
            num_experts=num_experts,
            hidden_size=hidden_size,
            intermediate_size=self.intermediate_size_per_partition,
            params_dtype=params_dtype,
            weight_loader=self.weight_loader)

    def weight_loader(self, param: torch.nn.Parameter,
                      loaded_weight: torch.Tensor, weight_name: str,
                      shard_id: int, expert_id: int):
        param_data = param.data

        # Input scales can be loaded directly and should be equal.
        if "input_scale" in weight_name:
            if param_data[expert_id] != 1 and (param_data[expert_id] -
                                               loaded_weight).abs() > 1e-5:
                raise ValueError(
                    "input_scales of w1 and w3 of a layer "
                    f"must be equal. But got {param_data[expert_id]} "
                    f"vs. {loaded_weight}")
            param_data[expert_id] = loaded_weight
        # Weight scales
        elif "weight_scale" in weight_name:
            # If we are in merged column case (gate_up_proj)
            #   shard_id 0 == gate_proj / w1
            #   shard_id 2 == up_proj / w3
            if shard_id == 0 or shard_id == 2:
                # We have to keep the weight scales of w1 and w3 because
                # we need to re-quantize w1/w3 weights after weight loading.
                idx = 0 if shard_id == 0 else 1
                param_data[expert_id][idx] = loaded_weight
            # If we are in the row parallel case (down_proj)
            #   shard_id 1 == down_proj / w2
            else:
                param_data[expert_id] = loaded_weight
        # Weights
        else:
            tp_rank = get_tensor_model_parallel_rank()
            shard_size = self.intermediate_size_per_partition
            shard = slice(tp_rank * shard_size, (tp_rank + 1) * shard_size)

            # w1, gate_proj case: Load into first shard of w13.
            if shard_id == 0:
                param_data[expert_id,
                           0:shard_size, :] = loaded_weight[shard, :]
                if is_hpu():
                    self.hpu_static_fused_moe.w13_list[expert_id].set_weight(
                        param_data[expert_id])
            # w3, up_proj case: Load into second shard of w13.
            elif shard_id == 2:
                param_data[expert_id, shard_size:2 *
                           shard_size, :] = loaded_weight[shard, :]
                if is_hpu():
                    self.hpu_static_fused_moe.w13_list[expert_id].set_weight(
                        param_data[expert_id])
            # w2, down_proj case: Load into only shard of w2.
            elif shard_id == 1:
                param_data[expert_id, :, :] = loaded_weight[:, shard]
                if is_hpu():
                    self.hpu_static_fused_moe.w2_list[expert_id].set_weight(
                        param_data[expert_id])
            else:
                raise ValueError(
                    f"Shard id must be in [0,1,2] but got {shard_id}")

    def forward(self, hidden_states: torch.Tensor,
                router_logits: torch.Tensor):
        assert self.quant_method is not None

        # Matrix multiply.
        final_hidden_states = self.quant_method.apply(
            self,
            x=hidden_states,
            router_logits=router_logits,
            top_k=self.top_k,
            renormalize=self.renormalize,
            use_grouped_topk=self.use_grouped_topk,
            num_expert_group=self.num_expert_group,
            topk_group=self.topk_group)

        if self.reduce_results and self.tp_size > 1:
            final_hidden_states = tensor_model_parallel_all_reduce(
                final_hidden_states)

        return final_hidden_states

    @classmethod
    def make_expert_params_mapping(
            cls, ckpt_gate_proj_name: str, ckpt_down_proj_name: str,
            ckpt_up_proj_name: str,
            num_experts: int) -> List[Tuple[str, str, int, int]]:

        gate_up = [ckpt_gate_proj_name, ckpt_up_proj_name]
        gate_down_up = [
            ckpt_gate_proj_name, ckpt_down_proj_name, ckpt_up_proj_name
        ]

        return [
            # These are the weight scales for the experts
            # (param_name, weight_name, expert_id, shard_id)
            ("experts.w13_scale"
             if weight_name in gate_up else "experts.w2_scale",
             f"experts.{expert_id}.{weight_name}.weight_scale", expert_id,
             shard_id) for expert_id in range(num_experts)
            for shard_id, weight_name in enumerate(gate_down_up)
        ] + [
            # These are the weights for the experts
            # (param_name, weight_name, expert_id, shard_id)
            ("experts.w13_weight"
             if weight_name in gate_up else "experts.w2_weight",
             f"experts.{expert_id}.{weight_name}.weight", expert_id, shard_id)
            for expert_id in range(num_experts)
            for shard_id, weight_name in enumerate(gate_down_up)
        ] + [
            # These are the weight scales for the experts
            # (param_name, weight_name, expert_id, shard_id)
            ("experts.a13_scale"
             if weight_name in gate_up else "experts.a2_scale",
             f"experts.{expert_id}.{weight_name}.input_scale", expert_id,
             shard_id) for expert_id in range(num_experts)
            for shard_id, weight_name in enumerate(gate_down_up)
        ]<|MERGE_RESOLUTION|>--- conflicted
+++ resolved
@@ -103,13 +103,6 @@
                          num_expert_group=num_expert_group,
                          topk_group=topk_group)
 
-<<<<<<< HEAD
-    def forward_hpu(self, x: torch.Tensor, w1: torch.Tensor, w2: torch.Tensor,
-                    router_logits: torch.Tensor, top_k: int, renormalize: bool,
-                    use_grouped_topk: bool, num_expert_group: Optional[int],
-                    topk_group: Optional[int],
-                    layer: Optional[torch.nn.Module]):
-=======
     def forward_hpu(
         self,
         x: torch.Tensor,
@@ -123,18 +116,12 @@
         topk_group: Optional[int],
         layer: Optional[torch.nn.Module],
     ):
->>>>>>> f4ac1f9c
         assert not use_grouped_topk, 'use_grouped_topk must be False on HPU'
         assert num_expert_group is None, ('num_expert_group is '
                                           'not supported on HPU')
         assert topk_group is None, 'topk_group is not supported on HPU'
-<<<<<<< HEAD
-        assert layer is not None, 'layer has to be provided on HP'
-        return layer.hpu_static_fused_moe(x, w1, w2, router_logits, top_k)
-=======
         if layer is not None:
             return layer.hpu_static_fused_moe(x, w1, w2, router_logits, top_k)
->>>>>>> f4ac1f9c
 
     def forward_cpu(self, *args, **kwargs):
         raise NotImplementedError(
