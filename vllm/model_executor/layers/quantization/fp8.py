# SPDX-License-Identifier: Apache-2.0

import importlib.util
from typing import Any, Callable, Dict, List, Optional

import torch
import torch.nn.functional as F
from torch.nn import Module
from torch.nn.parameter import Parameter

import vllm.envs as envs
from vllm import _custom_ops as ops
from vllm.distributed import get_tensor_model_parallel_world_size
from vllm.logger import init_logger
from vllm.model_executor.layers.fused_moe import (FusedMoE, FusedMoEMethodBase,
                                                  FusedMoeWeightScaleSupported)
from vllm.model_executor.layers.linear import (LinearBase, LinearMethodBase,
                                               UnquantizedLinearMethod)
from vllm.model_executor.layers.quantization.base_config import (
    QuantizationConfig, QuantizeMethodBase)
from vllm.model_executor.layers.quantization.kv_cache import BaseKVCacheMethod
from vllm.model_executor.layers.quantization.utils.marlin_utils_fp8 import (
    apply_fp8_marlin_linear, prepare_fp8_layer_for_marlin)
from vllm.model_executor.layers.quantization.utils.quant_utils import (
    is_layer_skipped)
from vllm.model_executor.layers.quantization.utils.w8a8_utils import (
    Fp8LinearOp, all_close_1d, convert_to_channelwise,
    cutlass_block_fp8_supported, cutlass_fp8_supported,
    maybe_create_device_identity, normalize_e4m3fn_to_e4m3fnuz,
    per_tensor_dequantize, requantize_with_max_scale)
from vllm.model_executor.parameter import (BlockQuantScaleParameter,
                                           ModelWeightParameter,
                                           PerTensorScaleParameter)
from vllm.model_executor.utils import set_weight_attrs
from vllm.platforms import current_platform

if current_platform.is_hpu():
    from vllm_hpu_extension.ops import scaled_fp8_quant
    ops.scaled_fp8_quant = scaled_fp8_quant

ACTIVATION_SCHEMES = ["static", "dynamic"]

logger = init_logger(__name__)

has_deep_gemm = importlib.util.find_spec("deep_gemm") is not None


def _is_col_major(x: torch.Tensor) -> bool:
    assert x.dim() == 3
    b, m, n = x.shape
    return x.stride(0) == m * n and x.stride(1) == 1 and x.stride(2) == m


class Fp8Config(QuantizationConfig):
    """Config class for FP8."""

    def __init__(
        self,
        is_checkpoint_fp8_serialized: bool = False,
        activation_scheme: str = "dynamic",
        ignored_layers: Optional[List[str]] = None,
        weight_block_size: Optional[List[int]] = None,
    ) -> None:
        super().__init__()
        self.is_checkpoint_fp8_serialized = is_checkpoint_fp8_serialized
        if is_checkpoint_fp8_serialized:
            logger.warning("Detected fp8 checkpoint. Please note that the "
                           "format is experimental and subject to change.")
        if activation_scheme not in ACTIVATION_SCHEMES:
            raise ValueError(
                f"Unsupported activation scheme {activation_scheme}")
        self.activation_scheme = activation_scheme
        self.ignored_layers = ignored_layers or []
        if weight_block_size is not None:
            if not is_checkpoint_fp8_serialized:
                raise ValueError(
                    "The block-wise quantization only supports fp8-serialized "
                    "checkpoint for now.")
            if len(weight_block_size) != 2:
                raise ValueError(
                    "The quantization block size of weight must have 2 "
                    f"dimensions, but got {len(weight_block_size)} dimensions")
            if activation_scheme != "dynamic":
                raise ValueError("The block-wise quantization only supports "
                                 "dynamic activation scheme for now, but got "
                                 f"{activation_scheme} activation scheme.")
        self.weight_block_size = weight_block_size

    @classmethod
    def get_name(cls) -> str:
        return "fp8"

    @classmethod
    def get_supported_act_dtypes(cls) -> List[torch.dtype]:
        return [torch.bfloat16, torch.half]

    @classmethod
    def get_min_capability(cls) -> int:
        return 80

    @classmethod
    def get_config_filenames(cls) -> List[str]:
        return []

    @classmethod
    def from_config(cls, config: Dict[str, Any]) -> "Fp8Config":
        quant_method = cls.get_from_keys(config, ["quant_method"])
        is_checkpoint_fp8_serialized = ("fp8" in quant_method)
        activation_scheme = cls.get_from_keys(config, ["activation_scheme"])
        ignored_layers = cls.get_from_keys_or(config, ["ignored_layers"], None)
        weight_block_size = cls.get_from_keys_or(config, ["weight_block_size"],
                                                 None)
        return cls(is_checkpoint_fp8_serialized=is_checkpoint_fp8_serialized,
                   activation_scheme=activation_scheme,
                   ignored_layers=ignored_layers,
                   weight_block_size=weight_block_size)

    def get_quant_method(self, layer: torch.nn.Module,
                         prefix: str) -> Optional["QuantizeMethodBase"]:
        from vllm.attention.layer import Attention  # Avoid circular import

        if isinstance(layer, LinearBase):
            if is_layer_skipped(prefix, self.ignored_layers):
                return UnquantizedLinearMethod()
            return Fp8LinearMethod(self)
        elif isinstance(layer, FusedMoE):
            return Fp8MoEMethod(self)
        elif isinstance(layer, Attention):
            return Fp8KVCacheMethod(self)
        return None

    def get_cache_scale(self, name: str) -> Optional[str]:
        """
        Check whether the param name matches the format for k/v cache scales
        in compressed-tensors. If this is the case, return its equivalent
        param name expected by vLLM

        :param name: param name
        :return: matching param name for KV cache scale in vLLM
        """
        if name.endswith(".output_scale") and ".k_proj" in name:
            return name.replace(".k_proj.output_scale", ".attn.k_scale")
        if name.endswith(".output_scale") and ".v_proj" in name:
            return name.replace(".v_proj.output_scale", ".attn.v_scale")
        return None


class Fp8LinearMethod(LinearMethodBase):
    """Linear method for FP8.
    Supports loading FP8 checkpoints with static weight scale and
    dynamic/static activation scale.

    Also supports loading quantized FP16/BF16 model checkpoints with dynamic
    activation scaling. The weight scaling factor will be initialized after
    the model weights are loaded.

    Limitations:
    1. Only support per-tensor quantization due to torch._scaled_mm support.
    2. Only support float8_e4m3fn data type due to the limitation of
       torch._scaled_mm (https://github.com/pytorch/pytorch/blob/2e48b39603411a41c5025efbe52f89560b827825/aten/src/ATen/native/cuda/Blas.cpp#L854-L856)

    Args:
        quant_config: The quantization config.
    """

    def __init__(self, quant_config: Fp8Config):
        self.quant_config = quant_config
<<<<<<< HEAD
        self.cutlass_fp8_supported = False
        self.cutlass_block_fp8_supported = False
        if current_platform.is_cuda_alike():
            self.cutlass_fp8_supported = cutlass_fp8_supported()
            self.cutlass_block_fp8_supported = cutlass_block_fp8_supported()

        self.use_marlin = False
        if not current_platform.is_hpu():
            # For GPUs that lack FP8 hardware support, we can leverage the
            # Marlin kernel for fast weight-only FP8 quantization
            self.use_marlin = (not current_platform.has_device_capability(89)
                               or envs.VLLM_TEST_FORCE_FP8_MARLIN)
=======
        self.cutlass_block_fp8_supported = cutlass_block_fp8_supported()
        self.out_dtype = torch.get_default_dtype()

        # For GPUs that lack FP8 hardware support, we can leverage the Marlin
        # kernel for fast weight-only FP8 quantization
        self.use_marlin = (not current_platform.has_device_capability(89)
                           or envs.VLLM_TEST_FORCE_FP8_MARLIN)
>>>>>>> 8017c8db
        # Disable marlin for rocm
        if current_platform.is_rocm():
            self.use_marlin = False

        self.block_quant = self.quant_config.weight_block_size is not None
        if self.block_quant:
            # Marlin doesn't support block-wise fp8
            self.use_marlin = False

        self.fp8_linear = Fp8LinearOp(
            # Default to using per_token quantization if cutlass is supported
            use_per_token_if_dynamic=cutlass_fp8_supported())

    def create_weights(
        self,
        layer: torch.nn.Module,
        input_size_per_partition: int,
        output_partition_sizes: List[int],
        input_size: int,
        output_size: int,
        params_dtype: torch.dtype,
        **extra_weight_attrs,
    ):
        maybe_create_device_identity()

        output_size_per_partition = sum(output_partition_sizes)
        weight_loader = extra_weight_attrs.get("weight_loader")

        if self.block_quant:
            tp_size = get_tensor_model_parallel_world_size()
            assert self.quant_config.weight_block_size is not None
            block_n, block_k = (
                self.quant_config.weight_block_size[0],
                self.quant_config.weight_block_size[1],
            )
            # Required by row parallel
            if (tp_size > 1
                    and input_size // input_size_per_partition == tp_size
                    and input_size_per_partition % block_k != 0):
                raise ValueError(
                    f"Weight input_size_per_partition = "
                    f"{input_size_per_partition} is not divisible by "
                    f"weight quantization block_k = {block_k}.")
            # Required by column parallel or enabling merged weights
            if (tp_size > 1 and output_size // output_size_per_partition
                    == tp_size) or len(output_partition_sizes) > 1:
                for output_partition_size in output_partition_sizes:
                    if output_partition_size % block_n != 0:
                        raise ValueError(
                            f"Weight output_partition_size = "
                            f"{output_partition_size} is not divisible by "
                            f"weight quantization block_n = {block_n}.")

        layer.logical_widths = output_partition_sizes

        layer.input_size_per_partition = input_size_per_partition
        layer.output_size_per_partition = output_size_per_partition
        layer.orig_dtype = params_dtype

        # WEIGHT
        weight_dtype = (torch.float8_e4m3fn
                        if self.quant_config.is_checkpoint_fp8_serialized else
                        params_dtype)

        weight = ModelWeightParameter(data=torch.empty(
            output_size_per_partition,
            input_size_per_partition,
            dtype=weight_dtype),
                                      input_dim=1,
                                      output_dim=0,
                                      weight_loader=weight_loader)
        layer.register_parameter("weight", weight)

        # If checkpoint is serialized fp8, load them.
        # Otherwise, wait until process_weights_after_loading.
        if self.quant_config.is_checkpoint_fp8_serialized:
            # WEIGHT SCALE
            if not self.block_quant:
                scale = PerTensorScaleParameter(
                    data=torch.empty(len(output_partition_sizes),
                                     dtype=torch.float32),
                    weight_loader=weight_loader,
                )
                scale[:] = torch.finfo(torch.float32).min
                layer.register_parameter("weight_scale", scale)
            else:
                assert self.quant_config.activation_scheme == "dynamic"
                scale = BlockQuantScaleParameter(
                    data=torch.empty(
                        (output_size_per_partition + block_n - 1) // block_n,
                        (input_size_per_partition + block_k - 1) // block_k,
                        dtype=torch.float32,
                    ),
                    input_dim=1,
                    output_dim=0,
                    weight_loader=weight_loader,
                )
                scale[:] = torch.finfo(torch.float32).min
                # The weight_scale_inv name is intentional for deepseekv3
                layer.register_parameter("weight_scale_inv", scale)

            # INPUT ACTIVATION SCALE
            if self.quant_config.activation_scheme == "static":
                scale = PerTensorScaleParameter(data=torch.empty(
                    len(output_partition_sizes), dtype=torch.float32),
                                                weight_loader=weight_loader)

                scale[:] = torch.finfo(torch.float32).min
                layer.register_parameter("input_scale", scale)
            else:
                layer.register_parameter("input_scale", None)

    def _maybe_pad_weight(self, weight: torch.Tensor) -> torch.Tensor:
        # Pad the weight tensor. This is an optimization on ROCm platform, which
        # can benefit from tensors located far enough from one another in memory
        if (envs.VLLM_ROCM_FP8_PADDING and current_platform.is_rocm()
                and weight.stride(-1) == 1
                and (weight.stride(-2) * weight.element_size()) % 512 == 0):
            num_pad = 256 // weight.element_size()
            weight = F.pad(weight, (0, num_pad), "constant", 0)[..., :-num_pad]
            torch.cuda.empty_cache()
        return weight

    def process_weights_after_loading(self, layer: Module) -> None:
        # TODO(rob): refactor block quant into separate class.
        if self.block_quant:
            assert self.quant_config.activation_scheme == "dynamic"
            if current_platform.is_fp8_fnuz():
                weight, weight_scale_inv, _ = \
                    normalize_e4m3fn_to_e4m3fnuz(
                        weight=layer.weight,
                        weight_scale=layer.weight_scale_inv)
            else:
                weight = layer.weight.data
                weight_scale_inv = layer.weight_scale_inv.data

            weight = self._maybe_pad_weight(weight)

            # Torch.compile cannot use Parameter subclasses.
            layer.weight = Parameter(weight, requires_grad=False)
            layer.weight_scale_inv = Parameter(weight_scale_inv,
                                               requires_grad=False)
            return

        # If checkpoint not serialized fp8, quantize the weights.
        if not self.quant_config.is_checkpoint_fp8_serialized:
            qweight, weight_scale = ops.scaled_fp8_quant(layer.weight,
                                                         scale=None)

            # If using marlin (w8a16), kernel uses channelwise weights,
            # so extend the weight scales to be channelwise.
            if self.use_marlin:
                assert weight_scale.numel() == 1
                weight_scale = convert_to_channelwise(
                    weight_scale.expand(len(layer.logical_widths)),
                    layer.logical_widths)

            # Update the layer with the new values.
            layer.weight = Parameter(qweight.t(), requires_grad=False)
            layer.weight_scale = Parameter(weight_scale, requires_grad=False)
            layer.input_scale = None

        # If checkpoint is fp8, handle that there are N scales for N
        # shards in a fused module
        else:
            layer.weight_scale = torch.nn.Parameter(layer.weight_scale.data,
                                                    requires_grad=False)
            if self.quant_config.activation_scheme == "static":
                layer.input_scale = torch.nn.Parameter(layer.input_scale.data,
                                                       requires_grad=False)
            # If using marlin (w8a16), kernel uses channelwise weights,
            # so extend the weight scales to be channelwise.
            if self.use_marlin:
                weight = layer.weight
                weight_scale = convert_to_channelwise(layer.weight_scale,
                                                      layer.logical_widths)

            # If using w8a8, torch._scaled_mm needs per tensor, so
            # requantize the logical shards as a single weight.
            else:
                # Dequant -> Quant with max scale so we can run per tensor.
                weight = layer.weight
                weight_scale = layer.weight_scale

                if current_platform.is_fp8_fnuz():
                    weight, weight_scale, input_scale = \
                        normalize_e4m3fn_to_e4m3fnuz(
                            weight=weight,
                            weight_scale=weight_scale,
                            input_scale=layer.input_scale)
                    if input_scale is not None:
                        layer.input_scale = Parameter(input_scale,
                                                      requires_grad=False)

                weight_scale, weight = requantize_with_max_scale(
                    weight=weight,
                    weight_scale=weight_scale,
                    logical_widths=layer.logical_widths,
                )

            weight = self._maybe_pad_weight(weight)
            # Update layer with new values.
            layer.weight = Parameter(weight.t(), requires_grad=False)
            layer.weight_scale = Parameter(weight_scale, requires_grad=False)
            if self.quant_config.activation_scheme == "static":
                layer.input_scale = Parameter(layer.input_scale.max(),
                                              requires_grad=False)

        if self.use_marlin:
            prepare_fp8_layer_for_marlin(layer)
            # Activations not quantized for marlin.
            del layer.input_scale

    def apply(self,
              layer: torch.nn.Module,
              x: torch.Tensor,
              bias: Optional[torch.Tensor] = None) -> torch.Tensor:

        if self.use_marlin:
            return apply_fp8_marlin_linear(
                input=x,
                weight=layer.weight,
                weight_scale=layer.weight_scale,
                workspace=layer.workspace,
                size_n=layer.output_size_per_partition,
                size_k=layer.input_size_per_partition,
                bias=bias)

        if self.block_quant:
            assert self.quant_config.weight_block_size is not None
            return torch.ops.vllm.apply_w8a8_block_fp8_linear(
                input=x,
                weight=layer.weight,
                block_size=self.quant_config.weight_block_size,
                weight_scale=layer.weight_scale_inv,
                input_scale=layer.input_scale,
                bias=bias,
                cutlass_block_fp8_supported=self.cutlass_block_fp8_supported,
            )

        return self.fp8_linear.apply(input=x,
                                     weight=layer.weight,
                                     weight_scale=layer.weight_scale,
                                     out_dtype=self.out_dtype,
                                     input_scale=layer.input_scale,
                                     bias=bias)


class Fp8MoEMethod(FusedMoEMethodBase):
    """MoE method for FP8.
    Supports loading FP8 checkpoints with static weight scale and
    dynamic/static activation scale.

    Also supports loading quantized FP16/BF16 model checkpoints with dynamic
    activation scaling. The weight scaling factor will be initialized after
    the model weights are loaded.

    Args:
        quant_config: The quantization config.
    """

    def __init__(self, quant_config: Fp8Config):
        self.quant_config = quant_config
        self.block_quant = self.quant_config.weight_block_size is not None

        # Check for DeepGemm support.
        self.allow_deep_gemm = False
        if envs.VLLM_USE_DEEP_GEMM:
            if not has_deep_gemm:
                logger.warning_once("Failed to import DeepGemm kernels.")
            elif (current_platform.is_cuda()
                  and current_platform.has_device_capability(90)):
                logger.info_once("Using DeepGemm kernels for Fp8MoEMethod.")
                self.allow_deep_gemm = True
            else:
                logger.warning_once(
                    "DeepGemm not supported on the current platform.")

    def create_weights(self, layer: Module, num_experts: int, hidden_size: int,
                       intermediate_size_per_partition: int,
                       params_dtype: torch.dtype, **extra_weight_attrs):

        if self.quant_config.is_checkpoint_fp8_serialized:
            params_dtype = torch.float8_e4m3fn
        if self.block_quant:
            assert self.quant_config.weight_block_size is not None
            tp_size = get_tensor_model_parallel_world_size()
            block_n, block_k = (
                self.quant_config.weight_block_size[0],
                self.quant_config.weight_block_size[1],
            )
            # NOTE: To ensure proper alignment of the block-wise quantization
            # scales, the output_size of the weights for both the gate and up
            # layers must be divisible by block_n.
            # Required by column parallel or enabling merged weights
            if intermediate_size_per_partition % block_n != 0:
                raise ValueError(
                    f"The output_size of gate's and up's weight = "
                    f"{intermediate_size_per_partition} is not divisible by "
                    f"weight quantization block_n = {block_n}.")
            if (tp_size > 1
                    and intermediate_size_per_partition % block_k != 0):
                # Required by row parallel
                raise ValueError(
                    f"The input_size of down's weight = "
                    f"{intermediate_size_per_partition} is not divisible by "
                    f"weight quantization block_k = {block_k}.")

        # WEIGHTS
        w13_weight = torch.nn.Parameter(torch.empty(
            num_experts,
            2 * intermediate_size_per_partition,
            hidden_size,
            dtype=params_dtype),
                                        requires_grad=False)
        layer.register_parameter("w13_weight", w13_weight)
        set_weight_attrs(w13_weight, extra_weight_attrs)

        w2_weight = torch.nn.Parameter(torch.empty(
            num_experts,
            hidden_size,
            intermediate_size_per_partition,
            dtype=params_dtype),
                                       requires_grad=False)
        layer.register_parameter("w2_weight", w2_weight)
        set_weight_attrs(w2_weight, extra_weight_attrs)

        # WEIGHT_SCALES
        if not self.block_quant:
            # Allocate 2 scales for w1 and w3 respectively.
            # They will be combined to a single scale after weight loading.
            w13_weight_scale = torch.nn.Parameter(torch.ones(
                num_experts, 2, dtype=torch.float32),
                                                  requires_grad=False)
            w2_weight_scale = torch.nn.Parameter(torch.ones(
                num_experts, dtype=torch.float32),
                                                 requires_grad=False)
            layer.register_parameter("w13_weight_scale", w13_weight_scale)
            layer.register_parameter("w2_weight_scale", w2_weight_scale)
        else:
            w13_weight_scale = torch.nn.Parameter(
                torch.ones(
                    num_experts,
                    2 * ((intermediate_size_per_partition + block_n - 1) //
                         block_n),
                    (hidden_size + block_k - 1) // block_k,
                    dtype=torch.float32,
                ),
                requires_grad=False,
            )
            w2_weight_scale = torch.nn.Parameter(
                torch.ones(
                    num_experts,
                    (hidden_size + block_n - 1) // block_n,
                    (intermediate_size_per_partition + block_k - 1) // block_k,
                    dtype=torch.float32,
                ),
                requires_grad=False,
            )
            layer.register_parameter("w13_weight_scale_inv", w13_weight_scale)
            layer.register_parameter("w2_weight_scale_inv", w2_weight_scale)
            assert self.quant_config.activation_scheme == "dynamic"

        # Add the quantization method used (per tensor/grouped/channel)
        # to ensure the weight scales are loaded in properly
        extra_weight_attrs.update(
            {"quant_method": FusedMoeWeightScaleSupported.BLOCK.
             value} if self.block_quant else
            {"quant_method": FusedMoeWeightScaleSupported.TENSOR.value})
        # If loading fp8 checkpoint, pass the weight loaders.
        # If loading an fp16 checkpoint, do not (we will quantize in
        #   process_weights_after_loading()
        if self.quant_config.is_checkpoint_fp8_serialized:
            set_weight_attrs(w13_weight_scale, extra_weight_attrs)
            set_weight_attrs(w2_weight_scale, extra_weight_attrs)

        # INPUT_SCALES
        if self.quant_config.activation_scheme == "static":
            if not self.quant_config.is_checkpoint_fp8_serialized:
                raise ValueError(
                    "Found static activation scheme for checkpoint that "
                    "was not serialized fp8.")

            w13_input_scale = torch.nn.Parameter(torch.ones(
                num_experts, dtype=torch.float32),
                                                 requires_grad=False)
            layer.register_parameter("w13_input_scale", w13_input_scale)
            set_weight_attrs(w13_input_scale, extra_weight_attrs)

            w2_input_scale = torch.nn.Parameter(torch.ones(
                num_experts, dtype=torch.float32),
                                                requires_grad=False)
            layer.register_parameter("w2_input_scale", w2_input_scale)
            set_weight_attrs(w2_input_scale, extra_weight_attrs)

        else:
            layer.w13_input_scale = None
            layer.w2_input_scale = None

    def process_weights_after_loading(self, layer: Module) -> None:
        # Lazy import to avoid importing triton too early.
        from vllm.model_executor.layers.fused_moe.rocm_aiter_fused_moe import (
            expand_weights, is_rocm_aiter_block_scaled_moe_enabled,
            is_rocm_aiter_moe_enabled, shuffle_weights)

        # TODO (rob): refactor block quant into separate class.
        if self.block_quant:
            assert self.quant_config.activation_scheme == "dynamic"
            if current_platform.is_fp8_fnuz():
                w13_weight, w13_weight_scale_inv, w13_input_scale = \
                    normalize_e4m3fn_to_e4m3fnuz(
                        layer.w13_weight, layer.w13_weight_scale_inv,
                        layer.w13_input_scale)
                w2_weight, w2_weight_scale_inv, w2_input_scale = \
                    normalize_e4m3fn_to_e4m3fnuz(
                        layer.w2_weight, layer.w2_weight_scale_inv,
                        layer.w2_input_scale)
            else:
                w13_weight = layer.w13_weight.data
                w13_weight_scale_inv = layer.w13_weight_scale_inv.data
                w2_weight = layer.w2_weight
                w2_weight_scale_inv = layer.w2_weight_scale_inv

            # torch.compile() cannot use Parameter subclasses.
            layer.w13_weight = Parameter(w13_weight, requires_grad=False)
            layer.w13_weight_scale_inv = Parameter(w13_weight_scale_inv,
                                                   requires_grad=False)
            layer.w2_weight = Parameter(w2_weight, requires_grad=False)
            layer.w2_weight_scale_inv = Parameter(w2_weight_scale_inv,
                                                  requires_grad=False)
            if is_rocm_aiter_block_scaled_moe_enabled():
                # reshaping weights is required for aiter moe kernel.
                shuffled_w13, shuffled_w2 = shuffle_weights(
                    layer.w13_weight.data, layer.w2_weight.data)

                layer.w13_weight = torch.nn.Parameter(shuffled_w13,
                                                      requires_grad=False)
                layer.w2_weight = torch.nn.Parameter(shuffled_w2,
                                                     requires_grad=False)

            # DeepGemm scales need to be transposed and aligned.  We try to do
            # it ahead of time for performance reasons.
            if self.allow_deep_gemm:
                # Lazy import to avoid CUDA initialization problems.
                import deep_gemm as dg
                if _is_col_major(layer.w13_weight_scale_inv):
                    layer.w13_weight_scale_inv = \
                        dg.get_col_major_tma_aligned_tensor(layer.w13_weight_scale_inv).contiguous()
                if _is_col_major(layer.w2_weight_scale_inv):
                    layer.w2_weight_scale_inv = \
                        dg.get_col_major_tma_aligned_tensor(layer.w2_weight_scale_inv).contiguous()

            return

        # If checkpoint is fp16, quantize in place.
        if not self.quant_config.is_checkpoint_fp8_serialized:
            fp8_dtype = current_platform.fp8_dtype()
            w13_weight = torch.empty_like(layer.w13_weight.data,
                                          dtype=fp8_dtype)
            w2_weight = torch.empty_like(layer.w2_weight.data, dtype=fp8_dtype)

            # Re-initialize w13_scale because we directly quantize
            # merged w13 weights and generate a single scaling factor.
            layer.w13_weight_scale = torch.nn.Parameter(torch.ones(
                layer.local_num_experts,
                dtype=torch.float32,
                device=w13_weight.device),
                                                        requires_grad=False)
            for expert in range(layer.local_num_experts):
                w13_weight[expert, :, :], layer.w13_weight_scale[
                    expert] = ops.scaled_fp8_quant(
                        layer.w13_weight.data[expert, :, :])
                w2_weight[expert, :, :], layer.w2_weight_scale[
                    expert] = ops.scaled_fp8_quant(
                        layer.w2_weight.data[expert, :, :])
            layer.w13_weight = torch.nn.Parameter(w13_weight,
                                                  requires_grad=False)
            layer.w2_weight = torch.nn.Parameter(w2_weight,
                                                 requires_grad=False)
            if is_rocm_aiter_moe_enabled():
                # reshaping weights is required for aiter moe kernel.
                w13_scales, w2_scales = expand_weights(
                    layer.w13_weight_scale.data,
                    layer.w2_weight_scale.data,
                    expansion_dims=[
                        layer.w13_weight.shape[1], layer.w2_weight.shape[1]
                    ])
                layer.w13_weight_scale = torch.nn.Parameter(
                    w13_scales.contiguous(), requires_grad=False)
                layer.w2_weight_scale = torch.nn.Parameter(
                    w2_scales.contiguous(), requires_grad=False)

                shuffled_w13, shuffled_w2 = shuffle_weights(
                    layer.w13_weight, layer.w2_weight)

                layer.w13_weight = torch.nn.Parameter(shuffled_w13,
                                                      requires_grad=False)
                layer.w2_weight = torch.nn.Parameter(shuffled_w2,
                                                     requires_grad=False)
            return

        # If checkpoint is fp8, we need to handle that the
        # MoE kernels require single activation scale and single weight
        # scale for w13 per expert.
        else:
            # Fp8 moe kernels require a single activation scale.
            # We take the max of all the scales in case they differ.
            if self.quant_config.activation_scheme == "static":
                if (layer.w13_input_scale is None
                        or layer.w2_input_scale is None):
                    raise ValueError(
                        "QuantConfig has static quantization, but found "
                        "activation scales are None.")
                if (not all_close_1d(layer.w13_input_scale)
                        or not all_close_1d(layer.w2_input_scale)):
                    logger.warning_once(
                        "Found input_scales that are not equal for "
                        "fp8 MoE layer. Using the maximum across experts "
                        "for each layer.")
                layer.w13_input_scale = torch.nn.Parameter(
                    layer.w13_input_scale.max(), requires_grad=False)
                layer.w2_input_scale = torch.nn.Parameter(
                    layer.w2_input_scale.max(), requires_grad=False)
            if current_platform.is_fp8_fnuz():
                # Normalize the weights and scales
                w13_weight, w13_weight_scale, w13_input_scale = \
                    normalize_e4m3fn_to_e4m3fnuz(
                        layer.w13_weight, layer.w13_weight_scale,
                        layer.w13_input_scale)
                w2_weight, w2_weight_scale, w2_input_scale = \
                    normalize_e4m3fn_to_e4m3fnuz(
                        layer.w2_weight, layer.w2_weight_scale,
                        layer.w2_input_scale)
                # Reset the parameter
                layer.w13_weight = torch.nn.Parameter(w13_weight,
                                                      requires_grad=False)
                layer.w13_weight_scale = torch.nn.Parameter(
                    w13_weight_scale, requires_grad=False)
                if w13_input_scale is not None:
                    layer.w13_input_scale = torch.nn.Parameter(
                        w13_input_scale, requires_grad=False)
                layer.w2_weight = torch.nn.Parameter(w2_weight,
                                                     requires_grad=False)
                layer.w2_weight_scale = torch.nn.Parameter(w2_weight_scale,
                                                           requires_grad=False)
                if w2_input_scale is not None:
                    layer.w2_input_scale = torch.nn.Parameter(
                        w2_input_scale, requires_grad=False)

            # Fp8 moe kernel needs single weight scale for w13 per expert.
            # We take the max then dequant and requant each expert.
            assert layer.w13_weight_scale is not None
            shard_size = layer.intermediate_size_per_partition
            max_w13_scales = layer.w13_weight_scale.max(dim=1).values
            for expert_id in range(layer.local_num_experts):
                start = 0
                for shard_id in range(2):
                    dq_weight = per_tensor_dequantize(
                        layer.w13_weight[expert_id][start:start +
                                                    shard_size, :],
                        layer.w13_weight_scale[expert_id][shard_id])
                    layer.w13_weight[expert_id][
                        start:start + shard_size, :], _ = ops.scaled_fp8_quant(
                            dq_weight, max_w13_scales[expert_id])
                    start += shard_size

            if is_rocm_aiter_moe_enabled():
                # reshaping weights is required for aiter moe kernel.
                expansion_dims = [
                    layer.w13_weight.shape[1], layer.w2_weight.shape[1]
                ]
                max_w13_scales, w2_scales = expand_weights(
                    max_w13_scales,
                    layer.w2_weight_scale.data,
                    expansion_dims=expansion_dims)
                layer.w2_weight_scale = torch.nn.Parameter(
                    w2_scales.contiguous(), requires_grad=False)

                shuffled_w13, shuffled_w2 = shuffle_weights(
                    layer.w13_weight, layer.w2_weight)

                layer.w13_weight = torch.nn.Parameter(shuffled_w13,
                                                      requires_grad=False)
                layer.w2_weight = torch.nn.Parameter(shuffled_w2,
                                                     requires_grad=False)

            layer.w13_weight_scale = torch.nn.Parameter(max_w13_scales,
                                                        requires_grad=False)
            return

    def apply(
        self,
        layer: torch.nn.Module,
        x: torch.Tensor,
        router_logits: torch.Tensor,
        top_k: int,
        renormalize: bool,
        use_grouped_topk: bool = False,
        topk_group: Optional[int] = None,
        num_expert_group: Optional[int] = None,
        global_num_experts: int = -1,
        expert_map: Optional[torch.Tensor] = None,
        custom_routing_function: Optional[Callable] = None,
        scoring_func: str = "softmax",
        e_score_correction_bias: Optional[torch.Tensor] = None,
        activation: str = "silu",
    ) -> torch.Tensor:
        from vllm.model_executor.layers.fused_moe import fused_experts

        topk_weights, topk_ids = FusedMoE.select_experts(
            hidden_states=x,
            router_logits=router_logits,
            use_grouped_topk=use_grouped_topk,
            top_k=top_k,
            renormalize=renormalize,
            topk_group=topk_group,
            num_expert_group=num_expert_group,
            custom_routing_function=custom_routing_function,
            scoring_func=scoring_func,
            e_score_correction_bias=e_score_correction_bias,
        )

        return fused_experts(
            x,
            layer.w13_weight,
            layer.w2_weight,
            topk_weights=topk_weights,
            topk_ids=topk_ids,
            inplace=True,
            activation=activation,
            use_fp8_w8a8=True,
            global_num_experts=global_num_experts,
            expert_map=expert_map,
            w1_scale=(layer.w13_weight_scale_inv
                      if self.block_quant else layer.w13_weight_scale),
            w2_scale=(layer.w2_weight_scale_inv
                      if self.block_quant else layer.w2_weight_scale),
            a1_scale=layer.w13_input_scale,
            a2_scale=layer.w2_input_scale,
            block_shape=self.quant_config.weight_block_size,
            allow_deep_gemm=self.allow_deep_gemm,
        )


class Fp8KVCacheMethod(BaseKVCacheMethod):
    """
    Supports loading kv-cache scaling factors from FP8 checkpoints.
    """

    def __init__(self, quant_config: Fp8Config):
        super().__init__(quant_config)<|MERGE_RESOLUTION|>--- conflicted
+++ resolved
@@ -165,12 +165,12 @@
 
     def __init__(self, quant_config: Fp8Config):
         self.quant_config = quant_config
-<<<<<<< HEAD
         self.cutlass_fp8_supported = False
         self.cutlass_block_fp8_supported = False
         if current_platform.is_cuda_alike():
             self.cutlass_fp8_supported = cutlass_fp8_supported()
             self.cutlass_block_fp8_supported = cutlass_block_fp8_supported()
+        self.out_dtype = torch.get_default_dtype()
 
         self.use_marlin = False
         if not current_platform.is_hpu():
@@ -178,15 +178,6 @@
             # Marlin kernel for fast weight-only FP8 quantization
             self.use_marlin = (not current_platform.has_device_capability(89)
                                or envs.VLLM_TEST_FORCE_FP8_MARLIN)
-=======
-        self.cutlass_block_fp8_supported = cutlass_block_fp8_supported()
-        self.out_dtype = torch.get_default_dtype()
-
-        # For GPUs that lack FP8 hardware support, we can leverage the Marlin
-        # kernel for fast weight-only FP8 quantization
-        self.use_marlin = (not current_platform.has_device_capability(89)
-                           or envs.VLLM_TEST_FORCE_FP8_MARLIN)
->>>>>>> 8017c8db
         # Disable marlin for rocm
         if current_platform.is_rocm():
             self.use_marlin = False
