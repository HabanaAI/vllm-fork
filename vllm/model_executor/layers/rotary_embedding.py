# SPDX-License-Identifier: Apache-2.0

# Adapted from
# https://github.com/huggingface/transformers/blob/v4.33.2/src/transformers/models/llama/modeling_llama.py
# Copyright 2023 The vLLM team.
# Copyright 2022 EleutherAI and the HuggingFace Inc. team. All rights reserved.
#
# This code is based on EleutherAI's GPT-NeoX library and the GPT-NeoX
# and OPT implementations in this library. It has been modified from its
# original forms to accommodate minor architectural differences compared
# to GPT-NeoX and OPT used by the Meta AI team that trained the model.
#
# Licensed under the Apache License, Version 2.0 (the "License");
# you may not use this file except in compliance with the License.
# You may obtain a copy of the License at
#
#     http://www.apache.org/licenses/LICENSE-2.0
#
# Unless required by applicable law or agreed to in writing, software
# distributed under the License is distributed on an "AS IS" BASIS,
# WITHOUT WARRANTIES OR CONDITIONS OF ANY KIND, either express or implied.
# See the License for the specific language governing permissions and
# limitations under the License.
"""Rotary Positional Embeddings."""
import math
from typing import Any, Dict, List, Optional, Tuple, Union

import torch
import torch.nn as nn
from transformers import PretrainedConfig

from vllm.model_executor.custom_op import CustomOp
from vllm.platforms import current_platform
<<<<<<< HEAD

is_hpu = current_platform.is_hpu()
=======
>>>>>>> 5797fb97


def _rotate_neox(x: torch.Tensor) -> torch.Tensor:
    x1 = x[..., :x.shape[-1] // 2]
    x2 = x[..., x.shape[-1] // 2:]
    return torch.cat((-x2, x1), dim=-1)


def _rotate_gptj(x: torch.Tensor) -> torch.Tensor:
    x1 = x[..., ::2]
    x2 = x[..., 1::2]
    x = torch.stack((-x2, x1), dim=-1)
    return x.flatten(-2)


def _apply_rotary_emb(
    x: torch.Tensor,
    cos: torch.Tensor,
    sin: torch.Tensor,
    is_neox_style: bool,
) -> torch.Tensor:
    """
    Args:
        x: [num_tokens, num_heads, head_size]
        cos: [num_tokens, head_size // 2]
        sin: [num_tokens, head_size // 2]
        is_neox_style: Whether to use the Neox-style or GPT-J-style rotary
            positional embeddings.
    """
    cos = cos.unsqueeze(-2).to(x.dtype)
    sin = sin.unsqueeze(-2).to(x.dtype)
    if is_neox_style:
        x1, x2 = torch.chunk(x, 2, dim=-1)
    else:
        x1 = x[..., ::2]
        x2 = x[..., 1::2]
    o1 = x1 * cos - x2 * sin
    o2 = x2 * cos + x1 * sin
    if is_neox_style:
        return torch.cat((o1, o2), dim=-1)
    else:
        return torch.stack((o1, o2), dim=-1).flatten(-2)


@CustomOp.register("rotary_embedding")
class RotaryEmbedding(CustomOp):
    """Original rotary positional embedding."""

    def __init__(
        self,
        head_size: int,
        rotary_dim: int,
        max_position_embeddings: int,
        base: int,
        is_neox_style: bool,
        dtype: torch.dtype,
    ) -> None:
        super().__init__()
        self.head_size = head_size
        self.rotary_dim = rotary_dim
        self.max_position_embeddings = max_position_embeddings
        self.base = base
        self.is_neox_style = is_neox_style
        self.dtype = dtype

        cache = self._compute_cos_sin_cache()
        cache = cache.to(dtype)
        self.cos_sin_cache: torch.Tensor
        self.register_buffer("cos_sin_cache", cache, persistent=False)

    def prepare_cos_sin(self,
                        positions: torch.Tensor,
                        offsets: Optional[torch.Tensor] = None,
                        recompute_cos_sin: bool = False):
        self.recompute_cos_sin = recompute_cos_sin
        if offsets is not None:
            offsets = offsets.view(positions.shape[0], -1)
            positions = positions + offsets
        positions = positions.flatten()
        num_tokens = positions.shape[0]
        cos_sin = self.cos_sin_cache.index_select(0, positions).view(
            num_tokens, 1, -1)
        cos, sin = cos_sin.chunk(2, dim=-1)
        if self.is_neox_style:
            cos = torch.cat((cos, cos), dim=-1)
            sin = torch.cat((sin, sin), dim=-1)
        else:
            sin = torch.repeat_interleave(sin,
                                          2,
                                          dim=-1,
                                          output_size=cos_sin.shape[-1])
            cos = torch.repeat_interleave(cos,
                                          2,
                                          dim=-1,
                                          output_size=cos_sin.shape[-1])
        self.register_buffer("cos", cos, persistent=False)
        self.register_buffer("sin", sin, persistent=False)

    def _compute_inv_freq(self, base: Union[int, float]) -> torch.Tensor:
        """Compute the inverse frequency."""
        # NOTE(woosuk): To exactly match the HF implementation, we need to
        # use CPU to compute the cache and then move it to GPU. However, we
        # create the cache on GPU for faster initialization. This may cause
        # a slight numerical difference between the HF implementation and ours.
        inv_freq = 1.0 / (base**(torch.arange(
            0, self.rotary_dim, 2, dtype=torch.float) / self.rotary_dim))
        return inv_freq

    def _compute_cos_sin_cache(self) -> torch.Tensor:
        """Compute the cos and sin cache."""
        inv_freq = self._compute_inv_freq(self.base)
        t = torch.arange(self.max_position_embeddings, dtype=torch.float)

        freqs = torch.einsum("i,j -> ij", t, inv_freq)
        cos = freqs.cos()
        sin = freqs.sin()
        cache = torch.cat((cos, sin), dim=-1)
        return cache

    def forward_native(
        self,
        positions: torch.Tensor,
        query: torch.Tensor,
        key: torch.Tensor,
        offsets: Optional[torch.Tensor] = None,
    ) -> Tuple[torch.Tensor, torch.Tensor]:
        """A PyTorch-native implementation of forward()."""
        if offsets is not None:
            positions = positions + offsets
        positions = positions.flatten()
        num_tokens = positions.shape[0]
        cos_sin = self.cos_sin_cache.index_select(0, positions)
        cos, sin = cos_sin.chunk(2, dim=-1)

        query_shape = query.shape
        query = query.view(num_tokens, -1, self.head_size)
        query_rot = query[..., :self.rotary_dim]
        query_pass = query[..., self.rotary_dim:]
        query_rot = _apply_rotary_emb(query_rot, cos, sin, self.is_neox_style)
        query = torch.cat((query_rot, query_pass), dim=-1).reshape(query_shape)

        key_shape = key.shape
        key = key.view(num_tokens, -1, self.head_size)
        key_rot = key[..., :self.rotary_dim]
        key_pass = key[..., self.rotary_dim:]
        key_rot = _apply_rotary_emb(key_rot, cos, sin, self.is_neox_style)
        key = torch.cat((key_rot, key_pass), dim=-1).reshape(key_shape)
        return query, key

    def forward_cuda(
        self,
        positions: torch.Tensor,
        query: torch.Tensor,
        key: torch.Tensor,
        offsets: Optional[torch.Tensor] = None,
    ) -> Tuple[torch.Tensor, torch.Tensor]:
        from vllm import _custom_ops as ops

        # __setattr__ in nn.Module (called by `self.cos_sin_cache = ...`)
        # is expensive, so avoid calling it if possible
        if self.cos_sin_cache.device != query.device or \
            self.cos_sin_cache.dtype != query.dtype:
            self.cos_sin_cache = self.cos_sin_cache.to(query.device,
                                                       dtype=query.dtype)

        # ops.rotary_embedding()/batched_rotary_embedding()
        # are in-place operations that update the query and key tensors.
        if offsets is not None:
            ops.batched_rotary_embedding(positions, query, key, self.head_size,
                                         self.cos_sin_cache,
                                         self.is_neox_style, self.rotary_dim,
                                         offsets)
        else:
            ops.rotary_embedding(positions, query, key, self.head_size,
                                 self.cos_sin_cache, self.is_neox_style)
        return query, key

    def forward_xpu(
        self,
        positions: torch.Tensor,
        query: torch.Tensor,
        key: torch.Tensor,
        offsets: Optional[torch.Tensor] = None,
    ) -> Tuple[torch.Tensor, torch.Tensor]:
        from vllm._ipex_ops import ipex_ops as ops

        self.cos_sin_cache = self.cos_sin_cache.to(positions.device,
                                                   dtype=query.dtype)
        # ops.rotary_embedding()/batched_rotary_embedding()
        # are in-place operations that update the query and key tensors.
        if offsets is not None:
            ops.batched_rotary_embedding(positions, query, key, self.head_size,
                                         self.cos_sin_cache,
                                         self.is_neox_style, self.rotary_dim,
                                         offsets)
        else:
            ops.rotary_embedding(positions, query, key, self.head_size,
                                 self.cos_sin_cache, self.is_neox_style)
        return query, key

    def forward_hpu(
        self,
        positions: torch.Tensor,
        query: torch.Tensor,
        key: torch.Tensor,
        offsets: Optional[torch.Tensor] = None,
    ) -> Tuple[torch.Tensor, torch.Tensor]:
        from habana_frameworks.torch.hpex.kernels import (
            RotaryPosEmbeddingMode, apply_rotary_pos_emb)

        # Prepare cos-sin caches for long-context + LoRA with offsets for every
        # forward, since the offset information wasn't available previously
        if hasattr(self, "scaling_factors") or self.sin is None:
            self.prepare_cos_sin(positions, offsets)
        if self.recompute_cos_sin:
            self.prepare_cos_sin(positions, offsets, recompute_cos_sin=True)
        num_tokens = positions.shape[0] * positions.shape[1]
        # HPU RoPE kernel requires hidden dimension for cos and sin to be equal
        # to query hidden dimension, so the original tensors need to be
        # expanded
        # GPT-NeoX kernel requires position_ids = None, offset, mode = BLOCKWISE
        # and expansion of cos/sin tensors via concatenation
        # GPT-J kernel requires position_ids = None, offset = 0, mode = PAIRWISE
        # and expansion of cos/sin tensors via repeat_interleave
        rope_mode: RotaryPosEmbeddingMode
        if self.is_neox_style:
            rope_mode = RotaryPosEmbeddingMode.BLOCKWISE
        else:
            rope_mode = RotaryPosEmbeddingMode.PAIRWISE
        sin = self.sin
        cos = self.cos
        query_shape = query.shape
        query = query.view(num_tokens, -1, self.head_size)
        query_rot = query[..., :self.rotary_dim]
        query_pass = query[..., self.rotary_dim:]
        query_rot = apply_rotary_pos_emb(query_rot, cos, sin, None, 0,
                                         rope_mode)
        query = torch.cat((query_rot, query_pass), dim=-1).reshape(query_shape)

        key_shape = key.shape
        key = key.view(num_tokens, -1, self.head_size)
        key_rot = key[..., :self.rotary_dim]
        key_pass = key[..., self.rotary_dim:]
        key_rot = apply_rotary_pos_emb(key_rot, cos, sin, None, 0, rope_mode)
        key = torch.cat((key_rot, key_pass), dim=-1).reshape(key_shape)
        return query, key

    def forward_neuron(
        self,
        positions: torch.Tensor,
        query: torch.Tensor,
        key: torch.Tensor,
        offsets: Optional[torch.Tensor] = None,
    ) -> Tuple[torch.Tensor, torch.Tensor]:

        def _apply_rotary_emb_neuron(
            x: torch.Tensor,
            cos: torch.Tensor,
            sin: torch.Tensor,
            is_neox_style: bool,
        ) -> torch.Tensor:
            cos = cos.unsqueeze(-2).to(x.dtype)
            sin = sin.unsqueeze(-2).to(x.dtype)
            if is_neox_style:
                x1, x2 = torch.chunk(x, 2, dim=-1)
            else:
                # x1 = x[..., ::2]

                # x2 = x[..., 1::2]
                d = x.shape[-1] // 2
                x_reshaped = x.view(-1, x.shape[-1])
                x1 = x_reshaped[:, ::2].view(*x.shape[:-1], d)
                x2 = x_reshaped[:, 1::2].view(*x.shape[:-1], d)
            o1 = x1 * cos - x2 * sin
            o2 = x2 * cos + x1 * sin
            if is_neox_style:
                return torch.cat((o1, o2), dim=-1)
            else:
                return torch.stack((o1, o2), dim=-1).flatten(-2)

        if offsets is not None:
            positions = positions + offsets

        self.cos_sin_cache = self.cos_sin_cache.to(query.device,
                                                   dtype=query.dtype)

        positions = positions.flatten()
        num_tokens = positions.shape[0]
        cos_sin = self.cos_sin_cache.index_select(0, positions)
        cos, sin = cos_sin.chunk(2, dim=-1)

        query_shape = query.shape
        query = query.view(num_tokens, -1, self.head_size)
        key_shape = key.shape
        key = key.view(num_tokens, -1, self.head_size)

        if self.rotary_dim == self.head_size:
            query = _apply_rotary_emb(query, cos, sin, self.is_neox_style)
            query = query.reshape(query_shape)
            key = _apply_rotary_emb(key, cos, sin, self.is_neox_style)
            key = key.reshape(key_shape)
        else:
            head_size = query.shape[-1]
            query_reshaped = query.view(-1, head_size)
            query_pass = query_reshaped[:, self.rotary_dim:].view(
                *query.shape[:-1], head_size - self.rotary_dim)
            query_rot = query_reshaped[:, :self.rotary_dim].view(
                *query.shape[:-1], self.rotary_dim)
            query_rot = _apply_rotary_emb_neuron(query_rot, cos, sin,
                                                 self.is_neox_style)
            query = torch.cat((query_rot, query_pass),
                              dim=-1).reshape(query_shape)

            key_reshaped = key.view(-1, head_size)
            key_pass = key_reshaped[:, self.rotary_dim:].view(
                *key.shape[:-1], head_size - self.rotary_dim)
            key_rot = key_reshaped[:, :self.rotary_dim].view(
                *key.shape[:-1], self.rotary_dim)
            key_rot = _apply_rotary_emb_neuron(key_rot, cos, sin,
                                               self.is_neox_style)
            key = torch.cat((key_rot, key_pass), dim=-1).reshape(key_shape)
        return query, key

    def extra_repr(self) -> str:
        s = f"head_size={self.head_size}, rotary_dim={self.rotary_dim}"
        s += f", max_position_embeddings={self.max_position_embeddings}"
        s += f", base={self.base}, is_neox_style={self.is_neox_style}"
        return s


class LinearScalingRotaryEmbedding(RotaryEmbedding):
    """RotaryEmbedding extended with linear scaling.

    It supports multiple scaling factors. Since multiple LoRA adapters may have
    different scaling factors, we need multiple cos/sin caches. In this way,
    instead of running rotary embedding kernel per lora, we can run multiple
    lora in a batched way.

    In addition to that, we also keep the cos/sin cache for the scaling factor
    of 1 (default) at all times.

    Exemplary for two scaling factors x=1, y and z with embeddings
    [[x11, x12, ... x1m], ..., [xn1, xn2, ..., xnm]] and
    [[y11, y12, ... y1o], ..., [yn1, yn2, ..., yno]], and
    [[z11, z12, ... z1p], ..., [zn1, zn2, ..., znp]],

    we construct the cos/sin cache as follows:
    [[x11, x12, ... x1m, y11, y12, ... y1o, z11, z12, ... z1p],
        ...
     [xn1, xn2, ... xnm, yn1, yn2, ... yno, zn1, zn2, ... znp]]

    We then use offsets to index into the cos/sin cache for
    the respective scaling factors.

    The offset to cache can be accessed via `scaling_factor_to_offset` API.

    Credits to the Reddit user /u/kaiokendev
    """

    def __init__(
        self,
        head_size: int,
        rotary_dim: int,
        max_position_embeddings: int,
        base: int,
        is_neox_style: bool,
        scaling_factors: Union[List[float], float],
        dtype: torch.dtype,
    ) -> None:
        if isinstance(scaling_factors, float):
            scaling_factors = [scaling_factors]
        self.scaling_factors: List[float] = scaling_factors  # noqa
        super().__init__(head_size, rotary_dim, max_position_embeddings, base,
                         is_neox_style, dtype)
        # Lazy initialized.
        self._scaling_factor_to_offset: Dict[float, int]

    def _compute_cos_sin_cache(self) -> torch.Tensor:
        inv_freq = self._compute_inv_freq(self.base)
        cache_list: List[torch.Tensor] = []
        # offsets to the next cache in a tensor.
        # Each offset corresponds to the same index in scaling_factors.
        offsets: List[int] = []
        for scaling_factor in self.scaling_factors:
            # NOTE(woosuk): self.max_position_embeddings is the original
            # maximum length before applying the rope scaling.
            # Thus, the maximum length after applying the rope scaling is
            # self.max_position_embeddings * self.scaling_factor.
            max_len = self.max_position_embeddings * scaling_factor
            t = torch.arange(max_len, dtype=torch.float)
            t = t / scaling_factor

            freqs = torch.einsum("i,j -> ij", t, inv_freq)
            cos = freqs.cos()
            sin = freqs.sin()
            cache = torch.cat((cos, sin), dim=-1)
            if not cache_list:
                offset = 0
            else:
                last_offset = offsets[-1]
                next_max_len = cache_list[-1].shape[0]
                offset = last_offset + next_max_len
            offsets.append(offset)
            cache_list.append(cache)
        self._scaling_factor_to_offset = {
            float(scaling_factor): offsets[i]
            for i, scaling_factor in enumerate(self.scaling_factors)
        }
        assert len(self.scaling_factors) == len(offsets)
        return torch.cat(cache_list, dim=0)

    @property
    def scaling_factor_to_offset(self) -> Dict[float, int]:
        return self._scaling_factor_to_offset


class DynamicNTKScalingRotaryEmbedding(RotaryEmbedding):
    """RotaryEmbedding extended with Dynamic NTK scaling.

    Credits to the Reddit users /u/bloc97 and /u/emozilla
    """

    def __init__(
        self,
        head_size: int,
        rotary_dim: int,
        max_position_embeddings: int,
        base: int,
        is_neox_style: bool,
        scaling_factor: float,
        dtype: torch.dtype,
    ) -> None:
        self.scaling_factor = scaling_factor
        super().__init__(head_size, rotary_dim, max_position_embeddings, base,
                         is_neox_style, dtype)

    def _compute_cos_sin_cache(self) -> torch.Tensor:
        # NOTE(woosuk): self.max_position_embeddings is the original
        # maximum length before applying the rope scaling.
        # Thus, the maximum length after applying the rope scaling is
        # self.max_position_embeddings * self.scaling_factor.
        max_len = self.max_position_embeddings * self.scaling_factor
        base = self.base * (
            (self.scaling_factor * max_len / self.max_position_embeddings) -
            (self.scaling_factor - 1))**(self.rotary_dim /
                                         (self.rotary_dim - 2))
        inv_freq = self._compute_inv_freq(base)
        t = torch.arange(max_len, dtype=torch.float)

        freqs = torch.einsum("i,j -> ij", t, inv_freq)
        cos = freqs.cos()
        sin = freqs.sin()
        cache = torch.cat((cos, sin), dim=-1)
        return cache


# Inverse dim formula to find dim based on number of rotations
def _yarn_find_correction_dim(num_rotations: int,
                              dim: int,
                              base: float = 10000,
                              max_position_embeddings: int = 2048) -> float:
    return (dim * math.log(max_position_embeddings /
                           (num_rotations * 2 * math.pi))) / (2 *
                                                              math.log(base))


# Find dim range bounds based on rotations
def _yarn_find_correction_range(
        low_rot: int,
        high_rot: int,
        dim: int,
        base: float = 10000,
        max_position_embeddings: int = 2048) -> Tuple[int, int]:
    low = math.floor(
        _yarn_find_correction_dim(low_rot, dim, base, max_position_embeddings))
    high = math.ceil(
        _yarn_find_correction_dim(high_rot, dim, base,
                                  max_position_embeddings))
    return max(low, 0), min(high, dim - 1)  # Clamp values just in case


def _yarn_linear_ramp_mask(low: float, high: float, dim: int,
                           dtype: torch.dtype) -> torch.Tensor:
    if low == high:
        high += 0.001  # Prevent singularity

    linear_func = (torch.arange(dim, dtype=dtype) - low) / (high - low)
    ramp_func = torch.clamp(linear_func, 0, 1)
    return ramp_func


def _yarn_get_mscale(scale: float = 1) -> float:
    if scale <= 1:
        return 1.0
    return 0.1 * math.log(scale) + 1.0


class YaRNScalingRotaryEmbedding(RotaryEmbedding):
    """RotaryEmbedding extended with YaRN method.

    Credits to Peng et al. github.com/jquesnelle/yarn
    """

    def __init__(
        self,
        head_size: int,
        rotary_dim: int,
        max_position_embeddings: int,
        base: int,
        is_neox_style: bool,
        scaling_factor: float,
        dtype: torch.dtype,
        *,
        extrapolation_factor: float = 1,
        attn_factor: float = 1,
        beta_fast: int = 32,
        beta_slow: int = 1,
    ) -> None:
        self.scaling_factor = scaling_factor
        self.extrapolation_factor = extrapolation_factor
        self.attn_factor = attn_factor
        self.beta_fast = beta_fast
        self.beta_slow = beta_slow
        # Get n-d magnitude scaling corrected for interpolation
        self.mscale = float(
            _yarn_get_mscale(self.scaling_factor) * attn_factor)
        super().__init__(head_size, rotary_dim, max_position_embeddings, base,
                         is_neox_style, dtype)

    def _compute_inv_freq(self, scaling_factor: float) -> torch.Tensor:
        pos_freqs = self.base**(
            torch.arange(0, self.rotary_dim, 2, dtype=torch.float) /
            self.rotary_dim)
        inv_freq_extrapolation = 1.0 / pos_freqs
        inv_freq_interpolation = 1.0 / (scaling_factor * pos_freqs)

        low, high = _yarn_find_correction_range(self.beta_fast, self.beta_slow,
                                                self.rotary_dim, self.base,
                                                self.max_position_embeddings)
        # Get n-d rotational scaling corrected for extrapolation
        inv_freq_mask = (1 - _yarn_linear_ramp_mask(
            low, high, self.rotary_dim // 2,
            dtype=torch.float)) * self.extrapolation_factor
        inv_freq = inv_freq_interpolation * (
            1 - inv_freq_mask) + inv_freq_extrapolation * inv_freq_mask
        return inv_freq

    def _compute_cos_sin_cache(self) -> torch.Tensor:
        inv_freq = self._compute_inv_freq(self.scaling_factor)
        t = torch.arange(self.max_position_embeddings * self.scaling_factor,
                         dtype=torch.float32)
        freqs = torch.einsum("i,j -> ij", t, inv_freq)
        cos = (freqs.cos() * self.mscale)
        sin = (freqs.sin() * self.mscale)
        cache = torch.cat((cos, sin), dim=-1)
        return cache


class Phi3LongRoPEScaledRotaryEmbedding(nn.Module):
    """Phi3 family of models scaled rotary embedding.

    Based on the original RotaryEmbedding implementation.
    """

    def __init__(
        self,
        head_size: int,
        rotary_dim: int,
        max_position_embeddings: int,
        original_max_position_embeddings: int,
        base: int,
        is_neox_style: bool,
        dtype: torch.dtype,
        short_factor: List[float],
        long_factor: List[float],
        short_mscale: Optional[float] = None,
        long_mscale: Optional[float] = None,
    ):
        super().__init__()

        if is_neox_style is False:
            raise ValueError(
                "`Phi3LongRoPEScaledRotaryEmbedding` only supports neox_style."
            )

        self.rotary_dim = rotary_dim
        self.head_size = head_size
        self.max_position_embeddings = max_position_embeddings
        self.original_max_position_embeddings = original_max_position_embeddings
        self.base = base
        self.short_factor = short_factor
        self.long_factor = long_factor

        scale = self.max_position_embeddings / \
                self.original_max_position_embeddings
        if scale <= 1.0:
            scaling_factor = 1.0
        else:
            scaling_factor = math.sqrt(
                1 + math.log(scale) /
                math.log(self.original_max_position_embeddings))
        if short_mscale is None:
            short_mscale = scaling_factor
        if long_mscale is None:
            long_mscale = scaling_factor

        self.short_mscale = short_mscale
        self.long_mscale = long_mscale

        short_cache = self._compute_cos_sin_cache(
            original_max_position_embeddings, short_factor, short_mscale)
        short_cache = short_cache.to(dtype)

        long_cache = self._compute_cos_sin_cache(max_position_embeddings,
                                                 long_factor, long_mscale)
        long_cache = long_cache.to(dtype)

        long_short_cache = torch.cat([short_cache, long_cache], dim=0)
        self.register_buffer("long_short_cos_sin_cache",
                             long_short_cache,
                             persistent=False)

    def _compute_inv_freq(self, rescale_factors: List[float]) -> torch.Tensor:
        rescale_factors = torch.tensor(rescale_factors, dtype=torch.float32)
        inv_freq = 1.0 / (rescale_factors * (self.base**(torch.arange(
            0, self.rotary_dim, 2, dtype=torch.float) / self.rotary_dim)))
        return inv_freq

    def _compute_cos_sin_cache(
        self,
        max_position_embeddings: int,
        rescale_factors: List[float],
        mscale: float,
    ) -> torch.Tensor:
        inv_freq = self._compute_inv_freq(rescale_factors)
        t = torch.arange(max_position_embeddings, dtype=torch.float)
        freqs = torch.einsum("i,j -> ij", t, inv_freq)
        cos = freqs.cos() * mscale
        sin = freqs.sin() * mscale
        cache = torch.cat((cos, sin), dim=-1)
        return cache

    def forward(
        self,
        positions: torch.Tensor,
        query: torch.Tensor,
        key: torch.Tensor,
        offsets: Optional[torch.Tensor] = None,
    ) -> Tuple[torch.Tensor, torch.Tensor]:
        query = query.view(*query.shape[:-1], -1, self.head_size)
        key = key.view(*key.shape[:-1], -1, self.head_size)

        k = self.original_max_position_embeddings
        long_prompt_offset = (torch.any(positions > k).float() *
                              torch.full_like(positions, k)).long()
        idx = (torch.add(positions, long_prompt_offset)
               if long_prompt_offset is not None else positions)
        idx = torch.add(idx, offsets) if offsets is not None else idx
        cos_sin = torch.index_select(self.long_short_cos_sin_cache, 0, idx)

        cos, sin = cos_sin.chunk(2, dim=-1)
        cos = cos.repeat(1, 2).unsqueeze(-2)
        sin = sin.repeat(1, 2).unsqueeze(-2)

        query_rot = query[..., :self.rotary_dim]
        query_pass = query[..., self.rotary_dim:]
        query_rot = query_rot * cos + _rotate_neox(query_rot) * sin
        query = torch.cat((query_rot, query_pass), dim=-1)

        key_rot = key[..., :self.rotary_dim]
        key_pass = key[..., self.rotary_dim:]
        key_rot = key_rot * cos + _rotate_neox(key_rot) * sin
        key = torch.cat((key_rot, key_pass), dim=-1)

        return query.flatten(-2), key.flatten(-2)


def yarn_get_mscale(scale: float = 1, mscale: float = 1) -> float:
    if scale <= 1:
        return 1.0
    return 0.1 * mscale * math.log(scale) + 1.0


class DeepseekScalingRotaryEmbedding(RotaryEmbedding):
    """RotaryEmbedding extended with YaRN method.

    Credits to Peng et al. github.com/jquesnelle/yarn
    """

    def __init__(
        self,
        head_size: int,
        rotary_dim: int,
        max_position_embeddings: int,
        base: int,
        is_neox_style: bool,
        scaling_factor: float,
        dtype: torch.dtype,
        *,
        extrapolation_factor: float = 1,
        attn_factor: float = 1,
        beta_fast: int = 32,
        beta_slow: int = 1,
        mscale: float = 1,
        mscale_all_dim: float = 0,
    ) -> None:
        self.scaling_factor = scaling_factor
        self.extrapolation_factor = extrapolation_factor
        self.attn_factor = attn_factor
        self.beta_fast = beta_fast
        self.beta_slow = beta_slow
        # Get n-d magnitude scaling corrected for interpolation.
        self.mscale = float(
            yarn_get_mscale(self.scaling_factor, float(mscale)) /
            yarn_get_mscale(self.scaling_factor, float(mscale_all_dim)) *
            attn_factor)
        super().__init__(head_size, rotary_dim, max_position_embeddings, base,
                         is_neox_style, dtype)

    def _compute_inv_freq(self, scaling_factor: float) -> torch.Tensor:
        pos_freqs = self.base**(
            torch.arange(0,
                         self.rotary_dim,
                         2,
                         dtype=torch.float,
<<<<<<< HEAD
                         device="hpu" if is_hpu else "cuda") / self.rotary_dim)
=======
                         device=current_platform.device_type) /
            self.rotary_dim)
>>>>>>> 5797fb97
        inv_freq_extrapolation = 1.0 / pos_freqs
        inv_freq_interpolation = 1.0 / (scaling_factor * pos_freqs)

        low, high = _yarn_find_correction_range(self.beta_fast, self.beta_slow,
                                                self.rotary_dim, self.base,
                                                self.max_position_embeddings)
        # Get n-d rotational scaling corrected for extrapolation
        inv_freq_mask = (1 - _yarn_linear_ramp_mask(
            low, high, self.rotary_dim // 2,
            dtype=torch.float)) * self.extrapolation_factor
        inv_freq = inv_freq_interpolation * (
            1 - inv_freq_mask) + inv_freq_extrapolation * inv_freq_mask
        return inv_freq

    def _compute_cos_sin_cache(self) -> torch.Tensor:
        inv_freq = self._compute_inv_freq(self.scaling_factor)
        t = torch.arange(self.max_position_embeddings * self.scaling_factor,
<<<<<<< HEAD
                         device="hpu" if is_hpu else "cuda",
=======
                         device=current_platform.device_type,
>>>>>>> 5797fb97
                         dtype=torch.float32)
        freqs = torch.einsum("i,j -> ij", t, inv_freq)
        cos = (freqs.cos() * self.mscale)
        sin = (freqs.sin() * self.mscale)
        cache = torch.cat((cos, sin), dim=-1)
        return cache

    def forward(
        self,
        positions: torch.Tensor,
        query: torch.Tensor,
        key: torch.Tensor,
        offsets: Optional[torch.Tensor] = None,
    ) -> Tuple[torch.Tensor, torch.Tensor]:
        """PyTorch-native implementation equivalent to forward()."""
        query_rot = query[..., :self.rotary_dim]
        key_rot = key[..., :self.rotary_dim]
        if self.rotary_dim < self.head_size:
            query_pass = query[..., self.rotary_dim:]
            key_pass = key[..., self.rotary_dim:]

        self.cos_sin_cache: torch.Tensor = self.cos_sin_cache.to(
            positions.device)
        cos_sin = self.cos_sin_cache[torch.add(positions, offsets)
                                     if offsets is not None else positions]
        cos, sin = cos_sin.chunk(2, dim=-1)
        if self.is_neox_style:
            # NOTE(woosuk): Here we assume that the positions tensor has the
            # shape [batch_size, seq_len].
            cos = cos.repeat(1, 1, 2).unsqueeze(-2)
            sin = sin.repeat(1, 1, 2).unsqueeze(-2)
        else:
            cos = cos.repeat_interleave(2, dim=-1).unsqueeze(-2)
            sin = sin.repeat_interleave(2, dim=-1).unsqueeze(-2)

        rotate_fn = _rotate_neox if self.is_neox_style else _rotate_gptj
        query_rot = query_rot * cos + rotate_fn(query_rot) * sin
        key_rot = key_rot * cos + rotate_fn(key_rot) * sin

        if self.rotary_dim < self.head_size:
            query = torch.cat((query_rot, query_pass), dim=-1)
            key = torch.cat((key_rot, key_pass), dim=-1)
        else:
            query = query_rot
            key = key_rot
        return query, key


class Llama3RotaryEmbedding(RotaryEmbedding):

    def __init__(
        self,
        head_size: int,
        rotary_dim: int,
        max_position_embeddings: int,
        base: int,
        is_neox_style: bool,
        dtype: torch.dtype,
        scaling_factor: float,
        low_freq_factor: float,
        high_freq_factor: float,
        orig_max_position: int,
    ) -> None:
        self.scaling_factor = scaling_factor
        self.low_freq_factor = low_freq_factor
        self.high_freq_factor = high_freq_factor
        self.orig_max_position = orig_max_position
        super().__init__(head_size, rotary_dim, max_position_embeddings, base,
                         is_neox_style, dtype)

    def _compute_inv_freq(self, base: Union[int, float]) -> torch.Tensor:
        inv_freqs = super()._compute_inv_freq(base)
        low_freq_wavelen = self.orig_max_position / self.low_freq_factor
        high_freq_wavelen = self.orig_max_position / self.high_freq_factor

        wave_len = 2 * math.pi / inv_freqs
        if self.low_freq_factor != self.high_freq_factor:
            smooth = (self.orig_max_position / wave_len - self.low_freq_factor
                      ) / (self.high_freq_factor - self.low_freq_factor)
        else:
            smooth = 0
        new_freqs = torch.where(
            wave_len < high_freq_wavelen,
            inv_freqs,
            torch.where(
                wave_len > low_freq_wavelen,
                inv_freqs / self.scaling_factor,
                (1 - smooth) * inv_freqs / self.scaling_factor +
                smooth * inv_freqs,
            ),
        )
        return new_freqs


class MRotaryEmbedding(RotaryEmbedding):
    """Rotary Embedding with Multimodal Sections."""

    def __init__(
        self,
        head_size: int,
        rotary_dim: int,
        max_position_embeddings: int,
        base: int,
        is_neox_style: bool,
        dtype: torch.dtype,
        mrope_section: Optional[List[int]] = None,
    ) -> None:
        # In Qwen2.5-VL, the maximum index value is related to the duration of
        # the input video. We enlarge max_position_embeddings to 4 times to get
        # a larger the cos and sin cache.
        self.cache_max_position_num = max_position_embeddings * 4
        super().__init__(head_size, rotary_dim, self.cache_max_position_num,
                         base, is_neox_style, dtype)

        self.mrope_section = mrope_section
        if self.mrope_section:
            assert sum(self.mrope_section) == rotary_dim // 2

    def forward(
        self,
        positions: torch.Tensor,
        query: torch.Tensor,
        key: torch.Tensor,
    ) -> Tuple[torch.Tensor, torch.Tensor]:
        """PyTorch-native implementation equivalent to forward().

        Args:
            positions:
                [num_tokens,] (text only) or
                [3, num_tokens] (T/H/W positions with multimodal inputs)
            query: [num_tokens, num_heads * head_size]
            key: [num_tokens, num_kv_heads * head_size]
        """
        assert positions.ndim == 1 or positions.ndim == 2

        num_tokens = positions.shape[-1]
        cos_sin = self.cos_sin_cache[positions]
        cos, sin = cos_sin.chunk(2, dim=-1)
        if positions.ndim == 2:
            assert self.mrope_section

            cos = torch.cat([
                m[i]
                for i, m in enumerate(cos.split(self.mrope_section, dim=-1))
            ],
                            dim=-1)
            sin = torch.cat([
                m[i]
                for i, m in enumerate(sin.split(self.mrope_section, dim=-1))
            ],
                            dim=-1)

        query_shape = query.shape
        query = query.view(num_tokens, -1, self.head_size)
        query_rot = query[..., :self.rotary_dim]
        query_pass = query[..., self.rotary_dim:]
        query_rot = _apply_rotary_emb(query_rot, cos, sin, self.is_neox_style)
        query = torch.cat((query_rot, query_pass), dim=-1).reshape(query_shape)

        key_shape = key.shape
        key = key.view(num_tokens, -1, self.head_size)
        key_rot = key[..., :self.rotary_dim]
        key_pass = key[..., self.rotary_dim:]
        key_rot = _apply_rotary_emb(key_rot, cos, sin, self.is_neox_style)
        key = torch.cat((key_rot, key_pass), dim=-1).reshape(key_shape)
        return query, key

    @staticmethod
    def get_input_positions(
        input_tokens: List[int],
        hf_config: PretrainedConfig,
        image_grid_thw: Optional[Union[List[List[int]], torch.Tensor]],
        video_grid_thw: Optional[Union[List[List[int]], torch.Tensor]],
        second_per_grid_ts: Optional[List[float]],
        context_len: int = 0,
        seq_len: Optional[int] = None,
    ) -> Tuple[List[List[int]], int]:
        """Get mrope input positions and delta value."""

        image_grid_thw = [] if image_grid_thw is None else image_grid_thw
        video_grid_thw = [] if video_grid_thw is None else video_grid_thw
        second_per_grid_ts = [] if second_per_grid_ts is None else \
            second_per_grid_ts

        llm_positions, mrope_position_delta = \
            MRotaryEmbedding.get_input_positions_tensor(
                input_tokens=input_tokens,
                hf_config=hf_config,
                image_grid_thw=image_grid_thw,
                video_grid_thw=video_grid_thw,
                second_per_grid_ts=second_per_grid_ts,
                context_len=context_len,
                seq_len=seq_len,
            )

        return llm_positions.tolist(), mrope_position_delta

    @staticmethod
    def get_input_positions_tensor(
        input_tokens: List[int],
        hf_config: PretrainedConfig,
        image_grid_thw: Union[List[List[int]], torch.Tensor],
        video_grid_thw: Union[List[List[int]], torch.Tensor],
        second_per_grid_ts: List[float],
        context_len: int = 0,
        seq_len: Optional[int] = None,
    ) -> Tuple[torch.Tensor, int]:
        """Get mrope input positions and delta value."""

        image_token_id = hf_config.image_token_id
        video_token_id = hf_config.video_token_id
        vision_start_token_id = hf_config.vision_start_token_id
        spatial_merge_size = hf_config.vision_config.spatial_merge_size
        tokens_per_second = getattr(hf_config.vision_config,
                                    "tokens_per_second", 1.0)

        if isinstance(image_grid_thw, torch.Tensor):
            image_grid_thw = image_grid_thw.tolist()
        if isinstance(video_grid_thw, torch.Tensor):
            video_grid_thw = video_grid_thw.tolist()

        input_tokens_tensor = torch.tensor(input_tokens)
        vision_start_indices = torch.argwhere(
            input_tokens_tensor == vision_start_token_id).squeeze(1)
        vision_tokens = input_tokens_tensor[vision_start_indices + 1]
        image_nums = (vision_tokens == image_token_id).sum()
        video_nums = (vision_tokens == video_token_id).sum()
        llm_pos_ids_list: list = []

        st = 0
        remain_images, remain_videos = image_nums, video_nums

        image_index, video_index = 0, 0
        for _ in range(image_nums + video_nums):
            video_second_per_grid_t = 0.0
            if image_token_id in input_tokens and remain_images > 0:
                ed_image = input_tokens.index(image_token_id, st)
            else:
                ed_image = len(input_tokens) + 1
            if video_token_id in input_tokens and remain_videos > 0:
                ed_video = input_tokens.index(video_token_id, st)
            else:
                ed_video = len(input_tokens) + 1
            if ed_image < ed_video:
                t, h, w = (
                    image_grid_thw[image_index][0],
                    image_grid_thw[image_index][1],
                    image_grid_thw[image_index][2],
                )
                image_index += 1
                remain_images -= 1
                ed = ed_image
            else:
                t, h, w = (
                    video_grid_thw[video_index][0],
                    video_grid_thw[video_index][1],
                    video_grid_thw[video_index][2],
                )
                video_second_per_grid_t = 1.0
                if second_per_grid_ts:
                    video_second_per_grid_t = second_per_grid_ts[video_index]
                video_index += 1
                remain_videos -= 1
                ed = ed_video

            llm_grid_t, llm_grid_h, llm_grid_w = \
                t, h // spatial_merge_size, w // spatial_merge_size
            text_len = ed - st

            st_idx = llm_pos_ids_list[-1].max() + 1 if len(
                llm_pos_ids_list) > 0 else 0
            llm_pos_ids_list.append(
                torch.arange(text_len).view(1, -1).expand(3, -1) + st_idx)

            t_index = (torch.arange(llm_grid_t).view(-1, 1).expand(
                -1, llm_grid_h * llm_grid_w) * video_second_per_grid_t *
                       tokens_per_second).long().flatten()

            h_index = torch.arange(llm_grid_h).view(1, -1, 1).expand(
                llm_grid_t, -1, llm_grid_w).flatten()
            w_index = torch.arange(llm_grid_w).view(1, 1, -1).expand(
                llm_grid_t, llm_grid_h, -1).flatten()
            llm_pos_ids_list.append(
                torch.stack([t_index, h_index, w_index]) + text_len + st_idx)
            st = ed + llm_grid_t * llm_grid_h * llm_grid_w

        if st < len(input_tokens):
            st_idx = llm_pos_ids_list[-1].max() + 1 if len(
                llm_pos_ids_list) > 0 else 0
            text_len = len(input_tokens) - st
            llm_pos_ids_list.append(
                torch.arange(text_len).view(1, -1).expand(3, -1) + st_idx)

        llm_positions = torch.cat(llm_pos_ids_list, dim=1).reshape(3, -1)
        mrope_position_delta = (llm_positions.max() + 1 -
                                len(input_tokens)).item()
        llm_positions = llm_positions[:, context_len:seq_len]

        return llm_positions, mrope_position_delta

    @staticmethod
    def get_next_input_positions(
        mrope_position_delta: int,
        context_len: int,
        seq_len: int,
    ) -> List[List[int]]:
        return [
            list(
                range(context_len + mrope_position_delta,
                      seq_len + mrope_position_delta)) for _ in range(3)
        ]

    @staticmethod
    def get_next_input_positions_tensor(
        mrope_position_delta: int,
        context_len: int,
        seq_len: int,
    ) -> torch.Tensor:
        return torch.arange(
            mrope_position_delta + context_len,
            mrope_position_delta + seq_len,
        ).expand(3, -1)


_ROPE_DICT: Dict[Tuple, RotaryEmbedding] = {}


def get_rope(
    head_size: int,
    rotary_dim: int,
    max_position: int,
    base: int,
    is_neox_style: bool = True,
    rope_scaling: Optional[Dict[str, Any]] = None,
    dtype: Optional[torch.dtype] = None,
    partial_rotary_factor: float = 1.0,
) -> RotaryEmbedding:
    if dtype is None:
        dtype = torch.get_default_dtype()
    if rope_scaling is not None:
        # Transforms every value that is a list into a tuple for caching calls
        rope_scaling_tuple = {
            k: tuple(v) if isinstance(v, list) else v
            for k, v in rope_scaling.items()
        }
        rope_scaling_args = tuple(rope_scaling_tuple.items())
    else:
        rope_scaling_args = None
    if partial_rotary_factor < 1.0:
        rotary_dim = int(rotary_dim * partial_rotary_factor)
    key = (head_size, rotary_dim, max_position, base, is_neox_style,
           rope_scaling_args, dtype)
    if key in _ROPE_DICT:
        return _ROPE_DICT[key]

    if rope_scaling is None:
        rotary_emb = RotaryEmbedding(head_size, rotary_dim, max_position, base,
                                     is_neox_style, dtype)
    else:
        scaling_type = rope_scaling["rope_type"]

        if scaling_type == "llama3":
            scaling_factor = rope_scaling["factor"]
            low_freq_factor = rope_scaling["low_freq_factor"]
            high_freq_factor = rope_scaling["high_freq_factor"]
            original_max_position = rope_scaling[
                "original_max_position_embeddings"]
            rotary_emb = Llama3RotaryEmbedding(head_size, rotary_dim,
                                               max_position, base,
                                               is_neox_style, dtype,
                                               scaling_factor, low_freq_factor,
                                               high_freq_factor,
                                               original_max_position)
        elif scaling_type == "default":
            if "mrope_section" in rope_scaling:
                rotary_emb = MRotaryEmbedding(
                    head_size,
                    rotary_dim,
                    max_position,
                    base,
                    is_neox_style,
                    dtype,
                    mrope_section=rope_scaling["mrope_section"],
                )
            else:
                rotary_emb = RotaryEmbedding(
                    head_size,
                    rotary_dim,
                    max_position,
                    base,
                    is_neox_style,
                    dtype,
                )
        elif scaling_type == "linear":
            scaling_factor = rope_scaling["factor"]
            rotary_emb = LinearScalingRotaryEmbedding(head_size, rotary_dim,
                                                      max_position, base,
                                                      is_neox_style,
                                                      scaling_factor, dtype)
        elif scaling_type == "dynamic":
            scaling_factor = rope_scaling["factor"]
            rotary_emb = DynamicNTKScalingRotaryEmbedding(
                head_size, rotary_dim, max_position, base, is_neox_style,
                scaling_factor, dtype)
        elif scaling_type == "yarn":
            scaling_factor = rope_scaling["factor"]
            original_max_position = rope_scaling[
                "original_max_position_embeddings"]
            extra_kwargs = {
                k: v
                for k, v in rope_scaling.items()
                if k in ("extrapolation_factor", "attn_factor", "beta_fast",
                         "beta_slow")
            }
            rotary_emb = YaRNScalingRotaryEmbedding(head_size, rotary_dim,
                                                    original_max_position,
                                                    base, is_neox_style,
                                                    scaling_factor, dtype,
                                                    **extra_kwargs)
        elif scaling_type == "deepseek_yarn":
            scaling_factor = rope_scaling["factor"]
            original_max_position = rope_scaling[
                "original_max_position_embeddings"]
            # assert max_position == original_max_position * scaling_factor
            extra_kwargs = {
                k: v
                for k, v in rope_scaling.items()
                if k in ("extrapolation_factor", "attn_factor", "beta_fast",
                         "beta_slow", "mscale", "mscale_all_dim")
            }
            rotary_emb = DeepseekScalingRotaryEmbedding(
                head_size, rotary_dim, original_max_position, base,
                is_neox_style, scaling_factor, dtype, **extra_kwargs)
        elif scaling_type == "longrope":
            short_factor = rope_scaling["short_factor"]
            long_factor = rope_scaling["long_factor"]
            original_max_position = rope_scaling[
                "original_max_position_embeddings"]
            extra_kwargs = {
                k: v
                for k, v in rope_scaling.items()
                if k in ("short_mscale", "long_mscale")
            }
            rotary_emb = Phi3LongRoPEScaledRotaryEmbedding(
                head_size, rotary_dim, max_position, original_max_position,
                base, is_neox_style, dtype, short_factor, long_factor,
                **extra_kwargs)
        else:
            raise ValueError(f"Unknown RoPE scaling type {scaling_type}")
    _ROPE_DICT[key] = rotary_emb
    return rotary_emb<|MERGE_RESOLUTION|>--- conflicted
+++ resolved
@@ -31,11 +31,6 @@
 
 from vllm.model_executor.custom_op import CustomOp
 from vllm.platforms import current_platform
-<<<<<<< HEAD
-
-is_hpu = current_platform.is_hpu()
-=======
->>>>>>> 5797fb97
 
 
 def _rotate_neox(x: torch.Tensor) -> torch.Tensor:
@@ -761,12 +756,8 @@
                          self.rotary_dim,
                          2,
                          dtype=torch.float,
-<<<<<<< HEAD
-                         device="hpu" if is_hpu else "cuda") / self.rotary_dim)
-=======
                          device=current_platform.device_type) /
             self.rotary_dim)
->>>>>>> 5797fb97
         inv_freq_extrapolation = 1.0 / pos_freqs
         inv_freq_interpolation = 1.0 / (scaling_factor * pos_freqs)
 
@@ -784,11 +775,7 @@
     def _compute_cos_sin_cache(self) -> torch.Tensor:
         inv_freq = self._compute_inv_freq(self.scaling_factor)
         t = torch.arange(self.max_position_embeddings * self.scaling_factor,
-<<<<<<< HEAD
-                         device="hpu" if is_hpu else "cuda",
-=======
                          device=current_platform.device_type,
->>>>>>> 5797fb97
                          dtype=torch.float32)
         freqs = torch.einsum("i,j -> ij", t, inv_freq)
         cos = (freqs.cos() * self.mscale)
