--- conflicted
+++ resolved
@@ -177,14 +177,10 @@
             return self.forward_native(x, residual)
         if residual is not None:
             orig_shape = x.shape
-<<<<<<< HEAD
             if orig_shape != residual.shape:
-                residual += x.view(residual.shape)
+                residual = residual + x.view(residual.shape)
             else:
-                residual += x
-=======
-            residual = residual + x.view(residual.shape)
->>>>>>> c8f68a18
+                residual = residual + x
             # Note: HPUFusedRMSNorm requires 3D tensors as inputs
             x = HPUFusedRMSNorm.apply(residual, self.weight,
                                       self.variance_epsilon)
