# SPDX-License-Identifier: Apache-2.0

from abc import abstractmethod
from typing import Dict, Optional, Union

import torch
import torch.jit
import torch.nn as nn

from vllm.platforms import current_platform

is_hpu = current_platform.is_hpu()


class SpecDecodeBaseSampler(nn.Module):
    """Base class for samplers used for Speculative Decoding verification
        step.
    """

    def __init__(self, strict_mode: bool = False):
        """Base class constructor.
        Args:
            strict_mode: Whether or not to perform shape/device/dtype checks
                during sampling. This catches correctness issues but adds
                nontrivial latency.
        """
        super().__init__()
        self._strict_mode = strict_mode

        # NOTE: A "bonus token" is accepted iff all proposal tokens are
        # accepted. There is always only one possible bonus token. We store this
        # value in a variable for readability.
        self._num_bonus_tokens = 1

        self.num_accepted_tokens: Optional[torch.Tensor] = None
        self.num_emitted_tokens: Optional[torch.Tensor] = None
        self.num_draft_tokens: int = 0

    def init_tensors(self,
                     device: Union[int, str],
                     device_type: Union[torch.device, str] = 'cuda') -> None:
        assert self.num_accepted_tokens is None
        if isinstance(device_type, torch.device):
            device_type = device_type.type
        if isinstance(device, int):
            device = f"{device_type}:{device}"
        self.num_accepted_tokens = torch.tensor(0,
                                                dtype=torch.long,
                                                device=device)
        self.num_emitted_tokens = torch.tensor(0,
                                               dtype=torch.long,
                                               device=device)

    @property
    def probs_dtype(self):
        return torch.float32

    @property
    def token_id_dtype(self):
        return torch.int64

    def _create_output(
            self,
            accepted: torch.Tensor,  # [batch_size, k]
            substitute_token_ids: torch.Tensor,  # [batch_size, k]
            draft_token_ids: torch.Tensor,  # [batch_size, k]
            bonus_token_ids: torch.Tensor,  # [batch_size]
    ) -> torch.Tensor:
        """Format output. Returns a matrix of token ids. When
        a token is rejected via sampling, all subsequent token ids are 
        set to -1 for the sequence.

        Args:
            accepted: A boolean tensor indicating if the corresponding
            draft token in draft_token_ids should be accepted or not.
            substitute_token_ids: A tensor of token_ids that can be used
            as substitutes for the draft token ids if the proposed token
            is rejected.
            draft_token_ids: A tensor of token ids speculated by the 
            draft model.
            bonus_token_ids: Token ids to use as the bonus token if
            all the draft tokens are accepted.
        Returns:
            A tensor containing the accepted token ids. The shape of the 
            tensor is [batch_size, k + num_bonus_tokens]
        """
        batch_size, k = substitute_token_ids.shape
        bonus_token_ids = bonus_token_ids.squeeze(-1)
        # Determine the index of the first False value for each row.
<<<<<<< HEAD
        #limits = (accepted == 0).max(1).indices
        limits = (accepted == 0).to(torch.int32).max(1).indices
=======
        if is_hpu:
            # WA on HPU to bypass the cpu_fallback
            limits = (accepted == 0).to(torch.int32).max(1).indices
        else:
            limits = (accepted == 0).max(1).indices
>>>>>>> b871bb60
        limits[~(accepted == 0).any(1)] = k

        # Create masks using the indices.
        indices = torch.arange(k, device=accepted.device).unsqueeze(0)
        accepted_mask = indices < limits.unsqueeze(1)
        after_false_mask = indices == limits.unsqueeze(1)

        # Create an extended output tensor
        output_with_bonus_tokens = -torch.ones(
            (batch_size, k + self._num_bonus_tokens),
            dtype=self.token_id_dtype,
            device=accepted.device)
        output = output_with_bonus_tokens[:, :k]

        # Fill in the first k columns of the output tensor using masks and data
        # tensors.
        output[:, :k] = torch.where(accepted_mask, draft_token_ids,
                                    -torch.ones_like(draft_token_ids))

        # Fill the last column.
        # We check output directly as accepted may have True values inconsistent
        # with causal acceptance.
        output_with_bonus_tokens[:, -1] = torch.where(output[:, -1] != -1,
                                                      bonus_token_ids, -1)

        # Fill the recovered token ids.
        output.mul_(~after_false_mask).add_(
            substitute_token_ids.mul(after_false_mask))

        self.num_accepted_tokens += accepted.sum()
        self.num_emitted_tokens += (output_with_bonus_tokens != -1).sum()
        self.num_draft_tokens += batch_size * k

        return output_with_bonus_tokens

    def _raise_if_incorrect_input(
        self,
        target_with_bonus_probs: torch.Tensor,
        draft_token_ids: torch.Tensor,
        bonus_token_ids: torch.Tensor,
        draft_probs: Optional[torch.Tensor] = None,
    ) -> None:
        self._raise_if_incorrect_shape(target_with_bonus_probs,
                                       draft_token_ids, bonus_token_ids,
                                       draft_probs)
        self._raise_if_incorrect_dtype(target_with_bonus_probs,
                                       draft_token_ids, bonus_token_ids,
                                       draft_probs)
        self._raise_if_inconsistent_device(target_with_bonus_probs,
                                           draft_token_ids, bonus_token_ids,
                                           draft_probs)
        self._raise_if_out_of_bounds_vocab(target_with_bonus_probs.shape[-1],
                                           draft_token_ids, bonus_token_ids)

    def _raise_if_incorrect_shape(
        self,
        target_with_bonus_probs: torch.Tensor,
        draft_token_ids: torch.Tensor,
        bonus_token_ids: torch.Tensor,
        draft_probs: Optional[torch.Tensor] = None,
    ) -> None:
        (target_batch_size, num_target_probs,
         target_vocab_size) = target_with_bonus_probs.shape

        # Does not count the extra token
        num_target_probs -= 1

        # validate the shape of draft token ids.
        draft_token_ids_batch_size, num_draft_token_ids = draft_token_ids.shape
        assert draft_token_ids_batch_size == target_batch_size
        assert num_draft_token_ids == num_target_probs

        # validate the shape of bonus token ids
        bonus_batch_size, num_bonus_tokens = bonus_token_ids.shape
        assert bonus_batch_size == target_batch_size
        assert num_bonus_tokens == self._num_bonus_tokens

        # validate the shape of draft probs if it is set
        if draft_probs is not None:
            (draft_batch_size, num_draft_probs,
             draft_vocab_size) = draft_probs.shape
            assert draft_batch_size == target_batch_size
            assert num_draft_probs == num_target_probs
            assert (draft_vocab_size == target_vocab_size
                    ), f"{draft_vocab_size=} {target_vocab_size=}"

    def _raise_if_incorrect_dtype(
        self,
        target_with_bonus_probs: torch.Tensor,
        draft_token_ids: torch.Tensor,
        bonus_token_ids: torch.Tensor,
        draft_probs: Optional[torch.Tensor] = None,
    ) -> None:
        assert target_with_bonus_probs.dtype == self.probs_dtype
        assert draft_token_ids.dtype == self.token_id_dtype
        assert bonus_token_ids.dtype == self.token_id_dtype
        if draft_probs is not None:
            assert draft_probs.dtype == self.probs_dtype

    def _raise_if_inconsistent_device(
        self,
        target_with_bonus_probs: torch.Tensor,
        draft_token_ids: torch.Tensor,
        bonus_token_ids: torch.Tensor,
        draft_probs: Optional[torch.Tensor] = None,
    ) -> None:
        devices = [
            t.device for t in [
                target_with_bonus_probs, bonus_token_ids, draft_probs,
                draft_token_ids
            ] if t is not None
        ]
        assert all([devices[0] == device for device in devices])

    def _raise_if_out_of_bounds_vocab(
        self,
        vocab_size: int,
        draft_token_ids: torch.Tensor,
        bonus_token_ids: torch.Tensor,
    ) -> None:
        assert torch.all(bonus_token_ids < vocab_size)
        assert torch.all(bonus_token_ids >= 0)
        assert torch.all(draft_token_ids < vocab_size)
        assert torch.all(draft_token_ids >= 0)


class SpecDecodeDeterministicBaseSampler(SpecDecodeBaseSampler):
    """Base class for samplers used for Speculative Decoding verification
       step which are deterministic.
    """

    @abstractmethod
    def forward(
        self,
        target_with_bonus_probs: torch.Tensor,
        bonus_token_ids: torch.Tensor,
        draft_probs: torch.Tensor,
        draft_token_ids: torch.Tensor,
    ) -> torch.Tensor:
        raise NotImplementedError


class SpecDecodeStochasticBaseSampler(SpecDecodeBaseSampler):
    """Base class for samplers used for Speculative Decoding verification
       step which are stochastic
    """

    @abstractmethod
    def forward(
        self,
        target_with_bonus_probs: torch.Tensor,
        bonus_token_ids: torch.Tensor,
        draft_probs: torch.Tensor,
        draft_token_ids: torch.Tensor,
        seeded_seqs: Optional[Dict[int, torch.Generator]] = None,
    ) -> torch.Tensor:
        raise NotImplementedError<|MERGE_RESOLUTION|>--- conflicted
+++ resolved
@@ -87,16 +87,11 @@
         batch_size, k = substitute_token_ids.shape
         bonus_token_ids = bonus_token_ids.squeeze(-1)
         # Determine the index of the first False value for each row.
-<<<<<<< HEAD
-        #limits = (accepted == 0).max(1).indices
-        limits = (accepted == 0).to(torch.int32).max(1).indices
-=======
         if is_hpu:
             # WA on HPU to bypass the cpu_fallback
             limits = (accepted == 0).to(torch.int32).max(1).indices
         else:
             limits = (accepted == 0).max(1).indices
->>>>>>> b871bb60
         limits[~(accepted == 0).any(1)] = k
 
         # Create masks using the indices.
