--- conflicted
+++ resolved
@@ -4,12 +4,7 @@
 import torch
 import torch.nn as nn
 
-<<<<<<< HEAD
-from vllm.model_executor.parallel_utils.communication_op import (
-    tensor_model_parallel_gather, tensor_model_parallel_all_gather)
-=======
 from vllm.distributed import tensor_model_parallel_gather, tensor_model_parallel_all_gather
->>>>>>> 09c1eb24
 from vllm.model_executor.sampling_metadata import SamplingMetadata
 from vllm.utils import is_hpu
 
@@ -55,13 +50,9 @@
             # Get the logits for the next tokens.
             logits = self._get_logits(hidden_states, embedding, embedding_bias)
 
-<<<<<<< HEAD
-        if logits is not None and sampling_metadata.perform_sampling:
-=======
         # NOTE(kzawora): allgather on HPU will cause logits to be not None, 
         # and we need to guard against applying logits processors on non-driver worker
         if logits is not None and sampling_metadata.seq_groups is not None:
->>>>>>> 09c1eb24
             logits *= self.scale
 
             # Apply logits processors (if any).
