--- conflicted
+++ resolved
@@ -30,15 +30,10 @@
     "CompressedTensorsLinearMethod", "AWQMarlinLinearMethod",
     "AWQLinearMethod", "GPTQMarlinLinearMethod", "Fp8LinearMethod",
     "MarlinLinearMethod", "QQQLinearMethod", "GPTQMarlin24LinearMethod",
-<<<<<<< HEAD
     "TPUInt8LinearMethod", "GPTQLinearMethod", "FBGEMMFp8LinearMethod",
     "ModelOptFp8LinearMethod", "IPEXAWQLinearMethod", "IPEXGPTQLinearMethod",
-    "HQQMarlinMethod", "QuarkLinearMethod", "AWQHPULinearMethod"
-=======
-    "TPUInt8LinearMethod", "GPTQLinearMethod", "GPTQHPULinearMethod",
-    "FBGEMMFp8LinearMethod", "ModelOptFp8LinearMethod", "IPEXAWQLinearMethod",
-    "IPEXGPTQLinearMethod", "HQQMarlinMethod", "QuarkLinearMethod"
->>>>>>> ce21aadf
+    "HQQMarlinMethod", "QuarkLinearMethod", "AWQHPULinearMethod",
+    "GPTQHPULinearMethod"
 ]
 
 
