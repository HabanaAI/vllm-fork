--- conflicted
+++ resolved
@@ -53,14 +53,9 @@
 
     def _synced_weight_loader(param, *args, **kwargs):
         original_weight_loader(param, *args, **kwargs)
-<<<<<<< HEAD
         if current_platform.is_hpu():
             torch.hpu.synchronize()
         else:
-=======
-        # torch._sync doesn't support, is not needed for CPU tensors.
-        if param.device != torch.device("cpu"):
->>>>>>> 7661e92e
             torch._sync(param)
 
     return _synced_weight_loader
