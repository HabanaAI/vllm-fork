--- conflicted
+++ resolved
@@ -2,11 +2,7 @@
 # SPDX-FileCopyrightText: Copyright contributors to the vLLM project
 
 from dataclasses import dataclass
-<<<<<<< HEAD
 from typing import Any, Dict, List, Optional, Tuple
-=======
-from typing import Any
->>>>>>> 7661e92e
 
 import torch
 
@@ -30,16 +26,10 @@
 
     def __init__(
         self,
-<<<<<<< HEAD
         seq_groups: List[Tuple[List[int], PoolingParams]],
         seq_data: Dict[int, Any],  # Specific data related to sequences
         prompt_lens: List[int],
         prompt_offsets: Optional[List[int]] = None,
-=======
-        seq_groups: list[tuple[list[int], PoolingParams]],
-        seq_data: dict[int, Any],  # Specific data related to sequences
-        prompt_lens: list[int],
->>>>>>> 7661e92e
     ) -> None:
         self.seq_groups = seq_groups
         self.seq_data = seq_data
