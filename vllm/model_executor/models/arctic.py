--- conflicted
+++ resolved
@@ -139,19 +139,13 @@
                     torch.empty(self.num_experts,
                                 2 * self.intermediate_size,
                                 self.hidden_size,
-<<<<<<< HEAD
-=======
                                 device=current_platform.device_type,
->>>>>>> 5797fb97
                                 dtype=self.params_dtype))
                 self.w2s = nn.Parameter(
                     torch.empty(self.num_experts,
                                 self.hidden_size,
                                 self.intermediate_size,
-<<<<<<< HEAD
-=======
                                 device=current_platform.device_type,
->>>>>>> 5797fb97
                                 dtype=self.params_dtype))
             set_weight_attrs(self.ws, {
                 "weight_loader": self.weight_loader,
