--- conflicted
+++ resolved
@@ -549,14 +549,8 @@
             # currently assuming no panscan so just passing in torch.ones
             # seeing 0 + 1 = 0 here sometimes!! hence wrapping in torch.tensor
             num_patches=num_crops + 1 if not is_hpu else \
-<<<<<<< HEAD
-                torch.ones(num_crops.shape, \
-                dtype=num_crops.dtype).to(pixel_values.device)
-        )
-=======
                 torch.ones(num_crops.shape, dtype=num_crops.dtype).to(
                     pixel_values.device))
->>>>>>> ec6b7060
 
     def _image_pixels_to_features(
         self,
@@ -686,13 +680,8 @@
             kwargs["seq_lens"] = [seq_len] * bs
             seq_lens.append(seq_len)
         else:
-<<<<<<< HEAD
-            # NOTE(woosuk): Here, we distinguish the sequences by the
-            # position id 0.
-=======
             # NOTE(woosuk): Here, we distinguish the sequences
             # by the position id 0.
->>>>>>> ec6b7060
             # This is a HACK. Fix this.
             start_idices = (positions == 0).cpu().nonzero()
             num_seqs = len(start_idices)
@@ -703,11 +692,7 @@
                 else:
                     end_idx = len(input_ids)
                 seq_lens.append(end_idx - start_idx)
-<<<<<<< HEAD
-                kwargs["seq_lens"] = seq_lens
-=======
             kwargs["seq_lens"] = seq_lens
->>>>>>> ec6b7060
 
         global_attn_masks = []
         local_attn_masks = []
@@ -736,10 +721,7 @@
             # Consider the bidirectional attention between image tokens.
             img_mask = torch.zeros_like(global_attn_mask)
             img_pos = (input_token_ids == self.config.image_token_index)
-<<<<<<< HEAD
-=======
-
->>>>>>> ec6b7060
+
             if not is_hpu:
                 img_mask[:, :, :, img_pos] += 1
                 img_mask[:, :, img_pos, :] += 1
@@ -752,21 +734,6 @@
                 img_mask = img_mask.permute(0, 1, 3, 2)
 
                 img_pos_cum = torch.cumsum(img_pos, 1)
-<<<<<<< HEAD
-                img_causal = torch.arange(seq_len, device = \
-                        input_ids.device).unsqueeze(0) - \
-                    img_pos_cum + (img_pos_cum//IMG_TOKENS + 1) * IMG_TOKENS + 1
-                img_causal = torch.cat((img_causal[:,0:1]-1, \
-                    img_causal[:,:-1]), dim=1)
-                img_causal = img_causal.clamp_(min=0, \
-                        max=seq_len-1).unsqueeze(1).unsqueeze(3)
-                ind = torch.arange(seq_len, \
-                        device=input_ids.device \
-                        ).unsqueeze(0).unsqueeze(1).unsqueeze(2)
-                img_mask[ind < img_causal] += 1
-                global_attn_mask = torch.where(img_mask == 3, 0, \
-                        global_attn_mask)
-=======
                 img_causal = torch.arange(seq_len,
                     device = input_ids.device).unsqueeze(0) - \
                     img_pos_cum + (img_pos_cum//IMG_TOKENS + 1) * IMG_TOKENS + 1
@@ -780,7 +747,7 @@
                 global_attn_mask = torch.where(img_mask == 3, 0,
                                                global_attn_mask)
 
->>>>>>> ec6b7060
+
             global_attn_masks.append(global_attn_mask)
             if self.sliding_window is not None:
                 # Create a local causal mask with sliding window (1024).
