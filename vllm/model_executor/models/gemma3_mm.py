--- conflicted
+++ resolved
@@ -43,12 +43,8 @@
 
 logger = init_logger(__name__)
 is_hpu = current_platform.is_hpu()
-<<<<<<< HEAD
-=======
+
 is_lazy = os.environ.get('PT_HPU_LAZY_MODE', '0') == '1' if is_hpu else False
-
-is_hpu = current_platform.is_hpu()
->>>>>>> 6511bdeb
 
 
 class Gemma3ImagePixelInputs(TypedDict):
