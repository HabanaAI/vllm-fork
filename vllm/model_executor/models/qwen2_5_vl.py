--- conflicted
+++ resolved
@@ -614,19 +614,6 @@
         # windows attention
         window_index, cu_window_seqlens = self.get_window_index(grid_thw)
 
-<<<<<<< HEAD
-        def remove_duplicates_cpu(a):
-            return [a[i] for i in range(len(a)) if i == 0 or a[i - 1] != a[i]]
-
-        cu_window_seqlens = remove_duplicates_cpu(cu_window_seqlens)
-        cu_window_seqlens = torch.tensor(
-            cu_window_seqlens,
-            device=hidden_states.device,
-            dtype=grid_thw.dtype if torch.jit.is_tracing() else torch.int32)
-        # NOTE: unique_consecutive is a dynamic operation
-        # we are replacing it with the `remove_duplicates_cpu` above
-        #cu_window_seqlens = torch.unique_consecutive(cu_window_seqlens)
-=======
         if is_hpu:
             # NOTE: unique_consecutive is a dynamic operation
             # we are using `remove_duplicates_cpu` instead
@@ -649,7 +636,6 @@
                 dtype=grid_thw.dtype
                 if torch.jit.is_tracing() else torch.int32)
             cu_window_seqlens = torch.unique_consecutive(cu_window_seqlens)
->>>>>>> 34af355f
 
         seq_len, _ = hidden_states.size()
         hidden_states = hidden_states.reshape(
