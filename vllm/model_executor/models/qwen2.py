# SPDX-License-Identifier: Apache-2.0

# Adapted from
# https://github.com/huggingface/transformers/blob/v4.28.0/src/transformers/models/qwen2/modeling_qwen2.py
# Copyright 2024 The Qwen team.
# Copyright 2023 The vLLM team.
# Copyright 2022 EleutherAI and the HuggingFace Inc. team. All rights reserved.
#
# This code is based on EleutherAI's GPT-NeoX library and the GPT-NeoX
# and OPT implementations in this library. It has been modified from its
# original forms to accommodate minor architectural differences compared
# to GPT-NeoX and OPT used by the Meta AI team that trained the model.
#
# Licensed under the Apache License, Version 2.0 (the "License");
# you may not use this file except in compliance with the License.
# You may obtain a copy of the License at
#
#     http://www.apache.org/licenses/LICENSE-2.0
#
# Unless required by applicable law or agreed to in writing, software
# distributed under the License is distributed on an "AS IS" BASIS,
# WITHOUT WARRANTIES OR CONDITIONS OF ANY KIND, either express or implied.
# See the License for the specific language governing permissions and
# limitations under the License.
"""Inference-only Qwen2 model compatible with HuggingFace weights."""
from typing import Iterable, Optional, Set, Tuple, Union

import torch
from torch import nn
from transformers import Qwen2Config

from vllm.attention import Attention, AttentionType
from vllm.compilation.decorators import support_torch_compile
from vllm.config import CacheConfig, VllmConfig
from vllm.distributed import get_pp_group, get_tensor_model_parallel_world_size
from vllm.logger import init_logger
from vllm.model_executor.layers.activation import SiluAndMul
from vllm.model_executor.layers.layernorm import RMSNorm
from vllm.model_executor.layers.linear import (MergedColumnParallelLinear,
                                               QKVParallelLinear,
                                               RowParallelLinear)
from vllm.model_executor.layers.logits_processor import LogitsProcessor
from vllm.model_executor.layers.pooler import Pooler, PoolingType
from vllm.model_executor.layers.quantization import QuantizationConfig
from vllm.model_executor.layers.rotary_embedding import get_rope
from vllm.model_executor.layers.sampler import SamplerOutput, get_sampler
from vllm.model_executor.layers.vocab_parallel_embedding import (
    ParallelLMHead, VocabParallelEmbedding)
from vllm.model_executor.model_loader.weight_utils import (
    default_weight_loader, maybe_remap_kv_scale_name)
from vllm.model_executor.pooling_metadata import PoolingMetadata
from vllm.model_executor.sampling_metadata import SamplingMetadata
from vllm.platforms import current_platform
from vllm.sequence import IntermediateTensors, PoolerOutput

from .interfaces import SupportsLoRA, SupportsPP
from .utils import (AutoWeightsLoader, PPMissingLayer, WeightsMapper,
                    is_pp_missing_parameter,
                    make_empty_intermediate_tensors_factory, make_layers,
                    maybe_prefix)

logger = init_logger(__name__)


class Qwen2MLP(nn.Module):

    def __init__(
        self,
        hidden_size: int,
        intermediate_size: int,
        hidden_act: str,
        quant_config: Optional[QuantizationConfig] = None,
        prefix: str = "",
    ) -> None:
        super().__init__()
        self.gate_up_proj = MergedColumnParallelLinear(
            hidden_size,
            [intermediate_size] * 2,
            bias=False,
            quant_config=quant_config,
            prefix=f"{prefix}.gate_up_proj",
        )
        self.down_proj = RowParallelLinear(
            intermediate_size,
            hidden_size,
            bias=False,
            quant_config=quant_config,
            prefix=f"{prefix}.down_proj",
        )
        if hidden_act != "silu":
            raise ValueError(f"Unsupported activation: {hidden_act}. "
                             "Only silu is supported for now.")
        self.act_fn = SiluAndMul()

    def forward(self, x):
        gate_up, _ = self.gate_up_proj(x)
        x = self.act_fn(gate_up)
        x, _ = self.down_proj(x)
        return x


class Qwen2Attention(nn.Module):

    def __init__(self,
                 hidden_size: int,
                 num_heads: int,
                 num_kv_heads: int,
                 max_position: int = 4096 * 32,
                 rope_theta: float = 10000,
                 cache_config: Optional[CacheConfig] = None,
                 quant_config: Optional[QuantizationConfig] = None,
                 rope_scaling: Optional[Tuple] = None,
                 prefix: str = "",
                 attn_type: str = AttentionType.DECODER) -> None:
        super().__init__()
        self.hidden_size = hidden_size
        tp_size = get_tensor_model_parallel_world_size()
        self.total_num_heads = num_heads
        assert self.total_num_heads % tp_size == 0
        self.num_heads = self.total_num_heads // tp_size
        self.total_num_kv_heads = num_kv_heads
        if self.total_num_kv_heads >= tp_size:
            # Number of KV heads is greater than TP size, so we partition
            # the KV heads across multiple tensor parallel GPUs.
            assert self.total_num_kv_heads % tp_size == 0
        else:
            # Number of KV heads is less than TP size, so we replicate
            # the KV heads across multiple tensor parallel GPUs.
            assert tp_size % self.total_num_kv_heads == 0
        self.num_kv_heads = max(1, self.total_num_kv_heads // tp_size)
        self.head_dim = hidden_size // self.total_num_heads
        self.q_size = self.num_heads * self.head_dim
        self.kv_size = self.num_kv_heads * self.head_dim
        self.scaling = self.head_dim**-0.5
        self.rope_theta = rope_theta

        self.qkv_proj = QKVParallelLinear(
            hidden_size,
            self.head_dim,
            self.total_num_heads,
            self.total_num_kv_heads,
            bias=True,
            quant_config=quant_config,
            prefix=f"{prefix}.qkv_proj",
        )
        self.o_proj = RowParallelLinear(
            self.total_num_heads * self.head_dim,
            hidden_size,
            bias=False,
            quant_config=quant_config,
            prefix=f"{prefix}.o_proj",
        )

        self.rotary_emb = get_rope(
            self.head_dim,
            rotary_dim=self.head_dim,
            max_position=max_position,
            base=self.rope_theta,
            rope_scaling=rope_scaling,
        )
        self.attn = Attention(self.num_heads,
                              self.head_dim,
                              self.scaling,
                              num_kv_heads=self.num_kv_heads,
                              cache_config=cache_config,
                              quant_config=quant_config,
                              prefix=f"{prefix}.attn",
                              attn_type=attn_type)

    def forward(
        self,
        positions: torch.Tensor,
        hidden_states: torch.Tensor,
    ) -> torch.Tensor:
        qkv, _ = self.qkv_proj(hidden_states)
        q, k, v = qkv.split([self.q_size, self.kv_size, self.kv_size], dim=-1)
        q, k = self.rotary_emb(positions, q, k)
        attn_output = self.attn(q, k, v)
        output, _ = self.o_proj(attn_output)
        return output


class Qwen2DecoderLayer(nn.Module):

    def __init__(
        self,
        config: Qwen2Config,
        cache_config: Optional[CacheConfig] = None,
        quant_config: Optional[QuantizationConfig] = None,
        prefix: str = "",
    ) -> None:
        super().__init__()
        self.hidden_size = config.hidden_size
        # Requires transformers > 4.32.0
        rope_theta = getattr(config, "rope_theta", 1000000)
        rope_scaling = getattr(config, "rope_scaling", None)

        # By default, Qwen2 uses causal attention as it is a decoder-only model.
        # You can override the HF config with `is_causal=False` to enable
        # bidirectional attention, which is used in some embedding models
        # (e.g. Alibaba-NLP/gte-Qwen2-7B-instruct)
        if getattr(config, "is_causal", True):
            attn_type = AttentionType.DECODER
        else:
            attn_type = AttentionType.ENCODER_ONLY

        self.self_attn = Qwen2Attention(
            hidden_size=self.hidden_size,
            num_heads=config.num_attention_heads,
            max_position=config.max_position_embeddings,
            num_kv_heads=config.num_key_value_heads,
            rope_theta=rope_theta,
            cache_config=cache_config,
            quant_config=quant_config,
            rope_scaling=rope_scaling,
            prefix=f"{prefix}.self_attn",
            attn_type=attn_type,
        )
        self.mlp = Qwen2MLP(
            hidden_size=self.hidden_size,
            intermediate_size=config.intermediate_size,
            hidden_act=config.hidden_act,
            quant_config=quant_config,
            prefix=f"{prefix}.mlp",
        )
        self.input_layernorm = RMSNorm(config.hidden_size,
                                       eps=config.rms_norm_eps)
        self.post_attention_layernorm = RMSNorm(config.hidden_size,
                                                eps=config.rms_norm_eps)

    def forward(
        self,
        positions: torch.Tensor,
        hidden_states: torch.Tensor,
        residual: Optional[torch.Tensor],
    ) -> Tuple[torch.Tensor, torch.Tensor]:
        # Self Attention
        if residual is None:
            residual = hidden_states
            hidden_states = self.input_layernorm(hidden_states)
        else:
            hidden_states, residual = self.input_layernorm(
                hidden_states, residual)
        hidden_states = self.self_attn(
            positions=positions,
            hidden_states=hidden_states,
        )

        # Fully Connected
        hidden_states, residual = self.post_attention_layernorm(
            hidden_states, residual)
        hidden_states = self.mlp(hidden_states)
        return hidden_states, residual


@support_torch_compile(
    dynamic_arg_dims={
        "input_ids": 0,
        # positions is of shape (3, seq_len) if mrope is enabled for qwen2-vl,
        # otherwise (seq_len, ).
        "positions": -1,
        "intermediate_tensors": 0,
        "inputs_embeds": 0,
    })
class Qwen2Model(nn.Module):

    def __init__(self,
                 *,
                 vllm_config: VllmConfig,
                 prefix: str = "",
                 decoder_layer_type: type[nn.Module] = Qwen2DecoderLayer):
        super().__init__()

        config = vllm_config.model_config.hf_config
        cache_config = vllm_config.cache_config
        quant_config = vllm_config.quant_config

        # TODO (@robertgshaw2): see if this can be moved out
        if (cache_config.sliding_window is not None
                and hasattr(config, "max_window_layers")):
            raise ValueError("Sliding window for some but all layers is not "
                             "supported. This model uses sliding window "
                             "but `max_window_layers` = {} is less than "
                             "`num_hidden_layers` = {}. Please open an issue "
                             "to discuss this feature.".format(
                                 config.max_window_layers,
                                 config.num_hidden_layers,
                             ))

        self.config = config
        self.quant_config = quant_config
        self.vocab_size = config.vocab_size

        if get_pp_group().is_first_rank or (config.tie_word_embeddings
                                            and get_pp_group().is_last_rank):
            self.embed_tokens = VocabParallelEmbedding(
                config.vocab_size,
                config.hidden_size,
                quant_config=quant_config,
                prefix=f"{prefix}.embed_tokens",
            )
        else:
            self.embed_tokens = PPMissingLayer()
<<<<<<< HEAD
=======

>>>>>>> 9fefe23a
        # Use the provided decoder layer type or default to Qwen2DecoderLayer
        decoder_layer_type = decoder_layer_type or Qwen2DecoderLayer
        self.start_layer, self.end_layer, self.layers = make_layers(
            config.num_hidden_layers,
            lambda prefix: decoder_layer_type(config=config,
                                              cache_config=cache_config,
                                              quant_config=quant_config,
                                              prefix=prefix),
            prefix=f"{prefix}.layers",
        )

        self.make_empty_intermediate_tensors = (
            make_empty_intermediate_tensors_factory(
                ["hidden_states", "residual"], config.hidden_size))
        if get_pp_group().is_last_rank:
            self.norm = RMSNorm(config.hidden_size, eps=config.rms_norm_eps)
        else:
            self.norm = PPMissingLayer()

    def get_input_embeddings(self, input_ids: torch.Tensor) -> torch.Tensor:
        return self.embed_tokens(input_ids)

    def forward(
        self,
        input_ids: torch.Tensor,
        positions: torch.Tensor,
        intermediate_tensors: Optional[IntermediateTensors] = None,
        inputs_embeds: Optional[torch.Tensor] = None,
    ) -> Union[torch.Tensor, IntermediateTensors]:
        if get_pp_group().is_first_rank:
            if inputs_embeds is not None:
                hidden_states = inputs_embeds
            else:
                hidden_states = self.get_input_embeddings(input_ids)
            residual = None
        else:
            assert intermediate_tensors is not None
            hidden_states = intermediate_tensors["hidden_states"]
            residual = intermediate_tensors["residual"]
        if current_platform.is_hpu():
            import habana_frameworks.torch as htorch
            htorch.core.mark_step()
        for layer in self.layers[self.start_layer:self.end_layer]:
            hidden_states, residual = layer(
                positions,
                hidden_states,
                residual,
            )
        if not get_pp_group().is_last_rank:
            return IntermediateTensors({
                "hidden_states": hidden_states,
                "residual": residual
            })

        hidden_states, _ = self.norm(hidden_states, residual)
        return hidden_states

    def load_weights(self, weights: Iterable[Tuple[str,
                                                   torch.Tensor]]) -> Set[str]:
        stacked_params_mapping = [
            # (param_name, shard_name, shard_id)
            ("qkv_proj", "q_proj", "q"),
            ("qkv_proj", "k_proj", "k"),
            ("qkv_proj", "v_proj", "v"),
            ("gate_up_proj", "gate_proj", 0),
            ("gate_up_proj", "up_proj", 1),
        ]
        params_dict = dict(self.named_parameters(remove_duplicate=False))
        loaded_params: Set[str] = set()
        for name, loaded_weight in weights:
            if "rotary_emb.inv_freq" in name:
                continue
            if (self.quant_config is not None and
                (scale_name := self.quant_config.get_cache_scale(name))):
                # Loading kv cache quantization scales
                param = params_dict[scale_name]
                weight_loader = getattr(param, "weight_loader",
                                        default_weight_loader)
                loaded_weight = (loaded_weight if loaded_weight.dim() == 0 else
                                 loaded_weight[0])
                weight_loader(param, loaded_weight)
                loaded_params.add(scale_name)
                continue
            for (param_name, weight_name, shard_id) in stacked_params_mapping:
                if weight_name not in name:
                    continue
                name = name.replace(weight_name, param_name)
                # Skip loading extra bias for GPTQ models.
                if name.endswith(".bias") and name not in params_dict:
                    continue
                if is_pp_missing_parameter(name, self):
                    continue
                param = params_dict[name]
                weight_loader = param.weight_loader
                weight_loader(param, loaded_weight, shard_id)
                break
            else:
                # Skip loading extra bias for GPTQ models.
                if name.endswith(".bias") and name not in params_dict:
                    continue
                # Remapping the name of FP8 kv-scale.
                name = maybe_remap_kv_scale_name(name, params_dict)
                if name is None:
                    continue
                if is_pp_missing_parameter(name, self):
                    continue
                param = params_dict[name]
                weight_loader = getattr(param, "weight_loader",
                                        default_weight_loader)
                weight_loader(param, loaded_weight)
            loaded_params.add(name)
        return loaded_params


class Qwen2ForCausalLM(nn.Module, SupportsLoRA, SupportsPP):
    packed_modules_mapping = {
        "qkv_proj": [
            "q_proj",
            "k_proj",
            "v_proj",
        ],
        "gate_up_proj": [
            "gate_proj",
            "up_proj",
        ],
    }

    def __init__(self, *, vllm_config: VllmConfig, prefix: str = ""):
        super().__init__()
        config = vllm_config.model_config.hf_config
        quant_config = vllm_config.quant_config
        lora_config = vllm_config.lora_config

        self.config = config
        self.lora_config = lora_config

        self.quant_config = quant_config
        self.model = Qwen2Model(vllm_config=vllm_config,
                                prefix=maybe_prefix(prefix, "model"))

        if get_pp_group().is_last_rank:
            if config.tie_word_embeddings:
                self.lm_head = self.model.embed_tokens
            else:
                self.lm_head = ParallelLMHead(config.vocab_size,
                                              config.hidden_size,
                                              quant_config=quant_config,
                                              prefix=maybe_prefix(
                                                  prefix, "lm_head"))
        else:
            self.lm_head = PPMissingLayer()

        self.logits_processor = LogitsProcessor(config.vocab_size)
        self.sampler = get_sampler()

        self.make_empty_intermediate_tensors = (
            self.model.make_empty_intermediate_tensors)

    def get_input_embeddings(self, input_ids: torch.Tensor) -> torch.Tensor:
        return self.model.get_input_embeddings(input_ids)

    def forward(
        self,
        input_ids: torch.Tensor,
        positions: torch.Tensor,
        intermediate_tensors: Optional[IntermediateTensors] = None,
        inputs_embeds: Optional[torch.Tensor] = None,
    ) -> Union[torch.Tensor, IntermediateTensors]:
        hidden_states = self.model(input_ids, positions, intermediate_tensors,
                                   inputs_embeds)
        return hidden_states

    def compute_logits(
        self,
        hidden_states: torch.Tensor,
        sampling_metadata: SamplingMetadata,
    ) -> Optional[torch.Tensor]:
        logits = self.logits_processor(self.lm_head, hidden_states,
                                       sampling_metadata)
        return logits

    def sample(
        self,
        logits: torch.Tensor,
        sampling_metadata: SamplingMetadata,
    ) -> Optional[SamplerOutput]:
        next_tokens = self.sampler(logits, sampling_metadata)
        return next_tokens

    def load_weights(self, weights: Iterable[Tuple[str,
                                                   torch.Tensor]]) -> Set[str]:
        loader = AutoWeightsLoader(
            self,
            skip_prefixes=(["lm_head."]
                           if self.config.tie_word_embeddings else None),
        )
        return loader.load_weights(weights)


class Qwen2EmbeddingModel(nn.Module, SupportsLoRA, SupportsPP):
    packed_modules_mapping = {
        "qkv_proj": [
            "q_proj",
            "k_proj",
            "v_proj",
        ],
        "gate_up_proj": [
            "gate_proj",
            "up_proj",
        ],
    }

    hf_to_vllm_mapper = WeightsMapper(orig_to_new_prefix={"model.": ""})

    def __init__(self, *, vllm_config: VllmConfig, prefix: str = ""):
        super().__init__()
        config = vllm_config.model_config.hf_config
        quant_config = vllm_config.quant_config
        lora_config = vllm_config.lora_config
        pooler_config = vllm_config.model_config.pooler_config

        self.config = config
        self.lora_config = lora_config

        self.quant_config = quant_config
        self.model = Qwen2Model(vllm_config=vllm_config,
                                prefix=maybe_prefix(prefix, "model"))

        # TODO: Replace this model class with as_embedding_model(
        # Qwen2ForCausalLM) after changing the default pooling method
        if pooler_config.pooling_type is None:
            logger.warning(
                "This embedding model will default to last-token pooling in "
                "an upcoming version. To avoid breaking changes, you should "
                "pass `--override-pooler-config '{\"pooling_type\": \"MEAN\"}'`"
                " explicitly.")

        self._pooler = Pooler.from_config_with_defaults(
            pooler_config,
            pooling_type=PoolingType.MEAN,
            normalize=True,
            softmax=False)

    def forward(
        self,
        input_ids: torch.Tensor,
        positions: torch.Tensor,
        intermediate_tensors: Optional[IntermediateTensors] = None,
    ) -> torch.Tensor:
        return self.model(input_ids, positions, intermediate_tensors)

    def pooler(
        self,
        hidden_states: torch.Tensor,
        pooling_metadata: PoolingMetadata,
    ) -> Optional[PoolerOutput]:
        return self._pooler(hidden_states, pooling_metadata)

    def load_weights(self, weights: Iterable[Tuple[str, torch.Tensor]]):
        weights = self.hf_to_vllm_mapper.apply(weights)
        weights = ((name, data) for name, data in weights
                   if not name.startswith("lm_head."))
        self.model.load_weights(weights)<|MERGE_RESOLUTION|>--- conflicted
+++ resolved
@@ -301,10 +301,6 @@
             )
         else:
             self.embed_tokens = PPMissingLayer()
-<<<<<<< HEAD
-=======
-
->>>>>>> 9fefe23a
         # Use the provided decoder layer type or default to Qwen2DecoderLayer
         decoder_layer_type = decoder_layer_type or Qwen2DecoderLayer
         self.start_layer, self.end_layer, self.layers = make_layers(
