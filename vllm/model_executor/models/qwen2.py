# Adapted from
# https://github.com/huggingface/transformers/blob/v4.28.0/src/transformers/models/qwen2/modeling_qwen2.py
# Copyright 2024 Intel Corporation
# Copyright 2024 The Qwen team.
# Copyright 2023 The vLLM team.
# Copyright 2022 EleutherAI and the HuggingFace Inc. team. All rights reserved.
#
# This code is based on EleutherAI's GPT-NeoX library and the GPT-NeoX
# and OPT implementations in this library. It has been modified from its
# original forms to accommodate minor architectural differences compared
# to GPT-NeoX and OPT used by the Meta AI team that trained the model.
#
# Licensed under the Apache License, Version 2.0 (the "License");
# you may not use this file except in compliance with the License.
# You may obtain a copy of the License at
#
#     http://www.apache.org/licenses/LICENSE-2.0
#
# Unless required by applicable law or agreed to in writing, software
# distributed under the License is distributed on an "AS IS" BASIS,
# WITHOUT WARRANTIES OR CONDITIONS OF ANY KIND, either express or implied.
# See the License for the specific language governing permissions and
# limitations under the License.
"""Inference-only Qwen2 model compatible with HuggingFace weights."""
from typing import Iterable, List, Optional, Set, Tuple, Union

import torch
from torch import nn
from transformers import Qwen2Config

from vllm.attention import Attention, AttentionMetadata, AttentionType
from vllm.compilation.decorators import support_torch_compile
from vllm.config import CacheConfig, VllmConfig
from vllm.distributed import get_pp_group, get_tensor_model_parallel_world_size
from vllm.logger import init_logger
from vllm.model_executor.layers.activation import SiluAndMul
from vllm.model_executor.layers.layernorm import RMSNorm
from vllm.model_executor.layers.linear import (MergedColumnParallelLinear,
                                               QKVParallelLinear,
                                               RowParallelLinear)
from vllm.model_executor.layers.logits_processor import LogitsProcessor
from vllm.model_executor.layers.pooler import Pooler, PoolingType
from vllm.model_executor.layers.quantization import QuantizationConfig
from vllm.model_executor.layers.rotary_embedding import get_rope
from vllm.model_executor.layers.sampler import SamplerOutput, get_sampler
from vllm.model_executor.layers.vocab_parallel_embedding import (
    ParallelLMHead, VocabParallelEmbedding)
from vllm.model_executor.model_loader.weight_utils import (
    default_weight_loader, maybe_remap_kv_scale_name)
from vllm.model_executor.pooling_metadata import PoolingMetadata
from vllm.model_executor.sampling_metadata import SamplingMetadata
from vllm.platforms import current_platform
from vllm.sequence import IntermediateTensors, PoolerOutput

from .interfaces import SupportsLoRA, SupportsPP
from .utils import (AutoWeightsLoader, PPMissingLayer, WeightsMapper,
                    is_pp_missing_parameter,
                    make_empty_intermediate_tensors_factory, make_layers,
                    maybe_prefix)

logger = init_logger(__name__)


class Qwen2MLP(nn.Module):

    def __init__(
        self,
        hidden_size: int,
        intermediate_size: int,
        hidden_act: str,
        quant_config: Optional[QuantizationConfig] = None,
        prefix: str = "",
    ) -> None:
        super().__init__()
        self.gate_up_proj = MergedColumnParallelLinear(
            hidden_size,
            [intermediate_size] * 2,
            bias=False,
            quant_config=quant_config,
            prefix=f"{prefix}.gate_up_proj",
        )
        self.down_proj = RowParallelLinear(
            intermediate_size,
            hidden_size,
            bias=False,
            quant_config=quant_config,
            prefix=f"{prefix}.down_proj",
        )
        if hidden_act != "silu":
            raise ValueError(f"Unsupported activation: {hidden_act}. "
                             "Only silu is supported for now.")
        self.act_fn = SiluAndMul()

    def forward(self, x):
        gate_up, _ = self.gate_up_proj(x)
        x = self.act_fn(gate_up)
        x, _ = self.down_proj(x)
        return x


class Qwen2Attention(nn.Module):

    def __init__(self,
                 hidden_size: int,
                 num_heads: int,
                 num_kv_heads: int,
                 max_position: int = 4096 * 32,
                 rope_theta: float = 10000,
                 cache_config: Optional[CacheConfig] = None,
                 quant_config: Optional[QuantizationConfig] = None,
                 rope_scaling: Optional[Tuple] = None,
                 prefix: str = "") -> None:
        super().__init__()
        self.hidden_size = hidden_size
        tp_size = get_tensor_model_parallel_world_size()
        self.total_num_heads = num_heads
        assert self.total_num_heads % tp_size == 0
        self.num_heads = self.total_num_heads // tp_size
        self.total_num_kv_heads = num_kv_heads
        if self.total_num_kv_heads >= tp_size:
            # Number of KV heads is greater than TP size, so we partition
            # the KV heads across multiple tensor parallel GPUs.
            assert self.total_num_kv_heads % tp_size == 0
        else:
            # Number of KV heads is less than TP size, so we replicate
            # the KV heads across multiple tensor parallel GPUs.
            assert tp_size % self.total_num_kv_heads == 0
        self.num_kv_heads = max(1, self.total_num_kv_heads // tp_size)
        self.head_dim = hidden_size // self.total_num_heads
        self.q_size = self.num_heads * self.head_dim
        self.kv_size = self.num_kv_heads * self.head_dim
        self.scaling = self.head_dim**-0.5
        self.rope_theta = rope_theta

        self.qkv_proj = QKVParallelLinear(
            hidden_size,
            self.head_dim,
            self.total_num_heads,
            self.total_num_kv_heads,
            bias=True,
            quant_config=quant_config,
            prefix=f"{prefix}.qkv_proj",
        )
        self.o_proj = RowParallelLinear(
            self.total_num_heads * self.head_dim,
            hidden_size,
            bias=False,
            quant_config=quant_config,
            prefix=f"{prefix}.o_proj",
        )

        self.rotary_emb = get_rope(
            self.head_dim,
            rotary_dim=self.head_dim,
            max_position=max_position,
            base=self.rope_theta,
            rope_scaling=rope_scaling,
        )
        self.attn = Attention(self.num_heads,
                              self.head_dim,
                              self.scaling,
                              num_kv_heads=self.num_kv_heads,
                              cache_config=cache_config,
                              quant_config=quant_config,
                              prefix=f"{prefix}.attn")

    def forward(
        self,
        positions: torch.Tensor,
        hidden_states: torch.Tensor,
        kv_cache: torch.Tensor,
        attn_metadata: AttentionMetadata,
        attn_type: str = AttentionType.DECODER,
    ) -> torch.Tensor:
        qkv, _ = self.qkv_proj(hidden_states)
        q, k, v = qkv.split([self.q_size, self.kv_size, self.kv_size], dim=-1)
        q, k = self.rotary_emb(positions, q, k)
        attn_output = self.attn(q,
                                k,
                                v,
                                kv_cache,
                                attn_metadata,
                                attn_type=attn_type)
        output, _ = self.o_proj(attn_output)
        return output


class Qwen2DecoderLayer(nn.Module):

    def __init__(
        self,
        config: Qwen2Config,
        cache_config: Optional[CacheConfig] = None,
        quant_config: Optional[QuantizationConfig] = None,
        prefix: str = "",
    ) -> None:
        super().__init__()
        self.hidden_size = config.hidden_size
        # Requires transformers > 4.32.0
        rope_theta = getattr(config, "rope_theta", 1000000)
        rope_scaling = getattr(config, "rope_scaling", None)
        self.self_attn = Qwen2Attention(
            hidden_size=self.hidden_size,
            num_heads=config.num_attention_heads,
            max_position=config.max_position_embeddings,
            num_kv_heads=config.num_key_value_heads,
            rope_theta=rope_theta,
            cache_config=cache_config,
            quant_config=quant_config,
            rope_scaling=rope_scaling,
            prefix=f"{prefix}.self_attn",
        )
        self.mlp = Qwen2MLP(
            hidden_size=self.hidden_size,
            intermediate_size=config.intermediate_size,
            hidden_act=config.hidden_act,
            quant_config=quant_config,
            prefix=f"{prefix}.mlp",
        )
        self.input_layernorm = RMSNorm(config.hidden_size,
                                       eps=config.rms_norm_eps)
        self.post_attention_layernorm = RMSNorm(config.hidden_size,
                                                eps=config.rms_norm_eps)

        # By default, Qwen2 uses causal attention as it is a decoder-only model.
        # You can override the HF config with `is_causal=False` to enable
        # bidirectional attention, which is used in some embedding models
        # (e.g. Alibaba-NLP/gte-Qwen2-7B-instruct)
        if getattr(config, "is_causal", True):
            self._attn_type = AttentionType.DECODER
        else:
            self._attn_type = AttentionType.ENCODER_ONLY

    def forward(
        self,
        positions: torch.Tensor,
        hidden_states: torch.Tensor,
        kv_cache: torch.Tensor,
        attn_metadata: AttentionMetadata,
        residual: Optional[torch.Tensor],
    ) -> Tuple[torch.Tensor, torch.Tensor]:
        # Self Attention
        if residual is None:
            residual = hidden_states
            hidden_states = self.input_layernorm(hidden_states)
        else:
            hidden_states, residual = self.input_layernorm(
                hidden_states, residual)
        hidden_states = self.self_attn(
            positions=positions,
            hidden_states=hidden_states,
            kv_cache=kv_cache,
            attn_metadata=attn_metadata,
            attn_type=self._attn_type,
        )

        # Fully Connected
        hidden_states, residual = self.post_attention_layernorm(
            hidden_states, residual)
        hidden_states = self.mlp(hidden_states)
        return hidden_states, residual


@support_torch_compile
class Qwen2Model(nn.Module):

    def __init__(self, *, vllm_config: VllmConfig, prefix: str = ""):
        super().__init__()

        config = vllm_config.model_config.hf_config
        cache_config = vllm_config.cache_config
        quant_config = vllm_config.quant_config

        # TODO (@robertgshaw2): see if this can be moved out
        if (cache_config.sliding_window is not None
                and hasattr(config, "max_window_layers")):
            raise ValueError("Sliding window for some but all layers is not "
                             "supported. This model uses sliding window "
                             "but `max_window_layers` = {} is less than "
                             "`num_hidden_layers` = {}. Please open an issue "
                             "to discuss this feature.".format(
                                 config.max_window_layers,
                                 config.num_hidden_layers,
                             ))

        self.config = config
        self.padding_idx = config.pad_token_id
        self.vocab_size = config.vocab_size

        if get_pp_group().is_first_rank or (config.tie_word_embeddings
                                            and get_pp_group().is_last_rank):
            self.embed_tokens = VocabParallelEmbedding(
                config.vocab_size,
                config.hidden_size,
                quant_config=quant_config,
                prefix=f"{prefix}.embed_tokens",
            )
        else:
            self.embed_tokens = PPMissingLayer()

        self.start_layer, self.end_layer, self.layers = make_layers(
            config.num_hidden_layers,
            lambda prefix: Qwen2DecoderLayer(config=config,
                                             cache_config=cache_config,
                                             quant_config=quant_config,
                                             prefix=f"{prefix}.layers"),
            prefix=f"{prefix}.layers",
        )

        self.make_empty_intermediate_tensors = (
            make_empty_intermediate_tensors_factory(
                ["hidden_states", "residual"], config.hidden_size))
        if get_pp_group().is_last_rank:
            self.norm = RMSNorm(config.hidden_size, eps=config.rms_norm_eps)
        else:
            self.norm = PPMissingLayer()

    def get_input_embeddings(self, input_ids: torch.Tensor) -> torch.Tensor:
        return self.embed_tokens(input_ids)

    def forward(
        self,
        input_ids: torch.Tensor,
        positions: torch.Tensor,
        kv_caches: List[torch.Tensor],
        attn_metadata: AttentionMetadata,
        intermediate_tensors: Optional[IntermediateTensors] = None,
        inputs_embeds: Optional[torch.Tensor] = None,
    ) -> Union[torch.Tensor, IntermediateTensors]:
        if get_pp_group().is_first_rank:
            if inputs_embeds is not None:
                hidden_states = inputs_embeds
            else:
                hidden_states = self.get_input_embeddings(input_ids)
            residual = None
        else:
            assert intermediate_tensors is not None
            hidden_states = intermediate_tensors["hidden_states"]
            residual = intermediate_tensors["residual"]
        if current_platform.is_hpu():
            import habana_frameworks.torch as htorch
            htorch.core.mark_step()
        for i in range(self.start_layer, self.end_layer):
            layer = self.layers[i]
            hidden_states, residual = layer(
                positions,
                hidden_states,
                kv_caches[i - self.start_layer],
                attn_metadata,
                residual,
            )
        if not get_pp_group().is_last_rank:
            return IntermediateTensors({
                "hidden_states": hidden_states,
                "residual": residual
            })

        hidden_states, _ = self.norm(hidden_states, residual)
        return hidden_states

    def load_weights(self, weights: Iterable[Tuple[str,
                                                   torch.Tensor]]) -> Set[str]:
        stacked_params_mapping = [
            # (param_name, shard_name, shard_id)
            ("qkv_proj", "q_proj", "q"),
            ("qkv_proj", "k_proj", "k"),
            ("qkv_proj", "v_proj", "v"),
            ("gate_up_proj", "gate_proj", 0),
            ("gate_up_proj", "up_proj", 1),
        ]
        params_dict = dict(self.named_parameters(remove_duplicate=False))
        loaded_params: Set[str] = set()
        for name, loaded_weight in weights:
            if "rotary_emb.inv_freq" in name:
                continue
            for (param_name, weight_name, shard_id) in stacked_params_mapping:
                if weight_name not in name:
                    continue
                name = name.replace(weight_name, param_name)
                # Skip loading extra bias for GPTQ models.
                if name.endswith(".bias") and name not in params_dict:
                    continue
                if is_pp_missing_parameter(name, self):
                    continue
                param = params_dict[name]
                weight_loader = param.weight_loader
                weight_loader(param, loaded_weight, shard_id)
                break
            else:
                # Skip loading extra bias for GPTQ models.
                if name.endswith(".bias") and name not in params_dict:
                    continue
                # Remapping the name of FP8 kv-scale.
                name = maybe_remap_kv_scale_name(name, params_dict)
                if name is None:
                    continue
                if is_pp_missing_parameter(name, self):
                    continue
                param = params_dict[name]
                weight_loader = getattr(param, "weight_loader",
                                        default_weight_loader)
                weight_loader(param, loaded_weight)
            loaded_params.add(name)
        return loaded_params


class Qwen2ForCausalLM(nn.Module, SupportsLoRA, SupportsPP):
    packed_modules_mapping = {
        "qkv_proj": [
            "q_proj",
            "k_proj",
            "v_proj",
        ],
        "gate_up_proj": [
            "gate_proj",
            "up_proj",
        ],
    }

    # LoRA specific attributes
    supported_lora_modules = [
        "qkv_proj",
        "o_proj",
        "gate_up_proj",
        "down_proj",
    ]
    embedding_modules = {}
    embedding_padding_modules = []

    # BitandBytes specific attributes
    bitsandbytes_stacked_params_mapping = {
        # shard_name, weight_name, index
        "q_proj": ("qkv_proj", 0),
        "k_proj": ("qkv_proj", 1),
        "v_proj": ("qkv_proj", 2),
        "gate_proj": ("gate_up_proj", 0),
        "up_proj": ("gate_up_proj", 1),
    }

    def __init__(self, *, vllm_config: VllmConfig, prefix: str = ""):
        super().__init__()
        config = vllm_config.model_config.hf_config
        quant_config = vllm_config.quant_config
        lora_config = vllm_config.lora_config

        self.config = config
        self.lora_config = lora_config

        self.quant_config = quant_config
        self.model = Qwen2Model(vllm_config=vllm_config,
                                prefix=maybe_prefix(prefix, "model"))

        if get_pp_group().is_last_rank:
            if config.tie_word_embeddings:
                self.lm_head = self.model.embed_tokens
            else:
                self.lm_head = ParallelLMHead(config.vocab_size,
                                              config.hidden_size,
                                              quant_config=quant_config,
                                              prefix=maybe_prefix(
                                                  prefix, "lm_head"))
        else:
            self.lm_head = PPMissingLayer()

        self.logits_processor = LogitsProcessor(config.vocab_size)
        self.sampler = get_sampler()

        self.make_empty_intermediate_tensors = (
            self.model.make_empty_intermediate_tensors)

    def get_input_embeddings(self, input_ids: torch.Tensor) -> torch.Tensor:
        return self.model.get_input_embeddings(input_ids)

    def forward(
        self,
        input_ids: torch.Tensor,
        positions: torch.Tensor,
        kv_caches: List[torch.Tensor],
        attn_metadata: AttentionMetadata,
        intermediate_tensors: Optional[IntermediateTensors] = None,
        inputs_embeds: Optional[torch.Tensor] = None,
    ) -> Union[torch.Tensor, IntermediateTensors]:
        hidden_states = self.model(input_ids, positions, kv_caches,
                                   attn_metadata, intermediate_tensors,
                                   inputs_embeds)
        return hidden_states

    def compute_logits(
        self,
        hidden_states: torch.Tensor,
        sampling_metadata: SamplingMetadata,
    ) -> Optional[torch.Tensor]:
        logits = self.logits_processor(self.lm_head, hidden_states,
                                       sampling_metadata)
        return logits

    def sample(
        self,
        logits: torch.Tensor,
        sampling_metadata: SamplingMetadata,
    ) -> Optional[SamplerOutput]:
        next_tokens = self.sampler(logits, sampling_metadata)
        return next_tokens

    def load_weights(self, weights: Iterable[Tuple[str,
                                                   torch.Tensor]]) -> Set[str]:
        loader = AutoWeightsLoader(
            self,
            skip_prefixes=(["lm_head."]
                           if self.config.tie_word_embeddings else None),
        )
<<<<<<< HEAD
        loader.load_weights(weights)

        if current_platform.is_hpu():
            torch.hpu.synchronize()
=======
        return loader.load_weights(weights)


class Qwen2EmbeddingModel(nn.Module, SupportsLoRA, SupportsPP):
    packed_modules_mapping = {
        "qkv_proj": [
            "q_proj",
            "k_proj",
            "v_proj",
        ],
        "gate_up_proj": [
            "gate_proj",
            "up_proj",
        ],
    }

    # LoRA specific attributes
    supported_lora_modules = [
        "qkv_proj",
        "o_proj",
        "gate_up_proj",
        "down_proj",
    ]
    embedding_modules = {}
    embedding_padding_modules = []

    def __init__(self, *, vllm_config: VllmConfig, prefix: str = ""):
        super().__init__()
        config = vllm_config.model_config.hf_config
        quant_config = vllm_config.quant_config
        lora_config = vllm_config.lora_config
        pooler_config = vllm_config.model_config.pooler_config

        self.config = config
        self.lora_config = lora_config

        self.quant_config = quant_config
        self.model = Qwen2Model(vllm_config=vllm_config,
                                prefix=maybe_prefix(prefix, "model"))

        # TODO: Replace this model class with for_embedding(Qwen2ForCausalLM),
        # after changing the default pooling method
        if pooler_config.pooling_type is None:
            logger.warning(
                "This embedding model will default to last-token pooling in "
                "an upcoming version. To avoid breaking changes, you should "
                "pass `--override-pooler-config '{\"pooling_type\": \"MEAN\"}'`"
                " explicitly.")

        self._pooler = Pooler.from_config_with_defaults(
            pooler_config,
            pooling_type=PoolingType.MEAN,
            normalize=True,
            softmax=False)

    def forward(
        self,
        input_ids: torch.Tensor,
        positions: torch.Tensor,
        kv_caches: List[torch.Tensor],
        attn_metadata: AttentionMetadata,
        intermediate_tensors: Optional[IntermediateTensors] = None,
    ) -> torch.Tensor:
        return self.model(input_ids, positions, kv_caches, attn_metadata,
                          intermediate_tensors)

    def pooler(
        self,
        hidden_states: torch.Tensor,
        pooling_metadata: PoolingMetadata,
    ) -> Optional[PoolerOutput]:
        return self._pooler(hidden_states, pooling_metadata)

    def load_weights(self, weights: Iterable[Tuple[str, torch.Tensor]]):
        hf_to_vllm_mapper = WeightsMapper(orig_to_new_prefix={"model.": ""})
        weights = hf_to_vllm_mapper.apply(weights)
        weights = ((name, data) for name, data in weights
                   if not name.startswith("lm_head."))
        self.model.load_weights(weights)
>>>>>>> fa9dbf22
<|MERGE_RESOLUTION|>--- conflicted
+++ resolved
@@ -509,13 +509,12 @@
             skip_prefixes=(["lm_head."]
                            if self.config.tie_word_embeddings else None),
         )
-<<<<<<< HEAD
-        loader.load_weights(weights)
-
+        
+        load_out = loader.load_weights(weights)
         if current_platform.is_hpu():
             torch.hpu.synchronize()
-=======
-        return loader.load_weights(weights)
+
+        return load_out
 
 
 class Qwen2EmbeddingModel(nn.Module, SupportsLoRA, SupportsPP):
@@ -593,5 +592,4 @@
         weights = hf_to_vllm_mapper.apply(weights)
         weights = ((name, data) for name, data in weights
                    if not name.startswith("lm_head."))
-        self.model.load_weights(weights)
->>>>>>> fa9dbf22
+        self.model.load_weights(weights)