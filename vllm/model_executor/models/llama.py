# SPDX-License-Identifier: Apache-2.0
# SPDX-FileCopyrightText: Copyright contributors to the vLLM project

# Adapted from
# https://github.com/huggingface/transformers/blob/v4.28.0/src/transformers/models/llama/modeling_llama.py
# Copyright 2023 The vLLM team.
# Copyright 2022 EleutherAI and the HuggingFace Inc. team. All rights reserved.
# Copyright 2024 Habana Labs, Ltd. an Intel Company
#
# This code is based on EleutherAI's GPT-NeoX library and the GPT-NeoX
# and OPT implementations in this library. It has been modified from its
# original forms to accommodate minor architectural differences compared
# to GPT-NeoX and OPT used by the Meta AI team that trained the model.
#
# Licensed under the Apache License, Version 2.0 (the "License");
# you may not use this file except in compliance with the License.
# You may obtain a copy of the License at
#
#     http://www.apache.org/licenses/LICENSE-2.0
#
# Unless required by applicable law or agreed to in writing, software
# distributed under the License is distributed on an "AS IS" BASIS,
# WITHOUT WARRANTIES OR CONDITIONS OF ANY KIND, either express or implied.
# See the License for the specific language governing permissions and
# limitations under the License.
"""Inference-only LLaMA model compatible with HuggingFace weights."""
from collections.abc import Iterable
from typing import Any, Optional, Union

import torch
from torch import nn
from transformers import LlamaConfig

from vllm.attention import Attention, AttentionType
from vllm.compilation.decorators import support_torch_compile
from vllm.config import CacheConfig, VllmConfig
from vllm.distributed import get_pp_group, get_tensor_model_parallel_world_size
from vllm.model_executor.layers.activation import SiluAndMul
from vllm.model_executor.layers.layernorm import RMSNorm
from vllm.model_executor.layers.linear import (ColumnParallelLinear,
                                               MergedColumnParallelLinear,
                                               QKVParallelLinear,
                                               RowParallelLinear,
                                               SplitQKVParallelLinear)
from vllm.model_executor.layers.logits_processor import LogitsProcessor
from vllm.model_executor.layers.quantization import QuantizationConfig
from vllm.model_executor.layers.rotary_embedding import get_rope
from vllm.model_executor.layers.vocab_parallel_embedding import (
    DEFAULT_VOCAB_PADDING_SIZE, ParallelLMHead, VocabParallelEmbedding)
from vllm.model_executor.model_loader.weight_utils import (
    default_weight_loader, maybe_remap_kv_scale_name)
from vllm.model_executor.sampling_metadata import SamplingMetadata
from vllm.platforms import current_platform
from vllm.sequence import IntermediateTensors

from .interfaces import SupportsLoRA, SupportsPP
from .utils import (AutoWeightsLoader, PPMissingLayer, extract_layer_index,
                    is_pp_missing_parameter,
                    make_empty_intermediate_tensors_factory, make_layers,
                    maybe_prefix)

is_hpu = current_platform.is_hpu()


class LlamaMLP(nn.Module):

    def __init__(
        self,
        hidden_size: int,
        intermediate_size: int,
        hidden_act: str,
        quant_config: Optional[QuantizationConfig] = None,
        bias: bool = False,
        prefix: str = "",
        reduce_results: bool = True,
    ) -> None:
        super().__init__()

        self.bias = bias
        if self.bias:
            # Split gate and up projection to better pipeline add bias
            self.gate_proj = ColumnParallelLinear(
                input_size=hidden_size,
                output_size=intermediate_size,
                bias=bias,
                quant_config=quant_config,
                prefix=f"{prefix}.gate_proj",
            )
            self.up_proj = ColumnParallelLinear(input_size=hidden_size,
                                                output_size=intermediate_size,
                                                bias=bias,
                                                quant_config=quant_config,
                                                prefix=f"{prefix}.up_proj")
        else:
            self.gate_up_proj = MergedColumnParallelLinear(
                input_size=hidden_size,
                output_sizes=[intermediate_size] * 2,
                bias=bias,
                quant_config=quant_config,
                prefix=f"{prefix}.gate_up_proj",
            )
        self.down_proj = RowParallelLinear(
            input_size=intermediate_size,
            output_size=hidden_size,
            bias=bias,
            quant_config=quant_config,
            reduce_results=reduce_results,
            prefix=f"{prefix}.down_proj",
        )
        if hidden_act != "silu":
            raise ValueError(f"Unsupported activation: {hidden_act}. "
                             "Only silu is supported for now.")
        if self.bias:
            self.act_fn = torch.nn.functional.silu
        else:
            self.act_fn = SiluAndMul()

    def forward(self, x):
        if self.bias:
            x = self.act_fn(self.gate_proj(x)[0]) * self.up_proj(x)[0]
        else:
            x, _ = self.gate_up_proj(x)
            x = self.act_fn(x)
        x, _ = self.down_proj(x)
        return x


class LlamaAttention(nn.Module):

    def __init__(
        self,
        config: LlamaConfig,
        hidden_size: int,
        num_heads: int,
        num_kv_heads: int,
        rope_theta: float = 10000,
        rope_scaling: Optional[dict[str, Any]] = None,
        max_position_embeddings: int = 8192,
        quant_config: Optional[QuantizationConfig] = None,
        bias: bool = False,
        bias_o_proj: bool = False,
        cache_config: Optional[CacheConfig] = None,
        prefix: str = "",
        attn_type: str = AttentionType.DECODER,
    ) -> None:
        super().__init__()
        layer_idx = extract_layer_index(prefix)
        self.hidden_size = hidden_size
        tp_size = get_tensor_model_parallel_world_size()
        self.total_num_heads = num_heads
        assert self.total_num_heads % tp_size == 0
        self.num_heads = self.total_num_heads // tp_size
        self.total_num_kv_heads = num_kv_heads
        if self.total_num_kv_heads >= tp_size:
            # Number of KV heads is greater than TP size, so we partition
            # the KV heads across multiple tensor parallel GPUs.
            assert self.total_num_kv_heads % tp_size == 0
        else:
            # Number of KV heads is less than TP size, so we replicate
            # the KV heads across multiple tensor parallel GPUs.
            assert tp_size % self.total_num_kv_heads == 0
        self.num_kv_heads = max(1, self.total_num_kv_heads // tp_size)
        # MistralConfig has an optional head_dim introduced by Mistral-Nemo
        head_dim = getattr(config, "head_dim", None)
        if head_dim is None:
            head_dim = self.hidden_size // self.total_num_heads
        self.head_dim = head_dim
        # Phi models introduced a partial_rotary_factor parameter in the config
        self.partial_rotary_factor = getattr(config, "partial_rotary_factor",
                                             1)
        self.q_size = self.num_heads * self.head_dim
        self.kv_size = self.num_kv_heads * self.head_dim
        self.scaling = self.head_dim**-0.5
        self.rope_theta = rope_theta
        self.max_position_embeddings = max_position_embeddings
        self.split_qkv = cache_config.split_qkv

        if self.split_qkv:
            self.qkv_proj = SplitQKVParallelLinear(
                hidden_size=hidden_size,
                head_size=self.head_dim,
                total_num_heads=self.total_num_heads,
                total_num_kv_heads=self.total_num_kv_heads,
                bias=bias,
                quant_config=quant_config,
                prefix=f"{prefix}.qkv_proj",
            )
        else:
            self.qkv_proj = QKVParallelLinear(
                hidden_size=hidden_size,
                head_size=self.head_dim,
                total_num_heads=self.total_num_heads,
                total_num_kv_heads=self.total_num_kv_heads,
                bias=bias,
                quant_config=quant_config,
                prefix=f"{prefix}.qkv_proj",
            )

        self.o_proj = RowParallelLinear(
            input_size=self.total_num_heads * self.head_dim,
            output_size=hidden_size,
            bias=bias_o_proj,
            quant_config=quant_config,
            prefix=f"{prefix}.o_proj",
        )

        self._init_rotary_emb(config,
                              rope_scaling=rope_scaling,
                              quant_config=quant_config)

        if hasattr(config, "interleaved_sliding_window"):
            interleaved_sliding_window = config.interleaved_sliding_window
            if isinstance(interleaved_sliding_window, int):
                sliding_window = interleaved_sliding_window
            elif isinstance(interleaved_sliding_window, list):
                sw_idx = layer_idx % len(interleaved_sliding_window)
                sliding_window = interleaved_sliding_window[sw_idx]
            else:
                raise ValueError(
                    f"{type(interleaved_sliding_window)} is not supported.")
        else:
            sliding_window = None

        self.attn = Attention(
            self.num_heads,
            self.head_dim,
            self.scaling,
            num_kv_heads=self.num_kv_heads,
            cache_config=cache_config,
            quant_config=quant_config,
            per_layer_sliding_window=sliding_window,
            attn_type=attn_type,
            prefix=f"{prefix}.attn",
        )

    def forward(
        self,
        positions: torch.Tensor,
        hidden_states: torch.Tensor,
    ) -> torch.Tensor:
        if self.split_qkv:
            q, k, v, _ = self.qkv_proj(hidden_states)
        else:
            qkv, _ = self.qkv_proj(hidden_states)
            q, k, v = qkv.split([self.q_size, self.kv_size, self.kv_size],
                                dim=-1)
        q, k = self.rotary_emb(positions, q, k)
        attn_output = self.attn(q, k, v)
        output, _ = self.o_proj(attn_output)
        return output

    def _init_rotary_emb(self, config: LlamaConfig,
                         rope_scaling: Optional[dict[str, Any]],
                         quant_config: Optional[QuantizationConfig]) -> None:
        is_neox_style = True
        is_gguf = quant_config and quant_config.get_name() == "gguf"
        if is_gguf and config.model_type == "llama":
            is_neox_style = False

        self.rotary_emb = get_rope(
            self.head_dim,
            rotary_dim=self.head_dim,
            max_position=self.max_position_embeddings,
            base=self.rope_theta,
            rope_scaling=rope_scaling,
            is_neox_style=is_neox_style,
            partial_rotary_factor=self.partial_rotary_factor,
        )


class LlamaDecoderLayer(nn.Module):

    def __init__(
        self,
        config: LlamaConfig,
        cache_config: Optional[CacheConfig] = None,
        quant_config: Optional[QuantizationConfig] = None,
        prefix: str = "",
    ) -> None:
        super().__init__()
        self.hidden_size = config.hidden_size
        rope_theta = getattr(config, "rope_theta", 10000)
        rope_scaling = getattr(config, "rope_scaling", None)
        if rope_scaling is not None and getattr(
                config, "original_max_position_embeddings", None):
            rope_scaling["original_max_position_embeddings"] = (
                config.original_max_position_embeddings)
        max_position_embeddings = getattr(config, "max_position_embeddings",
                                          8192)
        # Support abacusai/Smaug-72B-v0.1 with attention_bias
        # Support internlm/internlm-7b with bias
        attention_bias = getattr(config, "attention_bias", False) or getattr(
            config, "bias", False)
        bias_o_proj = attention_bias
        # support internlm/internlm3-8b with qkv_bias
        if hasattr(config, 'qkv_bias'):
            attention_bias = config.qkv_bias

        # By default, Llama uses causal attention as it is a decoder-only model.
        # You can override the HF config with `is_causal=False` to enable
        # bidirectional attention, which is used in some embedding models
        # (e.g. parasail-ai/GritLM-7B-vllm)
        if getattr(config, "is_causal", True):
            attn_type = AttentionType.DECODER
        else:
            attn_type = AttentionType.ENCODER_ONLY

        self.self_attn = LlamaAttention(
            config=config,
            hidden_size=self.hidden_size,
            num_heads=config.num_attention_heads,
            num_kv_heads=getattr(config, "num_key_value_heads",
                                 config.num_attention_heads),
            rope_theta=rope_theta,
            rope_scaling=rope_scaling,
            max_position_embeddings=max_position_embeddings,
            quant_config=quant_config,
            bias=attention_bias,
            bias_o_proj=bias_o_proj,
            cache_config=cache_config,
            prefix=f"{prefix}.self_attn",
            attn_type=attn_type,
        )
        self.mlp = LlamaMLP(
            hidden_size=self.hidden_size,
            intermediate_size=config.intermediate_size,
            hidden_act=config.hidden_act,
            quant_config=quant_config,
            bias=getattr(config, "mlp_bias", False),
            prefix=f"{prefix}.mlp",
        )
        self.input_layernorm = RMSNorm(config.hidden_size,
                                       eps=config.rms_norm_eps)
        self.post_attention_layernorm = RMSNorm(config.hidden_size,
                                                eps=config.rms_norm_eps)

    def forward(
        self,
        positions: torch.Tensor,
        hidden_states: torch.Tensor,
        residual: Optional[torch.Tensor],
    ) -> tuple[torch.Tensor, torch.Tensor]:
        # Self Attention
        if residual is None:
            residual = hidden_states
            hidden_states = self.input_layernorm(hidden_states)
        else:
            hidden_states, residual = self.input_layernorm(
                hidden_states, residual)
        hidden_states = self.self_attn(positions=positions,
                                       hidden_states=hidden_states)

        # Fully Connected
        hidden_states, residual = self.post_attention_layernorm(
            hidden_states, residual)
        hidden_states = self.mlp(hidden_states)
        return hidden_states, residual


@support_torch_compile
class LlamaModel(nn.Module):

    def __init__(self,
                 *,
                 vllm_config: VllmConfig,
                 prefix: str = "",
                 layer_type: type[nn.Module] = LlamaDecoderLayer):
        super().__init__()

        config = vllm_config.model_config.hf_config
        cache_config = vllm_config.cache_config
        quant_config = vllm_config.quant_config
        lora_config = vllm_config.lora_config

        self.config = config
        self.quant_config = quant_config
        lora_vocab = (lora_config.lora_extra_vocab_size *
                      (lora_config.max_loras or 1)) if lora_config else 0
        self.vocab_size = config.vocab_size + lora_vocab
        self.org_vocab_size = config.vocab_size
        if get_pp_group().is_first_rank or (config.tie_word_embeddings
                                            and get_pp_group().is_last_rank):
            self.embed_tokens = VocabParallelEmbedding(
                self.vocab_size,
                config.hidden_size,
                org_num_embeddings=config.vocab_size,
                quant_config=quant_config,
            )
        else:
            self.embed_tokens = PPMissingLayer()
        self.start_layer, self.end_layer, self.layers = make_layers(
            config.num_hidden_layers,
            lambda prefix: layer_type(config=config,
                                      cache_config=cache_config,
                                      quant_config=quant_config,
                                      prefix=prefix),
            prefix=f"{prefix}.layers",
        )
        if get_pp_group().is_last_rank:
            self.norm = RMSNorm(config.hidden_size, eps=config.rms_norm_eps)
        else:
            self.norm = PPMissingLayer()

        self.aux_hidden_state_layers: tuple[int] = tuple()

        self.make_empty_intermediate_tensors = (
            make_empty_intermediate_tensors_factory(
                ["hidden_states", "residual"], config.hidden_size))

        self.split_qkv = cache_config.split_qkv

    def get_input_embeddings(self, input_ids: torch.Tensor) -> torch.Tensor:
        return self.embed_tokens(input_ids)

    def forward(
        self,
        input_ids: Optional[torch.Tensor],
        positions: torch.Tensor,
        intermediate_tensors: Optional[IntermediateTensors],
        inputs_embeds: Optional[torch.Tensor] = None,
    ) -> Union[torch.Tensor, IntermediateTensors, tuple[torch.Tensor,
                                                        list[torch.Tensor]]]:
        if get_pp_group().is_first_rank:
            if inputs_embeds is not None:
                hidden_states = inputs_embeds
            else:
                hidden_states = self.get_input_embeddings(input_ids)
            residual = None
        else:
            assert intermediate_tensors is not None
            hidden_states = intermediate_tensors["hidden_states"]
            residual = intermediate_tensors["residual"]

        if is_hpu:
            import habana_frameworks.torch as htorch
            htorch.core.mark_step()

        aux_hidden_states = []
        for idx, layer in enumerate(
                self.layers[self.start_layer:self.end_layer]):
            if idx in self.aux_hidden_state_layers:
                aux_hidden_states.append(hidden_states + residual)
            hidden_states, residual = layer(positions, hidden_states, residual)

        if not get_pp_group().is_last_rank:
            return IntermediateTensors({
                "hidden_states": hidden_states,
                "residual": residual
            })

        hidden_states, _ = self.norm(hidden_states, residual)

        if len(aux_hidden_states) > 0:
            return hidden_states, aux_hidden_states
        return hidden_states

<<<<<<< HEAD
    def load_weights(self, weights: Iterable[Tuple[str,
                                                   torch.Tensor]]) -> Set[str]:
        if not self.split_qkv:
            stacked_params_mapping = [
                # (param_name, shard_name, shard_id)
                (".qkv_proj", ".q_proj", "q"),
                (".qkv_proj", ".k_proj", "k"),
                (".qkv_proj", ".v_proj", "v"),
            ]
        else:
            stacked_params_mapping = [
                # (param_name, shard_name, shard_id)
                (".qkv_proj.q_proj", ".q_proj", "q"),
                (".qkv_proj.k_proj", ".k_proj", "k"),
                (".qkv_proj.v_proj", ".v_proj", "v"),
            ]

        # If MLP bias is enabled, we run the gate and up projections separately
        # to pipeline the bias addition.
        mlp_bias = getattr(self.config, "mlp_bias", False)
        if not mlp_bias:
            stacked_params_mapping.extend([
                # (param_name, shard_name, shard_id)
                (".gate_up_proj", ".gate_proj", 0),
                (".gate_up_proj", ".up_proj", 1),
            ])

=======
    def load_weights(self, weights: Iterable[tuple[str,
                                                   torch.Tensor]]) -> set[str]:
        stacked_params_mapping = [
            # (param_name, shard_name, shard_id)
            (".qkv_proj", ".q_proj", "q"),
            (".qkv_proj", ".k_proj", "k"),
            (".qkv_proj", ".v_proj", "v"),
            (".gate_up_proj", ".gate_proj", 0),
            (".gate_up_proj", ".up_proj", 1),
        ]
>>>>>>> 7661e92e
        params_dict = dict(self.named_parameters())
        loaded_params: set[str] = set()
        for name, loaded_weight in weights:
            if "rotary_emb.inv_freq" in name:
                continue
            if ("rotary_emb.cos_cached" in name
                    or "rotary_emb.sin_cached" in name):
                # Models trained using ColossalAI may include these tensors in
                # the checkpoint. Skip them.
                continue
            if (self.quant_config is not None and
                (scale_name := self.quant_config.get_cache_scale(name))):
                # Loading kv cache quantization scales
                param = params_dict[scale_name]
                weight_loader = getattr(param, "weight_loader",
                                        default_weight_loader)
                loaded_weight = (loaded_weight if loaded_weight.dim() == 0 else
                                 loaded_weight[0])
                weight_loader(param, loaded_weight)
                loaded_params.add(scale_name)
                continue
            if "scale" in name:
                # Remapping the name of FP8 kv-scale.
                name = maybe_remap_kv_scale_name(name, params_dict)
                if name is None:
                    continue
            for param_name, weight_name, shard_id in stacked_params_mapping:
                if weight_name not in name:
                    continue
                name = name.replace(weight_name, param_name)
                # Skip loading extra bias for GPTQ models.
                if name.endswith(".bias") and name not in params_dict:
                    continue

                if is_pp_missing_parameter(name, self):
                    continue

                param = params_dict[name]
                weight_loader = param.weight_loader
                if self.split_qkv and (shard_id == "q" or shard_id == "v"
                                       or shard_id == "k"):
                    weight_loader(param, loaded_weight)
                else:
                    weight_loader(param, loaded_weight, shard_id)
                break
            else:
                # Skip loading extra bias for GPTQ models.
                if name.endswith(".bias") and name not in params_dict:
                    continue

                if is_pp_missing_parameter(name, self):
                    continue

                param = params_dict[name]
                weight_loader = getattr(param, "weight_loader",
                                        default_weight_loader)
                weight_loader(param, loaded_weight)
            loaded_params.add(name)
        return loaded_params


class LlamaForCausalLM(nn.Module, SupportsLoRA, SupportsPP):
    packed_modules_mapping = {
        "qkv_proj": ["q_proj", "k_proj", "v_proj"],
        "gate_up_proj": ["gate_proj", "up_proj"]
    }

    # LoRA specific attributes
    embedding_modules = {
        "embed_tokens": "input_embeddings",
        "lm_head": "output_embeddings"
    }
    embedding_padding_modules = ["lm_head"]

    # Mistral/Llama models can also be loaded with --load-format mistral
    # from consolidated.safetensors checkpoints
    mistral_mapping = {
        "layers": "model.layers",
        "attention": "self_attn",
        "qscale_act": "input_scale",
        "qscale_weight": "weight_scale",
        "kv_fake_quantizer.qscale_act": "kv_scale",
        "wq": "q_proj",
        "wk": "k_proj",
        "wv": "v_proj",
        "wo": "o_proj",
        "attention_norm": "input_layernorm",
        "feed_forward": "mlp",
        "w1": "gate_proj",
        "w2": "down_proj",
        "w3": "up_proj",
        "ffn_norm": "post_attention_layernorm",
        "tok_embeddings": "model.embed_tokens",
        "output": "lm_head",
        "norm": "model.norm",
    }

    def __init__(self,
                 *,
                 vllm_config: VllmConfig,
                 prefix: str = "",
                 layer_type: type[nn.Module] = LlamaDecoderLayer):
        super().__init__()
        config = vllm_config.model_config.hf_config
        quant_config = vllm_config.quant_config
        lora_config = vllm_config.lora_config
        self.config = config
        self.lora_config = lora_config

        self.model = self._init_model(vllm_config=vllm_config,
                                      prefix=maybe_prefix(prefix, "model"),
                                      layer_type=layer_type)

        if get_pp_group().is_last_rank:
            self.unpadded_vocab_size = config.vocab_size
            if lora_config:
                self.unpadded_vocab_size += lora_config.lora_extra_vocab_size
            self.lm_head = ParallelLMHead(
                self.unpadded_vocab_size,
                config.hidden_size,
                org_num_embeddings=config.vocab_size,
                padding_size=(
                    DEFAULT_VOCAB_PADDING_SIZE
                    # We need bigger padding if using lora for kernel
                    # compatibility
                    if not lora_config else
                    lora_config.lora_vocab_padding_size),
                quant_config=quant_config,
                prefix=maybe_prefix(prefix, "lm_head"),
            )
            if config.tie_word_embeddings:
                self.lm_head = self.lm_head.tie_weights(
                    self.model.embed_tokens)

            logit_scale = getattr(config, "logit_scale", 1.0)
            self.logits_processor = LogitsProcessor(self.unpadded_vocab_size,
                                                    config.vocab_size,
                                                    logit_scale)
        else:
            self.lm_head = PPMissingLayer()

        self.make_empty_intermediate_tensors = (
            self.model.make_empty_intermediate_tensors)

    def set_aux_hidden_state_layers(self, layers: tuple[int]) -> None:
        self.model.aux_hidden_state_layers = layers

    def get_eagle3_aux_hidden_state_layers(self) -> tuple[int]:
        num_layers = len(self.model.layers)
        return (2, num_layers // 2, num_layers - 3)

    def _init_model(self,
                    vllm_config: VllmConfig,
                    prefix: str = "",
                    layer_type: type[nn.Module] = LlamaDecoderLayer):
        return LlamaModel(vllm_config=vllm_config,
                          prefix=prefix,
                          layer_type=layer_type)

    def get_input_embeddings(self, input_ids: torch.Tensor) -> torch.Tensor:
        return self.model.get_input_embeddings(input_ids)

    def forward(
        self,
        input_ids: torch.Tensor,
        positions: torch.Tensor,
        intermediate_tensors: Optional[IntermediateTensors] = None,
        inputs_embeds: Optional[torch.Tensor] = None,
    ) -> Union[torch.Tensor, IntermediateTensors]:
        model_output = self.model(input_ids, positions, intermediate_tensors,
                                  inputs_embeds)
        return model_output

    def compute_logits(
        self,
        hidden_states: torch.Tensor,
        sampling_metadata: SamplingMetadata,
    ) -> Optional[torch.Tensor]:
        logits = self.logits_processor(self.lm_head, hidden_states,
                                       sampling_metadata)
        return logits

    def load_weights(self, weights: Iterable[tuple[str,
                                                   torch.Tensor]]) -> set[str]:
        loader = AutoWeightsLoader(
            self,
            skip_prefixes=(["lm_head."]
                           if self.config.tie_word_embeddings else None),
        )
        return loader.load_weights(
            self.maybe_remap_mistral(name, loaded_weight)
            for name, loaded_weight in weights)

    # This function is used to remap the mistral format as
    # used by Mistral and Llama <=2
    def maybe_remap_mistral(
        self,
        name: str,
        loaded_weight: torch.Tensor,
    ) -> tuple[str, torch.Tensor]:

        def permute(w: torch.Tensor, n_heads: int):
            attn_in = self.config.head_dim * n_heads
            attn_out = self.config.hidden_size

            return w.view(n_heads, attn_in // n_heads // 2, 2,
                          attn_out).transpose(1, 2).reshape(attn_in, attn_out)

        mapping = self.mistral_mapping
        modules = name.split(".")

        # rotary embeds should be sliced
        if "wk" in modules and modules[-1] == "weight":
            loaded_weight = permute(loaded_weight,
                                    self.config.num_key_value_heads)
        elif "wq" in modules and modules[-1] == "weight":
            loaded_weight = permute(loaded_weight,
                                    self.config.num_attention_heads)

        num_modules = len(modules)
        for i in range(num_modules):
            item = modules[i]
            next_item = modules[i + 1] if i < num_modules - 1 else None

            combined_item = (f"{item}.{next_item}"
                             if next_item is not None else None)

            if combined_item in mapping:
                name = name.replace(combined_item, mapping[combined_item])
            elif item in mapping and mapping[item] not in name:
                name = name.replace(item, mapping[item])

        return name, loaded_weight<|MERGE_RESOLUTION|>--- conflicted
+++ resolved
@@ -454,7 +454,6 @@
             return hidden_states, aux_hidden_states
         return hidden_states
 
-<<<<<<< HEAD
     def load_weights(self, weights: Iterable[Tuple[str,
                                                    torch.Tensor]]) -> Set[str]:
         if not self.split_qkv:
@@ -482,18 +481,6 @@
                 (".gate_up_proj", ".up_proj", 1),
             ])
 
-=======
-    def load_weights(self, weights: Iterable[tuple[str,
-                                                   torch.Tensor]]) -> set[str]:
-        stacked_params_mapping = [
-            # (param_name, shard_name, shard_id)
-            (".qkv_proj", ".q_proj", "q"),
-            (".qkv_proj", ".k_proj", "k"),
-            (".qkv_proj", ".v_proj", "v"),
-            (".gate_up_proj", ".gate_proj", 0),
-            (".gate_up_proj", ".up_proj", 1),
-        ]
->>>>>>> 7661e92e
         params_dict = dict(self.named_parameters())
         loaded_params: set[str] = set()
         for name, loaded_weight in weights:
