# SPDX-License-Identifier: Apache-2.0

# Adapted from
# https://github.com/huggingface/transformers/blob/v4.28.0/src/transformers/models/llama/modeling_llama.py
# Copyright 2023 The vLLM team.
# Copyright 2022 EleutherAI and the HuggingFace Inc. team. All rights reserved.
# Copyright 2024 Habana Labs, Ltd. an Intel Company
#
# This code is based on EleutherAI's GPT-NeoX library and the GPT-NeoX
# and OPT implementations in this library. It has been modified from its
# original forms to accommodate minor architectural differences compared
# to GPT-NeoX and OPT used by the Meta AI team that trained the model.
#
# Licensed under the Apache License, Version 2.0 (the "License");
# you may not use this file except in compliance with the License.
# You may obtain a copy of the License at
#
#     http://www.apache.org/licenses/LICENSE-2.0
#
# Unless required by applicable law or agreed to in writing, software
# distributed under the License is distributed on an "AS IS" BASIS,
# WITHOUT WARRANTIES OR CONDITIONS OF ANY KIND, either express or implied.
# See the License for the specific language governing permissions and
# limitations under the License.
"""Inference-only LLaMA model compatible with HuggingFace weights."""
from typing import Any, Dict, Iterable, Optional, Set, Tuple, Type, Union

import torch
from torch import nn
from transformers import LlamaConfig

from vllm.attention import Attention
from vllm.compilation.decorators import support_torch_compile
from vllm.config import CacheConfig, VllmConfig
from vllm.distributed import get_pp_group, get_tensor_model_parallel_world_size
from vllm.model_executor.layers.activation import SiluAndMul
from vllm.model_executor.layers.layernorm import RMSNorm
from vllm.model_executor.layers.linear import (MergedColumnParallelLinear,
                                               QKVParallelLinear,
                                               RowParallelLinear)
from vllm.model_executor.layers.logits_processor import LogitsProcessor
from vllm.model_executor.layers.quantization import QuantizationConfig
from vllm.model_executor.layers.rotary_embedding import get_rope
from vllm.model_executor.layers.sampler import SamplerOutput, get_sampler
from vllm.model_executor.layers.vocab_parallel_embedding import (
    DEFAULT_VOCAB_PADDING_SIZE, ParallelLMHead, VocabParallelEmbedding)
from vllm.model_executor.model_loader.weight_utils import (
    default_weight_loader, maybe_remap_kv_scale_name)
from vllm.model_executor.sampling_metadata import SamplingMetadata
from vllm.platforms import current_platform
from vllm.sequence import IntermediateTensors

from .interfaces import SupportsLoRA, SupportsPP
from .utils import (AutoWeightsLoader, PPMissingLayer, extract_layer_index,
                    is_pp_missing_parameter,
                    make_empty_intermediate_tensors_factory, make_layers,
                    maybe_prefix)

is_hpu = current_platform.is_hpu()


class LlamaMLP(nn.Module):

    def __init__(
        self,
        hidden_size: int,
        intermediate_size: int,
        hidden_act: str,
        quant_config: Optional[QuantizationConfig] = None,
        bias: bool = False,
        prefix: str = "",
    ) -> None:
        super().__init__()
        self.gate_up_proj = MergedColumnParallelLinear(
            input_size=hidden_size,
            output_sizes=[intermediate_size] * 2,
            bias=bias,
            quant_config=quant_config,
            prefix=f"{prefix}.gate_up_proj",
        )
        self.down_proj = RowParallelLinear(
            input_size=intermediate_size,
            output_size=hidden_size,
            bias=bias,
            quant_config=quant_config,
            prefix=f"{prefix}.down_proj",
        )
        if hidden_act != "silu":
            raise ValueError(f"Unsupported activation: {hidden_act}. "
                             "Only silu is supported for now.")
        self.act_fn = SiluAndMul()

    def forward(self, x):
        x, _ = self.gate_up_proj(x)
        x = self.act_fn(x)
        x, _ = self.down_proj(x)
        return x


class LlamaAttention(nn.Module):

    def __init__(self,
                 config: LlamaConfig,
                 hidden_size: int,
                 num_heads: int,
                 num_kv_heads: int,
                 rope_theta: float = 10000,
                 rope_scaling: Optional[Dict[str, Any]] = None,
                 max_position_embeddings: int = 8192,
                 quant_config: Optional[QuantizationConfig] = None,
                 bias: bool = False,
                 bias_o_proj: bool = False,
                 cache_config: Optional[CacheConfig] = None,
                 prefix: str = "") -> None:
        super().__init__()
        layer_idx = extract_layer_index(prefix)
        self.hidden_size = hidden_size
        tp_size = get_tensor_model_parallel_world_size()
        self.total_num_heads = num_heads
        assert self.total_num_heads % tp_size == 0
        self.num_heads = self.total_num_heads // tp_size
        self.total_num_kv_heads = num_kv_heads
        if self.total_num_kv_heads >= tp_size:
            # Number of KV heads is greater than TP size, so we partition
            # the KV heads across multiple tensor parallel GPUs.
            assert self.total_num_kv_heads % tp_size == 0
        else:
            # Number of KV heads is less than TP size, so we replicate
            # the KV heads across multiple tensor parallel GPUs.
            assert tp_size % self.total_num_kv_heads == 0
        self.num_kv_heads = max(1, self.total_num_kv_heads // tp_size)
        # MistralConfig has an optional head_dim introduced by Mistral-Nemo
        self.head_dim = getattr(config, "head_dim",
                                self.hidden_size // self.total_num_heads)
        # Phi models introduced a partial_rotary_factor parameter in the config
        partial_rotary_factor = getattr(config, "partial_rotary_factor", 1)
        self.rotary_dim = int(partial_rotary_factor * self.head_dim)
        self.q_size = self.num_heads * self.head_dim
        self.kv_size = self.num_kv_heads * self.head_dim
        self.scaling = self.head_dim**-0.5
        self.rope_theta = rope_theta
        self.max_position_embeddings = max_position_embeddings

        self.qkv_proj = QKVParallelLinear(
            hidden_size=hidden_size,
            head_size=self.head_dim,
            total_num_heads=self.total_num_heads,
            total_num_kv_heads=self.total_num_kv_heads,
            bias=bias,
            quant_config=quant_config,
            prefix=f"{prefix}.qkv_proj",
        )

        self.o_proj = RowParallelLinear(
            input_size=self.total_num_heads * self.head_dim,
            output_size=hidden_size,
            bias=bias_o_proj,
            quant_config=quant_config,
            prefix=f"{prefix}.o_proj",
        )

        is_neox_style = True
        is_gguf = quant_config and quant_config.get_name() == "gguf"
        if is_gguf and config.model_type == "llama":
            is_neox_style = False

        self.rotary_emb = get_rope(
            self.head_dim,
            rotary_dim=self.rotary_dim,
            max_position=max_position_embeddings,
            base=rope_theta,
            rope_scaling=rope_scaling,
            is_neox_style=is_neox_style,
        )

        if hasattr(config, "interleaved_sliding_window"):
            interleaved_sliding_window = config.interleaved_sliding_window
            if isinstance(interleaved_sliding_window, int):
                sliding_window = interleaved_sliding_window
            elif isinstance(interleaved_sliding_window, list):
                sw_idx = layer_idx % len(interleaved_sliding_window)
                sliding_window = interleaved_sliding_window[sw_idx]
            else:
                raise ValueError(
                    f"{type(interleaved_sliding_window)} is not supported.")
        else:
            sliding_window = None

        self.attn = Attention(
            self.num_heads,
            self.head_dim,
            self.scaling,
            num_kv_heads=self.num_kv_heads,
            cache_config=cache_config,
            quant_config=quant_config,
            per_layer_sliding_window=sliding_window,
            prefix=f"{prefix}.attn",
        )

    def forward(
        self,
        positions: torch.Tensor,
        hidden_states: torch.Tensor,
    ) -> torch.Tensor:
        qkv, _ = self.qkv_proj(hidden_states)
        q, k, v = qkv.split([self.q_size, self.kv_size, self.kv_size], dim=-1)
        q, k = self.rotary_emb(positions, q, k)
        attn_output = self.attn(q, k, v)
        output, _ = self.o_proj(attn_output)
        return output


class LlamaDecoderLayer(nn.Module):

    def __init__(
        self,
        config: LlamaConfig,
        cache_config: Optional[CacheConfig] = None,
        quant_config: Optional[QuantizationConfig] = None,
        prefix: str = "",
    ) -> None:
        super().__init__()
        self.hidden_size = config.hidden_size
        rope_theta = getattr(config, "rope_theta", 10000)
        rope_scaling = getattr(config, "rope_scaling", None)
        if rope_scaling is not None and getattr(
                config, "original_max_position_embeddings", None):
            rope_scaling["original_max_position_embeddings"] = (
                config.original_max_position_embeddings)
        max_position_embeddings = getattr(config, "max_position_embeddings",
                                          8192)
        # Support abacusai/Smaug-72B-v0.1 with attention_bias
        # Support internlm/internlm-7b with bias
        attention_bias = getattr(config, "attention_bias", False) or getattr(
            config, "bias", False)
        bias_o_proj = attention_bias
        # support internlm/internlm3-8b with qkv_bias
        if hasattr(config, 'qkv_bias'):
            attention_bias = config.qkv_bias

        self.self_attn = LlamaAttention(
            config=config,
            hidden_size=self.hidden_size,
            num_heads=config.num_attention_heads,
            num_kv_heads=getattr(config, "num_key_value_heads",
                                 config.num_attention_heads),
            rope_theta=rope_theta,
            rope_scaling=rope_scaling,
            max_position_embeddings=max_position_embeddings,
            quant_config=quant_config,
            bias=attention_bias,
            bias_o_proj=bias_o_proj,
            cache_config=cache_config,
            prefix=f"{prefix}.self_attn",
        )
        self.mlp = LlamaMLP(
            hidden_size=self.hidden_size,
            intermediate_size=config.intermediate_size,
            hidden_act=config.hidden_act,
            quant_config=quant_config,
            bias=getattr(config, "mlp_bias", False),
            prefix=f"{prefix}.mlp",
        )
        self.input_layernorm = RMSNorm(config.hidden_size,
                                       eps=config.rms_norm_eps)
        self.post_attention_layernorm = RMSNorm(config.hidden_size,
                                                eps=config.rms_norm_eps)

    def forward(
        self,
        positions: torch.Tensor,
        hidden_states: torch.Tensor,
        residual: Optional[torch.Tensor],
    ) -> Tuple[torch.Tensor, torch.Tensor]:
        # Self Attention
        if residual is None:
            residual = hidden_states
            hidden_states = self.input_layernorm(hidden_states)
        else:
            hidden_states, residual = self.input_layernorm(
                hidden_states, residual)
        hidden_states = self.self_attn(positions=positions,
                                       hidden_states=hidden_states)

        # Fully Connected
        hidden_states, residual = self.post_attention_layernorm(
            hidden_states, residual)
        hidden_states = self.mlp(hidden_states)
        return hidden_states, residual


@support_torch_compile
class LlamaModel(nn.Module):

    def __init__(self,
                 *,
                 vllm_config: VllmConfig,
                 prefix: str = "",
                 layer_type: Type[LlamaDecoderLayer] = LlamaDecoderLayer):
        super().__init__()

        config = vllm_config.model_config.hf_config
        cache_config = vllm_config.cache_config
        quant_config = vllm_config.quant_config
        lora_config = vllm_config.lora_config

        self.config = config
        self.quant_config = quant_config
        lora_vocab = (lora_config.lora_extra_vocab_size *
                      (lora_config.max_loras or 1)) if lora_config else 0
        self.vocab_size = config.vocab_size + lora_vocab
        self.org_vocab_size = config.vocab_size
        if get_pp_group().is_first_rank or (config.tie_word_embeddings
                                            and get_pp_group().is_last_rank):
            self.embed_tokens = VocabParallelEmbedding(
                self.vocab_size,
                config.hidden_size,
                org_num_embeddings=config.vocab_size,
                quant_config=quant_config,
            )
        else:
            self.embed_tokens = PPMissingLayer()
        self.start_layer, self.end_layer, self.layers = make_layers(
            config.num_hidden_layers,
            lambda prefix: layer_type(config=config,
                                      cache_config=cache_config,
                                      quant_config=quant_config,
                                      prefix=prefix),
            prefix=f"{prefix}.layers",
        )
        if get_pp_group().is_last_rank:
            self.norm = RMSNorm(config.hidden_size, eps=config.rms_norm_eps)
        else:
            self.norm = PPMissingLayer()

        self.make_empty_intermediate_tensors = (
            make_empty_intermediate_tensors_factory(
                ["hidden_states", "residual"], config.hidden_size))

    def get_input_embeddings(self, input_ids: torch.Tensor) -> torch.Tensor:
        return self.embed_tokens(input_ids)

    def forward(
        self,
        input_ids: Optional[torch.Tensor],
        positions: torch.Tensor,
        intermediate_tensors: Optional[IntermediateTensors],
        inputs_embeds: Optional[torch.Tensor] = None,
    ) -> Union[torch.Tensor, IntermediateTensors]:
        if get_pp_group().is_first_rank:
            if inputs_embeds is not None:
                hidden_states = inputs_embeds
            else:
                hidden_states = self.get_input_embeddings(input_ids)
            residual = None
        else:
            assert intermediate_tensors is not None
            hidden_states = intermediate_tensors["hidden_states"]
            residual = intermediate_tensors["residual"]

<<<<<<< HEAD
        if is_hpu:
            import habana_frameworks.torch as htorch
            htorch.core.mark_step()

        for i in range(self.start_layer, self.end_layer):
            layer = self.layers[i]
            hidden_states, residual = layer(positions, hidden_states,
                                            kv_caches[i - self.start_layer],
                                            attn_metadata, residual)
=======
        for layer in self.layers[self.start_layer:self.end_layer]:
            hidden_states, residual = layer(positions, hidden_states, residual)

>>>>>>> 5797fb97
        if not get_pp_group().is_last_rank:
            return IntermediateTensors({
                "hidden_states": hidden_states,
                "residual": residual
            })

        hidden_states, _ = self.norm(hidden_states, residual)
        return hidden_states

    def load_weights(self, weights: Iterable[Tuple[str,
                                                   torch.Tensor]]) -> Set[str]:
        stacked_params_mapping = [
            # (param_name, shard_name, shard_id)
            (".qkv_proj", ".q_proj", "q"),
            (".qkv_proj", ".k_proj", "k"),
            (".qkv_proj", ".v_proj", "v"),
            (".gate_up_proj", ".gate_proj", 0),
            (".gate_up_proj", ".up_proj", 1),
        ]
        params_dict = dict(self.named_parameters())
        loaded_params: Set[str] = set()
        for name, loaded_weight in weights:
            if "rotary_emb.inv_freq" in name:
                continue
            if ("rotary_emb.cos_cached" in name
                    or "rotary_emb.sin_cached" in name):
                # Models trained using ColossalAI may include these tensors in
                # the checkpoint. Skip them.
                continue
            if (self.quant_config is not None and
                (scale_name := self.quant_config.get_cache_scale(name))):
                # Loading kv cache quantization scales
                param = params_dict[scale_name]
                weight_loader = getattr(param, "weight_loader",
                                        default_weight_loader)
                loaded_weight = (loaded_weight if loaded_weight.dim() == 0 else
                                 loaded_weight[0])
                weight_loader(param, loaded_weight)
                loaded_params.add(scale_name)
                continue
            if "scale" in name:
                # Remapping the name of FP8 kv-scale.
                name = maybe_remap_kv_scale_name(name, params_dict)
                if name is None:
                    continue
            for param_name, weight_name, shard_id in stacked_params_mapping:
                if weight_name not in name:
                    continue
                name = name.replace(weight_name, param_name)
                # Skip loading extra bias for GPTQ models.
                if name.endswith(".bias") and name not in params_dict:
                    continue

                if is_pp_missing_parameter(name, self):
                    continue

                param = params_dict[name]
                weight_loader = param.weight_loader
                weight_loader(param, loaded_weight, shard_id)
                break
            else:
                # Skip loading extra bias for GPTQ models.
                if name.endswith(".bias") and name not in params_dict:
                    continue

                if is_pp_missing_parameter(name, self):
                    continue

                param = params_dict[name]
                weight_loader = getattr(param, "weight_loader",
                                        default_weight_loader)
                weight_loader(param, loaded_weight)
            loaded_params.add(name)
        return loaded_params


class LlamaForCausalLM(nn.Module, SupportsLoRA, SupportsPP):
    packed_modules_mapping = {
        "qkv_proj": ["q_proj", "k_proj", "v_proj"],
        "gate_up_proj": ["gate_proj", "up_proj"]
    }

    # LoRA specific attributes
    embedding_modules = {
        "embed_tokens": "input_embeddings",
        "lm_head": "output_embeddings"
    }
    embedding_padding_modules = ["lm_head"]

    # Mistral/Llama models can also be loaded with --load-format mistral
    # from consolidated.safetensors checkpoints
    mistral_mapping = {
        "layers": "model.layers",
        "attention": "self_attn",
        "qscale_act": "input_scale",
        "qscale_weight": "weight_scale",
        "kv_fake_quantizer.qscale_act": "kv_scale",
        "wq": "q_proj",
        "wk": "k_proj",
        "wv": "v_proj",
        "wo": "o_proj",
        "attention_norm": "input_layernorm",
        "feed_forward": "mlp",
        "w1": "gate_proj",
        "w2": "down_proj",
        "w3": "up_proj",
        "ffn_norm": "post_attention_layernorm",
        "tok_embeddings": "model.embed_tokens",
        "output": "lm_head",
        "norm": "model.norm"
    }

    def __init__(self, *, vllm_config: VllmConfig, prefix: str = ""):
        super().__init__()
        config = vllm_config.model_config.hf_config
        quant_config = vllm_config.quant_config
        lora_config = vllm_config.lora_config
        self.config = config
        self.lora_config = lora_config

        self.model = self._init_model(vllm_config=vllm_config,
                                      prefix=maybe_prefix(prefix, "model"))

        if get_pp_group().is_last_rank:
            self.unpadded_vocab_size = config.vocab_size
            if lora_config:
                self.unpadded_vocab_size += lora_config.lora_extra_vocab_size
            self.lm_head = ParallelLMHead(
                self.unpadded_vocab_size,
                config.hidden_size,
                org_num_embeddings=config.vocab_size,
                padding_size=(
                    DEFAULT_VOCAB_PADDING_SIZE
                    # We need bigger padding if using lora for kernel
                    # compatibility
                    if not lora_config else
                    lora_config.lora_vocab_padding_size),
                quant_config=quant_config,
                prefix=maybe_prefix(prefix, "lm_head"),
            )
            if config.tie_word_embeddings:
                self.lm_head = self.lm_head.tie_weights(
                    self.model.embed_tokens)

            logit_scale = getattr(config, "logit_scale", 1.0)
            self.logits_processor = LogitsProcessor(self.unpadded_vocab_size,
                                                    config.vocab_size,
                                                    logit_scale)
        else:
            self.lm_head = PPMissingLayer()

        self.sampler = get_sampler()

        self.make_empty_intermediate_tensors = (
            self.model.make_empty_intermediate_tensors)

    def _init_model(self, vllm_config: VllmConfig, prefix: str = ""):
        return LlamaModel(vllm_config=vllm_config, prefix=prefix)

    def get_input_embeddings(self, input_ids: torch.Tensor) -> torch.Tensor:
        return self.model.get_input_embeddings(input_ids)

    def forward(
        self,
        input_ids: torch.Tensor,
        positions: torch.Tensor,
        intermediate_tensors: Optional[IntermediateTensors] = None,
        inputs_embeds: Optional[torch.Tensor] = None,
    ) -> Union[torch.Tensor, IntermediateTensors]:
        model_output = self.model(input_ids, positions, intermediate_tensors,
                                  inputs_embeds)
        return model_output

    def compute_logits(
        self,
        hidden_states: torch.Tensor,
        sampling_metadata: SamplingMetadata,
    ) -> Optional[torch.Tensor]:
        logits = self.logits_processor(self.lm_head, hidden_states,
                                       sampling_metadata)
        return logits

    def sample(self, logits: torch.Tensor,
               sampling_metadata: SamplingMetadata) -> Optional[SamplerOutput]:
        next_tokens = self.sampler(logits, sampling_metadata)
        return next_tokens

    def load_weights(self, weights: Iterable[Tuple[str,
                                                   torch.Tensor]]) -> Set[str]:
        loader = AutoWeightsLoader(
            self,
            skip_prefixes=(["lm_head."]
                           if self.config.tie_word_embeddings else None),
        )
        return loader.load_weights(
            self.maybe_remap_mistral(name, loaded_weight)
            for name, loaded_weight in weights)

    # This function is used to remap the mistral format as
    # used by Mistral and Llama <=2
    def maybe_remap_mistral(
        self,
        name: str,
        loaded_weight: torch.Tensor,
    ) -> Tuple[str, torch.Tensor]:

        def permute(w: torch.Tensor, n_heads: int):
            attn_in = self.config.head_dim * n_heads
            attn_out = self.config.hidden_size

            return w.view(n_heads, attn_in // n_heads // 2, 2,
                          attn_out).transpose(1, 2).reshape(attn_in, attn_out)

        mapping = self.mistral_mapping
        modules = name.split(".")

        # rotary embeds should be sliced
        if "wk" in modules and modules[-1] == "weight":
            loaded_weight = permute(loaded_weight,
                                    self.config.num_key_value_heads)
        elif "wq" in modules and modules[-1] == "weight":
            loaded_weight = permute(loaded_weight,
                                    self.config.num_attention_heads)

        num_modules = len(modules)
        for i in range(num_modules):
            item = modules[i]
            next_item = modules[i + 1] if i < num_modules - 1 else None

            combined_item = (f"{item}.{next_item}"
                             if next_item is not None else None)

            if combined_item in mapping:
                name = name.replace(combined_item, mapping[combined_item])
            elif item in mapping and mapping[item] not in name:
                name = name.replace(item, mapping[item])

        return name, loaded_weight<|MERGE_RESOLUTION|>--- conflicted
+++ resolved
@@ -358,21 +358,13 @@
             hidden_states = intermediate_tensors["hidden_states"]
             residual = intermediate_tensors["residual"]
 
-<<<<<<< HEAD
         if is_hpu:
             import habana_frameworks.torch as htorch
             htorch.core.mark_step()
 
-        for i in range(self.start_layer, self.end_layer):
-            layer = self.layers[i]
-            hidden_states, residual = layer(positions, hidden_states,
-                                            kv_caches[i - self.start_layer],
-                                            attn_metadata, residual)
-=======
         for layer in self.layers[self.start_layer:self.end_layer]:
             hidden_states, residual = layer(positions, hidden_states, residual)
 
->>>>>>> 5797fb97
         if not get_pp_group().is_last_rank:
             return IntermediateTensors({
                 "hidden_states": hidden_states,
