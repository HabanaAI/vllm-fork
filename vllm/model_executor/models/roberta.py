--- conflicted
+++ resolved
@@ -1,12 +1,8 @@
 # SPDX-License-Identifier: Apache-2.0
 
 import itertools
-<<<<<<< HEAD
 import os
 from typing import Iterable, List, Optional, Tuple
-=======
-from typing import Iterable, Optional, Tuple
->>>>>>> 09332dcd
 
 import torch
 from torch import nn
