# SPDX-License-Identifier: Apache-2.0

import itertools
import os
<<<<<<< HEAD
from typing import Iterable, List, Optional, Tuple
=======
from typing import Iterable, Optional, Tuple
>>>>>>> 5caca07b

import torch
from torch import nn
from transformers import RobertaConfig

from vllm.config import VllmConfig
from vllm.model_executor.custom_op import CustomOp
from vllm.model_executor.layers.pooler import CrossEncodingPooler
from vllm.model_executor.layers.vocab_parallel_embedding import (
    VocabParallelEmbedding)
from vllm.model_executor.model_loader.weight_utils import default_weight_loader
from vllm.model_executor.models.bert import BertEmbeddingModel, BertModel
from vllm.model_executor.models.utils import WeightsMapper, maybe_prefix
from vllm.model_executor.pooling_metadata import PoolingMetadata
from vllm.sequence import IntermediateTensors, PoolerOutput
from vllm.transformers_utils.config import (
    get_cross_encoder_activation_function)

from .interfaces import SupportsCrossEncoding, SupportsV0Only


def roberta_task_weights_filter(
    all_weights: Iterable[Tuple[str, torch.Tensor]]
) -> Tuple[Iterable[Tuple[str, torch.Tensor]], Iterable[Tuple[str,
                                                              torch.Tensor]]]:
    """
    Separate task-specific weights that are applied on top
    of the encoder-decoder bert base.
    To do so, return two generators over the original iterator.
    Also, remove the "roberta." prefix to make it loadable
    from vanilla BertModel.
    """
    # Copy of a lazy iterator without in-memory overhead so both
    # iterators can be iterated upon independently.
    all_weights1, all_weights2 = itertools.tee(all_weights)

    def encoder_decoder_weights():
        for name, weight in all_weights1:
            if name.startswith("roberta."):
                yield (name[len("roberta."):], weight)

    return encoder_decoder_weights(), ((n, w) for n, w in all_weights2
                                       if not n.startswith("roberta."))


@CustomOp.register("roberta_embedding")
class RobertaEmbedding(CustomOp):

    def __init__(self, config: RobertaConfig):
        super().__init__()
        self.size = config.hidden_size
        self.word_embeddings = VocabParallelEmbedding(config.vocab_size,
                                                      config.hidden_size)
        self.padding_idx = config.pad_token_id
        self.position_embeddings = nn.Embedding(config.max_position_embeddings,
                                                config.hidden_size,
                                                padding_idx=self.padding_idx)

        self.token_type_embeddings = nn.Embedding(config.type_vocab_size,
                                                  config.hidden_size)
        self.LayerNorm = nn.LayerNorm(config.hidden_size,
                                      eps=config.layer_norm_eps)
        self.position_ids = nn.Parameter(
            torch.empty((1, config.max_position_embeddings)), )

        self.position_embedding_type = config.position_embedding_type
        if self.position_embedding_type != "absolute":
            raise ValueError("Only 'absolute' position_embedding_type" +
                             " is supported")

        self.use_merged_prefill = os.environ.get('VLLM_MERGED_PREFILL',
                                                 'false').lower() == 'true'

    def forward_hpu(
        self,
        input_ids: torch.Tensor,
        seq_lens: torch.Tensor,
        position_ids: torch.Tensor,
        token_type_ids: Optional[torch.Tensor] = None,
    ) -> torch.Tensor:
        input_shape = input_ids.size()
        inputs_embeds = self.word_embeddings(input_ids)

        # Replace position ids because in RoBERTa models
        # they have to start at padding_idx + 1 and ignore
        # existing padding tokens
        # Modified replace position ids
        # for HPU set position_ids and input_ids as [batch_size, bucket_size]
        # References:
        # - https://github.com/huggingface/transformers/blob/a3d69a8994d673899608a7c17fbf4f953f50474e/src/transformers/models/roberta/modeling_roberta.py#L133
        # - https://github.com/huggingface/transformers/blob/a3d69a8994d673899608a7c17fbf4f953f50474e/src/transformers/models/roberta/modeling_roberta.py#L1669
        pos_list = []
        token_list = []
        if self.use_merged_prefill:
            offset = 0
            for seq_len in seq_lens:
                pos_list.append(position_ids[0][offset:offset + seq_len])
                token_list.append(input_ids[0][offset:offset + seq_len])
                offset += seq_len

            offset = 0
            for positions, tokens, seq_len in zip(pos_list, token_list,
                                                  seq_lens):
                # Verify assumption that incoming position are
                # always a sequence from 0 to N.
                expected_pos = torch.arange(positions.size()[0],
                                            dtype=torch.long,
                                            device=inputs_embeds.device)
                assert torch.equal(positions, expected_pos)
                position_ids[0][offset:offset +
                                seq_len] = create_position_ids_from_input_ids(
                                    tokens, self.padding_idx)
                offset += seq_len
        else:
            for offset in range(position_ids.size()[0]):
                pos_list.append(position_ids[offset])
                token_list.append(input_ids[offset])

            for index, (positions, tokens, seq_len) in enumerate(
                    zip(pos_list, token_list, seq_lens)):
                # Verify assumption that incoming position are
                # always a sequence from 0 to N.
                expected_pos = torch.arange(positions.size()[0],
                                            dtype=torch.long,
                                            device=inputs_embeds.device)
                valid_input_mask = expected_pos < seq_len
                expected_pos = expected_pos * valid_input_mask
                assert torch.equal(positions, expected_pos)
                position_ids[index] = create_position_ids_from_input_ids_hpu(
                    tokens, self.padding_idx, seq_len)

        # Position embeddings.
        position_embeddings = self.position_embeddings(position_ids)
        if token_type_ids is None:
            token_type_ids = torch.zeros(input_shape,
                                         dtype=torch.long,
                                         device=inputs_embeds.device)

        token_type_embeddings = self.token_type_embeddings(token_type_ids)
        embeddings = inputs_embeds + token_type_embeddings + position_embeddings
        embeddings = self.LayerNorm(embeddings)
        return embeddings

    def forward_native(
        self,
        input_ids: torch.Tensor,
        seq_lens: torch.Tensor,
        position_ids: torch.Tensor,
        token_type_ids: Optional[torch.Tensor] = None,
    ) -> torch.Tensor:
        input_shape = input_ids.size()
        inputs_embeds = self.word_embeddings(input_ids)

        # Replace position ids because in RoBERTa models
        # they have to start at padding_idx + 1 and ignore
        # existing padding tokens
        # References:
        # - https://github.com/huggingface/transformers/blob/a3d69a8994d673899608a7c17fbf4f953f50474e/src/transformers/models/roberta/modeling_roberta.py#L133
        # - https://github.com/huggingface/transformers/blob/a3d69a8994d673899608a7c17fbf4f953f50474e/src/transformers/models/roberta/modeling_roberta.py#L1669
        pos_list = []
        token_list = []
        offset = 0
        for seq_len in seq_lens:
            pos_list.append(position_ids[offset:offset + seq_len])
            token_list.append(input_ids[offset:offset + seq_len])
            offset += seq_len

        new_pos_list = []
        for positions, tokens in zip(pos_list, token_list):
            # Verify assumption that incoming position are
            # always a sequence from 0 to N.
            expected_pos = torch.arange(positions.size()[0],
                                        dtype=torch.long,
                                        device=inputs_embeds.device)
            assert torch.equal(positions, expected_pos)
            new_pos_list.append(
                create_position_ids_from_input_ids(tokens, self.padding_idx))
        position_ids = torch.cat(new_pos_list)

        # Position embeddings.
        position_embeddings = self.position_embeddings(position_ids)
        if token_type_ids is None:
            token_type_ids = torch.zeros(input_shape,
                                         dtype=torch.long,
                                         device=inputs_embeds.device)

        token_type_embeddings = self.token_type_embeddings(token_type_ids)
        embeddings = inputs_embeds + token_type_embeddings + position_embeddings
        embeddings = self.LayerNorm(embeddings)
        return embeddings

    def forward_cuda(
        self,
        input_ids: torch.Tensor,
        seq_lens: torch.Tensor,
        position_ids: torch.Tensor,
        token_type_ids: Optional[torch.Tensor] = None,
    ) -> torch.Tensor:
        return self.forward_native(input_ids, seq_lens, position_ids,
                                   token_type_ids)

<<<<<<< HEAD

# Adapted from transformers
def create_position_ids_from_input_ids_hpu(input_ids,
                                           padding_idx,
                                           seq_len,
                                           past_key_values_length=0):
    """
    Replace non-padding symbols with their position numbers.
    Position numbers begin at padding_idx+1. Padding symbols
    are ignored. This is modified from fairseq's `utils.make_positions`.

    Args:
        x: torch.Tensor x:

    Returns: torch.Tensor
    """
    # The series of casts and type-conversions here are carefully
    # balanced to both work with ONNX export and XLA.
    valid_input_mask = torch.arange(input_ids.size()[0],
                                    dtype=torch.int,
                                    device=input_ids.device)
    valid_input_mask = valid_input_mask < seq_len

    mask = input_ids.ne(padding_idx).int()

    incremental_indices = (torch.cumsum(mask, dim=0).type_as(mask) +
                           past_key_values_length) * mask

    return (incremental_indices.long() + padding_idx) * valid_input_mask

=======
>>>>>>> 5caca07b

# Adapted from transformers
def create_position_ids_from_input_ids_hpu(input_ids,
                                           padding_idx,
                                           seq_len,
                                           past_key_values_length=0):
    """
    Replace non-padding symbols with their position numbers.
    Position numbers begin at padding_idx+1. Padding symbols
    are ignored. This is modified from fairseq's `utils.make_positions`.

    Args:
        x: torch.Tensor x:

    Returns: torch.Tensor
    """
    # The series of casts and type-conversions here are carefully
    # balanced to both work with ONNX export and XLA.
    valid_input_mask = torch.arange(input_ids.size()[0],
                                    dtype=torch.int,
                                    device=input_ids.device)
    valid_input_mask = valid_input_mask < seq_len

    mask = input_ids.ne(padding_idx).int()

    incremental_indices = (torch.cumsum(mask, dim=0).type_as(mask) +
                           past_key_values_length) * mask

    return (incremental_indices.long() + padding_idx) * valid_input_mask


# Adapted from transformers
class RobertaClassificationHead(nn.Module):
    """Head for sentence-level classification tasks."""

    def __init__(self, config: RobertaConfig):
        super().__init__()
        self.dense = nn.Linear(config.hidden_size, config.hidden_size)
        self.out_proj = nn.Linear(config.hidden_size, config.num_labels)

    def forward(self, features, **kwargs):
        x = features[0, :]  # take <s> token (equiv. to [CLS])
        x = self.dense(x)
        x = torch.tanh(x)
        x = self.out_proj(x)
        return x


class RobertaEmbeddingModel(BertEmbeddingModel):
    """A model that uses Roberta to provide embedding functionalities.

   This class encapsulates the BertModel and provides an interface for
   embedding operations and customized pooling functions.

   Attributes:
       model: An instance of BertModel used for forward operations.
       _pooler: An instance of Pooler used for pooling operations.
   """

    def _build_model(self,
                     vllm_config: VllmConfig,
                     prefix: str = "") -> BertModel:
        if (vllm_config.model_config.hf_config.position_embedding_type ==
                "rotary"):
            config = vllm_config.model_config.hf_config
            head_dim = config.hidden_size // config.num_attention_heads

            rotary_kwargs = {
                "head_size": head_dim,
                "rotary_dim": getattr(config, "rotary_emb_dim", head_dim),
                "max_position": config.max_position_embeddings,
                "base": config.rotary_emb_base,
                "rope_scaling": getattr(config, "rope_scaling", None)
            }

            return BertModel(vllm_config=vllm_config,
                             rotary_kwargs=rotary_kwargs,
                             prefix=prefix)
        else:
            return BertModel(vllm_config=vllm_config,
                             prefix=prefix,
                             embedding_class=RobertaEmbedding)

    def load_weights(self, weights: Iterable[Tuple[str, torch.Tensor]]):
        if getattr(self.config, "lora_rank", 0) > 0:
            scaling = self.config.lora_alpha / self.config.lora_rank
            weights = jina_merge_lora_weights(weights, scaling)

        weights = self.hf_to_vllm_mapper.apply(weights)
        # Separate weights in "roberta"-prefixed and all else (not in memory).
        # For use with models like FacebookAI/roberta-base.
        bert_weights, task_weights = roberta_task_weights_filter(weights)
        bert_weights = jina_to_vllm_mapper.apply(bert_weights)

        loaded = self.model.load_weights(bert_weights)
        if not len(loaded):
            # Fix for models like `sentence-transformers/stsb-roberta-base-v2`
            # which use the same architecture, but have no "roberta" prefix.
            loaded = self.model.load_weights(task_weights)
        assert len(loaded), "Unable to load RobertaEmbeddingModel"


class RobertaForSequenceClassification(nn.Module, SupportsCrossEncoding,
                                       SupportsV0Only):
    """A model that uses Roberta to provide embedding functionalities.

   This class encapsulates the BertModel and provides an interface for
   embedding operations and customized pooling functions.

   Attributes:
       roberta: An instance of BertModel used for forward operations.
       _pooler: An instance of Pooler used for pooling operations.
   """

    def __init__(self, *, vllm_config: VllmConfig, prefix: str = ""):
        super().__init__()
        config = vllm_config.model_config.hf_config

        self.default_activation_function = \
            get_cross_encoder_activation_function(config)

        self.num_labels = config.num_labels
        self.roberta = BertModel(vllm_config=vllm_config,
                                 prefix=maybe_prefix(prefix, "bert"),
                                 embedding_class=RobertaEmbedding,
                                 add_pooling_layer=False)
        self.classifier = RobertaClassificationHead(config)
        self._pooler = CrossEncodingPooler(config, self.classifier)

    def load_weights(self, weights: Iterable[Tuple[str, torch.Tensor]]):
        bert_weights, task_weights = roberta_task_weights_filter(weights)
        bert_weights = jina_to_vllm_mapper.apply(bert_weights)

        self.roberta.load_weights(bert_weights)

        params_dict = dict(self.named_parameters())

        for name, loaded_weight in task_weights:
            if name.startswith("classifier"):
                param = params_dict[name]
                weight_loader = getattr(param, "weight_loader",
                                        default_weight_loader)
                weight_loader(param, loaded_weight)

    def pooler(
        self,
        hidden_states: torch.Tensor,
        pooling_metadata: PoolingMetadata,
    ) -> Optional[PoolerOutput]:
        return self._pooler(hidden_states, pooling_metadata)

    def forward(
        self,
        input_ids: Optional[torch.Tensor],
        positions: torch.Tensor,
        intermediate_tensors: Optional[IntermediateTensors] = None,
        inputs_embeds: Optional[torch.Tensor] = None,
        token_type_ids: Optional[torch.Tensor] = None,
    ) -> torch.Tensor:
        return self.roberta(input_ids=input_ids,
                            position_ids=positions,
                            inputs_embeds=inputs_embeds,
                            intermediate_tensors=intermediate_tensors,
                            token_type_ids=token_type_ids)


# Adapted from transformers
def create_position_ids_from_input_ids(input_ids,
                                       padding_idx,
                                       past_key_values_length=0):
    """
    Replace non-padding symbols with their position numbers.
    Position numbers begin at padding_idx+1. Padding symbols
    are ignored. This is modified from fairseq's `utils.make_positions`.

    Args:
        x: torch.Tensor x:

    Returns: torch.Tensor
    """
    # The series of casts and type-conversions here are carefully
    # balanced to both work with ONNX export and XLA.
    mask = input_ids.ne(padding_idx).int()

    incremental_indices = (torch.cumsum(mask, dim=0).type_as(mask) +
                           past_key_values_length) * mask

    return incremental_indices.long() + padding_idx


jina_to_vllm_mapper = WeightsMapper(
    orig_to_new_substr={
        'emb_ln': "embeddings.LayerNorm",
        'layers': "layer",
        'mixer.Wqkv': "attention.self.qkv_proj",
        'mixer.out_proj': "attention.output.dense",
        'norm1': "attention.output.LayerNorm",
        'mlp.fc1': "intermediate.dense",
        'mlp.fc2': "output.dense",
        'norm2': "output.LayerNorm",
    })


@torch.inference_mode()
def jina_merge_lora_weights(weights: Iterable[Tuple[str, torch.Tensor]],
                            scaling: float = 1.0):
    # use for jina-embeddings-v3
    # Merge Lora weights into a single weight tensor.
    # This is a temporary solution until we have a better way to handle

    weights = {name: weight for name, weight in weights}

    o = ".original"
    a = ".0.lora_A"
    b = ".0.lora_B"

    # text-matching
    i = -1

    for name in list(weights.keys()):
        if o in name:
            dtype = weights[name].dtype
            shape = weights[name].shape
            weight_name = name[:-len(o)]

            if "embeddings" in weight_name:
                B = weights[weight_name + a][i].cuda().float()
                A = weights[weight_name + b][i].cuda().float()
            else:
                B = weights[weight_name + b][i].cuda().float()
                A = weights[weight_name + a][i].cuda().float()

            weight = (weights[weight_name + o].cuda() +
                      torch.matmul(B, A).view(shape) * scaling)
            weight = weight.cpu().to(dtype)

            weights[weight_name.replace(".parametrizations", "")] = weight

            del weights[weight_name + o], weights[weight_name +
                                                  a], weights[weight_name + b]

    return [(name, weight) for name, weight in weights.items()]<|MERGE_RESOLUTION|>--- conflicted
+++ resolved
@@ -2,11 +2,7 @@
 
 import itertools
 import os
-<<<<<<< HEAD
-from typing import Iterable, List, Optional, Tuple
-=======
 from typing import Iterable, Optional, Tuple
->>>>>>> 5caca07b
 
 import torch
 from torch import nn
@@ -208,39 +204,6 @@
         return self.forward_native(input_ids, seq_lens, position_ids,
                                    token_type_ids)
 
-<<<<<<< HEAD
-
-# Adapted from transformers
-def create_position_ids_from_input_ids_hpu(input_ids,
-                                           padding_idx,
-                                           seq_len,
-                                           past_key_values_length=0):
-    """
-    Replace non-padding symbols with their position numbers.
-    Position numbers begin at padding_idx+1. Padding symbols
-    are ignored. This is modified from fairseq's `utils.make_positions`.
-
-    Args:
-        x: torch.Tensor x:
-
-    Returns: torch.Tensor
-    """
-    # The series of casts and type-conversions here are carefully
-    # balanced to both work with ONNX export and XLA.
-    valid_input_mask = torch.arange(input_ids.size()[0],
-                                    dtype=torch.int,
-                                    device=input_ids.device)
-    valid_input_mask = valid_input_mask < seq_len
-
-    mask = input_ids.ne(padding_idx).int()
-
-    incremental_indices = (torch.cumsum(mask, dim=0).type_as(mask) +
-                           past_key_values_length) * mask
-
-    return (incremental_indices.long() + padding_idx) * valid_input_mask
-
-=======
->>>>>>> 5caca07b
 
 # Adapted from transformers
 def create_position_ids_from_input_ids_hpu(input_ids,
