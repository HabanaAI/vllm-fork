--- conflicted
+++ resolved
@@ -526,17 +526,11 @@
                     narrow_weight = weight[:, :,
                                            2 * tp_rank_start:2 * tp_rank_end]
                 narrow_weight.contiguous()
-<<<<<<< HEAD
-                gate_weight = narrow_weight[:, :, 0::2]
-                up_weight = narrow_weight[:, :, 1::2]
-                narrow_weight = torch.cat([gate_weight, up_weight], dim=2)
-=======
                 if os.getenv("PT_HPU_GPT_MOE_WT_INTERLEAVED",
                              "").lower() in ("0", "false"):
                     gate_weight = narrow_weight[:, :, 0::2]
                     up_weight = narrow_weight[:, :, 1::2]
                     narrow_weight = torch.cat([gate_weight, up_weight], dim=2)
->>>>>>> 26a248fa
                 param = params_dict[new_name]
 
                 param.copy_(narrow_weight)
@@ -567,17 +561,11 @@
                 else:
                     narrow_weight = weight[:,
                                            2 * tp_rank_start:2 * tp_rank_end]
-<<<<<<< HEAD
-                gate_bias = narrow_weight[:, 0::2]
-                up_bias = narrow_weight[:, 1::2]
-                narrow_weight = torch.cat([gate_bias, up_bias], dim=1)
-=======
                 if os.getenv("PT_HPU_GPT_MOE_WT_INTERLEAVED",
                              "").lower() in ("0", "false"):
                     gate_bias = narrow_weight[:, 0::2]
                     up_bias = narrow_weight[:, 1::2]
                     narrow_weight = torch.cat([gate_bias, up_bias], dim=1)
->>>>>>> 26a248fa
                 param = params_dict[new_name]
 
                 param.copy_(narrow_weight)
