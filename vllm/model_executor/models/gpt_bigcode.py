--- conflicted
+++ resolved
@@ -351,7 +351,6 @@
 
     def load_weights(self, weights: Iterable[Tuple[str,
                                                    torch.Tensor]]) -> Set[str]:
-<<<<<<< HEAD
         stacked_params_mapping = [
             # (new_name, orig_name, shard_id)
             (".c_attn.q_proj", ".c_attn", "q"),
@@ -407,11 +406,4 @@
                 else:
                     weight_loader(param, loaded_weight)
                 loaded_params.add(name)
-        return loaded_params
-=======
-        loader = AutoWeightsLoader(
-            self,
-            skip_prefixes=(["lm_head."]),
-        )
-        return loader.load_weights(weights)
->>>>>>> fc966e9c
+        return loaded_params