# SPDX-License-Identifier: Apache-2.0
# SPDX-FileCopyrightText: Copyright contributors to the vLLM project
# Copyright 2025 The vLLM team.
# Copyright 2025 Google Inc. HuggingFace Inc. team. All rights reserved.
#
#
# Licensed under the Apache License, Version 2.0 (the "License");
# you may not use this file except in compliance with the License.
# You may obtain a copy of the License at
#
#     http://www.apache.org/licenses/LICENSE-2.0
#
# Unless required by applicable law or agreed to in writing, software
# distributed under the License is distributed on an "AS IS" BASIS,
# WITHOUT WARRANTIES OR CONDITIONS OF ANY KIND, either express or implied.
# See the License for the specific language governing permissions and
# limitations under the License.
from collections.abc import Iterable
from typing import Optional, Union

import torch
import torch.nn.functional as F
from torch import nn
from transformers import Gemma3TextConfig

from vllm.attention import Attention
from vllm.compilation.decorators import support_torch_compile
from vllm.config import CacheConfig, VllmConfig
from vllm.distributed import get_pp_group, get_tensor_model_parallel_world_size
from vllm.logger import init_logger
from vllm.model_executor.layers.activation import GeluAndMul
from vllm.model_executor.layers.layernorm import GemmaRMSNorm
from vllm.model_executor.layers.linear import (MergedColumnParallelLinear,
                                               QKVParallelLinear,
                                               RowParallelLinear)
from vllm.model_executor.layers.logits_processor import LogitsProcessor
from vllm.model_executor.layers.quantization import QuantizationConfig
from vllm.model_executor.layers.rotary_embedding import get_rope
from vllm.model_executor.layers.vocab_parallel_embedding import (
    VocabParallelEmbedding)
from vllm.model_executor.model_loader.weight_utils import (
    default_weight_loader, maybe_remap_kv_scale_name)
from vllm.model_executor.sampling_metadata import SamplingMetadata
from vllm.platforms import current_platform
from vllm.sequence import IntermediateTensors

from .interfaces import SupportsLoRA, SupportsPP
from .utils import (AutoWeightsLoader, extract_layer_index,
                    is_pp_missing_parameter,
                    make_empty_intermediate_tensors_factory, make_layers,
                    maybe_prefix)

logger = init_logger(__name__)


class Gemma3MLP(nn.Module):

    def __init__(
        self,
        hidden_size: int,
        intermediate_size: int,
        hidden_activation: str,
        quant_config: Optional[QuantizationConfig] = None,
        prefix: str = "",
    ) -> None:
        super().__init__()
        self.gate_up_proj = MergedColumnParallelLinear(
            hidden_size,
            [intermediate_size] * 2,
            bias=False,
            quant_config=quant_config,
            prefix=f"{prefix}.gate_up_proj",
        )
        self.down_proj = RowParallelLinear(
            intermediate_size,
            hidden_size,
            bias=False,
            quant_config=quant_config,
            prefix=f"{prefix}.down_proj",
        )
        if hidden_activation != "gelu_pytorch_tanh":
            raise ValueError(
                "Gemma3 uses `gelu_pytorch_tanh` as the hidden activation "
                "function. Please set `hidden_act` and `hidden_activation` to "
                "`gelu_pytorch_tanh`.")
        self.act_fn = GeluAndMul(approximate="tanh")

    def forward(self, x: torch.Tensor) -> torch.Tensor:
        gate_up, _ = self.gate_up_proj(x)
        x = self.act_fn(gate_up)
        x, _ = self.down_proj(x)
        return x


class Gemma3Attention(nn.Module):

    def __init__(self,
                 config: Gemma3TextConfig,
                 hidden_size: int,
                 num_heads: int,
                 num_kv_heads: int,
                 head_dim: int,
                 max_position_embeddings: int,
                 cache_config: Optional[CacheConfig] = None,
                 quant_config: Optional[QuantizationConfig] = None,
                 attn_logits_soft_cap: Optional[float] = None,
                 prefix: str = "") -> None:
        super().__init__()
        self.config = config
        self.hidden_size = hidden_size
        tp_size = get_tensor_model_parallel_world_size()
        self.total_num_heads = num_heads
        assert self.total_num_heads % tp_size == 0
        self.num_heads = self.total_num_heads // tp_size
        self.total_num_kv_heads = num_kv_heads
        if self.total_num_kv_heads >= tp_size:
            # Number of KV heads is greater than TP size, so we partition
            # the KV heads across multiple tensor parallel GPUs.
            assert self.total_num_kv_heads % tp_size == 0
        else:
            # Number of KV heads is less than TP size, so we replicate
            # the KV heads across multiple tensor parallel GPUs.
            assert tp_size % self.total_num_kv_heads == 0
        self.num_kv_heads = max(1, self.total_num_kv_heads // tp_size)
        self.head_dim = head_dim
        self.q_size = self.num_heads * self.head_dim
        self.kv_size = self.num_kv_heads * self.head_dim
        self.scaling = config.query_pre_attn_scalar**-0.5

        self.qkv_proj = QKVParallelLinear(
            hidden_size,
            self.head_dim,
            self.total_num_heads,
            self.total_num_kv_heads,
            bias=config.attention_bias,
            quant_config=quant_config,
            prefix=f"{prefix}.qkv_proj",
        )
        self.o_proj = RowParallelLinear(
            self.total_num_heads * self.head_dim,
            hidden_size,
            bias=config.attention_bias,
            quant_config=quant_config,
            prefix=f"{prefix}.o_proj",
        )

        self.q_norm = GemmaRMSNorm(self.head_dim, eps=config.rms_norm_eps)
        self.k_norm = GemmaRMSNorm(self.head_dim, eps=config.rms_norm_eps)

        # TODO(woosuk): Add reference to the original HF implementation.
        layer_idx = extract_layer_index(prefix)
        self.is_sliding = (getattr(
            config, "interleaved_sliding_window", None) is not None and bool(
                (layer_idx + 1) % config.sliding_window_pattern))
        # Initialize the rotary embedding.
        if self.is_sliding:
            # Local attention. Override the values in config.json.
            self.rope_theta = config.rope_local_base_freq
            self.rope_scaling = {"rope_type": "default"}
            self.sliding_window = config.interleaved_sliding_window
        else:
            # Global attention. Use the values in config.json.
            self.rope_theta = config.rope_theta
            self.rope_scaling = config.rope_scaling
            self.sliding_window = None
        self.rotary_emb = get_rope(
            self.head_dim,
            rotary_dim=self.head_dim,
            max_position=max_position_embeddings,
            base=self.rope_theta,
            is_neox_style=True,
            rope_scaling=self.rope_scaling,
        )

        # Initialize the attention.
        self.attn = Attention(self.num_heads,
                              self.head_dim,
                              self.scaling,
                              num_kv_heads=self.num_kv_heads,
                              cache_config=cache_config,
                              quant_config=quant_config,
                              logits_soft_cap=attn_logits_soft_cap,
                              per_layer_sliding_window=self.sliding_window,
                              prefix=f"{prefix}.attn")

    def forward(
        self,
        positions: torch.Tensor,
        hidden_states: torch.Tensor,
        **kwargs,
    ) -> torch.Tensor:
        qkv, _ = self.qkv_proj(hidden_states)
        q, k, v = qkv.split([self.q_size, self.kv_size, self.kv_size], dim=-1)

        q = q.unflatten(-1, (self.num_heads, self.head_dim))
        q = self.q_norm(q)
        q = q.flatten(-2, -1)
        k = k.unflatten(-1, (self.num_kv_heads, self.head_dim))
        k = self.k_norm(k)
        k = k.flatten(-2, -1)

        q, k = self.rotary_emb(positions, q, k)
        attn_output = self.attn(q, k, v)

<<<<<<< HEAD
        # In HPU, naive_attn_with_masks is no longer needed since sliding_window
        # is supported in hpu_attn, we don't set "has_images" for img and let
        # it return
        if current_platform.is_hpu() or not kwargs.get("has_images", False):
=======
        if current_platform.is_hpu() or not kwargs.get("has_images", False):
            # In HPU, naive_attn_with_masks is no longer needed since
            # sliding_window is supported in hpu_attn.

            # Fast path for text-only inputs. The performance for the text-only
            # inputs are not affected by the naive attention below.
>>>>>>> ec6b7060
            output, _ = self.o_proj(attn_output)
            return output

        # NOTE(woosuk): Gemma3 uses bidirectional attention between image tokens
        # that correspond to the same image while using causal attention
        # otherwise. Current attention backends cannot handle this pattern, so
        # we temporarily use a naive attention implementation with mask tensors.

        # We intentionally keep the attention backend as-is and only override
        # `attn_output` with the naive implementation's output. This minimizes
        # changes to existing model runners and attention backends. The call to
        # `self.attn(q, k, v)` is only used to populate the KV cache - its
        # output is discarded and overwritten below. While this duplicates
        # computation, it maintains compatibility.
        # TODO(woosuk): Optimize by implementing custom attention kernels.
        attn_output = self.naive_attn_with_masks(q,
                                                 k,
                                                 v,
                                                 out=attn_output,
                                                 **kwargs)
        output, _ = self.o_proj(attn_output)
        return output

    def naive_attn_with_masks(
        self,
        q: torch.Tensor,
        k: torch.Tensor,
        v: torch.Tensor,
        out: torch.Tensor,
        **kwargs,
    ) -> torch.Tensor:
        # NOTE(woosuk): As described in the comment above, this code is not
        # meant to be performant. It is only meant to be correct.
        q = q.view(-1, self.num_heads, self.head_dim)
        # Expand the key and value to handle GQA.
        num_queries_per_kv = self.num_heads // self.num_kv_heads
        k = k.view(-1, self.num_kv_heads, self.head_dim)
        k = k.repeat_interleave(num_queries_per_kv, dim=-2)
        v = v.view(-1, self.num_kv_heads, self.head_dim)
        v = v.repeat_interleave(num_queries_per_kv, dim=-2)

        if self.is_sliding:
            attn_masks = kwargs["local_attn_masks"]
        else:
            attn_masks = kwargs["global_attn_masks"]

        seq_lens = kwargs["seq_lens"]
        start_idx = 0
        for seq_len, attn_mask in zip(seq_lens, attn_masks):
            end_idx = start_idx + seq_len
            query = q[start_idx:end_idx].unsqueeze(0)
            key = k[start_idx:end_idx].unsqueeze(0)
            value = v[start_idx:end_idx].unsqueeze(0)

            # Transpose.
            query = query.transpose(1, 2)
            key = key.transpose(1, 2)
            value = value.transpose(1, 2)

            output = F.scaled_dot_product_attention(
                query,
                key,
                value,
                attn_mask,
                self.scaling,
            )
            output = output.transpose(1, 2).flatten(-2, -1)
            out[start_idx:end_idx] = output
            start_idx = end_idx
        return out


class Gemma3DecoderLayer(nn.Module):

    def __init__(
        self,
        config: Gemma3TextConfig,
        cache_config: Optional[CacheConfig] = None,
        quant_config: Optional[QuantizationConfig] = None,
        prefix: str = "",
    ) -> None:
        super().__init__()
        self.hidden_size = config.hidden_size
        self.self_attn = Gemma3Attention(
            config=config,
            hidden_size=self.hidden_size,
            num_heads=config.num_attention_heads,
            num_kv_heads=config.num_key_value_heads,
            head_dim=config.head_dim,
            max_position_embeddings=config.max_position_embeddings,
            cache_config=cache_config,
            quant_config=quant_config,
            attn_logits_soft_cap=None,
            prefix=f"{prefix}.self_attn",
        )
        self.hidden_size = config.hidden_size
        self.mlp = Gemma3MLP(
            hidden_size=self.hidden_size,
            intermediate_size=config.intermediate_size,
            hidden_activation=config.hidden_activation,
            quant_config=quant_config,
            prefix=f"{prefix}.mlp",
        )
        self.input_layernorm = GemmaRMSNorm(config.hidden_size,
                                            eps=config.rms_norm_eps)
        self.post_attention_layernorm = GemmaRMSNorm(config.hidden_size,
                                                     eps=config.rms_norm_eps)
        self.pre_feedforward_layernorm = GemmaRMSNorm(config.hidden_size,
                                                      eps=config.rms_norm_eps)
        self.post_feedforward_layernorm = GemmaRMSNorm(config.hidden_size,
                                                       eps=config.rms_norm_eps)

    def forward(
        self,
        positions: torch.Tensor,
        hidden_states: torch.Tensor,
        residual: Optional[torch.Tensor],
        **kwargs,
    ) -> tuple[torch.Tensor, torch.Tensor]:
        if residual is None:
            residual = hidden_states
            hidden_states = self.input_layernorm(hidden_states)
        else:
            hidden_states, residual = self.input_layernorm(
                hidden_states, residual)
        hidden_states = self.self_attn(
            positions=positions,
            hidden_states=hidden_states,
            **kwargs,
        )
        hidden_states = self.post_attention_layernorm(hidden_states)

        hidden_states, residual = self.pre_feedforward_layernorm(
            hidden_states, residual)
        hidden_states = self.mlp(hidden_states)
        hidden_states = self.post_feedforward_layernorm(hidden_states)
        return hidden_states, residual


@support_torch_compile
class Gemma3Model(nn.Module):

    def __init__(self, *, vllm_config: VllmConfig, prefix: str = ""):
        super().__init__()
        config = vllm_config.model_config.hf_config
        cache_config = vllm_config.cache_config
        quant_config = vllm_config.quant_config
        self.config = config
        self.quant_config = quant_config

        self.embed_tokens = VocabParallelEmbedding(
            config.vocab_size,
            config.hidden_size,
            prefix=f"{prefix}.embed_tokens",
        )
        self.start_layer, self.end_layer, self.layers = make_layers(
            config.num_hidden_layers,
            lambda prefix: Gemma3DecoderLayer(
                config, cache_config, quant_config, prefix=prefix),
            prefix=f"{prefix}.layers")
        self.norm = GemmaRMSNorm(config.hidden_size, eps=config.rms_norm_eps)

        # Normalize the embedding by sqrt(hidden_size)
        # The normalizer's data type should be downcasted to the model's
        # data type such as bfloat16, not float32.
        # See https://github.com/huggingface/transformers/pull/29402
        normalizer = self.config.hidden_size**0.5
        self.register_buffer("normalizer", torch.tensor(normalizer))
        self.make_empty_intermediate_tensors = (
            make_empty_intermediate_tensors_factory(
                ["hidden_states", "residual"], config.hidden_size))

    def get_input_embeddings(self, input_ids: torch.Tensor) -> torch.Tensor:
        # NOTE(woosuk): Only apply the normalizer to the output of
        # vocab embedding. Don't apply it to the vision embedding.
        return self.embed_tokens(input_ids) * self.normalizer

    def forward(
        self,
        input_ids: Optional[torch.Tensor],
        positions: torch.Tensor,
        intermediate_tensors: Optional[IntermediateTensors],
        inputs_embeds: Optional[torch.Tensor] = None,
        **kwargs,
    ) -> Union[torch.Tensor, IntermediateTensors]:
        if get_pp_group().is_first_rank:
            if inputs_embeds is not None:
                hidden_states = inputs_embeds
            else:
                hidden_states = self.get_input_embeddings(input_ids)
            residual = None
        else:
            assert intermediate_tensors is not None
            hidden_states = intermediate_tensors["hidden_states"]
            residual = intermediate_tensors["residual"]
        for layer in self.layers[self.start_layer:self.end_layer]:
            hidden_states, residual = layer(
                positions,
                hidden_states,
                residual,
                **kwargs,
            )
        if not get_pp_group().is_last_rank:
            return IntermediateTensors({
                "hidden_states": hidden_states,
                "residual": residual
            })
        hidden_states, _ = self.norm(hidden_states, residual)
        return hidden_states

    def load_weights(self, weights: Iterable[tuple[str,
                                                   torch.Tensor]]) -> set[str]:
        stacked_params_mapping = [
            # (param_name, shard_name, shard_id)
            ("qkv_proj", "q_proj", "q"),
            ("qkv_proj", "k_proj", "k"),
            ("qkv_proj", "v_proj", "v"),
            ("gate_up_proj", "gate_proj", 0),
            ("gate_up_proj", "up_proj", 1),
        ]
        params_dict = dict(self.named_parameters())
        loaded_params: set[str] = set()
        for name, loaded_weight in weights:
            if (self.quant_config is not None and
                (scale_name := self.quant_config.get_cache_scale(name))):
                # Loading kv cache scales for compressed-tensors quantization
                param = params_dict[scale_name]
                weight_loader = getattr(param, "weight_loader",
                                        default_weight_loader)
                loaded_weight = loaded_weight[0]
                weight_loader(param, loaded_weight)
                loaded_params.add(scale_name)
                continue
            for (param_name, shard_name, shard_id) in stacked_params_mapping:
                if shard_name not in name:
                    continue
                name = name.replace(shard_name, param_name)
                # Skip loading extra bias for GPTQ models.
                if name.endswith(".bias") and name not in params_dict:
                    continue
                if is_pp_missing_parameter(name, self):
                    continue
                param = params_dict[name]
                weight_loader = param.weight_loader
                weight_loader(param, loaded_weight, shard_id)
                break
            else:
                # Skip loading extra bias for GPTQ models.
                if name.endswith(".bias") and name not in params_dict:
                    continue
                # Remapping the name of FP8 kv-scale.
                name = maybe_remap_kv_scale_name(name, params_dict)
                if name is None:
                    continue
                if is_pp_missing_parameter(name, self):
                    continue
                param = params_dict[name]
                weight_loader = getattr(param, "weight_loader",
                                        default_weight_loader)
                weight_loader(param, loaded_weight)
            loaded_params.add(name)

        return loaded_params


class Gemma3ForCausalLM(nn.Module, SupportsLoRA, SupportsPP):
    packed_modules_mapping = {
        "qkv_proj": [
            "q_proj",
            "k_proj",
            "v_proj",
        ],
        "gate_up_proj": [
            "gate_proj",
            "up_proj",
        ],
    }

    def __init__(self, *, vllm_config: VllmConfig, prefix: str = ""):
        config = vllm_config.model_config.hf_config
        quant_config = vllm_config.quant_config
        lora_config = vllm_config.lora_config
        del lora_config  # Unused.
        super().__init__()
        self.config = config
        # currently all existing Gemma models have `tie_word_embeddings` enabled
        assert config.tie_word_embeddings
        self.quant_config = quant_config
        self.model = Gemma3Model(vllm_config=vllm_config,
                                 prefix=maybe_prefix(prefix, "model"))
        self.logits_processor = LogitsProcessor(
            config.vocab_size, soft_cap=config.final_logit_softcapping)
        self.make_empty_intermediate_tensors = (
            self.model.make_empty_intermediate_tensors)

    def get_input_embeddings(self, input_ids: torch.Tensor) -> torch.Tensor:
        return self.model.get_input_embeddings(input_ids)

    def forward(
        self,
        input_ids: torch.Tensor,
        positions: torch.Tensor,
        intermediate_tensors: Optional[IntermediateTensors] = None,
        inputs_embeds: Optional[torch.Tensor] = None,
        **kwargs,
    ) -> Union[torch.Tensor, IntermediateTensors]:
        hidden_states = self.model(input_ids, positions, intermediate_tensors,
                                   inputs_embeds, **kwargs)
        return hidden_states

    def compute_logits(
        self,
        hidden_states: torch.Tensor,
        sampling_metadata: SamplingMetadata,
    ) -> Optional[torch.Tensor]:
        logits = self.logits_processor(self.model.embed_tokens, hidden_states,
                                       sampling_metadata)
        return logits

    def load_weights(self, weights: Iterable[tuple[str,
                                                   torch.Tensor]]) -> set[str]:
        loader = AutoWeightsLoader(
            self,
            skip_prefixes=(["lm_head."]
                           if self.config.tie_word_embeddings else None),
        )
        return loader.load_weights(weights)<|MERGE_RESOLUTION|>--- conflicted
+++ resolved
@@ -202,19 +202,12 @@
         q, k = self.rotary_emb(positions, q, k)
         attn_output = self.attn(q, k, v)
 
-<<<<<<< HEAD
-        # In HPU, naive_attn_with_masks is no longer needed since sliding_window
-        # is supported in hpu_attn, we don't set "has_images" for img and let
-        # it return
-        if current_platform.is_hpu() or not kwargs.get("has_images", False):
-=======
         if current_platform.is_hpu() or not kwargs.get("has_images", False):
             # In HPU, naive_attn_with_masks is no longer needed since
             # sliding_window is supported in hpu_attn.
 
             # Fast path for text-only inputs. The performance for the text-only
             # inputs are not affected by the naive attention below.
->>>>>>> ec6b7060
             output, _ = self.o_proj(attn_output)
             return output
 
