# SPDX-License-Identifier: Apache-2.0

# ruff: noqa: SIM117
import collections
import copy
import dataclasses
import fnmatch
import glob
import inspect
import itertools
import math
import os
import time
import warnings
from abc import ABC, abstractmethod
from contextlib import contextmanager
from typing import (Any, Callable, Dict, Generator, Iterable, List, Optional,
                    Tuple, cast)

import gguf
import huggingface_hub
import numpy as np
import torch
from huggingface_hub import HfApi
from torch import nn
from transformers import AutoModelForCausalLM
from transformers.utils import SAFE_WEIGHTS_INDEX_NAME

from vllm.attention import Attention
from vllm.config import (LoadConfig, LoadFormat, ModelConfig, ParallelConfig,
                         VllmConfig, set_current_vllm_config)
from vllm.distributed import (get_tensor_model_parallel_rank,
                              get_tensor_model_parallel_world_size)
from vllm.envs import VLLM_USE_MODELSCOPE
from vllm.logger import init_logger
from vllm.model_executor.layers.linear import (LinearBase,
                                               MergedColumnParallelLinear,
                                               QKVParallelLinear,
                                               ReplicatedLinear,
                                               RowParallelLinear)
from vllm.model_executor.layers.quantization.base_config import (
    QuantizeMethodBase)
from vllm.model_executor.model_loader.tensorizer import (
    TensorizerConfig, is_vllm_tensorized, load_with_tensorizer,
    serialize_vllm_model, tensorizer_weights_iterator)
from vllm.model_executor.model_loader.utils import (ParamMapping,
                                                    configure_quant_config,
                                                    get_model_architecture,
                                                    set_default_torch_dtype)
from vllm.model_executor.model_loader.weight_utils import (
    download_safetensors_index_file_from_hf, download_weights_from_hf,
    fastsafetensors_weights_iterator, filter_duplicate_safetensors_files,
    filter_files_not_needed_for_inference, get_gguf_extra_tensor_names,
    get_lock, gguf_quant_weights_iterator, initialize_dummy_weights,
    np_cache_weights_iterator, pt_weights_iterator,
    runai_safetensors_weights_iterator, safetensors_weights_iterator)
from vllm.model_executor.utils import set_weight_attrs
from vllm.platforms import current_platform
from vllm.transformers_utils.s3_utils import glob as s3_glob
from vllm.transformers_utils.utils import is_s3
from vllm.utils import is_pin_memory_available


@contextmanager
def device_loading_context(module: torch.nn.Module,
                           target_device: torch.device):
    if target_device.type == "cpu":
        # If target is CPU, no need to move anything
        yield module
        return

    original_device_states: Dict[str, torch.device] = {}

    # Store original device states and move parameters to GPU if they're on CPU
    for name, p in module.named_parameters():
        if p.device.type == "cpu" and target_device.type != 'hpu':
            original_device_states[name] = p.device
            p.data = p.data.to(target_device)
        # Parameters already on target device are not touched

    try:
        yield module

    finally:
        # Restore parameters to their original devices, ignoring new parameters
        pin_memory = is_pin_memory_available()
        for name, p in module.named_parameters():
            if name in original_device_states:
                original_device: torch.device = original_device_states[name]
                if original_device.type == "cpu":
                    # `torch.empty_like` does not support `pin_memory` argument
                    cpu_data = torch.empty_strided(
                        size=p.data.size(),
                        stride=p.data.stride(),
                        dtype=p.data.dtype,
                        layout=p.data.layout,
                        device="cpu",
                        pin_memory=pin_memory,
                    )
                    cpu_data.copy_(p.data)
                    p.data = cpu_data
                else:
                    p.data = p.data.to(original_device)
        # New parameters or parameters already on target device are untouched


logger = init_logger(__name__)


def _initialize_model(
    vllm_config: VllmConfig,
    *,
    prefix: str = "",
    model_class: Optional[type[nn.Module]] = None,
) -> nn.Module:
    """Initialize a model with the given configurations."""
    model_config = vllm_config.model_config
    if model_class is None:
        model_class, _ = get_model_architecture(model_config)

    if vllm_config.quant_config is not None:
        configure_quant_config(vllm_config.quant_config, model_class)

    signatures = inspect.signature(model_class.__init__)
    all_params = [param.name for param in signatures.parameters.values()]
    if "vllm_config" in all_params and "prefix" in all_params:
        # new-style model class
        with set_current_vllm_config(vllm_config, check_compile=True):
            return model_class(vllm_config=vllm_config, prefix=prefix)

    msg = ("vLLM model class should accept `vllm_config` and `prefix` as "
           "input arguments. Possibly you have an old-style model class"
           " registered from out of tree and it is used for new vLLM version. "
           "Check https://docs.vllm.ai/en/latest/design/arch_overview.html "
           "for the design and update the model class accordingly.")
    warnings.warn(msg, DeprecationWarning, stacklevel=2)

    logger.warning(
        "Trying to guess the arguments for old-style model class %s",
        model_class,
    )
    # try to be compatible with old-style model class
    kwargs = {}
    if "prefix" in all_params:
        kwargs["prefix"] = prefix
    if "config" in all_params:
        kwargs["config"] = model_config.hf_config
    if "cache_config" in all_params:
        kwargs["cache_config"] = vllm_config.cache_config
    if "quant_config" in all_params:
        kwargs["quant_config"] = vllm_config.quant_config
    if "lora_config" in all_params:
        kwargs["lora_config"] = vllm_config.lora_config
    if "scheduler_config" in all_params:
        kwargs["scheduler_config"] = vllm_config.scheduler_config
    with set_current_vllm_config(vllm_config, check_compile=True):
        return model_class(**kwargs)


def _process_weights_after_loading(model: nn.Module, model_config: ModelConfig,
                                   target_device: torch.device) -> None:
    for _, module in model.named_modules():
        quant_method = getattr(module, "quant_method", None)
        if isinstance(quant_method, QuantizeMethodBase):
            # When quant methods need to process weights after loading
            # (for repacking, quantizing, etc), they expect parameters
            # to be on the global target device. This scope is for the
            # case where cpu offloading is used, where we will move the
            # parameters onto device for processing and back off after.
            with device_loading_context(module, target_device):
                quant_method.process_weights_after_loading(module)

    # Currently only used by MLA.
    # NOTE: This intentionally happens after other modules so we can easily
    # decompress the weights for MLA.
    for _, module in model.named_modules():
        if isinstance(module, Attention) and \
            hasattr(module, "process_weights_after_loading"):
            # TODO(lucas): see if there is a way to unify the signatures
            # of process_weights_after_loading
            module.process_weights_after_loading(model_config.dtype)


class BaseModelLoader(ABC):
    """Base class for model loaders."""

    def __init__(self, load_config: LoadConfig):
        self.load_config = load_config

    @abstractmethod
    def download_model(self, model_config: ModelConfig) -> None:
        """Download a model so that it can be immediately loaded."""
        raise NotImplementedError

    @abstractmethod
    def load_model(self, *, vllm_config: VllmConfig) -> nn.Module:
        """Load a model with the given configurations."""
        raise NotImplementedError


class DefaultModelLoader(BaseModelLoader):
    """Model loader that can load different file types from disk."""

    @dataclasses.dataclass
    class Source:
        """A source for weights."""

        model_or_path: str
        """The model ID or path."""

        revision: Optional[str]
        """The optional model revision."""

        prefix: str = ""
        """A prefix to prepend to all weights."""

        fall_back_to_pt: bool = True
        """Whether .pt weights can be used."""

        allow_patterns_overrides: Optional[list[str]] = None
        """If defined, weights will load exclusively using these patterns."""

    counter_before_loading_weights: float = 0.0
    counter_after_loading_weights: float = 0.0

    def __init__(self, load_config: LoadConfig):
        super().__init__(load_config)
        if load_config.model_loader_extra_config:
            raise ValueError(f"Model loader extra config is not supported for "
                             f"load format {load_config.load_format}")

    def _maybe_download_from_modelscope(
            self, model: str, revision: Optional[str]) -> Optional[str]:
        """Download model from ModelScope hub if VLLM_USE_MODELSCOPE is True.

        Returns the path to the downloaded model, or None if the model is not
        downloaded from ModelScope."""
        if VLLM_USE_MODELSCOPE:
            # download model from ModelScope hub,
            # lazy import so that modelscope is not required for normal use.
            # pylint: disable=C.
            from modelscope.hub.snapshot_download import snapshot_download

            if not os.path.exists(model):
                # Use file lock to prevent multiple processes from
                # downloading the same model weights at the same time.
                with get_lock(model, self.load_config.download_dir):
                    model_path = snapshot_download(
                        model_id=model,
                        cache_dir=self.load_config.download_dir,
                        local_files_only=huggingface_hub.constants.
                        HF_HUB_OFFLINE,
                        revision=revision,
                        ignore_file_pattern=self.load_config.ignore_patterns,
                    )
            else:
                model_path = model
            return model_path
        return None

    def _prepare_weights(
        self,
        model_name_or_path: str,
        revision: Optional[str],
        fall_back_to_pt: bool,
        allow_patterns_overrides: Optional[list[str]],
    ) -> Tuple[str, List[str], bool]:
        """Prepare weights for the model.

        If the model is not local, it will be downloaded."""
        model_name_or_path = (self._maybe_download_from_modelscope(
            model_name_or_path, revision) or model_name_or_path)

        is_local = os.path.isdir(model_name_or_path)
        load_format = self.load_config.load_format
        use_safetensors = False
        index_file = SAFE_WEIGHTS_INDEX_NAME
        # Some quantized models use .pt files for storing the weights.
        if load_format == LoadFormat.AUTO:
            allow_patterns = ["*.safetensors", "*.bin"]
        elif (load_format == LoadFormat.SAFETENSORS
              or load_format == LoadFormat.FASTSAFETENSORS):
            use_safetensors = True
            allow_patterns = ["*.safetensors"]
        elif load_format == LoadFormat.MISTRAL:
            use_safetensors = True
            allow_patterns = ["consolidated*.safetensors"]
            index_file = "consolidated.safetensors.index.json"
        elif load_format == LoadFormat.PT:
            allow_patterns = ["*.pt"]
        elif load_format == LoadFormat.NPCACHE:
            allow_patterns = ["*.bin"]
        else:
            raise ValueError(f"Unknown load_format: {load_format}")

        if fall_back_to_pt:
            allow_patterns += ["*.pt"]

        if allow_patterns_overrides is not None:
            allow_patterns = allow_patterns_overrides

        if not is_local:
            hf_folder = download_weights_from_hf(
                model_name_or_path,
                self.load_config.download_dir,
                allow_patterns,
                revision,
                ignore_patterns=self.load_config.ignore_patterns,
            )
        else:
            hf_folder = model_name_or_path

        hf_weights_files: List[str] = []
        for pattern in allow_patterns:
            hf_weights_files += glob.glob(os.path.join(hf_folder, pattern))
            if len(hf_weights_files) > 0:
                if pattern == "*.safetensors":
                    use_safetensors = True
                break

        if use_safetensors:
            # For models like Mistral-7B-Instruct-v0.3
            # there are both sharded safetensors files and a consolidated
            # safetensors file. Using both breaks.
            # Here, we download the `model.safetensors.index.json` and filter
            # any files not found in the index.
            if not is_local:
                download_safetensors_index_file_from_hf(
                    model_name_or_path,
                    index_file,
                    self.load_config.download_dir,
                    revision,
                )
            hf_weights_files = filter_duplicate_safetensors_files(
                hf_weights_files, hf_folder, index_file)
        else:
            hf_weights_files = filter_files_not_needed_for_inference(
                hf_weights_files)

        if len(hf_weights_files) == 0:
            raise RuntimeError(
                f"Cannot find any model weights with `{model_name_or_path}`")

        return hf_folder, hf_weights_files, use_safetensors

    def _get_weights_iterator(
            self, source: "Source"
    ) -> Generator[Tuple[str, torch.Tensor], None, None]:
        """Get an iterator for the model weights based on the load format."""
        hf_folder, hf_weights_files, use_safetensors = self._prepare_weights(
            source.model_or_path, source.revision, source.fall_back_to_pt,
            source.allow_patterns_overrides)
        if self.load_config.load_format == LoadFormat.NPCACHE:
            # Currently np_cache only support *.bin checkpoints
            assert use_safetensors is False
            weights_iterator = np_cache_weights_iterator(
                source.model_or_path,
                self.load_config.download_dir,
                hf_folder,
                hf_weights_files,
                self.load_config.use_tqdm_on_load,
            )
        elif use_safetensors:
            if self.load_config.load_format == LoadFormat.FASTSAFETENSORS:
                weights_iterator = fastsafetensors_weights_iterator(
                    hf_weights_files,
                    self.load_config.use_tqdm_on_load,
                )
            else:
                weights_iterator = safetensors_weights_iterator(
                    hf_weights_files,
                    self.load_config.use_tqdm_on_load,
                )
        else:
            weights_iterator = pt_weights_iterator(
                hf_weights_files,
                self.load_config.use_tqdm_on_load,
            )

        if current_platform.is_tpu():
            # In PyTorch XLA, we should call `xm.mark_step` frequently so that
            # not too many ops are accumulated in the XLA program.
            import torch_xla.core.xla_model as xm

            def _xla_weights_iterator(iterator: Generator):
                for weights in iterator:
                    yield weights
                    xm.mark_step()

            weights_iterator = _xla_weights_iterator(weights_iterator)

<<<<<<< HEAD
        if current_platform.is_hpu():

=======
        elif current_platform.is_hpu():
>>>>>>> 66d433b9
            import habana_frameworks.torch.core as htcore

            def _hpu_weights_iterator(iterator: Generator):
                for weights in iterator:
                    yield weights
                    htcore.mark_step()

            weights_iterator = _hpu_weights_iterator(weights_iterator)

        if self.counter_before_loading_weights == 0.0:
            self.counter_before_loading_weights = time.perf_counter()
        # Apply the prefix.
        return ((source.prefix + name, tensor)
                for (name, tensor) in weights_iterator)

    def _get_all_weights(
        self,
        model_config: ModelConfig,
        model: nn.Module,
    ) -> Generator[Tuple[str, torch.Tensor], None, None]:
        primary_weights = DefaultModelLoader.Source(
            model_config.model,
            model_config.revision,
            prefix="",
            fall_back_to_pt=getattr(model, "fall_back_to_pt_during_load",
                                    True),
            allow_patterns_overrides=getattr(model, "allow_patterns_overrides",
                                             None),
        )
        yield from self._get_weights_iterator(primary_weights)

        secondary_weights = cast(
            Iterable[DefaultModelLoader.Source],
            getattr(model, "secondary_weights", ()),
        )
        for source in secondary_weights:
            yield from self._get_weights_iterator(source)

    def download_model(self, model_config: ModelConfig) -> None:
        self._prepare_weights(model_config.model,
                              model_config.revision,
                              fall_back_to_pt=True,
                              allow_patterns_overrides=None)

    def load_model(self, vllm_config: VllmConfig) -> nn.Module:
        device_config = vllm_config.device_config
        load_config = vllm_config.load_config
        model_config = vllm_config.model_config

        load_device = device_config.device if load_config.device is None else \
                      load_config.device
        target_device = torch.device(load_device)
        with set_default_torch_dtype(model_config.dtype):
            with target_device:
                model = _initialize_model(vllm_config=vllm_config)

            logger.info("Loading weights on %s...", load_device)
            weights_to_load = {name for name, _ in model.named_parameters()}
            loaded_weights = model.load_weights(
                self._get_all_weights(model_config, model))
            self.counter_after_loading_weights = time.perf_counter()
            logger.info(
                "Loading weights took %.2f seconds",
                self.counter_after_loading_weights -
                self.counter_before_loading_weights)
            # We only enable strict check for non-quantized models
            # that have loaded weights tracking currently.
            if model_config.quantization is None and loaded_weights is not None:
                weights_not_loaded = weights_to_load - loaded_weights
                if weights_not_loaded:
                    warning_msg = f"Following weights were not initialized \
                            from checkpoint: {weights_not_loaded}"

                    logger.warning(warning_msg)

            _process_weights_after_loading(model, model_config, target_device)

        return model.eval()


class DummyModelLoader(BaseModelLoader):
    """Model loader that will set model weights to random values."""

    def __init__(self, load_config: LoadConfig):
        super().__init__(load_config)
        if load_config.model_loader_extra_config:
            raise ValueError(f"Model loader extra config is not supported for "
                             f"load format {load_config.load_format}")

    def download_model(self, model_config: ModelConfig) -> None:
        pass  # Nothing to download

    def load_model(self, vllm_config: VllmConfig) -> nn.Module:
        device_config = vllm_config.device_config
        model_config = vllm_config.model_config
        target_device = torch.device(device_config.device)
        with set_default_torch_dtype(model_config.dtype):
            with target_device:
                model = _initialize_model(vllm_config=vllm_config)
            # NOTE(woosuk): For accurate performance evaluation, we assign
            # random values to the weights.
            initialize_dummy_weights(model)

            _process_weights_after_loading(model, model_config, target_device)
        return model.eval()


class TensorizerLoader(BaseModelLoader):
    """Model loader using CoreWeave's tensorizer library."""

    def __init__(self, load_config: LoadConfig):
        super().__init__(load_config)
        if isinstance(load_config.model_loader_extra_config, TensorizerConfig):
            self.tensorizer_config = load_config.model_loader_extra_config
        else:
            self.tensorizer_config = TensorizerConfig(
                **load_config.model_loader_extra_config)

    def _verify_config(self, model_config: ModelConfig,
                       parallel_config: ParallelConfig):
        self.tensorizer_config.verify_with_model_config(model_config)
        self.tensorizer_config.verify_with_parallel_config(parallel_config)

    def _get_weights_iterator(
        self, ) -> Generator[Tuple[str, torch.Tensor], None, None]:
        tensorizer_args = self.tensorizer_config._construct_tensorizer_args()
        return tensorizer_weights_iterator(tensorizer_args)

    def _load_model_serialized_cpu(
        self,
        vllm_config: VllmConfig,
    ) -> nn.Module:
        """Load a serialized model with tensorizer to the CPU.

        This is only necessary when the model isn't vLLM-tensorized (see
        examples/other/tensorize_vllm_model.py) This should still
        be faster than default HuggingFace loading, but will be slower than
        loading a vLLM-tensorized model.
        """
        device_config = vllm_config.device_config
        model_config = vllm_config.model_config
        with set_default_torch_dtype(model_config.dtype):
            with torch.device(device_config.device):
                model = _initialize_model(vllm_config=vllm_config)

            model.load_weights(self._get_weights_iterator())
        return model.eval()

    def _load_model_serialized(
        self,
        vllm_config: VllmConfig,
    ) -> nn.Module:
        """Load a serialized model with tensorizer.

        Expects a vLLM-tensorized model. See the
        examples/other/tensorize_vllm_model.py example script
        for serializing vLLM models."""

        device_config = vllm_config.device_config
        model_config = vllm_config.model_config

        with set_default_torch_dtype(model_config.dtype):
            with torch.device(device_config.device):
                model_class = get_model_architecture(model_config)[0]

                tensorizer_config = copy.copy(self.tensorizer_config)
                tensorizer_config.model_class = model_class
                tensorizer_config.hf_config = model_config.hf_config
                tensorizer_config.dtype = model_config.dtype

                model = load_with_tensorizer(tensorizer_config,
                                             vllm_config=vllm_config)
        return model.eval()

    def download_model(self, model_config: ModelConfig) -> None:
        self.tensorizer_config.verify_with_model_config(model_config)

        with self.tensorizer_config.open_stream():
            pass

    def load_model(self, vllm_config: VllmConfig) -> nn.Module:
        model_config = vllm_config.model_config
        parallel_config = vllm_config.parallel_config
        self._verify_config(model_config, parallel_config)

        if parallel_config.tensor_parallel_size > 1:
            from vllm.distributed import get_tensor_model_parallel_rank

            self.tensorizer_config.tensorizer_uri = (
                self.tensorizer_config.tensorizer_uri %
                get_tensor_model_parallel_rank())

        if is_vllm_tensorized(self.tensorizer_config):
            return self._load_model_serialized(vllm_config=vllm_config)
        return self._load_model_serialized_cpu(vllm_config=vllm_config)

    @staticmethod
    def save_model(
        model: torch.nn.Module,
        tensorizer_config: TensorizerConfig,
    ) -> None:
        serialize_vllm_model(
            model=model,
            tensorizer_config=tensorizer_config,
        )


class ShardedStateLoader(BaseModelLoader):
    """
    Model loader that directly loads each worker's model state dict, which
    enables a fast load path for large tensor-parallel models where each worker
    only needs to read its own shard rather than the entire checkpoint. See
    `examples/offline_inference/save_sharded_state.py` for creating a sharded
    checkpoint.
    """

    DEFAULT_PATTERN = "model-rank-{rank}-part-{part}.safetensors"

    def __init__(self, load_config: LoadConfig):
        super().__init__(load_config)
        extra_config = ({} if load_config.model_loader_extra_config is None
                        else load_config.model_loader_extra_config.copy())
        self.pattern = extra_config.pop("pattern", self.DEFAULT_PATTERN)
        if extra_config:
            raise ValueError(f"Unexpected extra config keys for load format "
                             f"{load_config.load_format}: "
                             f"{load_config.model_loader_extra_config.keys()}")

    @staticmethod
    def _filter_subtensors(
        tensors: Dict[str, torch.Tensor], ) -> Dict[str, torch.Tensor]:
        """
        Filter out all tensors that share the same memory or a subset of the
        memory of another tensor.
        """
        same_storage_groups: Dict[Any, List[Tuple[str, torch.Tensor]]] = (
            collections.defaultdict(list))
        for key, tensor in tensors.items():
            if tensor.numel():
                ptr = tensor.untyped_storage().data_ptr()
                same_storage_groups[tensor.device, ptr].append((key, tensor))

        def get_end_ptr(tensor: torch.Tensor) -> int:
            return tensor.view(-1)[-1].data_ptr() + tensor.element_size()

        result: Dict[str, torch.Tensor] = {}
        for group in same_storage_groups.values():
            for k, t in group:
                a, b = t.data_ptr(), get_end_ptr(t)
                for k2, t2 in group:
                    if not t2.is_contiguous():
                        continue
                    a2, b2 = t2.data_ptr(), get_end_ptr(t2)
                    if a < a2 or b2 < b:
                        continue
                    if a2 < a or b < b2 or not t.is_contiguous():
                        break  # t2 covers strictly more memory than t.
                    if k2 < k:
                        # Same tensors, keep the one with the smaller key.
                        break
                else:
                    result[k] = t
        return result

    def _prepare_weights(self, model_name_or_path: str,
                         revision: Optional[str]):
        if os.path.isdir(model_name_or_path):
            return model_name_or_path
        else:
            allow_patterns = ["*.safetensors"]
            return download_weights_from_hf(
                model_name_or_path,
                self.load_config.download_dir,
                allow_patterns,
                revision,
                ignore_patterns=self.load_config.ignore_patterns,
            )

    def download_model(self, model_config: ModelConfig) -> None:
        self._prepare_weights(model_config.model, model_config.revision)

    def load_model(self, vllm_config: VllmConfig) -> nn.Module:
        device_config = vllm_config.device_config
        model_config = vllm_config.model_config
        target_device = torch.device(device_config.device)
        from safetensors.torch import safe_open

        from vllm.distributed import get_tensor_model_parallel_rank

        local_model_path = self._prepare_weights(model_config.model,
                                                 model_config.revision)

        with set_default_torch_dtype(model_config.dtype):
            with target_device:
                model = _initialize_model(vllm_config=vllm_config)
                _process_weights_after_loading(model, model_config,
                                               target_device)
            rank = get_tensor_model_parallel_rank()
            pattern = os.path.join(
                local_model_path,
                self.pattern.format(rank=rank, part="*"),
            )
            filepaths = glob.glob(pattern)
            if not filepaths:
                # TODO: support un-sharded checkpoints too
                raise ValueError(
                    f"Could not find checkpoint files '{pattern}', only "
                    f"pre-sharded checkpoints are currently supported!")
            state_dict = self._filter_subtensors(model.state_dict())
            for path in filepaths:
                with safe_open(path, framework="pt") as f:
                    for key in f.keys():  # noqa: SIM118
                        tensor = f.get_tensor(key)
                        # If loading with LoRA enabled, additional padding may
                        # be added to certain parameters. We only load into a
                        # narrowed view of the parameter data.
                        param_data = state_dict[key].data
                        param_shape = state_dict[key].shape
                        for dim, size in enumerate(tensor.shape):
                            if size < param_shape[dim]:
                                param_data = param_data.narrow(dim, 0, size)
                        if tensor.shape != param_shape:
                            logger.warning(
                                "loading tensor of shape %s into "
                                "parameter '%s' of shape %s",
                                tensor.shape,
                                key,
                                param_shape,
                            )
                        param_data.copy_(tensor)
                        state_dict.pop(key)
            if state_dict:
                raise ValueError(
                    f"Missing keys {tuple(state_dict)} in loaded state!")
        return model.eval()

    @staticmethod
    def save_model(
        model: torch.nn.Module,
        path: str,
        pattern: Optional[str] = None,
        max_size: Optional[int] = None,
    ) -> None:
        from safetensors.torch import save_file

        from vllm.distributed import get_tensor_model_parallel_rank

        if pattern is None:
            pattern = ShardedStateLoader.DEFAULT_PATTERN
        rank = get_tensor_model_parallel_rank()
        part_idx = 0
        total_size = 0
        state_dict = ShardedStateLoader._filter_subtensors(model.state_dict())
        state_dict_part: Dict[str, torch.Tensor] = {}
        for key, tensor in state_dict.items():
            param_size = tensor.nelement() * tensor.element_size()
            if max_size is not None and total_size + param_size > max_size:
                filename = pattern.format(rank=rank, part=part_idx)
                save_file(
                    state_dict_part,
                    os.path.join(path, filename),
                )
                part_idx += 1
                total_size = 0
                state_dict_part = {}
            state_dict_part[key] = tensor
            total_size += param_size
        if len(state_dict_part) > 0:
            filename = pattern.format(rank=rank, part=part_idx)
            save_file(
                state_dict_part,
                os.path.join(path, filename),
            )


class BitsAndBytesModelLoader(BaseModelLoader):
    """Model loader to load model weights with BitAndBytes quantization."""

    possible_config_file_names = ["adapter_config.json"]

    def __init__(self, load_config: LoadConfig):
        super().__init__(load_config)

        # Save the module names without sharding.
        self.unsharded_weights_modules: List[str] = []
        # Save the module names that are sharded by column.
        self.column_sharded_weights_modules: List[str] = []
        # Store all module names (from transformers) that support
        # BNB quantization.
        self.target_modules: List[str] = []
        # mapping weight names from transformers to vllm.
        self.weight_mapper: Callable = lambda name: name

    def _get_weight_files(
        self,
        model_name_or_path: str,
        allowed_patterns: List[str],
        revision: Optional[str] = None,
    ) -> Tuple[str, List[str], str]:
        """Retrieve weight files. Download the files if necessary.

        Return the weight files and the file pattern."""
        is_local = os.path.isdir(model_name_or_path)

        if is_local:
            for pattern in allowed_patterns:
                weight_files = glob.glob(
                    os.path.join(model_name_or_path, pattern))
                if weight_files:
                    return model_name_or_path, weight_files, pattern
        else:
            hf_api = HfApi()
            repo_files = hf_api.list_repo_files(repo_id=model_name_or_path)
            for pattern in allowed_patterns:
                matching_files = fnmatch.filter(repo_files, pattern)
                if matching_files:
                    hf_folder = download_weights_from_hf(
                        model_name_or_path,
                        self.load_config.download_dir,
                        [pattern],
                        revision,
                        ignore_patterns=self.load_config.ignore_patterns,
                    )
                    return hf_folder, glob.glob(
                        os.path.join(hf_folder, pattern)), pattern

        raise RuntimeError(
            f"No model weights found in: `{model_name_or_path}`")

    def _prepare_weights(self, model_name_or_path: str,
                         revision: Optional[str]) -> Tuple[List[str], bool]:
        """Prepare weight files for the model."""

        allowed_patterns = ["*.safetensors", "*.bin", "*.pt"]

        hf_folder, hf_weights_files, matched_pattern = self._get_weight_files(
            model_name_or_path, allowed_patterns, revision)

        use_safetensors = matched_pattern == "*.safetensors"
        is_local = os.path.isdir(model_name_or_path)
        index_file = SAFE_WEIGHTS_INDEX_NAME
        if use_safetensors:
            # For models like Mistral-7B-Instruct-v0.3
            # there are both sharded safetensors files and a consolidated
            # safetensors file. Using both breaks.
            # Here, we download the `model.safetensors.index.json` and filter
            # any files not found in the index.
            if not is_local:
                download_safetensors_index_file_from_hf(
                    model_name_or_path,
                    index_file,
                    self.load_config.download_dir,
                    revision,
                )
            hf_weights_files = filter_duplicate_safetensors_files(
                hf_weights_files, hf_folder, index_file)
        else:
            hf_weights_files = filter_files_not_needed_for_inference(
                hf_weights_files)

        if len(hf_weights_files) == 0:
            raise RuntimeError(
                f"Cannot find any model weights with `{model_name_or_path}`")

        return hf_weights_files, use_safetensors

    def _hf_weight_iter(self, hf_weights_files, use_safetensors: bool):
        if use_safetensors:
            iterator = safetensors_weights_iterator(
                hf_weights_files,
                self.load_config.use_tqdm_on_load,
            )
        else:
            iterator = pt_weights_iterator(
                hf_weights_files,
                self.load_config.use_tqdm_on_load,
            )
        for org_name, param in iterator:
            # mapping weight names from transformers to vllm while preserving
            # original names.
            mapped_name = self.weight_mapper(org_name)
            yield org_name, mapped_name, param

    def _get_quantized_weights_iterator(
        self,
        model_name_or_path: str,
        revision: Optional[str],
        pre_quant: bool,
        load_8bit: bool,
    ) -> Tuple[Generator[Tuple[str, torch.Tensor], None, None], Dict[str,
                                                                     Any]]:
        """Get an iterator to the model weights with bitsandbytes quantization,
        as well as the quantization state dictionary."""

        # only load the bitsandbytes module when needed
        try:
            import bitsandbytes

            if bitsandbytes.__version__ < "0.45.3":
                raise ImportError("bitsandbytes version is wrong. Please "
                                  "install bitsandbytes>=0.45.3.")
        except ImportError as err:
            raise ImportError("Please install bitsandbytes>=0.45.3 via "
                              "`pip install bitsandbytes>=0.45.3` to use "
                              "bitsandbytes quantizer.") from err

        hf_weights_files, use_safetensors = self._prepare_weights(
            model_name_or_path, revision)

        quant_state_dict: Dict[str, Any] = {}

        if pre_quant:
            if load_8bit:
                return self._quantized_8bit_generator(
                    hf_weights_files, use_safetensors,
                    quant_state_dict), quant_state_dict
            else:
                return self._quantized_4bit_generator(
                    hf_weights_files, use_safetensors,
                    quant_state_dict), quant_state_dict

        return self._unquantized_generator(hf_weights_files, use_safetensors,
                                           quant_state_dict), quant_state_dict

    def _is_8bit_weight_name(self, weight_name: str):
        quantized_suffix = {".scb", ".weight_format"}
        return any(weight_name.lower().endswith(suffix)
                   for suffix in quantized_suffix)

    def _is_4bit_weight_name(self, weight_name: str):
        quantized_suffix = {
            "absmax",
            "quant_map",
            "nested_absmax",
            "nested_quant_map",
            "bitsandbytes",
        }
        suffix = weight_name.split(".")[-1]
        return any(q_suffix in suffix for q_suffix in quantized_suffix)

    def _quantized_8bit_generator(self, hf_weights_files, use_safetensors,
                                  quant_state_dict) -> Generator:
        for (
                org_weight_name,
                mapped_weight_name,
                weight_tensor,
        ) in self._hf_weight_iter(hf_weights_files, use_safetensors):
            if not mapped_weight_name.lower().endswith(".scb"):
                continue

            weight_key = mapped_weight_name.lower().replace(".scb", ".weight")
            quant_state_dict[weight_key] = weight_tensor

        for (
                org_weight_name,
                mapped_weight_name,
                weight_tensor,
        ) in self._hf_weight_iter(hf_weights_files, use_safetensors):
            if self._is_8bit_weight_name(mapped_weight_name):
                continue

            if mapped_weight_name in quant_state_dict:
                set_weight_attrs(weight_tensor, {"load_in_8bit": True})
                yield org_weight_name, weight_tensor
            else:
                yield org_weight_name, weight_tensor

    def _quantized_4bit_generator(self, hf_weights_files, use_safetensors,
                                  quant_state_dict) -> Generator:
        from bitsandbytes.functional import QuantState

        # First iterate over all quant state weights
        weight_iterator = self._hf_weight_iter(hf_weights_files,
                                               use_safetensors)
        temp_state_dict = {}
        for (
                org_weight_name,
                mapped_weight_name,
                weight_tensor,
        ) in weight_iterator:
            if not self._is_4bit_weight_name(mapped_weight_name):
                continue
            # bitsandbytes library requires
            # weight.quant_state.bitsandbytes__* in CPU
            if "quant_state.bitsandbytes" in mapped_weight_name:
                temp_state_dict[mapped_weight_name] = weight_tensor.cpu().data
            else:
                temp_state_dict[mapped_weight_name] = weight_tensor

        # Closure to parse quant_state for each prequant weight
        def _parse_quant_state(param_name: str,
                               temp_state_dict: Dict) -> QuantState:
            quant_state = {}
            for k in temp_state_dict:
                if param_name + "." in k:
                    quant_state[k] = temp_state_dict[k]

            return QuantState.from_dict(quant_state,
                                        device=current_platform.device_type)

        # Second iterate over all prequant and normal weights
        # pre quantized weights would have a quant_state
        for (
                org_weight_name,
                mapped_weight_name,
                weight_tensor,
        ) in self._hf_weight_iter(hf_weights_files, use_safetensors):
            if self._is_4bit_weight_name(mapped_weight_name):
                continue

            if (f"{mapped_weight_name}.quant_state.bitsandbytes__nf4"
                    in temp_state_dict) or (
                        f"{mapped_weight_name}.quant_state.bitsandbytes__fp4"
                        in temp_state_dict):
                quant_state = _parse_quant_state(mapped_weight_name,
                                                 temp_state_dict)
                quant_state_dict[mapped_weight_name] = quant_state
                yield org_weight_name, weight_tensor
            else:
                yield org_weight_name, weight_tensor

    def _unquantized_generator(self, hf_weights_files, use_safetensors,
                               quant_state_dict) -> Generator:
        from bitsandbytes.functional import quantize_4bit

        tp_size = get_tensor_model_parallel_world_size()
        tp_rank = get_tensor_model_parallel_rank()

        for (
                org_weight_name,
                mapped_weight_name,
                weight_tensor,
        ) in self._hf_weight_iter(hf_weights_files, use_safetensors):
            if any(target_module in mapped_weight_name
                   for target_module in self.target_modules
                   ) and mapped_weight_name.endswith(".weight"):
                # Without sharding
                if any(
                        mapped_weight_name.startswith(module)
                        for module in self.unsharded_weights_modules):
                    weight_sub_tensor = weight_tensor
                # Shard by column
                elif any(
                        mapped_weight_name.startswith(module)
                        for module in self.column_sharded_weights_modules):
                    total_size = weight_tensor.size(-1)
                    start_index = total_size // tp_size * tp_rank
                    end_index = total_size // tp_size * (tp_rank + 1)
                    weight_sub_tensor = weight_tensor[...,
                                                      start_index:end_index]
                # Weights have fused on disk. In this case, we assume that the
                # weight and module use same name.
                elif any(
                        mapped_weight_name.startswith(module)
                        for module in self.maybe_fused_weights_modules):
                    # special case for fused weights
                    # get the size of each shard weight tensor
                    total_shard_sizes = next(
                        (sizes for module, sizes in
                         self.maybe_fused_weights_modules.items()
                         if mapped_weight_name.startswith(module)))
                    total_size = weight_tensor.size(0)
                    assert total_size == sum(total_shard_sizes)
                    # get the start/end index of each shard weight tensor
                    total_start_index = list(
                        itertools.accumulate([0] + total_shard_sizes))[:-1]
                    shard_weights_index = [(
                        idx + size // tp_size * tp_rank,
                        idx + size // tp_size * (tp_rank + 1),
                    ) for idx, size in zip(total_start_index,
                                           total_shard_sizes)]
                    # slice and reorder the weight tensor
                    weight_tensor = [
                        weight_tensor[start_index:end_index, ...]
                        for start_index, end_index in shard_weights_index
                    ]
                    weight_sub_tensor = torch.cat(weight_tensor, dim=0)
                # Shard by row
                else:
                    total_size = weight_tensor.size(0)
                    start_index = total_size // tp_size * tp_rank
                    end_index = total_size // tp_size * (tp_rank + 1)
                    weight_sub_tensor = weight_tensor[start_index:end_index,
                                                      ...]

                # bitsandbytes requires data in GPU
                if weight_sub_tensor.is_cuda:
                    loaded_weight = weight_sub_tensor
                else:
                    loaded_weight = weight_sub_tensor.cuda()

                # remove the following after the issue is fixed:
                # https://github.com/bitsandbytes-foundation/bitsandbytes/issues/1342
                if loaded_weight.is_contiguous() is False:
                    loaded_weight = loaded_weight.contiguous()

                with set_default_torch_dtype(torch.float32):
                    processed_weight, quant_state = quantize_4bit(
                        loaded_weight,
                        compress_statistics=True,
                        quant_type="nf4",
                    )

                quant_state_dict[mapped_weight_name] = quant_state
            else:
                processed_weight = weight_tensor
            yield org_weight_name, processed_weight

    def _get_bnb_target_modules(self, model: nn.Module) -> None:

        for name, module in model.named_modules():
            if isinstance(module, (LinearBase, )):
                if modules_info := self.modules_mapping.get_sub_modules(name):
                    # Map vllm's names to transformers's names.
                    rep_name, sub_modules = modules_info
                    for sub_name in sub_modules:
                        self.target_modules.append(
                            name.replace(rep_name, sub_name))
                # Add original module name even if the module has stacked map,
                # in case model has a mixture of disk-merged and disk-splitted
                # weights with same last name.
                self.target_modules.append(name)

        assert (self.target_modules
                ), "vllm currently does not support BNB quantization for"
        f" {type(model).__name__}"

    def _load_weights(self, model_config: ModelConfig,
                      model: nn.Module) -> None:
        if not hasattr(model, "load_weights"):
            raise AttributeError(
                "The required method 'load_weights' is not defined in class"
                f" {type(model).__name__}.")

        if not hasattr(model, "packed_modules_mapping"):
            raise AttributeError(
                f"Model {type(model).__name__} does not support BitsAndBytes "
                "quantization yet. No 'packed_modules_mapping' found.")

        self.modules_mapping = ParamMapping(
            copy.deepcopy(model.packed_modules_mapping))

        # For some models like Molmo, we need to use hf_to_vllm_mapper
        # to ensure correct loading of weights.
        if hf_to_vllm_mapper := getattr(model, "hf_to_vllm_mapper", None):
            self.weight_mapper = lambda name: hf_to_vllm_mapper._map_name(name)

        # Modules whose weights might have fused on disk
        # we need their output_sizes to make shard in flight correctly with TP
        self.maybe_fused_weights_modules: Dict[str, List[int]] = {}
        self._get_bnb_target_modules(model)
        for name, module in model.named_modules():
            # Some modules like `ReplicatedLinear` should not have their weights
            # sharded. The reason for implementing it this way is to avoid new
            # static variable in the model implementation.
            if isinstance(module, (ReplicatedLinear, )):
                self.unsharded_weights_modules.append(name)
            # `QKVParallelLinear` and `MergedColumnParallelLinear` might have
            # fused weights on disk. We need to use the output sizes of these
            # modules to shard the weights correctly.
            elif isinstance(module,
                            (QKVParallelLinear, MergedColumnParallelLinear)):
                self.maybe_fused_weights_modules[name] = module.output_sizes
            # In TP, these weights are partitioned along the column
            # dimension (dim=-1)
            elif isinstance(module, (RowParallelLinear, )):
                self.column_sharded_weights_modules.append(name)

        self.model_type = type(model).__name__

        logger.info("Loading weights with BitsAndBytes quantization. "
                    "May take a while ...")

        quant_config = getattr(model_config.hf_config, "quantization_config",
                               None)

        pre_quant = False
        if quant_config is not None:
            quant_method = quant_config.get("quant_method")
            if quant_method == "bitsandbytes":
                pre_quant = True
            else:
                raise ValueError(
                    f"BitsAndBytes loader does not support {quant_method} "
                    "quantization")

        # The quant_states in pre_quantized models cannot work with a split
        # weight tensor. So TP does not work with pre_quantized bnb models.
        if pre_quant and get_tensor_model_parallel_world_size() > 1:
            raise ValueError(
                "Prequant BitsAndBytes models with tensor parallelism is not "
                "supported. Please try with pipeline parallelism.")

        load_8bit = False
        if pre_quant:
            load_8bit = quant_config.get("load_in_8bit", False)

        qweight_iterator, quant_state_dict = (
            self._get_quantized_weights_iterator(model_config.model,
                                                 model_config.revision,
                                                 pre_quant, load_8bit))

        weights_to_load = {name for name, _ in model.named_parameters()}
        loaded_weights = model.load_weights(qweight_iterator)
        # Some models may have weights loading tracker unimplemented.
        if loaded_weights is not None:
            weights_not_loaded = weights_to_load - loaded_weights
            if weights_not_loaded:
                raise ValueError("Following weights were not initialized from "
                                 f"checkpoint: {weights_not_loaded}")

        torch.cuda.empty_cache()

        param_dict = dict(model.named_parameters())
        stacked_quant_state_dict: Dict[str, Dict[int, Any]] = {}
        # TODO: Change this lazy import to normal import
        # after the checks are updated to run on a new version
        from vllm.model_executor.models.utils import is_pp_missing_parameter

        for quant_param_name in quant_state_dict:
            if is_pp_missing_parameter(quant_param_name, model):
                continue

            non_stacked_param_name = quant_param_name

            shard_index = 0
            for shard_name, (
                    weight_name,
                    index,
            ) in self.modules_mapping.inverse_packed_mapping.items():
                # Some models, such as MiniCPM V2.5/2.6, contain both
                # module names 'kv_proj' and 'qkv_proj'. To prevent 'kv_proj'
                # from being incorrectly identified as being present in
                # 'vpm.encoder.layers.0.self_attn.qkv_proj.weight
                shard_pos = quant_param_name.find(shard_name)
                can_correct_rename = (shard_pos
                                      > 0) and (quant_param_name[shard_pos - 1]
                                                == ".")
                # If the quant_param_name is packed, it won't occur in the
                # param_dict before renaming.
                new_quant_param_name = quant_param_name.replace(
                    shard_name, weight_name)
                need_rename = (quant_param_name not in param_dict) \
                              and (new_quant_param_name in param_dict)
                if can_correct_rename and need_rename:
                    shard_index = index
                    quant_param_name = new_quant_param_name
                    break

            # Models like Clip/Siglip may skip some layers in initialization,
            # causing unused quant_param_name in state_dict.
            if quant_param_name not in param_dict:
                continue

            if quant_param_name not in stacked_quant_state_dict:
                stacked_quant_state_dict[quant_param_name] = {}

            stacked_quant_state_dict[quant_param_name][shard_index] = (
                quant_state_dict[non_stacked_param_name])

        # save quant_states and offsets as the attributes of the parameters
        for param_name, param in param_dict.items():
            if param_name in stacked_quant_state_dict:
                quant_states = stacked_quant_state_dict[param_name]
                set_weight_attrs(param, {"bnb_quant_state": quant_states})

                pack_ratio = getattr(param, "pack_factor", -1)
                if pack_ratio == -1:
                    raise ValueError(
                        f"pack_factor not set for parameter {param_name}.")

                num_elements = [0] * len(quant_states)
                for seq, quant_state in quant_states.items():
                    num_elements[seq] = (math.prod(quant_state.shape) //
                                         pack_ratio)

                offsets = np.concatenate(([0], np.cumsum(num_elements)))
                # Make torch infer_schema happy
                offsets = torch.tensor(offsets).cpu()
                set_weight_attrs(param, {"bnb_shard_offsets": offsets})

                if load_8bit:
                    set_weight_attrs(
                        param, {"matmul_state": [None] * len(quant_states)})

    def download_model(self, model_config: ModelConfig) -> None:
        self._prepare_weights(model_config.model, model_config.revision)

    def load_model(self, vllm_config: VllmConfig) -> nn.Module:
        device_config = vllm_config.device_config
        model_config = vllm_config.model_config
        with set_default_torch_dtype(model_config.dtype):
            with torch.device(device_config.device):
                model = _initialize_model(vllm_config=vllm_config)

                self._load_weights(model_config, model)

        return model.eval()


class GGUFModelLoader(BaseModelLoader):
    """
    Model loader that can load GGUF files. This is useful for loading models
    that are quantized with GGUF and saved in the GGUF format. This loader
    supports loading both full models and sharded models.
    """

    def __init__(self, load_config: LoadConfig):
        super().__init__(load_config)
        if load_config.model_loader_extra_config:
            raise ValueError(f"Model loader extra config is not supported for "
                             f"load format {load_config.load_format}")

    def _prepare_weights(self, model_name_or_path: str):
        if os.path.isfile(model_name_or_path):
            return model_name_or_path
        else:
            raise ValueError(f"{model_name_or_path} is not a file.")

    def _get_gguf_weights_map(self, model_config: ModelConfig):
        """
        GGUF uses this naming convention for their tensors from HF checkpoint:
        `blk.N.BB.weight` and `blk.N.BB.bias`
        where N signifies the block number of a layer, and BB signifies the
        attention/mlp layer components.
        See "Standardized tensor names" in
        https://github.com/ggerganov/ggml/blob/master/docs/gguf.md for details.
        """
        config = model_config.hf_config
        model_type = config.model_type
        gguf_to_hf_name_map = {}
        # hack: ggufs have a different name than transformers
        if model_type == "cohere":
            model_type = "command-r"
        if model_type in ("deepseek_v3", "deepseek_v2"):
            model_type = "deepseek2"
            # GGUF layer map assumes that we will have a merged expert weights
            # so we need to map them manually
            for idx in range(config.num_hidden_layers):
                gguf_to_hf_name_map[f"blk.{idx}.exp_probs_b.bias"] = \
                        f"model.layers.{idx}.mlp.gate.e_score_correction_bias"
                gguf_to_hf_name_map[f"blk.{idx}.ffn_down_exps.weight"] = \
                        f"model.layers.{idx}.mlp.experts.0.down_proj.weight"
                gguf_to_hf_name_map[f"blk.{idx}.ffn_gate_exps.weight"] = \
                        f"model.layers.{idx}.mlp.experts.0.gate_proj.weight"
                gguf_to_hf_name_map[f"blk.{idx}.ffn_up_exps.weight"] = \
                        f"model.layers.{idx}.mlp.experts.0.up_proj.weight"

        arch = None
        for key, value in gguf.MODEL_ARCH_NAMES.items():
            if value == model_type:
                arch = key
                break
        if arch is None:
            raise RuntimeError(f"Unknown gguf model_type: {model_type}")
        num_layers = config.num_hidden_layers
        name_map = gguf.get_tensor_name_map(arch, num_layers)
        with torch.device("meta"):
            dummy_model = AutoModelForCausalLM.from_config(
                config, trust_remote_code=model_config.trust_remote_code)
        state_dict = dummy_model.state_dict()

        for hf_name in state_dict:
            name, suffix = hf_name.rsplit(".", 1)
            gguf_name = name_map.get_name(name)
            gguf_to_hf_name_map[f"{gguf_name}.{suffix}"] = hf_name
        return gguf_to_hf_name_map

    def _get_weights_iterator(
        self, model_name_or_path: str, gguf_to_hf_name_map: Dict[str, str]
    ) -> Generator[Tuple[str, torch.Tensor], None, None]:
        return gguf_quant_weights_iterator(model_name_or_path,
                                           gguf_to_hf_name_map)

    def download_model(self, model_config: ModelConfig) -> None:
        self._prepare_weights(model_config.model)

    def load_model(self, vllm_config: VllmConfig) -> nn.Module:
        device_config = vllm_config.device_config
        model_config = vllm_config.model_config
        local_model_path = self._prepare_weights(model_config.model)
        gguf_weights_map = self._get_gguf_weights_map(model_config)
        # we can only know if tie word embeddings after mapping weights
        if "lm_head.weight" in get_gguf_extra_tensor_names(
                local_model_path, gguf_weights_map):
            model_config.hf_config.update({"tie_word_embeddings": True})

        target_device = torch.device(device_config.device)
        with set_default_torch_dtype(model_config.dtype):
            with target_device:
                model = _initialize_model(vllm_config=vllm_config)
            model.load_weights(
                self._get_weights_iterator(local_model_path, gguf_weights_map))

            _process_weights_after_loading(model, model_config, target_device)
        return model


class RunaiModelStreamerLoader(BaseModelLoader):
    """
        Model loader that can load safetensors
        files from local FS or S3 bucket.
    """

    def __init__(self, load_config: LoadConfig):
        super().__init__(load_config)
        if load_config.model_loader_extra_config:
            extra_config = load_config.model_loader_extra_config

            if ("concurrency" in extra_config
                    and isinstance(extra_config.get("concurrency"), int)):
                os.environ["RUNAI_STREAMER_CONCURRENCY"] = str(
                    extra_config.get("concurrency"))

            if ("memory_limit" in extra_config
                    and isinstance(extra_config.get("memory_limit"), int)):
                os.environ["RUNAI_STREAMER_MEMORY_LIMIT"] = str(
                    extra_config.get("memory_limit"))

            runai_streamer_s3_endpoint = os.getenv(
                'RUNAI_STREAMER_S3_ENDPOINT')
            aws_endpoint_url = os.getenv('AWS_ENDPOINT_URL')
            if (runai_streamer_s3_endpoint is None
                    and aws_endpoint_url is not None):
                os.environ["RUNAI_STREAMER_S3_ENDPOINT"] = aws_endpoint_url

    def _prepare_weights(self, model_name_or_path: str,
                         revision: Optional[str]) -> List[str]:
        """Prepare weights for the model.

        If the model is not local, it will be downloaded."""

        is_s3_path = is_s3(model_name_or_path)
        is_local = os.path.isdir(model_name_or_path)
        safetensors_pattern = "*.safetensors"
        index_file = SAFE_WEIGHTS_INDEX_NAME

        hf_folder = (model_name_or_path if
                     (is_local or is_s3_path) else download_weights_from_hf(
                         model_name_or_path,
                         self.load_config.download_dir,
                         [safetensors_pattern],
                         revision,
                         ignore_patterns=self.load_config.ignore_patterns,
                     ))
        if is_s3_path:
            hf_weights_files = s3_glob(path=hf_folder,
                                       allow_pattern=[safetensors_pattern])
        else:
            hf_weights_files = glob.glob(
                os.path.join(hf_folder, safetensors_pattern))

        if not is_local and not is_s3_path:
            download_safetensors_index_file_from_hf(
                model_name_or_path, index_file, self.load_config.download_dir,
                revision)

        if not hf_weights_files:
            raise RuntimeError(
                f"Cannot find any safetensors model weights with "
                f"`{model_name_or_path}`")

        return hf_weights_files

    def _get_weights_iterator(
            self, model_or_path: str,
            revision: str) -> Generator[Tuple[str, torch.Tensor], None, None]:
        """Get an iterator for the model weights based on the load format."""
        hf_weights_files = self._prepare_weights(model_or_path, revision)
        return runai_safetensors_weights_iterator(
            hf_weights_files,
            self.load_config.use_tqdm_on_load,
        )

    def download_model(self, model_config: ModelConfig) -> None:
        """Download model if necessary"""
        self._prepare_weights(model_config.model, model_config.revision)

    def load_model(self, vllm_config: VllmConfig) -> nn.Module:
        """Perform streaming of the model to destination"""
        device_config = vllm_config.device_config
        model_config = vllm_config.model_config

        target_device = torch.device(device_config.device)
        with set_default_torch_dtype(model_config.dtype):
            with target_device:
                model = _initialize_model(vllm_config=vllm_config)

            model_weights = model_config.model
            if hasattr(model_config, "model_weights"):
                model_weights = model_config.model_weights
            model.load_weights(
                self._get_weights_iterator(model_weights,
                                           model_config.revision))

            _process_weights_after_loading(model, model_config, target_device)
        return model.eval()


def get_model_loader(load_config: LoadConfig) -> BaseModelLoader:
    """Get a model loader based on the load format."""
    if isinstance(load_config.load_format, type):
        return load_config.load_format(load_config)

    if load_config.load_format == LoadFormat.DUMMY:
        return DummyModelLoader(load_config)

    if load_config.load_format == LoadFormat.TENSORIZER:
        return TensorizerLoader(load_config)

    if load_config.load_format == LoadFormat.SHARDED_STATE:
        return ShardedStateLoader(load_config)

    if load_config.load_format == LoadFormat.BITSANDBYTES:
        return BitsAndBytesModelLoader(load_config)

    if load_config.load_format == LoadFormat.GGUF:
        return GGUFModelLoader(load_config)

    if load_config.load_format == LoadFormat.RUNAI_STREAMER:
        return RunaiModelStreamerLoader(load_config)

    return DefaultModelLoader(load_config)<|MERGE_RESOLUTION|>--- conflicted
+++ resolved
@@ -389,12 +389,7 @@
 
             weights_iterator = _xla_weights_iterator(weights_iterator)
 
-<<<<<<< HEAD
-        if current_platform.is_hpu():
-
-=======
         elif current_platform.is_hpu():
->>>>>>> 66d433b9
             import habana_frameworks.torch.core as htcore
 
             def _hpu_weights_iterator(iterator: Generator):
