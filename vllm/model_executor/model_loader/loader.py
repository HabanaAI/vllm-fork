# SPDX-License-Identifier: Apache-2.0

# ruff: noqa: SIM117
import collections
import copy
import dataclasses
import fnmatch
import glob
import inspect
import itertools
import math
import os
import time
import warnings
from abc import ABC, abstractmethod
from contextlib import contextmanager
from typing import (Any, Callable, Dict, Generator, Iterable, List, Optional,
                    Tuple, cast)

import gguf
import huggingface_hub
import numpy as np
import torch
from huggingface_hub import HfApi
from torch import nn
from transformers import AutoModelForCausalLM
from transformers.utils import SAFE_WEIGHTS_INDEX_NAME

from vllm.attention import Attention
from vllm.config import (LoadConfig, LoadFormat, ModelConfig, ParallelConfig,
                         VllmConfig, set_current_vllm_config)
from vllm.distributed import (get_tensor_model_parallel_rank,
                              get_tensor_model_parallel_world_size)
from vllm.envs import VLLM_USE_MODELSCOPE
from vllm.logger import init_logger
from vllm.model_executor.layers.linear import (LinearBase,
                                               MergedColumnParallelLinear,
                                               QKVParallelLinear,
                                               ReplicatedLinear,
                                               RowParallelLinear)
from vllm.model_executor.layers.quantization.base_config import (
    QuantizeMethodBase)
from vllm.model_executor.model_loader.tensorizer import (
    TensorizerConfig, is_vllm_tensorized, load_with_tensorizer,
    serialize_vllm_model, tensorizer_weights_iterator)
from vllm.model_executor.model_loader.utils import (ParamMapping,
                                                    configure_quant_config,
                                                    get_model_architecture,
                                                    set_default_torch_dtype)
from vllm.model_executor.model_loader.weight_utils import (
    download_safetensors_index_file_from_hf, download_weights_from_hf,
    fastsafetensors_weights_iterator, filter_duplicate_safetensors_files,
    filter_files_not_needed_for_inference, get_gguf_extra_tensor_names,
    get_lock, gguf_quant_weights_iterator, initialize_dummy_weights,
    np_cache_weights_iterator, pt_weights_iterator,
    runai_safetensors_weights_iterator, safetensors_weights_iterator)
from vllm.model_executor.utils import set_weight_attrs
from vllm.platforms import current_platform
from vllm.transformers_utils.s3_utils import glob as s3_glob
from vllm.transformers_utils.utils import is_s3
from vllm.utils import is_pin_memory_available


@contextmanager
def device_loading_context(module: torch.nn.Module,
                           target_device: torch.device):
    if target_device.type == "cpu":
        # If target is CPU, no need to move anything
        yield module
        return

    original_device_states: Dict[str, torch.device] = {}

    # Store original device states and move parameters to GPU if they're on CPU
    for name, p in module.named_parameters():
        if p.device.type == "cpu" and target_device.type != 'hpu':
            original_device_states[name] = p.device
            p.data = p.data.to(target_device)
        # Parameters already on target device are not touched

    try:
        yield module

    finally:
        # Restore parameters to their original devices, ignoring new parameters
        pin_memory = is_pin_memory_available()
        for name, p in module.named_parameters():
            if name in original_device_states:
                original_device: torch.device = original_device_states[name]
                if original_device.type == "cpu":
                    # `torch.empty_like` does not support `pin_memory` argument
                    cpu_data = torch.empty_strided(
                        size=p.data.size(),
                        stride=p.data.stride(),
                        dtype=p.data.dtype,
                        layout=p.data.layout,
                        device="cpu",
                        pin_memory=pin_memory,
                    )
                    cpu_data.copy_(p.data)
                    p.data = cpu_data
                else:
                    p.data = p.data.to(original_device)
        # New parameters or parameters already on target device are untouched


logger = init_logger(__name__)


def _initialize_model(
    vllm_config: VllmConfig,
    *,
    prefix: str = "",
) -> nn.Module:
    """Initialize a model with the given configurations."""
    model_config = vllm_config.model_config
    model_class, _ = get_model_architecture(model_config)

    if vllm_config.quant_config is not None:
        configure_quant_config(vllm_config.quant_config, model_class)

    signatures = inspect.signature(model_class.__init__)
    all_params = [param.name for param in signatures.parameters.values()]
    if "vllm_config" in all_params and "prefix" in all_params:
        # new-style model class
        with set_current_vllm_config(vllm_config, check_compile=True):
            return model_class(vllm_config=vllm_config, prefix=prefix)

    msg = ("vLLM model class should accept `vllm_config` and `prefix` as "
           "input arguments. Possibly you have an old-style model class"
           " registered from out of tree and it is used for new vLLM version. "
           "Check https://docs.vllm.ai/en/latest/design/arch_overview.html "
           "for the design and update the model class accordingly.")
    warnings.warn(msg, DeprecationWarning, stacklevel=2)

    logger.warning(
        "Trying to guess the arguments for old-style model class %s",
        model_class,
    )
    # try to be compatible with old-style model class
    kwargs = {}
    if "prefix" in all_params:
        kwargs["prefix"] = prefix
    if "config" in all_params:
        kwargs["config"] = model_config.hf_config
    if "cache_config" in all_params:
        kwargs["cache_config"] = vllm_config.cache_config
    if "quant_config" in all_params:
        kwargs["quant_config"] = vllm_config.quant_config
    if "lora_config" in all_params:
        kwargs["lora_config"] = vllm_config.lora_config
    if "scheduler_config" in all_params:
        kwargs["scheduler_config"] = vllm_config.scheduler_config
    with set_current_vllm_config(vllm_config, check_compile=True):
        return model_class(**kwargs)


def _process_weights_after_loading(model: nn.Module, model_config: ModelConfig,
                                   target_device: torch.device) -> None:
    for _, module in model.named_modules():
        quant_method = getattr(module, "quant_method", None)
        if isinstance(quant_method, QuantizeMethodBase):
            # When quant methods need to process weights after loading
            # (for repacking, quantizing, etc), they expect parameters
            # to be on the global target device. This scope is for the
            # case where cpu offloading is used, where we will move the
            # parameters onto device for processing and back off after.
            with device_loading_context(module, target_device):
                quant_method.process_weights_after_loading(module)

    # Currently only used by MLA.
    # NOTE: This intentionally happens after other modules so we can easily
    # decompress the weights for MLA.
    for _, module in model.named_modules():
        if isinstance(module, Attention) and \
            hasattr(module, "process_weights_after_loading"):
            # TODO(lucas): see if there is a way to unify the signatures
            # of process_weights_after_loading
            module.process_weights_after_loading(model_config.dtype)


class BaseModelLoader(ABC):
    """Base class for model loaders."""

    def __init__(self, load_config: LoadConfig):
        self.load_config = load_config

    @abstractmethod
    def download_model(self, model_config: ModelConfig) -> None:
        """Download a model so that it can be immediately loaded."""
        raise NotImplementedError

    @abstractmethod
    def load_model(self, *, vllm_config: VllmConfig) -> nn.Module:
        """Load a model with the given configurations."""
        raise NotImplementedError


class DefaultModelLoader(BaseModelLoader):
    """Model loader that can load different file types from disk."""

    @dataclasses.dataclass
    class Source:
        """A source for weights."""

        model_or_path: str
        """The model ID or path."""

        revision: Optional[str]
        """The optional model revision."""

        prefix: str = ""
        """A prefix to prepend to all weights."""

        fall_back_to_pt: bool = True
        """Whether .pt weights can be used."""

        allow_patterns_overrides: Optional[list[str]] = None
        """If defined, weights will load exclusively using these patterns."""

    counter_before_loading_weights: float = 0.0
    counter_after_loading_weights: float = 0.0

    def __init__(self, load_config: LoadConfig):
        super().__init__(load_config)
        if load_config.model_loader_extra_config:
            raise ValueError(f"Model loader extra config is not supported for "
                             f"load format {load_config.load_format}")

    def _maybe_download_from_modelscope(
            self, model: str, revision: Optional[str]) -> Optional[str]:
        """Download model from ModelScope hub if VLLM_USE_MODELSCOPE is True.

        Returns the path to the downloaded model, or None if the model is not
        downloaded from ModelScope."""
        if VLLM_USE_MODELSCOPE:
            # download model from ModelScope hub,
            # lazy import so that modelscope is not required for normal use.
            # pylint: disable=C.
            from modelscope.hub.snapshot_download import snapshot_download

            if not os.path.exists(model):
                # Use file lock to prevent multiple processes from
                # downloading the same model weights at the same time.
                with get_lock(model, self.load_config.download_dir):
                    model_path = snapshot_download(
                        model_id=model,
                        cache_dir=self.load_config.download_dir,
                        local_files_only=huggingface_hub.constants.
                        HF_HUB_OFFLINE,
                        revision=revision,
                        ignore_file_pattern=self.load_config.ignore_patterns,
                    )
            else:
                model_path = model
            return model_path
        return None

    def _prepare_weights(
        self,
        model_name_or_path: str,
        revision: Optional[str],
        fall_back_to_pt: bool,
        allow_patterns_overrides: Optional[list[str]],
    ) -> Tuple[str, List[str], bool]:
        """Prepare weights for the model.

        If the model is not local, it will be downloaded."""
        model_name_or_path = (self._maybe_download_from_modelscope(
            model_name_or_path, revision) or model_name_or_path)

        is_local = os.path.isdir(model_name_or_path)
        load_format = self.load_config.load_format
        use_safetensors = False
        index_file = SAFE_WEIGHTS_INDEX_NAME
        # Some quantized models use .pt files for storing the weights.
        if load_format == LoadFormat.AUTO:
            allow_patterns = ["*.safetensors", "*.bin"]
        elif (load_format == LoadFormat.SAFETENSORS
              or load_format == LoadFormat.FASTSAFETENSORS):
            use_safetensors = True
            allow_patterns = ["*.safetensors"]
        elif load_format == LoadFormat.MISTRAL:
            use_safetensors = True
            allow_patterns = ["consolidated*.safetensors"]
            index_file = "consolidated.safetensors.index.json"
        elif load_format == LoadFormat.PT:
            allow_patterns = ["*.pt"]
        elif load_format == LoadFormat.NPCACHE:
            allow_patterns = ["*.bin"]
        else:
            raise ValueError(f"Unknown load_format: {load_format}")

        if fall_back_to_pt:
            allow_patterns += ["*.pt"]

        if allow_patterns_overrides is not None:
            allow_patterns = allow_patterns_overrides

        if not is_local:
            hf_folder = download_weights_from_hf(
                model_name_or_path,
                self.load_config.download_dir,
                allow_patterns,
                revision,
                ignore_patterns=self.load_config.ignore_patterns,
            )
        else:
            hf_folder = model_name_or_path

        hf_weights_files: List[str] = []
        for pattern in allow_patterns:
            hf_weights_files += glob.glob(os.path.join(hf_folder, pattern))
            if len(hf_weights_files) > 0:
                if pattern == "*.safetensors":
                    use_safetensors = True
                break

        if use_safetensors:
            # For models like Mistral-7B-Instruct-v0.3
            # there are both sharded safetensors files and a consolidated
            # safetensors file. Using both breaks.
            # Here, we download the `model.safetensors.index.json` and filter
            # any files not found in the index.
            if not is_local:
                download_safetensors_index_file_from_hf(
                    model_name_or_path,
                    index_file,
                    self.load_config.download_dir,
                    revision,
                )
            hf_weights_files = filter_duplicate_safetensors_files(
                hf_weights_files, hf_folder, index_file)
        else:
            hf_weights_files = filter_files_not_needed_for_inference(
                hf_weights_files)

        if len(hf_weights_files) == 0:
            raise RuntimeError(
                f"Cannot find any model weights with `{model_name_or_path}`")

        return hf_folder, hf_weights_files, use_safetensors

    def _get_weights_iterator(
            self, source: "Source"
    ) -> Generator[Tuple[str, torch.Tensor], None, None]:
        """Get an iterator for the model weights based on the load format."""
        hf_folder, hf_weights_files, use_safetensors = self._prepare_weights(
            source.model_or_path, source.revision, source.fall_back_to_pt,
            source.allow_patterns_overrides)
        if self.load_config.load_format == LoadFormat.NPCACHE:
            # Currently np_cache only support *.bin checkpoints
            assert use_safetensors is False
            weights_iterator = np_cache_weights_iterator(
                source.model_or_path,
                self.load_config.download_dir,
                hf_folder,
                hf_weights_files,
                self.load_config.use_tqdm_on_load,
            )
        elif use_safetensors:
            if self.load_config.load_format == LoadFormat.FASTSAFETENSORS:
                weights_iterator = fastsafetensors_weights_iterator(
                    hf_weights_files,
                    self.load_config.use_tqdm_on_load,
                )
            else:
                weights_iterator = safetensors_weights_iterator(
                    hf_weights_files,
                    self.load_config.use_tqdm_on_load,
                )
        else:
            weights_iterator = pt_weights_iterator(
                hf_weights_files,
                self.load_config.use_tqdm_on_load,
            )

        if current_platform.is_tpu():
            # In PyTorch XLA, we should call `xm.mark_step` frequently so that
            # not too many ops are accumulated in the XLA program.
            import torch_xla.core.xla_model as xm

            def _xla_weights_iterator(iterator: Generator):
                for weights in iterator:
                    yield weights
                    xm.mark_step()

            weights_iterator = _xla_weights_iterator(weights_iterator)

<<<<<<< HEAD
        if current_platform.is_hpu():

=======
        elif current_platform.is_hpu():
>>>>>>> 8017c8db
            import habana_frameworks.torch.core as htcore

            def _hpu_weights_iterator(iterator: Generator):
                for weights in iterator:
                    yield weights
                    htcore.mark_step()

            weights_iterator = _hpu_weights_iterator(weights_iterator)

        if self.counter_before_loading_weights == 0.0:
            self.counter_before_loading_weights = time.perf_counter()
        # Apply the prefix.
        return ((source.prefix + name, tensor)
                for (name, tensor) in weights_iterator)

    def _get_all_weights(
        self,
        model_config: ModelConfig,
        model: nn.Module,
    ) -> Generator[Tuple[str, torch.Tensor], None, None]:
        primary_weights = DefaultModelLoader.Source(
            model_config.model,
            model_config.revision,
            prefix="",
            fall_back_to_pt=getattr(model, "fall_back_to_pt_during_load",
                                    True),
            allow_patterns_overrides=getattr(model, "allow_patterns_overrides",
                                             None),
        )
        yield from self._get_weights_iterator(primary_weights)

        secondary_weights = cast(
            Iterable[DefaultModelLoader.Source],
            getattr(model, "secondary_weights", ()),
        )
        for source in secondary_weights:
            yield from self._get_weights_iterator(source)

    def download_model(self, model_config: ModelConfig) -> None:
        self._prepare_weights(model_config.model,
                              model_config.revision,
                              fall_back_to_pt=True,
                              allow_patterns_overrides=None)

    def load_model(self, vllm_config: VllmConfig) -> nn.Module:
        device_config = vllm_config.device_config
        load_config = vllm_config.load_config
        model_config = vllm_config.model_config

        load_device = device_config.device if load_config.device is None else \
                      load_config.device
        target_device = torch.device(load_device)
        with set_default_torch_dtype(model_config.dtype):
            with target_device:
                model = _initialize_model(vllm_config=vllm_config)

            logger.info("Loading weights on %s...", load_device)
            weights_to_load = {name for name, _ in model.named_parameters()}
            loaded_weights = model.load_weights(
                self._get_all_weights(model_config, model))
            self.counter_after_loading_weights = time.perf_counter()
            logger.info(
                "Loading weights took %.2f seconds",
                self.counter_after_loading_weights -
                self.counter_before_loading_weights)
            # We only enable strict check for non-quantized models
            # that have loaded weights tracking currently.
            if model_config.quantization is None and loaded_weights is not None:
                weights_not_loaded = weights_to_load - loaded_weights
                if weights_not_loaded:
                    warning_msg = f"Following weights were not initialized \
                            from checkpoint: {weights_not_loaded}"

                    logger.warning(warning_msg)

            _process_weights_after_loading(model, model_config, target_device)

        return model.eval()


class DummyModelLoader(BaseModelLoader):
    """Model loader that will set model weights to random values."""

    def __init__(self, load_config: LoadConfig):
        super().__init__(load_config)
        if load_config.model_loader_extra_config:
            raise ValueError(f"Model loader extra config is not supported for "
                             f"load format {load_config.load_format}")

    def download_model(self, model_config: ModelConfig) -> None:
        pass  # Nothing to download

    def load_model(self, vllm_config: VllmConfig) -> nn.Module:
        device_config = vllm_config.device_config
        model_config = vllm_config.model_config
        target_device = torch.device(device_config.device)
        with set_default_torch_dtype(model_config.dtype):
            with target_device:
                model = _initialize_model(vllm_config=vllm_config)
            # NOTE(woosuk): For accurate performance evaluation, we assign
            # random values to the weights.
            initialize_dummy_weights(model)

            _process_weights_after_loading(model, model_config, target_device)
        return model.eval()


class TensorizerLoader(BaseModelLoader):
    """Model loader using CoreWeave's tensorizer library."""

    def __init__(self, load_config: LoadConfig):
        super().__init__(load_config)
        if isinstance(load_config.model_loader_extra_config, TensorizerConfig):
            self.tensorizer_config = load_config.model_loader_extra_config
        else:
            self.tensorizer_config = TensorizerConfig(
                **load_config.model_loader_extra_config)

    def _verify_config(self, model_config: ModelConfig,
                       parallel_config: ParallelConfig):
        self.tensorizer_config.verify_with_model_config(model_config)
        self.tensorizer_config.verify_with_parallel_config(parallel_config)

    def _get_weights_iterator(
        self, ) -> Generator[Tuple[str, torch.Tensor], None, None]:
        tensorizer_args = self.tensorizer_config._construct_tensorizer_args()
        return tensorizer_weights_iterator(tensorizer_args)

    def _load_model_serialized_cpu(
        self,
        vllm_config: VllmConfig,
    ) -> nn.Module:
        """Load a serialized model with tensorizer to the CPU.

        This is only necessary when the model isn't vLLM-tensorized (see
        examples/other/tensorize_vllm_model.py) This should still
        be faster than default HuggingFace loading, but will be slower than
        loading a vLLM-tensorized model.
        """
        device_config = vllm_config.device_config
        model_config = vllm_config.model_config
        with set_default_torch_dtype(model_config.dtype):
            with torch.device(device_config.device):
                model = _initialize_model(vllm_config=vllm_config)

            model.load_weights(self._get_weights_iterator())
        return model.eval()

    def _load_model_serialized(
        self,
        vllm_config: VllmConfig,
    ) -> nn.Module:
        """Load a serialized model with tensorizer.

        Expects a vLLM-tensorized model. See the
        examples/other/tensorize_vllm_model.py example script
        for serializing vLLM models."""

        device_config = vllm_config.device_config
        model_config = vllm_config.model_config

        with set_default_torch_dtype(model_config.dtype):
            with torch.device(device_config.device):
                model_class = get_model_architecture(model_config)[0]

                tensorizer_config = copy.copy(self.tensorizer_config)
                tensorizer_config.model_class = model_class
                tensorizer_config.hf_config = model_config.hf_config
                tensorizer_config.dtype = model_config.dtype

                model = load_with_tensorizer(tensorizer_config,
                                             vllm_config=vllm_config)
        return model.eval()

    def download_model(self, model_config: ModelConfig) -> None:
        self.tensorizer_config.verify_with_model_config(model_config)

        with self.tensorizer_config.open_stream():
            pass

    def load_model(self, vllm_config: VllmConfig) -> nn.Module:
        model_config = vllm_config.model_config
        parallel_config = vllm_config.parallel_config
        self._verify_config(model_config, parallel_config)

        if parallel_config.tensor_parallel_size > 1:
            from vllm.distributed import get_tensor_model_parallel_rank

            self.tensorizer_config.tensorizer_uri = (
                self.tensorizer_config.tensorizer_uri %
                get_tensor_model_parallel_rank())

        if is_vllm_tensorized(self.tensorizer_config):
            return self._load_model_serialized(vllm_config=vllm_config)
        return self._load_model_serialized_cpu(vllm_config=vllm_config)

    @staticmethod
    def save_model(
        model: torch.nn.Module,
        tensorizer_config: TensorizerConfig,
    ) -> None:
        serialize_vllm_model(
            model=model,
            tensorizer_config=tensorizer_config,
        )


class ShardedStateLoader(BaseModelLoader):
    """
    Model loader that directly loads each worker's model state dict, which
    enables a fast load path for large tensor-parallel models where each worker
    only needs to read its own shard rather than the entire checkpoint. See
    `examples/offline_inference/save_sharded_state.py` for creating a sharded
    checkpoint.
    """

    DEFAULT_PATTERN = "model-rank-{rank}-part-{part}.safetensors"

    def __init__(self, load_config: LoadConfig):
        super().__init__(load_config)
        extra_config = ({} if load_config.model_loader_extra_config is None
                        else load_config.model_loader_extra_config.copy())
        self.pattern = extra_config.pop("pattern", self.DEFAULT_PATTERN)
        if extra_config:
            raise ValueError(f"Unexpected extra config keys for load format "
                             f"{load_config.load_format}: "
                             f"{load_config.model_loader_extra_config.keys()}")

    @staticmethod
    def _filter_subtensors(
        tensors: Dict[str, torch.Tensor], ) -> Dict[str, torch.Tensor]:
        """
        Filter out all tensors that share the same memory or a subset of the
        memory of another tensor.
        """
        same_storage_groups: Dict[Any, List[Tuple[str, torch.Tensor]]] = (
            collections.defaultdict(list))
        for key, tensor in tensors.items():
            if tensor.numel():
                ptr = tensor.untyped_storage().data_ptr()
                same_storage_groups[tensor.device, ptr].append((key, tensor))

        def get_end_ptr(tensor: torch.Tensor) -> int:
            return tensor.view(-1)[-1].data_ptr() + tensor.element_size()

        result: Dict[str, torch.Tensor] = {}
        for group in same_storage_groups.values():
            for k, t in group:
                a, b = t.data_ptr(), get_end_ptr(t)
                for k2, t2 in group:
                    if not t2.is_contiguous():
                        continue
                    a2, b2 = t2.data_ptr(), get_end_ptr(t2)
                    if a < a2 or b2 < b:
                        continue
                    if a2 < a or b < b2 or not t.is_contiguous():
                        break  # t2 covers strictly more memory than t.
                    if k2 < k:
                        # Same tensors, keep the one with the smaller key.
                        break
                else:
                    result[k] = t
        return result

    def _prepare_weights(self, model_name_or_path: str,
                         revision: Optional[str]):
        if os.path.isdir(model_name_or_path):
            return model_name_or_path
        else:
            allow_patterns = ["*.safetensors"]
            return download_weights_from_hf(
                model_name_or_path,
                self.load_config.download_dir,
                allow_patterns,
                revision,
                ignore_patterns=self.load_config.ignore_patterns,
            )

    def download_model(self, model_config: ModelConfig) -> None:
        self._prepare_weights(model_config.model, model_config.revision)

    def load_model(self, vllm_config: VllmConfig) -> nn.Module:
        device_config = vllm_config.device_config
        model_config = vllm_config.model_config
        target_device = torch.device(device_config.device)
        from safetensors.torch import safe_open

        from vllm.distributed import get_tensor_model_parallel_rank

        local_model_path = self._prepare_weights(model_config.model,
                                                 model_config.revision)

        with set_default_torch_dtype(model_config.dtype):
            with target_device:
                model = _initialize_model(vllm_config=vllm_config)
                _process_weights_after_loading(model, model_config,
                                               target_device)
            rank = get_tensor_model_parallel_rank()
            pattern = os.path.join(
                local_model_path,
                self.pattern.format(rank=rank, part="*"),
            )
            filepaths = glob.glob(pattern)
            if not filepaths:
                # TODO: support un-sharded checkpoints too
                raise ValueError(
                    f"Could not find checkpoint files '{pattern}', only "
                    f"pre-sharded checkpoints are currently supported!")
            state_dict = self._filter_subtensors(model.state_dict())
            for path in filepaths:
                with safe_open(path, framework="pt") as f:
                    for key in f.keys():  # noqa: SIM118
                        tensor = f.get_tensor(key)
                        # If loading with LoRA enabled, additional padding may
                        # be added to certain parameters. We only load into a
                        # narrowed view of the parameter data.
                        param_data = state_dict[key].data
                        param_shape = state_dict[key].shape
                        for dim, size in enumerate(tensor.shape):
                            if size < param_shape[dim]:
                                param_data = param_data.narrow(dim, 0, size)
                        if tensor.shape != param_shape:
                            logger.warning(
                                "loading tensor of shape %s into "
                                "parameter '%s' of shape %s",
                                tensor.shape,
                                key,
                                param_shape,
                            )
                        param_data.copy_(tensor)
                        state_dict.pop(key)
            if state_dict:
                raise ValueError(
                    f"Missing keys {tuple(state_dict)} in loaded state!")
        return model.eval()

    @staticmethod
    def save_model(
        model: torch.nn.Module,
        path: str,
        pattern: Optional[str] = None,
        max_size: Optional[int] = None,
    ) -> None:
        from safetensors.torch import save_file

        from vllm.distributed import get_tensor_model_parallel_rank

        if pattern is None:
            pattern = ShardedStateLoader.DEFAULT_PATTERN
        rank = get_tensor_model_parallel_rank()
        part_idx = 0
        total_size = 0
        state_dict = ShardedStateLoader._filter_subtensors(model.state_dict())
        state_dict_part: Dict[str, torch.Tensor] = {}
        for key, tensor in state_dict.items():
            param_size = tensor.nelement() * tensor.element_size()
            if max_size is not None and total_size + param_size > max_size:
                filename = pattern.format(rank=rank, part=part_idx)
                save_file(
                    state_dict_part,
                    os.path.join(path, filename),
                )
                part_idx += 1
                total_size = 0
                state_dict_part = {}
            state_dict_part[key] = tensor
            total_size += param_size
        if len(state_dict_part) > 0:
            filename = pattern.format(rank=rank, part=part_idx)
            save_file(
                state_dict_part,
                os.path.join(path, filename),
            )


class BitsAndBytesModelLoader(BaseModelLoader):
    """Model loader to load model weights with BitAndBytes quantization."""

    possible_config_file_names = ["adapter_config.json"]

    def __init__(self, load_config: LoadConfig):
        super().__init__(load_config)

        # Save the module names without sharding.
        self.unsharded_weights_modules: List[str] = []
        # Save the module names that are sharded by column.
        self.column_sharded_weights_modules: List[str] = []
        # Store all module names (from transformers) that support
        # BNB quantization.
        self.target_modules: List[str] = []
        # mapping weight names from transformers to vllm.
        self.weight_mapper: Callable = lambda name: name

    def _get_weight_files(
        self,
        model_name_or_path: str,
        allowed_patterns: List[str],
        revision: Optional[str] = None,
    ) -> Tuple[str, List[str], str]:
        """Retrieve weight files. Download the files if necessary.

        Return the weight files and the file pattern."""
        is_local = os.path.isdir(model_name_or_path)

        if is_local:
            for pattern in allowed_patterns:
                weight_files = glob.glob(
                    os.path.join(model_name_or_path, pattern))
                if weight_files:
                    return model_name_or_path, weight_files, pattern
        else:
            hf_api = HfApi()
            repo_files = hf_api.list_repo_files(repo_id=model_name_or_path)
            for pattern in allowed_patterns:
                matching_files = fnmatch.filter(repo_files, pattern)
                if matching_files:
                    hf_folder = download_weights_from_hf(
                        model_name_or_path,
                        self.load_config.download_dir,
                        [pattern],
                        revision,
                        ignore_patterns=self.load_config.ignore_patterns,
                    )
                    return hf_folder, glob.glob(
                        os.path.join(hf_folder, pattern)), pattern

        raise RuntimeError(
            f"No model weights found in: `{model_name_or_path}`")

    def _prepare_weights(self, model_name_or_path: str,
                         revision: Optional[str]) -> Tuple[List[str], bool]:
        """Prepare weight files for the model."""

        allowed_patterns = ["*.safetensors", "*.bin", "*.pt"]

        hf_folder, hf_weights_files, matched_pattern = self._get_weight_files(
            model_name_or_path, allowed_patterns, revision)

        use_safetensors = matched_pattern == "*.safetensors"
        is_local = os.path.isdir(model_name_or_path)
        index_file = SAFE_WEIGHTS_INDEX_NAME
        if use_safetensors:
            # For models like Mistral-7B-Instruct-v0.3
            # there are both sharded safetensors files and a consolidated
            # safetensors file. Using both breaks.
            # Here, we download the `model.safetensors.index.json` and filter
            # any files not found in the index.
            if not is_local:
                download_safetensors_index_file_from_hf(
                    model_name_or_path,
                    index_file,
                    self.load_config.download_dir,
                    revision,
                )
            hf_weights_files = filter_duplicate_safetensors_files(
                hf_weights_files, hf_folder, index_file)
        else:
            hf_weights_files = filter_files_not_needed_for_inference(
                hf_weights_files)

        if len(hf_weights_files) == 0:
            raise RuntimeError(
                f"Cannot find any model weights with `{model_name_or_path}`")

        return hf_weights_files, use_safetensors

    def _hf_weight_iter(self, hf_weights_files, use_safetensors: bool):
        if use_safetensors:
            iterator = safetensors_weights_iterator(
                hf_weights_files,
                self.load_config.use_tqdm_on_load,
            )
        else:
            iterator = pt_weights_iterator(
                hf_weights_files,
                self.load_config.use_tqdm_on_load,
            )
        for org_name, param in iterator:
            # mapping weight names from transformers to vllm while preserving
            # original names.
            mapped_name = self.weight_mapper(org_name)
            yield org_name, mapped_name, param

    def _get_quantized_weights_iterator(
        self,
        model_name_or_path: str,
        revision: Optional[str],
        pre_quant: bool,
        load_8bit: bool,
    ) -> Tuple[Generator[Tuple[str, torch.Tensor], None, None], Dict[str,
                                                                     Any]]:
        """Get an iterator to the model weights with bitsandbytes quantization,
        as well as the quantization state dictionary."""

        # only load the bitsandbytes module when needed
        try:
            import bitsandbytes

            if bitsandbytes.__version__ < "0.45.3":
                raise ImportError("bitsandbytes version is wrong. Please "
                                  "install bitsandbytes>=0.45.3.")
        except ImportError as err:
            raise ImportError("Please install bitsandbytes>=0.45.3 via "
                              "`pip install bitsandbytes>=0.45.3` to use "
                              "bitsandbytes quantizer.") from err

        hf_weights_files, use_safetensors = self._prepare_weights(
            model_name_or_path, revision)

        quant_state_dict: Dict[str, Any] = {}

        if pre_quant:
            if load_8bit:
                return self._quantized_8bit_generator(
                    hf_weights_files, use_safetensors,
                    quant_state_dict), quant_state_dict
            else:
                return self._quantized_4bit_generator(
                    hf_weights_files, use_safetensors,
                    quant_state_dict), quant_state_dict

        return self._unquantized_generator(hf_weights_files, use_safetensors,
                                           quant_state_dict), quant_state_dict

    def _is_8bit_weight_name(self, weight_name: str):
        quantized_suffix = {".scb", ".weight_format"}
        return any(weight_name.lower().endswith(suffix)
                   for suffix in quantized_suffix)

    def _is_4bit_weight_name(self, weight_name: str):
        quantized_suffix = {
            "absmax",
            "quant_map",
            "nested_absmax",
            "nested_quant_map",
            "bitsandbytes",
        }
        suffix = weight_name.split(".")[-1]
        return any(q_suffix in suffix for q_suffix in quantized_suffix)

    def _quantized_8bit_generator(self, hf_weights_files, use_safetensors,
                                  quant_state_dict) -> Generator:
        for (
                org_weight_name,
                mapped_weight_name,
                weight_tensor,
        ) in self._hf_weight_iter(hf_weights_files, use_safetensors):
            if not mapped_weight_name.lower().endswith(".scb"):
                continue

            weight_key = mapped_weight_name.lower().replace(".scb", ".weight")
            quant_state_dict[weight_key] = weight_tensor

        for (
                org_weight_name,
                mapped_weight_name,
                weight_tensor,
        ) in self._hf_weight_iter(hf_weights_files, use_safetensors):
            if self._is_8bit_weight_name(mapped_weight_name):
                continue

            if mapped_weight_name in quant_state_dict:
                set_weight_attrs(weight_tensor, {"load_in_8bit": True})
                yield org_weight_name, weight_tensor
            else:
                yield org_weight_name, weight_tensor

    def _quantized_4bit_generator(self, hf_weights_files, use_safetensors,
                                  quant_state_dict) -> Generator:
        from bitsandbytes.functional import QuantState

        # First iterate over all quant state weights
        weight_iterator = self._hf_weight_iter(hf_weights_files,
                                               use_safetensors)
        temp_state_dict = {}
        for (
                org_weight_name,
                mapped_weight_name,
                weight_tensor,
        ) in weight_iterator:
            if not self._is_4bit_weight_name(mapped_weight_name):
                continue
            # bitsandbytes library requires
            # weight.quant_state.bitsandbytes__* in CPU
            if "quant_state.bitsandbytes" in mapped_weight_name:
                temp_state_dict[mapped_weight_name] = weight_tensor.cpu().data
            else:
                temp_state_dict[mapped_weight_name] = weight_tensor

        # Closure to parse quant_state for each prequant weight
        def _parse_quant_state(param_name: str,
                               temp_state_dict: Dict) -> QuantState:
            quant_state = {}
            for k in temp_state_dict:
                if param_name + "." in k:
                    quant_state[k] = temp_state_dict[k]

            return QuantState.from_dict(quant_state,
                                        device=current_platform.device_type)

        # Second iterate over all prequant and normal weights
        # pre quantized weights would have a quant_state
        for (
                org_weight_name,
                mapped_weight_name,
                weight_tensor,
        ) in self._hf_weight_iter(hf_weights_files, use_safetensors):
            if self._is_4bit_weight_name(mapped_weight_name):
                continue

            if (f"{mapped_weight_name}.quant_state.bitsandbytes__nf4"
                    in temp_state_dict) or (
                        f"{mapped_weight_name}.quant_state.bitsandbytes__fp4"
                        in temp_state_dict):
                quant_state = _parse_quant_state(mapped_weight_name,
                                                 temp_state_dict)
                quant_state_dict[mapped_weight_name] = quant_state
                yield org_weight_name, weight_tensor
            else:
                yield org_weight_name, weight_tensor

    def _unquantized_generator(self, hf_weights_files, use_safetensors,
                               quant_state_dict) -> Generator:
        from bitsandbytes.functional import quantize_4bit

        tp_size = get_tensor_model_parallel_world_size()
        tp_rank = get_tensor_model_parallel_rank()

        for (
                org_weight_name,
                mapped_weight_name,
                weight_tensor,
        ) in self._hf_weight_iter(hf_weights_files, use_safetensors):
            if any(target_module in mapped_weight_name
                   for target_module in self.target_modules
                   ) and mapped_weight_name.endswith(".weight"):
                # Without sharding
                if any(
                        mapped_weight_name.startswith(module)
                        for module in self.unsharded_weights_modules):
                    weight_sub_tensor = weight_tensor
                # Shard by column
                elif any(
                        mapped_weight_name.startswith(module)
                        for module in self.column_sharded_weights_modules):
                    total_size = weight_tensor.size(-1)
                    start_index = total_size // tp_size * tp_rank
                    end_index = total_size // tp_size * (tp_rank + 1)
                    weight_sub_tensor = weight_tensor[...,
                                                      start_index:end_index]
                # Weights have fused on disk. In this case, we assume that the
                # weight and module use same name.
                elif any(
                        mapped_weight_name.startswith(module)
                        for module in self.maybe_fused_weights_modules):
                    # special case for fused weights
                    # get the size of each shard weight tensor
                    total_shard_sizes = next(
                        (sizes for module, sizes in
                         self.maybe_fused_weights_modules.items()
                         if mapped_weight_name.startswith(module)))
                    total_size = weight_tensor.size(0)
                    assert total_size == sum(total_shard_sizes)
                    # get the start/end index of each shard weight tensor
                    total_start_index = list(
                        itertools.accumulate([0] + total_shard_sizes))[:-1]
                    shard_weights_index = [(
                        idx + size // tp_size * tp_rank,
                        idx + size // tp_size * (tp_rank + 1),
                    ) for idx, size in zip(total_start_index,
                                           total_shard_sizes)]
                    # slice and reorder the weight tensor
                    weight_tensor = [
                        weight_tensor[start_index:end_index, ...]
                        for start_index, end_index in shard_weights_index
                    ]
                    weight_sub_tensor = torch.cat(weight_tensor, dim=0)
                # Shard by row
                else:
                    total_size = weight_tensor.size(0)
                    start_index = total_size // tp_size * tp_rank
                    end_index = total_size // tp_size * (tp_rank + 1)
                    weight_sub_tensor = weight_tensor[start_index:end_index,
                                                      ...]

                # bitsandbytes requires data in GPU
                if weight_sub_tensor.is_cuda:
                    loaded_weight = weight_sub_tensor
                else:
                    loaded_weight = weight_sub_tensor.cuda()

                # remove the following after the issue is fixed:
                # https://github.com/bitsandbytes-foundation/bitsandbytes/issues/1342
                if loaded_weight.is_contiguous() is False:
                    loaded_weight = loaded_weight.contiguous()

                with set_default_torch_dtype(torch.float32):
                    processed_weight, quant_state = quantize_4bit(
                        loaded_weight,
                        compress_statistics=True,
                        quant_type="nf4",
                    )

                quant_state_dict[mapped_weight_name] = quant_state
            else:
                processed_weight = weight_tensor
            yield org_weight_name, processed_weight

    def _get_bnb_target_modules(self, model: nn.Module) -> None:

        for name, module in model.named_modules():
            if isinstance(module, (LinearBase, )):
                if modules_info := self.modules_mapping.get_sub_modules(name):
                    # Map vllm's names to transformers's names.
                    rep_name, sub_modules = modules_info
                    for sub_name in sub_modules:
                        self.target_modules.append(
                            name.replace(rep_name, sub_name))
                # Add original module name even if the module has stacked map,
                # in case model has a mixture of disk-merged and disk-splitted
                # weights with same last name.
                self.target_modules.append(name)

        assert (self.target_modules
                ), "vllm currently does not support BNB quantization for"
        f" {type(model).__name__}"

    def _load_weights(self, model_config: ModelConfig,
                      model: nn.Module) -> None:
        if not hasattr(model, "load_weights"):
            raise AttributeError(
                "The required method 'load_weights' is not defined in class"
                f" {type(model).__name__}.")

        if not hasattr(model, "packed_modules_mapping"):
            raise AttributeError(
                f"Model {type(model).__name__} does not support BitsAndBytes "
                "quantization yet. No 'packed_modules_mapping' found.")

        self.modules_mapping = ParamMapping(
            copy.deepcopy(model.packed_modules_mapping))

        # For some models like Molmo, we need to use hf_to_vllm_mapper
        # to ensure correct loading of weights.
        if hf_to_vllm_mapper := getattr(model, "hf_to_vllm_mapper", None):
            self.weight_mapper = lambda name: hf_to_vllm_mapper._map_name(name)

        # Modules whose weights might have fused on disk
        # we need their output_sizes to make shard in flight correctly with TP
        self.maybe_fused_weights_modules: Dict[str, List[int]] = {}
        self._get_bnb_target_modules(model)
        for name, module in model.named_modules():
            # Some modules like `ReplicatedLinear` should not have their weights
            # sharded. The reason for implementing it this way is to avoid new
            # static variable in the model implementation.
            if isinstance(module, (ReplicatedLinear, )):
                self.unsharded_weights_modules.append(name)
            # `QKVParallelLinear` and `MergedColumnParallelLinear` might have
            # fused weights on disk. We need to use the output sizes of these
            # modules to shard the weights correctly.
            elif isinstance(module,
                            (QKVParallelLinear, MergedColumnParallelLinear)):
                self.maybe_fused_weights_modules[name] = module.output_sizes
            # In TP, these weights are partitioned along the column
            # dimension (dim=-1)
            elif isinstance(module, (RowParallelLinear, )):
                self.column_sharded_weights_modules.append(name)

        self.model_type = type(model).__name__

        logger.info("Loading weights with BitsAndBytes quantization. "
                    "May take a while ...")

        quant_config = getattr(model_config.hf_config, "quantization_config",
                               None)

        pre_quant = False
        if quant_config is not None:
            quant_method = quant_config.get("quant_method")
            if quant_method == "bitsandbytes":
                pre_quant = True
            else:
                raise ValueError(
                    f"BitsAndBytes loader does not support {quant_method} "
                    "quantization")

        # The quant_states in pre_quantized models cannot work with a split
        # weight tensor. So TP does not work with pre_quantized bnb models.
        if pre_quant and get_tensor_model_parallel_world_size() > 1:
            raise ValueError(
                "Prequant BitsAndBytes models with tensor parallelism is not "
                "supported. Please try with pipeline parallelism.")

        load_8bit = False
        if pre_quant:
            load_8bit = quant_config.get("load_in_8bit", False)

        qweight_iterator, quant_state_dict = (
            self._get_quantized_weights_iterator(model_config.model,
                                                 model_config.revision,
                                                 pre_quant, load_8bit))

        weights_to_load = {name for name, _ in model.named_parameters()}
        loaded_weights = model.load_weights(qweight_iterator)
        # Some models may have weights loading tracker unimplemented.
        if loaded_weights is not None:
            weights_not_loaded = weights_to_load - loaded_weights
            if weights_not_loaded:
                raise ValueError("Following weights were not initialized from "
                                 f"checkpoint: {weights_not_loaded}")

        torch.cuda.empty_cache()

        param_dict = dict(model.named_parameters())
        stacked_quant_state_dict: Dict[str, Dict[int, Any]] = {}
        # TODO: Change this lazy import to normal import
        # after the checks are updated to run on a new version
        from vllm.model_executor.models.utils import is_pp_missing_parameter

        for quant_param_name in quant_state_dict:
            if is_pp_missing_parameter(quant_param_name, model):
                continue

            non_stacked_param_name = quant_param_name

            shard_index = 0
            for shard_name, (
                    weight_name,
                    index,
            ) in self.modules_mapping.inverse_packed_mapping.items():
                # Some models, such as MiniCPM V2.5/2.6, contain both
                # module names 'kv_proj' and 'qkv_proj'. To prevent 'kv_proj'
                # from being incorrectly identified as being present in
                # 'vpm.encoder.layers.0.self_attn.qkv_proj.weight
                shard_pos = quant_param_name.find(shard_name)
                can_correct_rename = (shard_pos
                                      > 0) and (quant_param_name[shard_pos - 1]
                                                == ".")
                # If the quant_param_name is packed, it won't occur in the
                # param_dict before renaming.
                new_quant_param_name = quant_param_name.replace(
                    shard_name, weight_name)
                need_rename = (quant_param_name not in param_dict) \
                              and (new_quant_param_name in param_dict)
                if can_correct_rename and need_rename:
                    shard_index = index
                    quant_param_name = new_quant_param_name
                    break

            # Models like Clip/Siglip may skip some layers in initialization,
            # causing unused quant_param_name in state_dict.
            if quant_param_name not in param_dict:
                continue

            if quant_param_name not in stacked_quant_state_dict:
                stacked_quant_state_dict[quant_param_name] = {}

            stacked_quant_state_dict[quant_param_name][shard_index] = (
                quant_state_dict[non_stacked_param_name])

        # save quant_states and offsets as the attributes of the parameters
        for param_name, param in param_dict.items():
            if param_name in stacked_quant_state_dict:
                quant_states = stacked_quant_state_dict[param_name]
                set_weight_attrs(param, {"bnb_quant_state": quant_states})

                pack_ratio = getattr(param, "pack_factor", -1)
                if pack_ratio == -1:
                    raise ValueError(
                        f"pack_factor not set for parameter {param_name}.")

                num_elements = [0] * len(quant_states)
                for seq, quant_state in quant_states.items():
                    num_elements[seq] = (math.prod(quant_state.shape) //
                                         pack_ratio)

                offsets = np.concatenate(([0], np.cumsum(num_elements)))
                # Make torch infer_schema happy
                offsets = torch.tensor(offsets).cpu()
                set_weight_attrs(param, {"bnb_shard_offsets": offsets})

                if load_8bit:
                    set_weight_attrs(
                        param, {"matmul_state": [None] * len(quant_states)})

    def download_model(self, model_config: ModelConfig) -> None:
        self._prepare_weights(model_config.model, model_config.revision)

    def load_model(self, vllm_config: VllmConfig) -> nn.Module:
        device_config = vllm_config.device_config
        model_config = vllm_config.model_config
        with set_default_torch_dtype(model_config.dtype):
            with torch.device(device_config.device):
                model = _initialize_model(vllm_config=vllm_config)

                self._load_weights(model_config, model)

        return model.eval()


class GGUFModelLoader(BaseModelLoader):
    """
    Model loader that can load GGUF files. This is useful for loading models
    that are quantized with GGUF and saved in the GGUF format. This loader
    supports loading both full models and sharded models.
    """

    def __init__(self, load_config: LoadConfig):
        super().__init__(load_config)
        if load_config.model_loader_extra_config:
            raise ValueError(f"Model loader extra config is not supported for "
                             f"load format {load_config.load_format}")

    def _prepare_weights(self, model_name_or_path: str):
        if os.path.isfile(model_name_or_path):
            return model_name_or_path
        else:
            raise ValueError(f"{model_name_or_path} is not a file.")

    def _get_gguf_weights_map(self, model_config: ModelConfig):
        """
        GGUF uses this naming convention for their tensors from HF checkpoint:
        `blk.N.BB.weight` and `blk.N.BB.bias`
        where N signifies the block number of a layer, and BB signifies the
        attention/mlp layer components.
        See "Standardized tensor names" in
        https://github.com/ggerganov/ggml/blob/master/docs/gguf.md for details.
        """
        config = model_config.hf_config
        model_type = config.model_type
        gguf_to_hf_name_map = {}
        # hack: ggufs have a different name than transformers
        if model_type == "cohere":
            model_type = "command-r"
        if model_type in ("deepseek_v3", "deepseek_v2"):
            model_type = "deepseek2"
            # GGUF layer map assumes that we will have a merged expert weights
            # so we need to map them manually
            for idx in range(config.num_hidden_layers):
                gguf_to_hf_name_map[f"blk.{idx}.exp_probs_b.bias"] = \
                        f"model.layers.{idx}.mlp.gate.e_score_correction_bias"
                gguf_to_hf_name_map[f"blk.{idx}.ffn_down_exps.weight"] = \
                        f"model.layers.{idx}.mlp.experts.0.down_proj.weight"
                gguf_to_hf_name_map[f"blk.{idx}.ffn_gate_exps.weight"] = \
                        f"model.layers.{idx}.mlp.experts.0.gate_proj.weight"
                gguf_to_hf_name_map[f"blk.{idx}.ffn_up_exps.weight"] = \
                        f"model.layers.{idx}.mlp.experts.0.up_proj.weight"

        arch = None
        for key, value in gguf.MODEL_ARCH_NAMES.items():
            if value == model_type:
                arch = key
                break
        if arch is None:
            raise RuntimeError(f"Unknown gguf model_type: {model_type}")
        num_layers = config.num_hidden_layers
        name_map = gguf.get_tensor_name_map(arch, num_layers)
        with torch.device("meta"):
            dummy_model = AutoModelForCausalLM.from_config(
                config, trust_remote_code=model_config.trust_remote_code)
        state_dict = dummy_model.state_dict()

        for hf_name in state_dict:
            name, suffix = hf_name.rsplit(".", 1)
            gguf_name = name_map.get_name(name)
            gguf_to_hf_name_map[f"{gguf_name}.{suffix}"] = hf_name
        return gguf_to_hf_name_map

    def _get_weights_iterator(
        self, model_name_or_path: str, gguf_to_hf_name_map: Dict[str, str]
    ) -> Generator[Tuple[str, torch.Tensor], None, None]:
        return gguf_quant_weights_iterator(model_name_or_path,
                                           gguf_to_hf_name_map)

    def download_model(self, model_config: ModelConfig) -> None:
        self._prepare_weights(model_config.model)

    def load_model(self, vllm_config: VllmConfig) -> nn.Module:
        device_config = vllm_config.device_config
        model_config = vllm_config.model_config
        local_model_path = self._prepare_weights(model_config.model)
        gguf_weights_map = self._get_gguf_weights_map(model_config)
        # we can only know if tie word embeddings after mapping weights
        if "lm_head.weight" in get_gguf_extra_tensor_names(
                local_model_path, gguf_weights_map):
            model_config.hf_config.update({"tie_word_embeddings": True})

        target_device = torch.device(device_config.device)
        with set_default_torch_dtype(model_config.dtype):
            with target_device:
                model = _initialize_model(vllm_config=vllm_config)
            model.load_weights(
                self._get_weights_iterator(local_model_path, gguf_weights_map))

            _process_weights_after_loading(model, model_config, target_device)
        return model


class RunaiModelStreamerLoader(BaseModelLoader):
    """
        Model loader that can load safetensors
        files from local FS or S3 bucket.
    """

    def __init__(self, load_config: LoadConfig):
        super().__init__(load_config)
        if load_config.model_loader_extra_config:
            extra_config = load_config.model_loader_extra_config

            if ("concurrency" in extra_config
                    and isinstance(extra_config.get("concurrency"), int)):
                os.environ["RUNAI_STREAMER_CONCURRENCY"] = str(
                    extra_config.get("concurrency"))

            if ("memory_limit" in extra_config
                    and isinstance(extra_config.get("memory_limit"), int)):
                os.environ["RUNAI_STREAMER_MEMORY_LIMIT"] = str(
                    extra_config.get("memory_limit"))

            runai_streamer_s3_endpoint = os.getenv(
                'RUNAI_STREAMER_S3_ENDPOINT')
            aws_endpoint_url = os.getenv('AWS_ENDPOINT_URL')
            if (runai_streamer_s3_endpoint is None
                    and aws_endpoint_url is not None):
                os.environ["RUNAI_STREAMER_S3_ENDPOINT"] = aws_endpoint_url

    def _prepare_weights(self, model_name_or_path: str,
                         revision: Optional[str]) -> List[str]:
        """Prepare weights for the model.

        If the model is not local, it will be downloaded."""

        is_s3_path = is_s3(model_name_or_path)
        is_local = os.path.isdir(model_name_or_path)
        safetensors_pattern = "*.safetensors"
        index_file = SAFE_WEIGHTS_INDEX_NAME

        hf_folder = (model_name_or_path if
                     (is_local or is_s3_path) else download_weights_from_hf(
                         model_name_or_path,
                         self.load_config.download_dir,
                         [safetensors_pattern],
                         revision,
                         ignore_patterns=self.load_config.ignore_patterns,
                     ))
        if is_s3_path:
            hf_weights_files = s3_glob(path=hf_folder,
                                       allow_pattern=[safetensors_pattern])
        else:
            hf_weights_files = glob.glob(
                os.path.join(hf_folder, safetensors_pattern))

        if not is_local and not is_s3_path:
            download_safetensors_index_file_from_hf(
                model_name_or_path, index_file, self.load_config.download_dir,
                revision)

        if not hf_weights_files:
            raise RuntimeError(
                f"Cannot find any safetensors model weights with "
                f"`{model_name_or_path}`")

        return hf_weights_files

    def _get_weights_iterator(
            self, model_or_path: str,
            revision: str) -> Generator[Tuple[str, torch.Tensor], None, None]:
        """Get an iterator for the model weights based on the load format."""
        hf_weights_files = self._prepare_weights(model_or_path, revision)
        return runai_safetensors_weights_iterator(
            hf_weights_files,
            self.load_config.use_tqdm_on_load,
        )

    def download_model(self, model_config: ModelConfig) -> None:
        """Download model if necessary"""
        self._prepare_weights(model_config.model, model_config.revision)

    def load_model(self, vllm_config: VllmConfig) -> nn.Module:
        """Perform streaming of the model to destination"""
        device_config = vllm_config.device_config
        model_config = vllm_config.model_config

        target_device = torch.device(device_config.device)
        with set_default_torch_dtype(model_config.dtype):
            with target_device:
                model = _initialize_model(vllm_config=vllm_config)

            model_weights = model_config.model
            if hasattr(model_config, "model_weights"):
                model_weights = model_config.model_weights
            model.load_weights(
                self._get_weights_iterator(model_weights,
                                           model_config.revision))

            _process_weights_after_loading(model, model_config, target_device)
        return model.eval()


def get_model_loader(load_config: LoadConfig) -> BaseModelLoader:
    """Get a model loader based on the load format."""
    if isinstance(load_config.load_format, type):
        return load_config.load_format(load_config)

    if load_config.load_format == LoadFormat.DUMMY:
        return DummyModelLoader(load_config)

    if load_config.load_format == LoadFormat.TENSORIZER:
        return TensorizerLoader(load_config)

    if load_config.load_format == LoadFormat.SHARDED_STATE:
        return ShardedStateLoader(load_config)

    if load_config.load_format == LoadFormat.BITSANDBYTES:
        return BitsAndBytesModelLoader(load_config)

    if load_config.load_format == LoadFormat.GGUF:
        return GGUFModelLoader(load_config)

    if load_config.load_format == LoadFormat.RUNAI_STREAMER:
        return RunaiModelStreamerLoader(load_config)

    return DefaultModelLoader(load_config)<|MERGE_RESOLUTION|>--- conflicted
+++ resolved
@@ -387,12 +387,7 @@
 
             weights_iterator = _xla_weights_iterator(weights_iterator)
 
-<<<<<<< HEAD
-        if current_platform.is_hpu():
-
-=======
         elif current_platform.is_hpu():
->>>>>>> 8017c8db
             import habana_frameworks.torch.core as htcore
 
             def _hpu_weights_iterator(iterator: Generator):
