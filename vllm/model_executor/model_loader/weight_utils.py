# SPDX-License-Identifier: Apache-2.0
"""Utilities for downloading and initializing model weights."""
import fnmatch
import glob
import hashlib
import json
import os
import tempfile
import time
from collections import defaultdict
from pathlib import Path
from typing import Any, Callable, Dict, Generator, List, Optional, Tuple, Union

import filelock
import gguf
import huggingface_hub.constants
import numpy as np
import torch
from huggingface_hub import HfFileSystem, hf_hub_download, snapshot_download
from safetensors.torch import load_file, safe_open, save_file
from tqdm.auto import tqdm

from vllm.config import LoadConfig, ModelConfig
from vllm.distributed import get_tensor_model_parallel_rank
from vllm.logger import init_logger
from vllm.model_executor.layers.quantization import (QuantizationConfig,
                                                     get_quantization_config)
from vllm.platforms import current_platform
from vllm.utils import PlaceholderModule

try:
    from runai_model_streamer import SafetensorsStreamer
except (ImportError, OSError):
    # see https://github.com/run-ai/runai-model-streamer/issues/26
    # OSError will be raised on arm64 platform
    runai_model_streamer = PlaceholderModule(
        "runai_model_streamer")  # type: ignore[assignment]
    SafetensorsStreamer = runai_model_streamer.placeholder_attr(
        "SafetensorsStreamer")

try:
    from fastsafetensors import SafeTensorsFileLoader, SingleGroup
except ImportError:
    fastsafetensors = PlaceholderModule("fastsafetensors")
    SafeTensorsFileLoader = fastsafetensors.placeholder_attr(
        "SafeTensorsFileLoader")
    SingleGroup = fastsafetensors.placeholder_attr("SingleGroup")

logger = init_logger(__name__)

# use system-level temp directory for file locks, so that multiple users
# can share the same lock without error.
# lock files in the temp directory will be automatically deleted when the
# system reboots, so users will not complain about annoying lock files
temp_dir = tempfile.gettempdir()


def enable_hf_transfer():
    """automatically activates hf_transfer
    """
    if "HF_HUB_ENABLE_HF_TRANSFER" not in os.environ:
        try:
            # enable hf hub transfer if available
            import hf_transfer  # type: ignore # noqa
            huggingface_hub.constants.HF_HUB_ENABLE_HF_TRANSFER = True
        except ImportError:
            pass


enable_hf_transfer()


class DisabledTqdm(tqdm):

    def __init__(self, *args, **kwargs):
        super().__init__(*args, **kwargs, disable=True)


def get_lock(model_name_or_path: Union[str, Path],
             cache_dir: Optional[str] = None):
    lock_dir = cache_dir or temp_dir
    model_name_or_path = str(model_name_or_path)
    os.makedirs(os.path.dirname(lock_dir), exist_ok=True)
    model_name = model_name_or_path.replace("/", "-")
    hash_name = hashlib.sha256(model_name.encode()).hexdigest()
    # add hash to avoid conflict with old users' lock files
    lock_file_name = hash_name + model_name + ".lock"
    # mode 0o666 is required for the filelock to be shared across users
    lock = filelock.FileLock(os.path.join(lock_dir, lock_file_name),
                             mode=0o666)
    return lock


def _shared_pointers(tensors):
    ptrs = defaultdict(list)
    for k, v in tensors.items():
        ptrs[v.data_ptr()].append(k)
    failing = []
    for _, names in ptrs.items():
        if len(names) > 1:
            failing.append(names)
    return failing


def convert_bin_to_safetensor_file(
    pt_filename: str,
    sf_filename: str,
) -> None:
    loaded = torch.load(pt_filename, map_location="cpu", weights_only=True)
    if "state_dict" in loaded:
        loaded = loaded["state_dict"]
    shared = _shared_pointers(loaded)
    for shared_weights in shared:
        for name in shared_weights[1:]:
            loaded.pop(name)

    # For tensors to be contiguous
    loaded = {k: v.contiguous() for k, v in loaded.items()}

    dirname = os.path.dirname(sf_filename)
    os.makedirs(dirname, exist_ok=True)
    save_file(loaded, sf_filename, metadata={"format": "pt"})

    # check file size
    sf_size = os.stat(sf_filename).st_size
    pt_size = os.stat(pt_filename).st_size
    if (sf_size - pt_size) / pt_size > 0.01:
        raise RuntimeError(f"""The file size different is more than 1%:
         - {sf_filename}: {sf_size}
         - {pt_filename}: {pt_size}
         """)

    # check if the tensors are the same
    reloaded = load_file(sf_filename)
    for k in loaded:
        pt_tensor = loaded[k]
        sf_tensor = reloaded[k]
        if not torch.equal(pt_tensor, sf_tensor):
            raise RuntimeError(f"The output tensors do not match for key {k}")


# TODO(woosuk): Move this to other place.
def get_quant_config(model_config: ModelConfig,
                     load_config: LoadConfig) -> QuantizationConfig:

    quant_cls = get_quantization_config(model_config.quantization)

    # GGUF doesn't have config file
    if model_config.quantization in ("gguf", "inc"):
        return quant_cls()

    # Read the quantization config from the HF model config, if available.
    hf_quant_config = getattr(model_config.hf_config, "quantization_config",
                              None)
    # some vision model may keep quantization_config in their text_config
    hf_text_config = getattr(model_config.hf_config, "text_config", None)
    if hf_quant_config is None and hf_text_config is not None:
        hf_quant_config = getattr(hf_text_config, "quantization_config", None)
    if hf_quant_config is None:
        # compressed-tensors uses a compressions_config
        hf_quant_config = getattr(model_config.hf_config, "compression_config",
                                  None)
    if hf_quant_config is not None:
        return quant_cls.from_config(hf_quant_config)
    # In case of bitsandbytes/QLoRA, get quant config from the adapter model.
    if model_config.quantization == "bitsandbytes":
        if (not load_config.model_loader_extra_config
                or "qlora_adapter_name_or_path"
                not in load_config.model_loader_extra_config):
            return quant_cls.from_config({"adapter_name_or_path": ""})
        model_name_or_path = load_config.model_loader_extra_config[
            "qlora_adapter_name_or_path"]

    else:
        model_name_or_path = model_config.model
    is_local = os.path.isdir(model_name_or_path)
    if not is_local:
        # Download the config files.
        with get_lock(model_name_or_path, load_config.download_dir):
            hf_folder = snapshot_download(
                model_name_or_path,
                revision=model_config.revision,
                allow_patterns="*.json",
                cache_dir=load_config.download_dir,
                local_files_only=huggingface_hub.constants.HF_HUB_OFFLINE,
                tqdm_class=DisabledTqdm,
            )
    else:
        hf_folder = model_name_or_path

    possible_config_filenames = quant_cls.get_config_filenames()

    # If the quantization config is not found, use the default config.
    if not possible_config_filenames:
        return quant_cls()

    config_files = glob.glob(os.path.join(hf_folder, "*.json"))

    quant_config_files = [
        f for f in config_files if any(
            f.endswith(x) for x in possible_config_filenames)
    ]
    if len(quant_config_files) == 0:
        raise ValueError(
            f"Cannot find the config file for {model_config.quantization}")
    if len(quant_config_files) > 1:
        raise ValueError(
            f"Found multiple config files for {model_config.quantization}: "
            f"{quant_config_files}")

    quant_config_file = quant_config_files[0]
    with open(quant_config_file) as f:
        config = json.load(f)

        if model_config.quantization == "bitsandbytes":
            config["adapter_name_or_path"] = model_name_or_path
        elif model_config.quantization == "modelopt":
            if config["producer"]["name"] == "modelopt":
                return quant_cls.from_config(config)
            else:
                raise ValueError(
                    f"Unsupported quantization config"
                    f" found for {model_config.quantization} in {f}.")

    return quant_cls.from_config(config)


def download_weights_from_hf(
    model_name_or_path: str,
    cache_dir: Optional[str],
    allow_patterns: List[str],
    revision: Optional[str] = None,
    ignore_patterns: Optional[Union[str, List[str]]] = None,
) -> str:
    """Download model weights from Hugging Face Hub.

    Args:
        model_name_or_path (str): The model name or path.
        cache_dir (Optional[str]): The cache directory to store the model
            weights. If None, will use HF defaults.
        allow_patterns (List[str]): The allowed patterns for the
            weight files. Files matched by any of the patterns will be
            downloaded.
        revision (Optional[str]): The revision of the model.
        ignore_patterns (Optional[Union[str, List[str]]]): The patterns to
            filter out the weight files. Files matched by any of the patterns
            will be ignored.

    Returns:
        str: The path to the downloaded model weights.
    """
    local_only = huggingface_hub.constants.HF_HUB_OFFLINE
    if not local_only:
        # Before we download we look at that is available:
        fs = HfFileSystem()
        file_list = fs.ls(model_name_or_path, detail=False, revision=revision)

        # depending on what is available we download different things
        for pattern in allow_patterns:
            matching = fnmatch.filter(file_list, pattern)
            if len(matching) > 0:
                allow_patterns = [pattern]
                break

    logger.info("Using model weights format %s", allow_patterns)
    # Use file lock to prevent multiple processes from
    # downloading the same model weights at the same time.
    with get_lock(model_name_or_path, cache_dir):
        start_time = time.perf_counter()
        hf_folder = snapshot_download(
            model_name_or_path,
            allow_patterns=allow_patterns,
            ignore_patterns=ignore_patterns,
            cache_dir=cache_dir,
            tqdm_class=DisabledTqdm,
            revision=revision,
            local_files_only=local_only,
        )
        time_taken = time.perf_counter() - start_time
        if time_taken > 0.5:
            logger.info("Time spent downloading weights for %s: %.6f seconds",
                        model_name_or_path, time_taken)
    return hf_folder


def download_safetensors_index_file_from_hf(
    model_name_or_path: str,
    index_file: str,
    cache_dir: Optional[str],
    revision: Optional[str] = None,
) -> None:
    """Download hf safetensors index file from Hugging Face Hub.

    Args:
        model_name_or_path (str): The model name or path.
        cache_dir (Optional[str]): The cache directory to store the model
            weights. If None, will use HF defaults.
        revision (Optional[str]): The revision of the model.
    """
    # Use file lock to prevent multiple processes from
    # downloading the same model weights at the same time.
    with get_lock(model_name_or_path, cache_dir):
        try:
            # Download the safetensors index file.
            hf_hub_download(
                repo_id=model_name_or_path,
                filename=index_file,
                cache_dir=cache_dir,
                revision=revision,
                local_files_only=huggingface_hub.constants.HF_HUB_OFFLINE,
            )
        # If file not found on remote or locally, we should not fail since
        # only some models will have index_file.
        except huggingface_hub.utils.EntryNotFoundError:
            logger.info("No %s found in remote.", index_file)
        except huggingface_hub.utils.LocalEntryNotFoundError:
            logger.info("No %s found in local cache.", index_file)


# For models like Mistral-7B-v0.3, there are both sharded
# safetensors files and a consolidated safetensors file.
# Passing both of these to the weight loader functionality breaks.
# So, we use the index_file to
# look up which safetensors files should be used.
def filter_duplicate_safetensors_files(hf_weights_files: List[str],
                                       hf_folder: str,
                                       index_file: str) -> List[str]:
    # model.safetensors.index.json is a mapping from keys in the
    # torch state_dict to safetensors file holding that weight.
    index_file_name = os.path.join(hf_folder, index_file)
    if not os.path.isfile(index_file_name):
        return hf_weights_files

    # Iterate through the weight_map (weight_name: safetensors files)
    # to identify weights that we should use.
    with open(index_file_name) as f:
        weight_map = json.load(f)["weight_map"]
    weight_files_in_index = set()
    for weight_name in weight_map:
        weight_files_in_index.add(
            os.path.join(hf_folder, weight_map[weight_name]))
    # Filter out any fields that are not found in the index file.
    hf_weights_files = [
        f for f in hf_weights_files if f in weight_files_in_index
    ]
    return hf_weights_files


def filter_files_not_needed_for_inference(
        hf_weights_files: List[str]) -> List[str]:
    """
    Exclude files that are not needed for inference.

    See https://github.com/huggingface/transformers/blob/v4.34.0/src/transformers/trainer.py#L227-L233
    """
    blacklist = [
        "training_args.bin",
        "optimizer.bin",
        "optimizer.pt",
        "scheduler.pt",
        "scaler.pt",
    ]
    hf_weights_files = [
        f for f in hf_weights_files
        if not any(f.endswith(x) for x in blacklist)
    ]
    return hf_weights_files


# explicitly use pure text format, with a newline at the end
# this makes it impossible to see the animation in the progress bar
# but will avoid messing up with ray or multiprocessing, which wraps
# each line of output with some prefix.
_BAR_FORMAT = "{desc}: {percentage:3.0f}% Completed | {n_fmt}/{total_fmt} [{elapsed}<{remaining}, {rate_fmt}]\n"  # noqa: E501


def enable_tqdm(use_tqdm_on_load: bool):
    return use_tqdm_on_load and (not torch.distributed.is_initialized()
                                 or torch.distributed.get_rank() == 0)


def np_cache_weights_iterator(
    model_name_or_path: str,
    cache_dir: Optional[str],
    hf_folder: str,
    hf_weights_files: List[str],
    use_tqdm_on_load: bool,
) -> Generator[Tuple[str, torch.Tensor], None, None]:
    """Iterate over the weights in the model np files.

    Will dump the model weights to numpy files if they are not already dumped.
    """
    # Convert the model weights from torch tensors to numpy arrays for
    # faster loading.
    np_folder = os.path.join(hf_folder, "np")
    os.makedirs(np_folder, exist_ok=True)
    weight_names_file = os.path.join(np_folder, "weight_names.json")
    # Use file lock to prevent multiple processes from
    # dumping the same model weights to numpy at the same time.
    with get_lock(model_name_or_path, cache_dir):
        if not os.path.exists(weight_names_file):
            weight_names: List[str] = []
            for bin_file in tqdm(
                    hf_weights_files,
                    desc="Loading np_cache checkpoint shards",
                    disable=not enable_tqdm(use_tqdm_on_load),
                    bar_format=_BAR_FORMAT,
            ):
                state = torch.load(bin_file,
                                   map_location="cpu",
                                   weights_only=True)
                for name, param in state.items():
                    param_path = os.path.join(np_folder, name)
                    with open(param_path, "wb") as f:
                        np.save(f, param.cpu().detach().numpy())
                    weight_names.append(name)
            with open(weight_names_file, "w") as f:
                json.dump(weight_names, f)

    with open(weight_names_file) as f:
        weight_names = json.load(f)

    for name in weight_names:
        param_path = os.path.join(np_folder, name)
        with open(param_path, "rb") as f:
            param = np.load(f)
        yield name, torch.from_numpy(param)


def safetensors_weights_iterator(
    hf_weights_files: List[str],
    use_tqdm_on_load: bool,
) -> Generator[Tuple[str, torch.Tensor], None, None]:
    """Iterate over the weights in the model safetensor files."""
    for st_file in tqdm(
            hf_weights_files,
            desc="Loading safetensors checkpoint shards",
            disable=not enable_tqdm(use_tqdm_on_load),
            bar_format=_BAR_FORMAT,
    ):
        with safe_open(st_file, framework="pt") as f:
            for name in f.keys():  # noqa: SIM118
                param = f.get_tensor(name)
                yield name, param


def runai_safetensors_weights_iterator(
    hf_weights_files: List[str],
    use_tqdm_on_load: bool,
) -> Generator[Tuple[str, torch.Tensor], None, None]:
    """Iterate over the weights in the model safetensor files."""
    with SafetensorsStreamer() as streamer:
        for st_file in tqdm(
                hf_weights_files,
                desc="Loading safetensors using Runai Model Streamer",
                disable=not enable_tqdm(use_tqdm_on_load),
                bar_format=_BAR_FORMAT,
        ):
            streamer.stream_file(st_file)
            yield from streamer.get_tensors()


def fastsafetensors_weights_iterator(
    hf_weights_files: List[str],
    use_tqdm_on_load: bool,
) -> Generator[Tuple[str, torch.Tensor], None, None]:
    """Iterate over the weights in the model safetensor files
    using fastsafetensor library."""
    if torch.distributed.is_initialized():
        pg = torch.distributed.group.WORLD
    else:
        pg = SingleGroup()

    device = torch.device(f'cuda:{pg.rank()}')
    weight_files_sub_lists = [
        hf_weights_files[i:i + pg.size()]
        for i in range(0, len(hf_weights_files), pg.size())
    ]

    for f_list in tqdm(
            weight_files_sub_lists,
            desc="Loading safetensors using Fastsafetensor loader",
            disable=not enable_tqdm(use_tqdm_on_load),
            bar_format=_BAR_FORMAT,
    ):
        loader = SafeTensorsFileLoader(pg, device)
        rank_file_map = {i: [f] for i, f in enumerate(f_list)}
        loader.add_filenames(rank_file_map)
        try:
            fb = loader.copy_files_to_device()
            try:
                keys = list(fb.key_to_rank_lidx.keys())
                for k in keys:
                    t = fb.get_tensor(k)
                    yield k, t
            finally:
                fb.close()
        finally:
            loader.close()


def pt_weights_iterator(
    hf_weights_files: List[str],
    use_tqdm_on_load: bool,
    pt_load_map_location: Union[str, dict[str, str]] = "cpu",
) -> Generator[Tuple[str, torch.Tensor], None, None]:
    """Iterate over the weights in the model bin/pt files."""
    for bin_file in tqdm(
            hf_weights_files,
            desc="Loading pt checkpoint shards",
            disable=not enable_tqdm(use_tqdm_on_load),
            bar_format=_BAR_FORMAT,
    ):
        state = torch.load(bin_file,
                           map_location=pt_load_map_location,
                           weights_only=True)
        yield from state.items()
        del state


def get_gguf_extra_tensor_names(
        gguf_file: str, gguf_to_hf_name_map: Dict[str, str]) -> List[str]:
    reader = gguf.GGUFReader(gguf_file)
    expected_gguf_keys = set(gguf_to_hf_name_map.keys())
    exact_gguf_keys = set([tensor.name for tensor in reader.tensors])
    extra_keys = expected_gguf_keys - exact_gguf_keys
    return [gguf_to_hf_name_map[key] for key in extra_keys]


def gguf_quant_weights_iterator(
    gguf_file: str, gguf_to_hf_name_map: Dict[str, str]
) -> Generator[Tuple[str, torch.Tensor], None, None]:
    """
    Iterate over the quant weights in the model gguf files and convert
    them to torch tensors
    """

    reader = gguf.GGUFReader(gguf_file)

    for tensor in reader.tensors:
        if tensor.name in gguf_to_hf_name_map:
            weight_type = tensor.tensor_type
            name = gguf_to_hf_name_map[tensor.name]

            if weight_type.name != "F32":
                weight_type_name = name.replace("weight", "qweight_type")
                weight_type = torch.tensor(weight_type)
                yield weight_type_name, weight_type

    for tensor in reader.tensors:
        if tensor.name in gguf_to_hf_name_map:
            weight = tensor.data
            weight_type = tensor.tensor_type
            name = gguf_to_hf_name_map[tensor.name]
            if weight_type.name != "F32":
                name = name.replace("weight", "qweight")
            param = torch.tensor(weight)
            yield name, param


def convert_pyslice_to_tensor(x: Any) -> torch.Tensor:
    """convert PySafeSlice object from safetensors to torch.Tensor

    PySafeSlice object supports indexing, which is done before loading the
    actual tensor and can reduce the amount of memory being read into the
    memory. However, it does not support more advanced functionalities
    like `.view()` or `.t()`. Therefore, if we need to modify the loaded
    tensor with these more complicated operators, we need to convert to
    tensor first.
    """
    if not isinstance(x, torch.Tensor):
        x = x[:]
    return x


def default_weight_loader(param: torch.Tensor,
                          loaded_weight: torch.Tensor) -> None:
    """Default weight loader."""
    try:
        if param.numel() == 1 and loaded_weight.numel() == 1:
            # Sometimes scalar values aren't considered tensors with shapes
            # so if both param and loaded_weight are a scalar,
            # "broadcast" instead of copy
            param.data.fill_(loaded_weight.item())
        else:
            assert param.size() == loaded_weight.size(), (
                f"Attempted to load weight ({loaded_weight.size()}) "
                f"into parameter ({param.size()})")

            param.data.copy_(loaded_weight)
    except Exception:
        # NOTE: This exception is added for the purpose of setting breakpoint to
        # debug weight loading issues.
        raise


def row_parallel_weight_loader(param: torch.Tensor,
                               loaded_weight: torch.Tensor) -> None:
    """Load weights that are row-parallelized."""
    tp_rank = get_tensor_model_parallel_rank()
    shard_dim = 0 if param.dim() != 1 else None

    if shard_dim is not None:
        shard_size = param.data.shape[shard_dim]
        start_idx = tp_rank * shard_size
        loaded_weight = loaded_weight.narrow(shard_dim, start_idx, shard_size)

    return default_weight_loader(param, loaded_weight)


LoaderFunction = Callable[[torch.Tensor, torch.Tensor], torch.Tensor]


def sharded_weight_loader(shard_axis: int) -> LoaderFunction:
    """Create a weight loader that shards the weights along the given axis"""

    def loader(param: torch.Tensor, loaded_weight: torch.Tensor) -> None:
        tp_rank = get_tensor_model_parallel_rank()

        shard_size = param.data.shape[shard_axis]
        start_idx = tp_rank * shard_size
        loaded_weight = loaded_weight.narrow(shard_axis, start_idx, shard_size)

        return default_weight_loader(param, loaded_weight)

    return loader


def composed_weight_loader(
        loader: LoaderFunction, fn: Callable[[torch.Tensor],
                                             torch.Tensor]) -> LoaderFunction:
    """Create a weight loader that post-processes the weights after loading"""

    def composed_loader(param: torch.Tensor,
                        loaded_weight: torch.Tensor) -> None:
        loader(param, loaded_weight)
        param.data.copy_(fn(param))
        return

    return composed_loader


def initialize_dummy_weights(
    model: torch.nn.Module,
    low: float = -1e-3,
    high: float = 1e-3,
    seed: int = 1234,
) -> None:
    """Initialize model weights with random values.

    The model weights must be randomly initialized for accurate performance
    measurements. Additionally, the model weights should not cause NaNs in the
    forward pass. We empirically found that initializing the weights with
    values between -1e-3 and 1e-3 works well for most models.

    We use per-parameter random seed, so that dummy weights are consistent,
    even if the model is partitioned across multiple devices. When the seed
    is fixed, the random values generated by this function only depends on
    the parameter's number of elements and its data type.
    """
    for param in model.state_dict().values():
        if torch.is_floating_point(param):
<<<<<<< HEAD
            if current_platform.is_tpu() or current_platform.is_hpu():
=======
            if current_platform.is_tpu():
                generator = torch.Generator(device="cpu")
                generator.manual_seed(seed)
                # Note: The param.uniform_ function cannot be used in this
                # context because it demands more TPU HBM than directly copying
                # from a CPU tensor.
                # Note: We avoid using torch.rank_like as it doesn't currently
                # support the generator argument.
                param.copy_((high - low) *
                            torch.rand(*param.shape,
                                       generator=generator,
                                       dtype=param.dtype,
                                       layout=param.layout,
                                       requires_grad=param.requires_grad,
                                       device="cpu") + low)
                torch._sync(param)
            if current_platform.is_hpu():
>>>>>>> 5caca07b
                # XLA device does not support torch.Generator()
                param.uniform_(low, high)
                continue

            if current_platform.is_hpu():
                import habana_frameworks.torch.hpu.random as htrandom
                generator = htrandom.default_generators[0]
            else:
                generator = torch.Generator(device=param.data.device)

            generator.manual_seed(seed)
            if torch.finfo(param.data.dtype).bits < 16:
                # uniform_ doesn't support < 16-bit datatypes (FP8)
                dtype = param.data.dtype
                tmp_param = param.data.to(torch.float16)
                tmp_param = tmp_param.uniform_(low, high,
                                               generator=generator).to(dtype)
                param.data.copy_(tmp_param)
            else:
                param.uniform_(low, high, generator=generator)


def maybe_remap_kv_scale_name(name: str, params_dict: dict) -> Optional[str]:
    """Remap the name of FP8 k/v_scale parameters.

    This function handles the remapping of FP8 k/v_scale parameter names.
    It detects if the given name ends with a suffix and attempts to remap
    it to the expected name format in the model. If the remapped name is not
    found in the params_dict, a warning is printed and None is returned.

    Args:
        name (str): The original loaded checkpoint parameter name.
        params_dict (dict): Dictionary containing the model's named parameters.

    Returns:
        str: The remapped parameter name if successful, or the original name
             if no remapping is needed.
        None: If the remapped name is not found in params_dict.
    """
    if name.endswith(".kv_scale"):
        logger.warning_once(
            "DEPRECATED. Found kv_scale in the checkpoint. "
            "This format is deprecated in favor of separate k_scale and "
            "v_scale tensors and will be removed in a future release. "
            "Functionally, we will remap kv_scale to k_scale and duplicate "
            "k_scale to v_scale")
        # NOTE: we remap the deprecated kv_scale to k_scale
        remapped_name = name.replace(".kv_scale", ".attn.k_scale")
        if remapped_name not in params_dict:
            logger.warning_once(
                "Found kv_scale in the checkpoint (e.g. %s), but not found the expected name in the model (e.g. %s). kv_scale is not loaded.",  #  noqa: E501
                name,
                remapped_name,
            )
            return None
        return remapped_name

    possible_scale_names = [".k_scale", ".v_scale"]
    modelopt_scale_names = [
        ".self_attn.k_proj.k_scale", ".self_attn.v_proj.v_scale"
    ]
    for scale_name in possible_scale_names:
        if name.endswith(scale_name):
            if any(mo_scale_name in name
                   for mo_scale_name in modelopt_scale_names):
                remapped_name = name.replace(
                    f".self_attn.{scale_name[1]}_proj{scale_name}",
                    f".self_attn.attn{scale_name}")
            else:
                remapped_name = name.replace(scale_name, f".attn{scale_name}")
            if remapped_name not in params_dict:
                logger.warning_once(
                    "Found %s in the checkpoint (e.g. %s), but not found the expected name in the model (e.g. %s). %s is not loaded.",  # noqa: E501
                    scale_name,
                    name,
                    remapped_name,
                    scale_name,
                )
                return None
            return remapped_name

    # If there were no matches, return the untouched param name
    return name<|MERGE_RESOLUTION|>--- conflicted
+++ resolved
@@ -660,9 +660,6 @@
     """
     for param in model.state_dict().values():
         if torch.is_floating_point(param):
-<<<<<<< HEAD
-            if current_platform.is_tpu() or current_platform.is_hpu():
-=======
             if current_platform.is_tpu():
                 generator = torch.Generator(device="cpu")
                 generator.manual_seed(seed)
@@ -680,7 +677,6 @@
                                        device="cpu") + low)
                 torch._sync(param)
             if current_platform.is_hpu():
->>>>>>> 5caca07b
                 # XLA device does not support torch.Generator()
                 param.uniform_(low, high)
                 continue
