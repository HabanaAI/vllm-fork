--- conflicted
+++ resolved
@@ -5,10 +5,8 @@
 import math
 import os
 import time
-<<<<<<< HEAD
 from contextlib import suppress
-=======
->>>>>>> 1cbd6f25
+
 from dataclasses import dataclass
 from functools import cached_property
 from queue import Queue
@@ -29,10 +27,8 @@
     media_ext_reader_op_impl, media_ext_reader_op_tensor_info)
 from habana_frameworks.mediapipe.plugins.iterator_pytorch import (
     MediaGenericPytorchIterator)
-<<<<<<< HEAD
+
 from PIL import Image
-=======
->>>>>>> 1cbd6f25
 from transformers import AutoProcessor, BatchFeature
 from transformers.image_utils import ImageInput
 from transformers.processing_utils import (ProcessingKwargs, ProcessorMixin,
@@ -117,14 +113,10 @@
 
     def __init__(self, device, queue_depth, batch_size, num_threads, op_device,
                  img_height, img_width):
-<<<<<<< HEAD
+
         super().__init__(device, queue_depth, batch_size, num_threads,
                          self.__class__.__name__)
-=======
-        super(hpuMediaPipe,
-              self).__init__(device, queue_depth, batch_size, num_threads,
-                             self.__class__.__name__)
->>>>>>> 1cbd6f25
+
 
         mediapipe_seed = int(time.time_ns() % (2**31 - 1))
 
@@ -232,12 +224,10 @@
             return {'format': img.format, 'size': img.size, 'mode': img.mode}
     except Exception as e:
         raise ValueError(
-<<<<<<< HEAD
+
             f"Input image bitstream is not in supported format: {str(e)}"
         ) from e
-=======
-            f"Input image bitstream is not in supported format: {str(e)}")
->>>>>>> 1cbd6f25
+
 
 
 __all__ = ['Ovis2_5Processor']
