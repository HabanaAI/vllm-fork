--- conflicted
+++ resolved
@@ -14,15 +14,7 @@
 
 import torch
 import uvloop
-<<<<<<< HEAD
-from benchmark_dataset import (AIMODataset, BurstGPTDataset,
-                               ConversationDataset, InstructCoderDataset,
-                               RandomDataset, SampleRequest, ShareGPTDataset,
-                               SonnetDataset, VisionArenaDataset)
-from benchmark_utils import convert_to_pytorch_benchmark_format, write_to_json
 from PIL import Image
-=======
->>>>>>> 7661e92e
 from tqdm import tqdm
 from transformers import AutoModelForCausalLM, AutoTokenizer, PreTrainedTokenizerBase
 
@@ -298,7 +290,6 @@
     from vllm import SamplingParams
 
     async with build_async_engine_client_from_engine_args(
-<<<<<<< HEAD
             engine_args, disable_frontend_multiprocessing) as llm:
         model_config = await llm.get_model_config()
         assert all(
@@ -307,19 +298,6 @@
             for request in requests), (
                 "Please ensure that max_model_len is greater than the sum of"
                 " prompt_len and expected_output_len for all requests.")
-=======
-        engine_args, disable_frontend_multiprocessing
-    ) as llm:
-        model_config = await llm.get_model_config()
-        assert all(
-            model_config.max_model_len
-            >= (request.prompt_len + request.expected_output_len)
-            for request in requests
-        ), (
-            "Please ensure that max_model_len is greater than the sum of"
-            " prompt_len and expected_output_len for all requests."
-        )
->>>>>>> 7661e92e
 
         # Add the requests to the engine.
         prompts: list[Union[TextPrompt, TokensPrompt]] = []
@@ -821,12 +799,8 @@
         type=str,
         default=None,
         help="Path to the LoRA adapters to use. This can be an absolute path, "
-<<<<<<< HEAD
-        "a relative path, or a Hugging Face model identifier.")
-=======
-        "a relative path, or a Hugging Face model identifier.",
-    )
->>>>>>> 7661e92e
+        "a relative path, or a Hugging Face model identifier."
+    )
     parser.add_argument(
         "--prefix-len",
         type=int,
