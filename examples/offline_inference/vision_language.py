# SPDX-License-Identifier: Apache-2.0
# SPDX-FileCopyrightText: Copyright contributors to the vLLM project
"""
This example shows how to use vLLM for running offline inference with
the correct prompt format on vision language models for text generation.

For most models, the prompt format should follow corresponding examples
on HuggingFace model repository.
"""

import os
import random
from contextlib import contextmanager
from dataclasses import asdict
from typing import NamedTuple, Optional

from huggingface_hub import snapshot_download
from transformers import AutoTokenizer

from vllm import LLM, EngineArgs, SamplingParams
from vllm.assets.image import ImageAsset
from vllm.assets.video import VideoAsset
from vllm.lora.request import LoRARequest
from vllm.multimodal.image import convert_image_mode
from vllm.utils import FlexibleArgumentParser


class ModelRequestData(NamedTuple):
    engine_args: EngineArgs
    prompts: list[str]
    stop_token_ids: Optional[list[int]] = None
    lora_requests: Optional[list[LoRARequest]] = None


# NOTE: The default `max_num_seqs` and `max_model_len` may result in OOM on
# lower-end GPUs.
# Unless specified, these settings have been tested to work on a single L4.


# Aria
def run_aria(questions: list[str], modality: str) -> ModelRequestData:
    assert modality == "image"
    model_name = "rhymes-ai/Aria"

    # NOTE: Need L40 (or equivalent) to avoid OOM
    engine_args = EngineArgs(
        model=model_name,
        max_model_len=4096,
        max_num_seqs=2,
        dtype="bfloat16",
        limit_mm_per_prompt={modality: 1},
    )

    prompts = [
        (
            f"<|im_start|>user\n<fim_prefix><|img|><fim_suffix>{question}"
            "<|im_end|>\n<|im_start|>assistant\n"
        )
        for question in questions
    ]

    stop_token_ids = [93532, 93653, 944, 93421, 1019, 93653, 93519]

    return ModelRequestData(
        engine_args=engine_args,
        prompts=prompts,
        stop_token_ids=stop_token_ids,
    )


# Aya Vision
def run_aya_vision(questions: list[str], modality: str) -> ModelRequestData:
    assert modality == "image"
    model_name = "CohereForAI/aya-vision-8b"

    engine_args = EngineArgs(
        model=model_name,
        max_model_len=2048,
        max_num_seqs=2,
        mm_processor_kwargs={"crop_to_patches": True},
        limit_mm_per_prompt={modality: 1},
    )
    prompts = [
        f"<|START_OF_TURN_TOKEN|><|USER_TOKEN|><image>{question}<|END_OF_TURN_TOKEN|><|START_OF_TURN_TOKEN|><|CHATBOT_TOKEN|>"
        for question in questions
    ]
    return ModelRequestData(
        engine_args=engine_args,
        prompts=prompts,
    )


# BLIP-2
def run_blip2(questions: list[str], modality: str) -> ModelRequestData:
    assert modality == "image"

    # BLIP-2 prompt format is inaccurate on HuggingFace model repository.
    # See https://huggingface.co/Salesforce/blip2-opt-2.7b/discussions/15#64ff02f3f8cf9e4f5b038262 #noqa
    prompts = [f"Question: {question} Answer:" for question in questions]
    engine_args = EngineArgs(
        model="Salesforce/blip2-opt-6.7b",
        limit_mm_per_prompt={modality: 1},
    )

    return ModelRequestData(
        engine_args=engine_args,
        prompts=prompts,
    )


# Chameleon
def run_chameleon(questions: list[str], modality: str) -> ModelRequestData:
    assert modality == "image"

    prompts = [f"{question}<image>" for question in questions]
    engine_args = EngineArgs(
        model="facebook/chameleon-7b",
        max_model_len=4096,
        max_num_seqs=2,
        limit_mm_per_prompt={modality: 1},
    )

    return ModelRequestData(
        engine_args=engine_args,
        prompts=prompts,
    )


# Deepseek-VL2
def run_deepseek_vl2(questions: list[str], modality: str) -> ModelRequestData:
    assert modality == "image"

    model_name = "deepseek-ai/deepseek-vl2-tiny"

    engine_args = EngineArgs(
        model=model_name,
        max_model_len=4096,
        max_num_seqs=2,
        hf_overrides={"architectures": ["DeepseekVLV2ForCausalLM"]},
        limit_mm_per_prompt={modality: 1},
    )

    prompts = [
        f"<|User|>: <image>\n{question}\n\n<|Assistant|>:" for question in questions
    ]

    return ModelRequestData(
        engine_args=engine_args,
        prompts=prompts,
    )


<<<<<<< HEAD
# Dots-OCR
def run_dots_ocr(questions: list[str], modality: str) -> ModelRequestData:
    assert modality == "image"

    prompts = [f"<|img|><|imgpad|><|endofimg|>{question}" for question in questions]
    engine_args = EngineArgs(
        model="rednote-hilab/dots.ocr",
=======
# Ernie4.5-VL
def run_ernie45_vl(questions: list[str], modality: str) -> ModelRequestData:
    model_name = "baidu/ERNIE-4.5-VL-28B-A3B-PT"

    engine_args = EngineArgs(
        model=model_name,
        max_model_len=4096,
        max_num_seqs=5,
>>>>>>> 21b52b92
        limit_mm_per_prompt={modality: 1},
        trust_remote_code=True,
    )

<<<<<<< HEAD
=======
    if modality == "image":
        placeholder = "Picture 1:<|IMAGE_START|><|image@placeholder|><|IMAGE_END|>"
    elif modality == "video":
        placeholder = "Video 1:<|VIDEO_START|><|video@placeholder|><|VIDEO_END|>"

    prompts = [
        (
            f"<|begin_of_sentence|>User: {question}{placeholder}\n"
            "Assistant: <think></think>"
        )
        for question in questions
    ]

>>>>>>> 21b52b92
    return ModelRequestData(
        engine_args=engine_args,
        prompts=prompts,
    )


# Florence2
def run_florence2(questions: list[str], modality: str) -> ModelRequestData:
    assert modality == "image"

    engine_args = EngineArgs(
        model="microsoft/Florence-2-large",
        tokenizer="Isotr0py/Florence-2-tokenizer",
        max_model_len=4096,
        max_num_seqs=2,
        trust_remote_code=True,
        dtype="bfloat16",
        limit_mm_per_prompt={modality: 1},
    )

    prompts = ["<MORE_DETAILED_CAPTION>" for _ in questions]

    return ModelRequestData(
        engine_args=engine_args,
        prompts=prompts,
    )


# Fuyu
def run_fuyu(questions: list[str], modality: str) -> ModelRequestData:
    assert modality == "image"

    prompts = [f"{question}\n" for question in questions]
    engine_args = EngineArgs(
        model="adept/fuyu-8b",
        max_model_len=2048,
        max_num_seqs=2,
        limit_mm_per_prompt={modality: 1},
    )

    return ModelRequestData(
        engine_args=engine_args,
        prompts=prompts,
    )


# Gemma 3
def run_gemma3(questions: list[str], modality: str) -> ModelRequestData:
    assert modality == "image"
    model_name = "google/gemma-3-4b-it"

    engine_args = EngineArgs(
        model=model_name,
        max_model_len=2048,
        max_num_seqs=2,
        mm_processor_kwargs={"do_pan_and_scan": True},
        limit_mm_per_prompt={modality: 1},
    )

    prompts = [
        (
            "<bos><start_of_turn>user\n"
            f"<start_of_image>{question}<end_of_turn>\n"
            "<start_of_turn>model\n"
        )
        for question in questions
    ]

    return ModelRequestData(
        engine_args=engine_args,
        prompts=prompts,
    )


# GLM-4v
def run_glm4v(questions: list[str], modality: str) -> ModelRequestData:
    assert modality == "image"
    model_name = "zai-org/glm-4v-9b"

    engine_args = EngineArgs(
        model=model_name,
        max_model_len=2048,
        max_num_seqs=2,
        trust_remote_code=True,
        enforce_eager=True,
        hf_overrides={"architectures": ["GLM4VForCausalLM"]},
        limit_mm_per_prompt={modality: 1},
    )

    prompts = [
        f"<|user|>\n<|begin_of_image|><|endoftext|><|end_of_image|>\
        {question}<|assistant|>"
        for question in questions
    ]

    stop_token_ids = [151329, 151336, 151338]

    return ModelRequestData(
        engine_args=engine_args,
        prompts=prompts,
        stop_token_ids=stop_token_ids,
    )


# GLM-4.1V
def run_glm4_1v(questions: list[str], modality: str) -> ModelRequestData:
    model_name = "zai-org/GLM-4.1V-9B-Thinking"

    engine_args = EngineArgs(
        model=model_name,
        max_model_len=4096,
        max_num_seqs=2,
        mm_processor_kwargs={
            "size": {"shortest_edge": 12544, "longest_edge": 47040000},
            "fps": 1,
        },
        limit_mm_per_prompt={modality: 1},
        enforce_eager=True,
    )

    if modality == "image":
        placeholder = "<|begin_of_image|><|image|><|end_of_image|>"
    elif modality == "video":
        placeholder = "<|begin_of_video|><|video|><|end_of_video|>"

    prompts = [
        (
            "[gMASK]<sop><|system|>\nYou are a helpful assistant.<|user|>\n"
            f"{placeholder}"
            f"{question}<|assistant|>assistant\n"
        )
        for question in questions
    ]

    return ModelRequestData(
        engine_args=engine_args,
        prompts=prompts,
    )


# H2OVL-Mississippi
def run_h2ovl(questions: list[str], modality: str) -> ModelRequestData:
    assert modality == "image"

    model_name = "h2oai/h2ovl-mississippi-800m"

    engine_args = EngineArgs(
        model=model_name,
        trust_remote_code=True,
        max_model_len=8192,
        limit_mm_per_prompt={modality: 1},
    )

    tokenizer = AutoTokenizer.from_pretrained(model_name, trust_remote_code=True)
    messages = [
        [{"role": "user", "content": f"<image>\n{question}"}] for question in questions
    ]
    prompts = tokenizer.apply_chat_template(
        messages, tokenize=False, add_generation_prompt=True
    )

    # Stop tokens for H2OVL-Mississippi
    # https://huggingface.co/h2oai/h2ovl-mississippi-800m
    stop_token_ids = [tokenizer.eos_token_id]

    return ModelRequestData(
        engine_args=engine_args,
        prompts=prompts,
        stop_token_ids=stop_token_ids,
    )


# Idefics3-8B-Llama3
def run_idefics3(questions: list[str], modality: str) -> ModelRequestData:
    assert modality == "image"
    model_name = "HuggingFaceM4/Idefics3-8B-Llama3"

    engine_args = EngineArgs(
        model=model_name,
        max_model_len=8192,
        max_num_seqs=2,
        enforce_eager=True,
        # if you are running out of memory, you can reduce the "longest_edge".
        # see: https://huggingface.co/HuggingFaceM4/Idefics3-8B-Llama3#model-optimizations
        mm_processor_kwargs={
            "size": {"longest_edge": 3 * 364},
        },
        limit_mm_per_prompt={modality: 1},
    )
    prompts = [
        (f"<|begin_of_text|>User:<image>{question}<end_of_utterance>\nAssistant:")
        for question in questions
    ]

    return ModelRequestData(
        engine_args=engine_args,
        prompts=prompts,
    )


# SmolVLM2-2.2B-Instruct
def run_smolvlm(questions: list[str], modality: str) -> ModelRequestData:
    assert modality == "image"
    model_name = "HuggingFaceTB/SmolVLM2-2.2B-Instruct"

    engine_args = EngineArgs(
        model=model_name,
        max_model_len=8192,
        max_num_seqs=2,
        enforce_eager=True,
        mm_processor_kwargs={
            "max_image_size": {"longest_edge": 384},
        },
        limit_mm_per_prompt={modality: 1},
    )
    prompts = [
        (f"<|im_start|>User:<image>{question}<end_of_utterance>\nAssistant:")
        for question in questions
    ]

    return ModelRequestData(
        engine_args=engine_args,
        prompts=prompts,
    )


# omni-research/Tarsier-7b
def run_tarsier(questions: list[str], modality: str) -> ModelRequestData:
    assert modality == "image"
    model_name = "omni-research/Tarsier-7b"

    engine_args = EngineArgs(
        model=model_name,
        trust_remote_code=True,
        max_model_len=4096,
        limit_mm_per_prompt={modality: 1},
    )
    prompts = [(f"USER: <image>\n{question} ASSISTANT:") for question in questions]

    return ModelRequestData(
        engine_args=engine_args,
        prompts=prompts,
    )


# InternVL
def run_internvl(questions: list[str], modality: str) -> ModelRequestData:
    model_name = "OpenGVLab/InternVL3-2B"

    engine_args = EngineArgs(
        model=model_name,
        trust_remote_code=True,
        max_model_len=8192,
        limit_mm_per_prompt={modality: 1},
    )

    if modality == "image":
        placeholder = "<image>"
    elif modality == "video":
        placeholder = "<video>"

    tokenizer = AutoTokenizer.from_pretrained(model_name, trust_remote_code=True)
    messages = [
        [{"role": "user", "content": f"{placeholder}\n{question}"}]
        for question in questions
    ]
    prompts = tokenizer.apply_chat_template(
        messages, tokenize=False, add_generation_prompt=True
    )

    # Stop tokens for InternVL
    # models variants may have different stop tokens
    # please refer to the model card for the correct "stop words":
    # https://huggingface.co/OpenGVLab/InternVL2-2B/blob/main/conversation.py
    stop_tokens = ["<|endoftext|>", "<|im_start|>", "<|im_end|>", "<|end|>"]
    stop_token_ids = [tokenizer.convert_tokens_to_ids(i) for i in stop_tokens]
    stop_token_ids = [token_id for token_id in stop_token_ids if token_id is not None]

    return ModelRequestData(
        engine_args=engine_args,
        prompts=prompts,
        stop_token_ids=stop_token_ids,
    )


# Kimi-VL
def run_kimi_vl(questions: list[str], modality: str) -> ModelRequestData:
    assert modality == "image"

    prompts = [
        "<|im_user|>user<|im_middle|><|media_start|>image<|media_content|>"
        f"<|media_pad|><|media_end|>{question}<|im_end|>"
        "<|im_assistant|>assistant<|im_middle|>"
        for question in questions
    ]

    engine_args = EngineArgs(
        model="moonshotai/Kimi-VL-A3B-Instruct",
        trust_remote_code=True,
        max_model_len=4096,
        limit_mm_per_prompt={modality: 1},
    )

    return ModelRequestData(
        engine_args=engine_args,
        prompts=prompts,
    )


# LLaVA-1.5
def run_llava(questions: list[str], modality: str) -> ModelRequestData:
    assert modality == "image"

    prompts = [f"USER: <image>\n{question}\nASSISTANT:" for question in questions]

    engine_args = EngineArgs(
        model="llava-hf/llava-1.5-7b-hf",
        max_model_len=4096,
        limit_mm_per_prompt={modality: 1},
    )

    return ModelRequestData(
        engine_args=engine_args,
        prompts=prompts,
    )


# LLaVA-1.6/LLaVA-NeXT
def run_llava_next(questions: list[str], modality: str) -> ModelRequestData:
    assert modality == "image"

    prompts = [f"[INST] <image>\n{question} [/INST]" for question in questions]
    engine_args = EngineArgs(
        model="llava-hf/llava-v1.6-mistral-7b-hf",
        max_model_len=8192,
        limit_mm_per_prompt={modality: 1},
    )

    return ModelRequestData(
        engine_args=engine_args,
        prompts=prompts,
    )


# LlaVA-NeXT-Video
# Currently only support for video input
def run_llava_next_video(questions: list[str], modality: str) -> ModelRequestData:
    assert modality == "video"

    prompts = [f"USER: <video>\n{question} ASSISTANT:" for question in questions]
    engine_args = EngineArgs(
        model="llava-hf/LLaVA-NeXT-Video-7B-hf",
        max_model_len=8192,
        max_num_seqs=2,
        limit_mm_per_prompt={modality: 1},
    )

    return ModelRequestData(
        engine_args=engine_args,
        prompts=prompts,
    )


# LLaVA-OneVision
def run_llava_onevision(questions: list[str], modality: str) -> ModelRequestData:
    if modality == "video":
        prompts = [
            f"<|im_start|>user <video>\n{question}<|im_end|> \
        <|im_start|>assistant\n"
            for question in questions
        ]

    elif modality == "image":
        prompts = [
            f"<|im_start|>user <image>\n{question}<|im_end|> \
        <|im_start|>assistant\n"
            for question in questions
        ]

    engine_args = EngineArgs(
        model="llava-hf/llava-onevision-qwen2-7b-ov-hf",
        max_model_len=16384,
        limit_mm_per_prompt={modality: 1},
    )

    return ModelRequestData(
        engine_args=engine_args,
        prompts=prompts,
    )


# Mantis
def run_mantis(questions: list[str], modality: str) -> ModelRequestData:
    assert modality == "image"

    llama3_template = "<|start_header_id|>user<|end_header_id|>\n\n{}<|eot_id|><|start_header_id|>assistant<|end_header_id|>\n\n"  # noqa: E501
    prompts = [llama3_template.format(f"{question}\n<image>") for question in questions]

    engine_args = EngineArgs(
        model="TIGER-Lab/Mantis-8B-siglip-llama3",
        max_model_len=4096,
        hf_overrides={"architectures": ["MantisForConditionalGeneration"]},
        limit_mm_per_prompt={modality: 1},
    )
    stop_token_ids = [128009]

    return ModelRequestData(
        engine_args=engine_args,
        prompts=prompts,
        stop_token_ids=stop_token_ids,
    )


# MiniCPM-V
def run_minicpmv_base(questions: list[str], modality: str, model_name):
    assert modality in ["image", "video"]
    # If you want to use `MiniCPM-o-2_6` with audio inputs, check `audio_language.py` # noqa

    # 2.0
    # The official repo doesn't work yet, so we need to use a fork for now
    # For more details, please see: See: https://github.com/vllm-project/vllm/pull/4087#issuecomment-2250397630 # noqa
    # model_name = "HwwwH/MiniCPM-V-2"

    # 2.5
    # model_name = "openbmb/MiniCPM-Llama3-V-2_5"

    # 2.6
    # model_name = "openbmb/MiniCPM-V-2_6"
    # o2.6

    # modality supports
    # 2.0: image
    # 2.5: image
    # 2.6: image, video
    # o2.6: image, video, audio
    # model_name = "openbmb/MiniCPM-o-2_6"
    tokenizer = AutoTokenizer.from_pretrained(model_name, trust_remote_code=True)
    engine_args = EngineArgs(
        model=model_name,
        max_model_len=4096,
        max_num_seqs=2,
        trust_remote_code=True,
        limit_mm_per_prompt={modality: 1},
    )
    # NOTE The stop_token_ids are different for various versions of MiniCPM-V
    # 2.0
    # stop_token_ids = [tokenizer.eos_id]

    # 2.5
    # stop_token_ids = [tokenizer.eos_id, tokenizer.eot_id]

    # 2.6 / o2.6
    stop_tokens = ["<|im_end|>", "<|endoftext|>"]
    stop_token_ids = [tokenizer.convert_tokens_to_ids(i) for i in stop_tokens]

    modality_placeholder = {
        "image": "(<image>./</image>)",
        "video": "(<video>./</video>)",
    }

    prompts = [
        tokenizer.apply_chat_template(
            [
                {
                    "role": "user",
                    "content": f"{modality_placeholder[modality]}\n{question}",
                }
            ],
            tokenize=False,
            add_generation_prompt=True,
        )
        for question in questions
    ]

    return ModelRequestData(
        engine_args=engine_args,
        prompts=prompts,
        stop_token_ids=stop_token_ids,
    )


def run_minicpmo(questions: list[str], modality: str) -> ModelRequestData:
    return run_minicpmv_base(questions, modality, "openbmb/MiniCPM-o-2_6")


def run_minicpmv(questions: list[str], modality: str) -> ModelRequestData:
    return run_minicpmv_base(questions, modality, "openbmb/MiniCPM-V-2_6")


# Mistral-3 HF-format
def run_mistral3(questions: list[str], modality: str) -> ModelRequestData:
    assert modality == "image"

    model_name = "mistralai/Mistral-Small-3.1-24B-Instruct-2503"

    # NOTE: Need L40 (or equivalent) to avoid OOM
    engine_args = EngineArgs(
        model=model_name,
        max_model_len=8192,
        max_num_seqs=2,
        tensor_parallel_size=2,
        limit_mm_per_prompt={modality: 1},
    )

    prompts = [f"<s>[INST]{question}\n[IMG][/INST]" for question in questions]

    return ModelRequestData(
        engine_args=engine_args,
        prompts=prompts,
    )


# LLama 3.2
def run_mllama(questions: list[str], modality: str) -> ModelRequestData:
    assert modality == "image"

    model_name = "meta-llama/Llama-3.2-11B-Vision-Instruct"

    # Note: The default setting of max_num_seqs (256) and
    # max_model_len (131072) for this model may cause OOM.
    # You may lower either to run this example on lower-end GPUs.

    # The configuration below has been confirmed to launch on a single L40 GPU.
    engine_args = EngineArgs(
        model=model_name,
        max_model_len=8192,
        max_num_seqs=2,
        limit_mm_per_prompt={modality: 1},
    )

    tokenizer = AutoTokenizer.from_pretrained(model_name)
    messages = [
        [
            {
                "role": "user",
                "content": [{"type": "image"}, {"type": "text", "text": question}],
            }
        ]
        for question in questions
    ]
    prompts = tokenizer.apply_chat_template(
        messages, add_generation_prompt=True, tokenize=False
    )

    return ModelRequestData(
        engine_args=engine_args,
        prompts=prompts,
    )


def run_llama4(questions: list[str], modality: str) -> ModelRequestData:
    assert modality == "image"

    model_name = "meta-llama/Llama-4-Scout-17B-16E-Instruct"

    engine_args = EngineArgs(
        model=model_name,
        max_model_len=8192,
        max_num_seqs=4,
        tensor_parallel_size=8,
        gpu_memory_utilization=0.4,
        limit_mm_per_prompt={modality: 1},
    )

    tokenizer = AutoTokenizer.from_pretrained(model_name)
    messages = [
        [
            {
                "role": "user",
                "content": [{"type": "image"}, {"type": "text", "text": f"{question}"}],
            }
        ]
        for question in questions
    ]
    prompts = tokenizer.apply_chat_template(
        messages, add_generation_prompt=True, tokenize=False
    )
    stop_token_ids = None
    return ModelRequestData(
        engine_args=engine_args,
        prompts=prompts,
        stop_token_ids=stop_token_ids,
    )


# Molmo
def run_molmo(questions: list[str], modality: str) -> ModelRequestData:
    assert modality == "image"

    model_name = "allenai/Molmo-7B-D-0924"

    engine_args = EngineArgs(
        model=model_name,
        trust_remote_code=True,
        dtype="bfloat16",
        limit_mm_per_prompt={modality: 1},
    )

    prompts = [
        f"<|im_start|>user <image>\n{question}<|im_end|> \
        <|im_start|>assistant\n"
        for question in questions
    ]

    return ModelRequestData(
        engine_args=engine_args,
        prompts=prompts,
    )


# NVLM-D
def run_nvlm_d(questions: list[str], modality: str) -> ModelRequestData:
    assert modality == "image"

    model_name = "nvidia/NVLM-D-72B"

    # Adjust this as necessary to fit in GPU
    engine_args = EngineArgs(
        model=model_name,
        trust_remote_code=True,
        max_model_len=4096,
        tensor_parallel_size=4,
        limit_mm_per_prompt={modality: 1},
    )

    tokenizer = AutoTokenizer.from_pretrained(model_name, trust_remote_code=True)
    messages = [
        [{"role": "user", "content": f"<image>\n{question}"}] for question in questions
    ]
    prompts = tokenizer.apply_chat_template(
        messages, tokenize=False, add_generation_prompt=True
    )

    return ModelRequestData(
        engine_args=engine_args,
        prompts=prompts,
    )


# Ovis
def run_ovis(questions: list[str], modality: str) -> ModelRequestData:
    assert modality == "image"

    model_name = "AIDC-AI/Ovis2-1B"

    engine_args = EngineArgs(
        model=model_name,
        max_model_len=4096,
        max_num_seqs=2,
        trust_remote_code=True,
        dtype="bfloat16",
        limit_mm_per_prompt={modality: 1},
    )

    tokenizer = AutoTokenizer.from_pretrained(model_name, trust_remote_code=True)
    messages = [
        [{"role": "user", "content": f"<image>\n{question}"}] for question in questions
    ]
    prompts = tokenizer.apply_chat_template(
        messages, tokenize=False, add_generation_prompt=True
    )

    return ModelRequestData(
        engine_args=engine_args,
        prompts=prompts,
    )


# Ovis2_5
def run_ovis2_5(questions: list[str], modality: str) -> ModelRequestData:
    model_name = "AIDC-AI/Ovis2.5-2B"

    engine_args = EngineArgs(
        model=model_name,
        max_model_len=4096,
        max_num_seqs=2,
        trust_remote_code=True,
        dtype="bfloat16",
        limit_mm_per_prompt={modality: 1},
    )
    if modality == "image":
        placeholder = "<image>"
    elif modality == "video":
        placeholder = "<video>"

    # need to use ovis tokenizer, since ovis2.5 tokenizer is not configured properly
    tokenizer = AutoTokenizer.from_pretrained(
        "AIDC-AI/Ovis2-1B", trust_remote_code=True
    )
    messages = [
        [{"role": "user", "content": f"{placeholder}\n{question}"}]
        for question in questions
    ]
    prompts = tokenizer.apply_chat_template(
        messages, tokenize=False, add_generation_prompt=True
    )

    return ModelRequestData(
        engine_args=engine_args,
        prompts=prompts,
    )


# PaliGemma
def run_paligemma(questions: list[str], modality: str) -> ModelRequestData:
    assert modality == "image"

    # PaliGemma has special prompt format for VQA
    prompts = ["caption en" for _ in questions]
    engine_args = EngineArgs(
        model="google/paligemma-3b-mix-224",
        limit_mm_per_prompt={modality: 1},
    )

    return ModelRequestData(
        engine_args=engine_args,
        prompts=prompts,
    )


# PaliGemma 2
def run_paligemma2(questions: list[str], modality: str) -> ModelRequestData:
    assert modality == "image"

    # PaliGemma 2 has special prompt format for VQA
    prompts = ["caption en" for _ in questions]
    engine_args = EngineArgs(
        model="google/paligemma2-3b-ft-docci-448",
        limit_mm_per_prompt={modality: 1},
    )

    return ModelRequestData(
        engine_args=engine_args,
        prompts=prompts,
    )


# Phi-3-Vision
def run_phi3v(questions: list[str], modality: str) -> ModelRequestData:
    assert modality == "image"

    prompts = [
        f"<|user|>\n<|image_1|>\n{question}<|end|>\n<|assistant|>\n"
        for question in questions
    ]

    # num_crops is an override kwarg to the multimodal image processor;
    # For some models, e.g., Phi-3.5-vision-instruct, it is recommended
    # to use 16 for single frame scenarios, and 4 for multi-frame.
    #
    # Generally speaking, a larger value for num_crops results in more
    # tokens per image instance, because it may scale the image more in
    # the image preprocessing. Some references in the model docs and the
    # formula for image tokens after the preprocessing
    # transform can be found below.
    #
    # https://huggingface.co/microsoft/Phi-3.5-vision-instruct#loading-the-model-locally
    # https://huggingface.co/microsoft/Phi-3.5-vision-instruct/blob/main/processing_phi3_v.py#L194
    engine_args = EngineArgs(
        model="microsoft/Phi-3.5-vision-instruct",
        trust_remote_code=True,
        max_model_len=4096,
        max_num_seqs=2,
        # Note - mm_processor_kwargs can also be passed to generate/chat calls
        mm_processor_kwargs={"num_crops": 16},
        limit_mm_per_prompt={modality: 1},
    )

    return ModelRequestData(
        engine_args=engine_args,
        prompts=prompts,
    )


# Phi-4-multimodal-instruct
def run_phi4mm(questions: list[str], modality: str) -> ModelRequestData:
    """
    Phi-4-multimodal-instruct supports both image and audio inputs. Here, we
    show how to process image inputs.
    """
    assert modality == "image"
    model_path = snapshot_download("microsoft/Phi-4-multimodal-instruct")
    # Since the vision-lora and speech-lora co-exist with the base model,
    # we have to manually specify the path of the lora weights.
    vision_lora_path = os.path.join(model_path, "vision-lora")
    prompts = [
        f"<|user|><|image_1|>{question}<|end|><|assistant|>" for question in questions
    ]
    engine_args = EngineArgs(
        model=model_path,
        trust_remote_code=True,
        max_model_len=5120,
        max_num_seqs=2,
        max_num_batched_tokens=12800,
        enable_lora=True,
        max_lora_rank=320,
        # Note - mm_processor_kwargs can also be passed to generate/chat calls
        mm_processor_kwargs={"dynamic_hd": 16},
        limit_mm_per_prompt={modality: 1},
    )

    return ModelRequestData(
        engine_args=engine_args,
        prompts=prompts,
        lora_requests=[LoRARequest("vision", 1, vision_lora_path)],
    )


# Pixtral HF-format
def run_pixtral_hf(questions: list[str], modality: str) -> ModelRequestData:
    assert modality == "image"

    model_name = "mistral-community/pixtral-12b"

    # NOTE: Need L40 (or equivalent) to avoid OOM
    engine_args = EngineArgs(
        model=model_name,
        max_model_len=6144,
        max_num_seqs=2,
        limit_mm_per_prompt={modality: 1},
    )

    prompts = [f"<s>[INST]{question}\n[IMG][/INST]" for question in questions]

    return ModelRequestData(
        engine_args=engine_args,
        prompts=prompts,
    )


# Qwen
def run_qwen_vl(questions: list[str], modality: str) -> ModelRequestData:
    assert modality == "image"

    engine_args = EngineArgs(
        model="Qwen/Qwen-VL",
        trust_remote_code=True,
        max_model_len=1024,
        max_num_seqs=2,
        hf_overrides={"architectures": ["QwenVLForConditionalGeneration"]},
        limit_mm_per_prompt={modality: 1},
    )

    prompts = [f"{question}Picture 1: <img></img>\n" for question in questions]

    return ModelRequestData(
        engine_args=engine_args,
        prompts=prompts,
    )


# Qwen2-VL
def run_qwen2_vl(questions: list[str], modality: str) -> ModelRequestData:
    model_name = "Qwen/Qwen2-VL-7B-Instruct"

    engine_args = EngineArgs(
        model=model_name,
        max_model_len=4096,
        max_num_seqs=5,
        # Note - mm_processor_kwargs can also be passed to generate/chat calls
        mm_processor_kwargs={
            "min_pixels": 28 * 28,
            "max_pixels": 1280 * 28 * 28,
        },
        limit_mm_per_prompt={modality: 1},
    )

    if modality == "image":
        placeholder = "<|image_pad|>"
    elif modality == "video":
        placeholder = "<|video_pad|>"

    prompts = [
        (
            "<|im_start|>system\nYou are a helpful assistant.<|im_end|>\n"
            f"<|im_start|>user\n<|vision_start|>{placeholder}<|vision_end|>"
            f"{question}<|im_end|>\n"
            "<|im_start|>assistant\n"
        )
        for question in questions
    ]

    return ModelRequestData(
        engine_args=engine_args,
        prompts=prompts,
    )


# Qwen2.5-VL
def run_qwen2_5_vl(questions: list[str], modality: str) -> ModelRequestData:
    model_name = "Qwen/Qwen2.5-VL-3B-Instruct"

    engine_args = EngineArgs(
        model=model_name,
        max_model_len=4096,
        max_num_seqs=5,
        mm_processor_kwargs={
            "min_pixels": 28 * 28,
            "max_pixels": 1280 * 28 * 28,
            "fps": 1,
        },
        limit_mm_per_prompt={modality: 1},
    )

    if modality == "image":
        placeholder = "<|image_pad|>"
    elif modality == "video":
        placeholder = "<|video_pad|>"

    prompts = [
        (
            "<|im_start|>system\nYou are a helpful assistant.<|im_end|>\n"
            f"<|im_start|>user\n<|vision_start|>{placeholder}<|vision_end|>"
            f"{question}<|im_end|>\n"
            "<|im_start|>assistant\n"
        )
        for question in questions
    ]

    return ModelRequestData(
        engine_args=engine_args,
        prompts=prompts,
    )


# Qwen2.5-Omni
def run_qwen2_5_omni(questions: list[str], modality: str):
    model_name = "Qwen/Qwen2.5-Omni-7B"

    engine_args = EngineArgs(
        model=model_name,
        max_model_len=4096,
        max_num_seqs=5,
        mm_processor_kwargs={
            "min_pixels": 28 * 28,
            "max_pixels": 1280 * 28 * 28,
            "fps": 1,
        },
        limit_mm_per_prompt={modality: 1},
    )

    if modality == "image":
        placeholder = "<|IMAGE|>"
    elif modality == "video":
        placeholder = "<|VIDEO|>"

    default_system = (
        "You are Qwen, a virtual human developed by the Qwen Team, Alibaba "
        "Group, capable of perceiving auditory and visual inputs, as well as "
        "generating text and speech."
    )

    prompts = [
        (
            f"<|im_start|>system\n{default_system}<|im_end|>\n"
            f"<|im_start|>user\n<|vision_bos|>{placeholder}<|vision_eos|>"
            f"{question}<|im_end|>\n"
            "<|im_start|>assistant\n"
        )
        for question in questions
    ]
    return ModelRequestData(
        engine_args=engine_args,
        prompts=prompts,
    )


# Qwen3-VL-Dense
def run_qwen3_vl(questions: list[str], modality: str) -> ModelRequestData:
    model_name = "Qwen/Qwen3-VL-4B-Instruct"

    engine_args = EngineArgs(
        model=model_name,
        max_model_len=4096,
        max_num_seqs=5,
        mm_processor_kwargs={
            "min_pixels": 28 * 28,
            "max_pixels": 1280 * 28 * 28,
            "fps": 1,
        },
        limit_mm_per_prompt={modality: 1},
    )

    if modality == "image":
        placeholder = "<|image_pad|>"
    elif modality == "video":
        placeholder = "<|video_pad|>"

    prompts = [
        (
            "<|im_start|>system\nYou are a helpful assistant.<|im_end|>\n"
            f"<|im_start|>user\n<|vision_start|>{placeholder}<|vision_end|>"
            f"{question}<|im_end|>\n"
            "<|im_start|>assistant\n"
        )
        for question in questions
    ]

    return ModelRequestData(
        engine_args=engine_args,
        prompts=prompts,
    )


# Qwen3-VL-MOE
def run_qwen3_vl_moe(questions: list[str], modality: str) -> ModelRequestData:
    model_name = "Qwen/Qwen3-VL-30B-A3B-Instruct"

    engine_args = EngineArgs(
        model=model_name,
        max_model_len=4096,
        max_num_seqs=5,
        mm_processor_kwargs={
            "min_pixels": 28 * 28,
            "max_pixels": 1280 * 28 * 28,
            "fps": 1,
        },
        limit_mm_per_prompt={modality: 1},
    )

    if modality == "image":
        placeholder = "<|image_pad|>"
    elif modality == "video":
        placeholder = "<|video_pad|>"

    prompts = [
        (
            "<|im_start|>system\nYou are a helpful assistant.<|im_end|>\n"
            f"<|im_start|>user\n<|vision_start|>{placeholder}<|vision_end|>"
            f"{question}<|im_end|>\n"
            "<|im_start|>assistant\n"
        )
        for question in questions
    ]

    return ModelRequestData(
        engine_args=engine_args,
        prompts=prompts,
    )


# SkyworkR1V
def run_skyworkr1v(questions: list[str], modality: str) -> ModelRequestData:
    assert modality == "image"

    model_name = "Skywork/Skywork-R1V-38B"

    engine_args = EngineArgs(
        model=model_name,
        trust_remote_code=True,
        max_model_len=4096,
        limit_mm_per_prompt={modality: 1},
    )

    tokenizer = AutoTokenizer.from_pretrained(model_name, trust_remote_code=True)
    messages = [
        [{"role": "user", "content": f"<image>\n{question}"}] for question in questions
    ]
    prompts = tokenizer.apply_chat_template(
        messages, tokenize=False, add_generation_prompt=True
    )

    # Stop tokens for SkyworkR1V
    # https://huggingface.co/Skywork/Skywork-R1V-38B/blob/main/conversation.py
    stop_tokens = ["<｜end▁of▁sentence｜>", "<|endoftext|>"]
    stop_token_ids = [tokenizer.convert_tokens_to_ids(i) for i in stop_tokens]

    return ModelRequestData(
        engine_args=engine_args,
        prompts=prompts,
        stop_token_ids=stop_token_ids,
    )


model_example_map = {
    "aria": run_aria,
    "aya_vision": run_aya_vision,
    "blip-2": run_blip2,
    "chameleon": run_chameleon,
    "deepseek_vl_v2": run_deepseek_vl2,
<<<<<<< HEAD
    "dots_ocr": run_dots_ocr,
=======
    "ernie45_vl": run_ernie45_vl,
>>>>>>> 21b52b92
    "florence2": run_florence2,
    "fuyu": run_fuyu,
    "gemma3": run_gemma3,
    "glm4v": run_glm4v,
    "glm4_1v": run_glm4_1v,
    "h2ovl_chat": run_h2ovl,
    "idefics3": run_idefics3,
    "internvl_chat": run_internvl,
    "kimi_vl": run_kimi_vl,
    "llava": run_llava,
    "llava-next": run_llava_next,
    "llava-next-video": run_llava_next_video,
    "llava-onevision": run_llava_onevision,
    "mantis": run_mantis,
    "minicpmo": run_minicpmo,
    "minicpmv": run_minicpmv,
    "mistral3": run_mistral3,
    "mllama": run_mllama,
    "llama4": run_llama4,
    "molmo": run_molmo,
    "NVLM_D": run_nvlm_d,
    "ovis": run_ovis,
    "ovis2_5": run_ovis2_5,
    "paligemma": run_paligemma,
    "paligemma2": run_paligemma2,
    "phi3_v": run_phi3v,
    "phi4_mm": run_phi4mm,
    "pixtral_hf": run_pixtral_hf,
    "qwen_vl": run_qwen_vl,
    "qwen2_vl": run_qwen2_vl,
    "qwen2_5_vl": run_qwen2_5_vl,
    "qwen2_5_omni": run_qwen2_5_omni,
    "qwen3_vl": run_qwen3_vl,
    "qwen3_vl_moe": run_qwen3_vl_moe,
    "skywork_chat": run_skyworkr1v,
    "smolvlm": run_smolvlm,
    "tarsier": run_tarsier,
}

MODELS_NEED_VIDEO_METADATA = [
    "glm4_1v",
    "qwen3_vl",
    "qwen3_vl_moe",
]


def get_multi_modal_input(args):
    """
    return {
        "data": image or video,
        "question": question,
    }
    """
    if args.modality == "image":
        # Input image and question
        image = convert_image_mode(ImageAsset("cherry_blossom").pil_image, "RGB")
        img_questions = [
            "What is the content of this image?",
            "Describe the content of this image in detail.",
            "What's in the image?",
            "Where is this image taken?",
        ]

        return {
            "data": image,
            "questions": img_questions,
        }

    if args.modality == "video":
        # Input video and question
        needs_metadata = args.model_type in MODELS_NEED_VIDEO_METADATA
        video = VideoAsset(name="baby_reading", num_frames=args.num_frames).np_ndarrays
        metadata = VideoAsset(name="baby_reading", num_frames=args.num_frames).metadata
        vid_questions = ["Why is this video funny?"]

        return {
            "data": [(video, metadata)] if needs_metadata else video,
            "questions": vid_questions,
        }

    msg = f"Modality {args.modality} is not supported."
    raise ValueError(msg)


def apply_image_repeat(
    image_repeat_prob, num_prompts, data, prompts: list[str], modality
):
    """Repeats images with provided probability of "image_repeat_prob".
    Used to simulate hit/miss for the MM preprocessor cache.
    """
    assert image_repeat_prob <= 1.0 and image_repeat_prob >= 0
    no_yes = [0, 1]
    probs = [1.0 - image_repeat_prob, image_repeat_prob]

    inputs = []
    cur_image = data
    for i in range(num_prompts):
        if image_repeat_prob is not None:
            res = random.choices(no_yes, probs)[0]
            if res == 0:
                # No repeat => Modify one pixel
                cur_image = cur_image.copy()
                new_val = (i // 256 // 256, i // 256, i % 256)
                cur_image.putpixel((0, 0), new_val)

        inputs.append(
            {
                "prompt": prompts[i % len(prompts)],
                "multi_modal_data": {modality: cur_image},
            }
        )

    return inputs


@contextmanager
def time_counter(enable: bool):
    if enable:
        import time

        start_time = time.time()
        yield
        elapsed_time = time.time() - start_time
        print("-" * 50)
        print("-- generate time = {}".format(elapsed_time))
        print("-" * 50)
    else:
        yield


def parse_args():
    parser = FlexibleArgumentParser(
        description="Demo on using vLLM for offline inference with "
        "vision language models for text generation"
    )
    parser.add_argument(
        "--model-type",
        "-m",
        type=str,
        default="llava",
        choices=model_example_map.keys(),
        help='Huggingface "model_type".',
    )
    parser.add_argument(
        "--num-prompts", type=int, default=4, help="Number of prompts to run."
    )
    parser.add_argument(
        "--modality",
        type=str,
        default="image",
        choices=["image", "video"],
        help="Modality of the input.",
    )
    parser.add_argument(
        "--num-frames",
        type=int,
        default=16,
        help="Number of frames to extract from the video.",
    )
    parser.add_argument(
        "--seed",
        type=int,
        default=None,
        help="Set the seed when initializing `vllm.LLM`.",
    )

    parser.add_argument(
        "--image-repeat-prob",
        type=float,
        default=None,
        help="Simulates the hit-ratio for multi-modal preprocessor cache (if enabled)",
    )

    parser.add_argument(
        "--disable-mm-preprocessor-cache",
        action="store_true",
        help="If True, disables caching of multi-modal preprocessor/mapper.",
    )

    parser.add_argument(
        "--time-generate",
        action="store_true",
        help="If True, then print the total generate() call time",
    )

    parser.add_argument(
        "--use-different-prompt-per-request",
        action="store_true",
        help="If True, then use different prompt (with the same multi-modal "
        "data) for each request.",
    )
    return parser.parse_args()


def main(args):
    model = args.model_type
    if model not in model_example_map:
        raise ValueError(f"Model type {model} is not supported.")

    modality = args.modality
    mm_input = get_multi_modal_input(args)
    data = mm_input["data"]
    questions = mm_input["questions"]

    req_data = model_example_map[model](questions, modality)

    # Disable other modalities to save memory
    default_limits = {"image": 0, "video": 0, "audio": 0}
    req_data.engine_args.limit_mm_per_prompt = default_limits | dict(
        req_data.engine_args.limit_mm_per_prompt or {}
    )

    engine_args = asdict(req_data.engine_args) | {
        "seed": args.seed,
        "disable_mm_preprocessor_cache": args.disable_mm_preprocessor_cache,
    }
    llm = LLM(**engine_args)

    # Don't want to check the flag multiple times, so just hijack `prompts`.
    prompts = (
        req_data.prompts
        if args.use_different_prompt_per_request
        else [req_data.prompts[0]]
    )

    # We set temperature to 0.2 so that outputs can be different
    # even when all prompts are identical when running batch inference.
    sampling_params = SamplingParams(
        temperature=0.2, max_tokens=64, stop_token_ids=req_data.stop_token_ids
    )

    assert args.num_prompts > 0
    if args.num_prompts == 1:
        # Single inference
        inputs = {
            "prompt": prompts[0],
            "multi_modal_data": {modality: data},
        }
    else:
        # Batch inference
        if args.image_repeat_prob is not None:
            # Repeat images with specified probability of "image_repeat_prob"
            inputs = apply_image_repeat(
                args.image_repeat_prob, args.num_prompts, data, prompts, modality
            )
        else:
            # Use the same image for all prompts
            inputs = [
                {
                    "prompt": prompts[i % len(prompts)],
                    "multi_modal_data": {modality: data},
                }
                for i in range(args.num_prompts)
            ]

    # Add LoRA request if applicable
    lora_request = (
        req_data.lora_requests * args.num_prompts if req_data.lora_requests else None
    )

    with time_counter(args.time_generate):
        outputs = llm.generate(
            inputs,
            sampling_params=sampling_params,
            lora_request=lora_request,
        )

    print("-" * 50)
    for o in outputs:
        generated_text = o.outputs[0].text
        print(generated_text)
        print("-" * 50)


if __name__ == "__main__":
    args = parse_args()
    main(args)<|MERGE_RESOLUTION|>--- conflicted
+++ resolved
@@ -150,7 +150,6 @@
     )
 
 
-<<<<<<< HEAD
 # Dots-OCR
 def run_dots_ocr(questions: list[str], modality: str) -> ModelRequestData:
     assert modality == "image"
@@ -158,7 +157,16 @@
     prompts = [f"<|img|><|imgpad|><|endofimg|>{question}" for question in questions]
     engine_args = EngineArgs(
         model="rednote-hilab/dots.ocr",
-=======
+        limit_mm_per_prompt={modality: 1},
+        trust_remote_code=True,
+    )
+
+    return ModelRequestData(
+        engine_args=engine_args,
+        prompts=prompts,
+    )
+
+
 # Ernie4.5-VL
 def run_ernie45_vl(questions: list[str], modality: str) -> ModelRequestData:
     model_name = "baidu/ERNIE-4.5-VL-28B-A3B-PT"
@@ -167,13 +175,10 @@
         model=model_name,
         max_model_len=4096,
         max_num_seqs=5,
->>>>>>> 21b52b92
-        limit_mm_per_prompt={modality: 1},
-        trust_remote_code=True,
-    )
-
-<<<<<<< HEAD
-=======
+        limit_mm_per_prompt={modality: 1},
+        trust_remote_code=True,
+    )
+
     if modality == "image":
         placeholder = "Picture 1:<|IMAGE_START|><|image@placeholder|><|IMAGE_END|>"
     elif modality == "video":
@@ -187,7 +192,6 @@
         for question in questions
     ]
 
->>>>>>> 21b52b92
     return ModelRequestData(
         engine_args=engine_args,
         prompts=prompts,
@@ -1268,11 +1272,8 @@
     "blip-2": run_blip2,
     "chameleon": run_chameleon,
     "deepseek_vl_v2": run_deepseek_vl2,
-<<<<<<< HEAD
     "dots_ocr": run_dots_ocr,
-=======
     "ernie45_vl": run_ernie45_vl,
->>>>>>> 21b52b92
     "florence2": run_florence2,
     "fuyu": run_fuyu,
     "gemma3": run_gemma3,
