# test_config.yaml
stages:
  - name: test_gsm8k_small_models
    steps:
      - name: gsm8k_small_g3_tp1
        flavor: g3
        command: cd .jenkins/lm-eval-harness && bash run-tests.sh -c configs/models-small.txt -t 1
      - name: gsm8k_small_g3_tp2
        flavor: g3.s
        command: cd .jenkins/lm-eval-harness && bash run-tests.sh -c configs/models-small.txt -t 2
      - name: gsm8k_small_g2_tp1
        flavor: g2
        command: cd .jenkins/lm-eval-harness && bash run-tests.sh -c configs/models-small.txt -t 1
      - name: gsm8k_small_g2_tp2
        flavor: g2.s
        command: cd .jenkins/lm-eval-harness && bash run-tests.sh -c configs/models-small.txt -t 2
  - name: test_gsm8k_large_models
    steps:
      - name: gsm8k_large_g3_tp2
        flavor: g3.s
        command: cd .jenkins/lm-eval-harness && bash run-tests.sh -c configs/models-large.txt -t 2
      - name: gsm8k_large_g2_tp4
        flavor: g2.m
        command: cd .jenkins/lm-eval-harness && bash run-tests.sh -c configs/models-large.txt -t 4
  - name: test_gsm8k_fp8
    steps:
      - name: gsm8k_small_g3_tp1_fp8
        flavor: g3
        command: cd .jenkins/lm-eval-harness && bash run-tests.sh -c configs/models-fp8.txt -t 1
      - name: gsm8k_small_g3_tp2_fp8
        flavor: g3.s
        command: cd .jenkins/lm-eval-harness && bash run-tests.sh -c configs/models-fp8.txt -t 2
  - name: test_gsm8k_mss
    steps:
      - name: gsm8k_small_g3_tp1_mss
        flavor: g3
        command: cd .jenkins/lm-eval-harness && bash run-tests.sh -c configs/models-mss.txt -t 1
      - name: gsm8k_small_g2_tp1_mss
        flavor: g2
        command: cd .jenkins/lm-eval-harness && bash run-tests.sh -c configs/models-mss.txt -t 1
      - name: gsm8k_small_g3_tp2_mss
        flavor: g3.s
        command: cd .jenkins/lm-eval-harness && bash run-tests.sh -c configs/models-mss.txt -t 2
      - name: gsm8k_small_g2_tp2_mss
        flavor: g2.s
        command: cd .jenkins/lm-eval-harness && bash run-tests.sh -c configs/models-mss.txt -t 2
      - name: gsm8k_small_g2_tp1_spec_decode
        flavor: g2
        command: cd .jenkins/lm-eval-harness && bash run-tests.sh -c configs/models-mss.txt -t 1
  - name: test_gsm8k_spec_decode
    steps:
      - name: gsm8k_small_g2_tp1_mlp_spec_decode
        flavor: g2
        command: TORCH_COMPILE_DISABLE=true VLLM_CONTIGUOUS_PA=false VLLM_SKIP_WARMUP=True pytest -v tests/spec_decode/e2e/test_mlp_correctness.py::test_mlp_e2e_greedy_correctness 
      - name: gsm8k_small_g2_tp1_medusa_spec_decode
        flavor: g2
        command: TORCH_COMPILE_DISABLE=true VLLM_CONTIGUOUS_PA=false VLLM_SKIP_WARMUP=True pytest -v tests/spec_decode/e2e/test_medusa_correctness.py::test_medusa_e2e_greedy_correctness
      - name: gsm8k_small_g2_tp1_eagle_spec_decode
        flavor: g2
        command: VLLM_COS_SIN_RECOMPUTE=true TORCH_COMPILE_DISABLE=true VLLM_CONTIGUOUS_PA=false VLLM_SKIP_WARMUP=True pytest -v tests/spec_decode/e2e/test_eagle_correctness.py::test_eagle_e2e_greedy_correctness
  - name: tests_lora
    steps:
      - name: test_llama_lora
        flavor: g2
        command: VLLM_SKIP_WARMUP=true pytest -v tests/lora/test_llama_hpu.py::test_llama_lora_1x
      - name: test_multilora
        flavor: g2
        command: VLLM_SKIP_WARMUP=true pytest -v tests/lora/test_multilora_hpu.py::test_llama_multilora_1x
      - name: test_long_context
        flavor: g2
        command: VLLM_SKIP_WARMUP=true pytest -v tests/lora/test_long_context_hpu.py::test_quality
<<<<<<< HEAD
  - name: tests_multimodal
    steps:
      - name: multimodal_small_g3_tp1
        flavor: g3
        command: cd .jenkins/vision && bash run-tests.sh -c configs/models-small.txt -t 1
      - name: multimodal_small_g3_tp2
        flavor: g3.s
        command: cd .jenkins/vision && bash run-tests.sh -c configs/models-small.txt -t 2
      - name: multimodal_small_g3_tp1_mss
        flavor: g3
        command: cd .jenkins/vision && bash run-tests.sh -c configs/models-mss.txt -t 1
      - name: multimodal_small_g3_tp2_mss
        flavor: g3.s
        command: cd .jenkins/vision && bash run-tests.sh -c configs/models-mss.txt -t 2
=======
  - name: tests_int4_quantization
    steps:
      - name: test_awq
        flavor: g2
        command: VLLM_SKIP_WARMUP=true pytest -v tests/quantization/test_awq.py::test_awq
      - name: test_gptq
        flavor: g2
        command: VLLM_SKIP_WARMUP=true pytest -v tests/quantization/test_gptq.py::test_gptq
>>>>>>> 397ec534
<|MERGE_RESOLUTION|>--- conflicted
+++ resolved
@@ -69,7 +69,6 @@
       - name: test_long_context
         flavor: g2
         command: VLLM_SKIP_WARMUP=true pytest -v tests/lora/test_long_context_hpu.py::test_quality
-<<<<<<< HEAD
   - name: tests_multimodal
     steps:
       - name: multimodal_small_g3_tp1
@@ -84,7 +83,6 @@
       - name: multimodal_small_g3_tp2_mss
         flavor: g3.s
         command: cd .jenkins/vision && bash run-tests.sh -c configs/models-mss.txt -t 2
-=======
   - name: tests_int4_quantization
     steps:
       - name: test_awq
@@ -92,5 +90,4 @@
         command: VLLM_SKIP_WARMUP=true pytest -v tests/quantization/test_awq.py::test_awq
       - name: test_gptq
         flavor: g2
-        command: VLLM_SKIP_WARMUP=true pytest -v tests/quantization/test_gptq.py::test_gptq
->>>>>>> 397ec534
+        command: VLLM_SKIP_WARMUP=true pytest -v tests/quantization/test_gptq.py::test_gptq