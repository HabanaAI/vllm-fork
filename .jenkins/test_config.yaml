--- conflicted
+++ resolved
@@ -2,23 +2,16 @@
 stages:
   - name: test_gsm8k_small_models
     steps:
-<<<<<<< HEAD
-      - name: gsm8k_small_g3_tp1_part1
-        flavor: g3
-        command: cd .jenkins/lm-eval-harness && PT_HPU_LAZY_MODE=1 bash run-tests.sh -c configs/models-small.txt -t 1
-      - name: gsm8k_small_g3_tp1_part2
-        flavor: g3
-        command: cd .jenkins/lm-eval-harness && PT_HPU_LAZY_MODE=1 bash run-tests.sh -c configs/models-small-2.txt -t 1
-      - name: gsm8k_small_g3_tp1_part3
-        flavor: g3
-        command: cd .jenkins/lm-eval-harness && PT_HPU_LAZY_MODE=1 bash run-tests.sh -c configs/models-small-3.txt -t 1
-      - name: gsm8k_small_g3_tp2
-=======
-      - name: v0_gsm8k_small_g3_tp1
+      - name: v0_gsm8k_small_g3_tp1_part1
         flavor: g3
         command: export PT_HPU_LAZY_MODE=1 && cd .jenkins/lm-eval-harness && bash run-tests.sh -c configs/models-small.txt -t 1
+      - name: v0_gsm8k_small_g3_tp1_part2
+        flavor: g3
+        command: export PT_HPU_LAZY_MODE=1 && cd .jenkins/lm-eval-harness && bash run-tests.sh -c configs/models-small-2.txt -t 1
+      - name: v0_gsm8k_small_g3_tp1_part3
+        flavor: g3
+        command: export PT_HPU_LAZY_MODE=1 && cd .jenkins/lm-eval-harness && bash run-tests.sh -c configs/models-small-3.txt -t 1
       - name: v0_gsm8k_small_g3_tp2
->>>>>>> 284d5170
         flavor: g3.s
         command: export PT_HPU_LAZY_MODE=1 && cd .jenkins/lm-eval-harness && bash run-tests.sh -c configs/models-small.txt -t 2
       - name: v0_gsm8k_small_g2_tp1
@@ -41,26 +34,22 @@
         command: export PT_HPU_LAZY_MODE=1 && export VLLM_USE_V1=1 && export VLLM_CONTIGUOUS_PA=false && cd .jenkins/lm-eval-harness && bash run-tests.sh -c configs/models-small.txt -t 2
   - name: test_gsm8k_large_models
     steps:
-<<<<<<< HEAD
-      - name: gsm8k_large_g3_tp2_part1
-        flavor: g3.s
-        command: cd .jenkins/lm-eval-harness && PT_HPU_LAZY_MODE=1 bash run-tests.sh -c configs/models-large.txt -t 2
-      - name: gsm8k_large_g3_tp2_part2
-        flavor: g3.s
-        command: cd .jenkins/lm-eval-harness && PT_HPU_LAZY_MODE=1 bash run-tests.sh -c configs/models-large-2.txt -t 2
-      - name: gsm8k_large_g2_tp4
-=======
-      - name: v0_gsm8k_large_g3_tp2
+      - name: v0_gsm8k_large_g3_tp2_part1
         flavor: g3.s
         command: export PT_HPU_LAZY_MODE=1 && cd .jenkins/lm-eval-harness && bash run-tests.sh -c configs/models-large.txt -t 2
+      - name: v0_gsm8k_large_g3_tp2_part2
+        flavor: g3.s
+        command: export PT_HPU_LAZY_MODE=1 && cd .jenkins/lm-eval-harness && bash run-tests.sh -c configs/models-large-2.txt -t 2
       - name: v0_gsm8k_large_g2_tp4
         flavor: g2.m
         command: export PT_HPU_LAZY_MODE=1 && cd .jenkins/lm-eval-harness && bash run-tests.sh -c configs/models-large.txt -t 4
-      - name: v1_gsm8k_large_g3_tp2
+      - name: v1_gsm8k_large_g3_tp2_part1
         flavor: g3.s
         command: export PT_HPU_LAZY_MODE=1 && export VLLM_USE_V1=1 && export VLLM_CONTIGUOUS_PA=false && cd .jenkins/lm-eval-harness && bash run-tests.sh -c configs/models-large.txt -t 2
+      - name: v1_gsm8k_large_g3_tp2_part2
+        flavor: g3.s
+        command: export PT_HPU_LAZY_MODE=1 && export VLLM_USE_V1=1 && export VLLM_CONTIGUOUS_PA=false && cd .jenkins/lm-eval-harness && bash run-tests.sh -c configs/models-large-2.txt -t 2
       - name: v1_gsm8k_large_g2_tp4
->>>>>>> 284d5170
         flavor: g2.m
         command: export PT_HPU_LAZY_MODE=1 && export VLLM_USE_V1=1 && export VLLM_CONTIGUOUS_PA=false && cd .jenkins/lm-eval-harness && bash run-tests.sh -c configs/models-large.txt -t 4
   - name: test_gsm8k_fp8
