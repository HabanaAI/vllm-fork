# test_config.yaml
stages:
  - name: test_gsm8k_small_models
    steps:
      - name: v0_gsm8k_small_g3_tp1_part1
        flavor: g3
        command: >-
          export PT_HPU_LAZY_MODE=1 && 
          cd .jenkins/lm-eval-harness && bash run-tests.sh -c configs/models-small.txt -t 1
      - name: v0_gsm8k_small_g3_tp1_part2
        flavor: g3
        command: >-
          export PT_HPU_LAZY_MODE=1 && 
          cd .jenkins/lm-eval-harness && bash run-tests.sh -c configs/models-small-2.txt -t 1
      - name: v0_gsm8k_small_g3_tp1_part3
        flavor: g3
        command: >-
          export PT_HPU_LAZY_MODE=1 && 
          cd .jenkins/lm-eval-harness && bash run-tests.sh -c configs/models-small-3.txt -t 1
      - name: v0_gsm8k_small_g3_tp2
        flavor: g3.s
        command: >-
          export PT_HPU_LAZY_MODE=1 && 
          cd .jenkins/lm-eval-harness && bash run-tests.sh -c configs/models-small.txt -t 2
      - name: v0_gsm8k_small_g2_tp1
        flavor: g2
        command: >-
          export PT_HPU_LAZY_MODE=1 && 
          cd .jenkins/lm-eval-harness && bash run-tests.sh -c configs/models-small.txt -t 1
      - name: v0_gsm8k_small_g2_tp2
        flavor: g2.s
        command: >-
          export PT_HPU_LAZY_MODE=1 && 
          cd .jenkins/lm-eval-harness && bash run-tests.sh -c configs/models-small.txt -t 2
      - name: v0_gsm8k_g2_deepseek-v2-lite_tp1
        flavor: g3
        command: >-
          export PT_HPU_LAZY_MODE=1 && 
          cd .jenkins/lm-eval-harness && bash run-tests.sh -c configs/models-deepseek.txt -t 1
      #- name: v1_gsm8k_small_g3_tp1
      #  flavor: g3
      #  command: >-
      #    export PT_HPU_LAZY_MODE=1 && export VLLM_USE_V1=1 && export VLLM_CONTIGUOUS_PA=false && 
      #    cd .jenkins/lm-eval-harness && bash run-tests.sh -c configs/models-small.txt -t 1
      - name: v1_gsm8k_small_g3_tp2
        flavor: g3.s
        command: >-
          export PT_HPU_LAZY_MODE=1 && export VLLM_USE_V1=1 && export VLLM_CONTIGUOUS_PA=false && 
          cd .jenkins/lm-eval-harness && bash run-tests.sh -c configs/models-small.txt -t 2
      #- name: v1_gsm8k_small_g2_tp1
      #  flavor: g2
      #  command: >-
      #    export PT_HPU_LAZY_MODE=1 && export VLLM_USE_V1=1 && export VLLM_CONTIGUOUS_PA=false && 
      #    cd .jenkins/lm-eval-harness && bash run-tests.sh -c configs/models-small.txt -t 1
      - name: v1_gsm8k_small_g2_tp2
        flavor: g2.s
        command: >-
          export PT_HPU_LAZY_MODE=1 && export VLLM_USE_V1=1 && export VLLM_CONTIGUOUS_PA=false && 
          cd .jenkins/lm-eval-harness && bash run-tests.sh -c configs/models-small.txt -t 2
  - name: test_gsm8k_small_models_apc
    steps:
      - name: gsm8k_small_g3_tp1_apc
        flavor: g3
        command: >-
          export VLLM_CONTIGUOUS_PA=false && 
          cd .jenkins/lm-eval-harness && bash run-tests.sh -c configs/models-small.txt -t 1 -a
      - name: gsm8k_small_g2_tp1_apc
        flavor: g2
        command: >-
          export VLLM_CONTIGUOUS_PA=false && 
          cd .jenkins/lm-eval-harness && bash run-tests.sh -c configs/models-small.txt -t 1 -a
  - name: test_gsm8k_large_models
    steps:
      - name: v0_gsm8k_large_g3_tp2_part1
        flavor: g3.s
        command: >-
          export PT_HPU_LAZY_MODE=1 && 
          cd .jenkins/lm-eval-harness && bash run-tests.sh -c configs/models-large.txt -t 2
      - name: v0_gsm8k_large_g3_tp2_part2
        flavor: g3.s
        command: >-
          export PT_HPU_LAZY_MODE=1 && 
          cd .jenkins/lm-eval-harness && bash run-tests.sh -c configs/models-large-2.txt -t 2
      - name: v0_gsm8k_large_g2_tp4
        flavor: g2.m
        command: >-
          export PT_HPU_LAZY_MODE=1 && 
          cd .jenkins/lm-eval-harness && bash run-tests.sh -c configs/models-large.txt -t 4
      - name: v1_gsm8k_large_g3_tp2_part1
        flavor: g3.s
        command: >-
          export PT_HPU_LAZY_MODE=1 && export VLLM_USE_V1=1 && export VLLM_CONTIGUOUS_PA=false && 
          cd .jenkins/lm-eval-harness && bash run-tests.sh -c configs/models-large.txt -t 2
      - name: v1_gsm8k_large_g3_tp2_part2
        flavor: g3.s
        command: >-
          export PT_HPU_LAZY_MODE=1 && export VLLM_USE_V1=1 && export VLLM_CONTIGUOUS_PA=false && 
          cd .jenkins/lm-eval-harness && bash run-tests.sh -c configs/models-large-2.txt -t 2
      - name: v1_gsm8k_large_g2_tp4
        flavor: g2.m
        command: >-
          export PT_HPU_LAZY_MODE=1 && export VLLM_USE_V1=1 && export VLLM_CONTIGUOUS_PA=false && 
          cd .jenkins/lm-eval-harness && bash run-tests.sh -c configs/models-large.txt -t 4
  - name: test_gsm8k_fp8
    steps:
      - name: gsm8k_small_g3_tp1_fp8
        flavor: g3
        command: >-
          cd .jenkins/lm-eval-harness && 
          PT_HPU_LAZY_MODE=1 
          bash run-tests.sh -c configs/models-fp8-g3-tp1.txt -t 1
      - name: gsm8k_small_g3_tp2_fp8
        flavor: g3.s
        command: >-
          cd .jenkins/lm-eval-harness && 
          PT_HPU_LAZY_MODE=1 
          bash run-tests.sh -c configs/models-fp8.txt -t 2
  - name: test_gsm8k_mss
    steps:
      - name: gsm8k_small_g3_tp1_mss
        flavor: g3
        command: >-
          cd .jenkins/lm-eval-harness && 
          PT_HPU_LAZY_MODE=1 
          bash run-tests.sh -c configs/models-mss.txt -t 1
      - name: gsm8k_small_g2_tp1_mss
        flavor: g2
        command: >-
          cd .jenkins/lm-eval-harness && 
          PT_HPU_LAZY_MODE=1 
          bash run-tests.sh -c configs/models-mss.txt -t 1
      - name: gsm8k_small_g3_tp2_mss
        flavor: g3.s
        command: >-
          cd .jenkins/lm-eval-harness && 
          PT_HPU_LAZY_MODE=1 
          bash run-tests.sh -c configs/models-mss.txt -t 2
      - name: gsm8k_small_g2_tp2_mss
        flavor: g2.s
        command: >-
          cd .jenkins/lm-eval-harness && 
          PT_HPU_LAZY_MODE=1 
          bash run-tests.sh -c configs/models-mss.txt -t 2
      - name: gsm8k_small_g2_tp1_spec_decode
        flavor: g2
        command: >-
          cd .jenkins/lm-eval-harness && 
          PT_HPU_LAZY_MODE=1 
          bash run-tests.sh -c configs/models-mss.txt -t 1
<<<<<<< HEAD
  #NOTE(kwisniewski98): Tests are currently disabled because they are not working when V1 engine is disabled by default
  # - name: test_gsm8k_spec_decode
  #   steps:
  #     - name: gsm8k_small_g2_tp1_mlp_spec_decode
  #       flavor: g2
  #       command: >-
  #         PT_HPU_LAZY_MODE=1 VLLM_USE_V1=1 TORCH_COMPILE_DISABLE=true VLLM_CONTIGUOUS_PA=false VLLM_SKIP_WARMUP=True 
  #         pytest -v tests/spec_decode/e2e/test_mlp_correctness.py::test_mlp_e2e_greedy_correctness 
  #     - name: gsm8k_small_g2_tp1_medusa_spec_decode
  #       flavor: g2
  #       command: >-
  #         PT_HPU_LAZY_MODE=1 VLLM_USE_V1=1 TORCH_COMPILE_DISABLE=true VLLM_CONTIGUOUS_PA=false VLLM_SKIP_WARMUP=True 
  #         pytest -v tests/spec_decode/e2e/test_medusa_correctness.py::test_medusa_e2e_greedy_correctness
  #     - name: gsm8k_small_g2_tp1_eagle_spec_decode
  #       flavor: g2
  #       command: >-
  #         PT_HPU_LAZY_MODE=1 VLLM_USE_V1=1 VLLM_CONTIGUOUS_PA=false VLLM_SKIP_WARMUP=True 
  #         pytest -v tests/spec_decode/e2e/test_eagle_correctness.py::test_eagle_e2e_greedy_correctness
  - name: test_deepseek_mtp
    steps:
      -name: test_deepseek_mtp_correctness
        flavor: g3
        command: >-
          PT_HPU_LAZY_MODE=1 VLLM_CONTIGUOUS_PA=false VLLM_SKIP_WARMUP=True 
          pytest -v tests/spec_decode/e2e/test_mtp_correctness.py::test_mtp_e2e_greedy_correctness
=======
  - name: test_gsm8k_spec_decode
    steps:
      - name: gsm8k_small_g2_tp1_mlp_spec_decode
        flavor: g2
        command: >-
          PT_HPU_LAZY_MODE=1 VLLM_CONTIGUOUS_PA=false VLLM_SKIP_WARMUP=True 
          pytest -v tests/spec_decode/e2e/test_mlp_correctness.py::test_mlp_e2e_greedy_correctness
      - name: gsm8k_small_g2_tp1_medusa_spec_decode
        flavor: g2
        command: >-
          PT_HPU_LAZY_MODE=1 VLLM_CONTIGUOUS_PA=false VLLM_SKIP_WARMUP=True 
          pytest -v tests/spec_decode/e2e/test_medusa_correctness.py::test_medusa_e2e_greedy_correctness
      - name: gsm8k_small_g2_tp1_eagle_spec_decode
        flavor: g2
        command: >-
          PT_HPU_LAZY_MODE=1 VLLM_CONTIGUOUS_PA=false VLLM_SKIP_WARMUP=True 
          pytest -v tests/spec_decode/e2e/test_eagle_correctness.py::test_eagle_e2e_greedy_correctness
>>>>>>> ad4cfa4f
  - name: tests_lora
    steps:
      - name: test_llama_lora
        flavor: g2
        command: >-
          PT_HPU_LAZY_MODE=1 VLLM_SKIP_WARMUP=true 
          pytest -v tests/lora/test_llama_hpu.py::test_llama_lora_1x
      - name: test_multilora
        flavor: g2
        command: >-
          PT_HPU_LAZY_MODE=1 VLLM_SKIP_WARMUP=true 
          pytest -v tests/lora/test_multilora_hpu.py::test_llama_multilora_1x
      # - name: test_long_context
      #   flavor: g2
      #   command: PT_HPU_LAZY_MODE=1 VLLM_SKIP_WARMUP=true pytest -v tests/lora/test_long_context_hpu.py::test_quality
  - name: tests_multimodal
    steps:
      - name: multimodal_small_g3_tp1
        flavor: g3
        command: cd .jenkins/vision && PT_HPU_LAZY_MODE=1 bash run-tests.sh -c configs/models-small.txt -t 1
      - name: multimodal_small_g3_tp2
        flavor: g3.s
        command: >-
          cd .jenkins/vision &&
          PT_HPU_LAZY_MODE=1 
          bash run-tests.sh -c configs/models-small.txt -t 2
      - name: multimodal_small_g3_tp1_mss
        flavor: g3
        command: >-
          cd .jenkins/vision &&
          PT_HPU_LAZY_MODE=1 
          bash run-tests.sh -c configs/models-mss.txt -t 1
      - name: multimodal_small_g3_tp2_mss
        flavor: g3.s
        command: >-
          cd .jenkins/vision &&
          PT_HPU_LAZY_MODE=1 
          bash run-tests.sh -c configs/models-mss.txt -t 2
      - name: multimodal_llama4_scout_g3_tp2_ep
        flavor: g3.s
        command: >-
          cd .jenkins/vision &&
          PT_HPU_LAZY_MODE=1
          bash run-tests.sh -c configs/models-llama4-scout.txt -t 2
  - name: tests_int4_quantization
    steps:
      - name: test_awq
        flavor: g2
        command: >-
          PT_HPU_LAZY_MODE=1 VLLM_SKIP_WARMUP=true 
          pytest -v tests/quantization/test_awq.py::test_awq
      - name: test_gptq
        flavor: g2
        command: >-
          PT_HPU_LAZY_MODE=1 VLLM_SKIP_WARMUP=true 
          pytest -v tests/quantization/test_gptq.py::test_gptq
  - name: tests_guided_decode
    steps:
    - name: test_lazy_outlines
      flavor: g2
      command: >-
        pip install -e tests/vllm_test_utils &&
        export VLLM_SKIP_WARMUP=true && PT_HPU_LAZY_MODE=1 
        pytest -v tests/entrypoints/llm/test_lazy_outlines.py -s -vvv --log-cli-level=INFO 
    #- name: test_guided_generate
    #  flavor: g2
    #  command: export VLLM_SKIP_WARMUP=true && pip install -e tests/vllm_test_utils && PT_HPU_LAZY_MODE=1 pytest -v tests/entrypoints/llm/test_guided_generate.py -s -vvv --log-cli-level=INFO
  - name: test_v1_basic_uts
    steps:
    - name: test_v1_core_engine_worker_g2
      flavor: g2
      command: >-
        export PT_HPU_LAZY_MODE=1 && export VLLM_USE_V1=1 && export VLLM_SKIP_WARMUP=true && 
        pytest -v -s -vvv --log-cli-level=INFO tests/v1/core -k "not kv_connector" && 
        pytest -v -s -vvv --log-cli-level=INFO tests/v1/engine && 
        pytest -v -s -vvv --log-cli-level=INFO tests/v1/worker 
    - name: test_v1_core_engine_worker_g3
      flavor: g3
      command: >-
        export PT_HPU_LAZY_MODE=1 && export VLLM_USE_V1=1 && export VLLM_SKIP_WARMUP=true && 
        pytest -v -s -vvv --log-cli-level=INFO tests/v1/core -k "not kv_connector" && 
        pytest -v -s -vvv --log-cli-level=INFO tests/v1/engine && 
        pytest -v -s -vvv --log-cli-level=INFO tests/v1/worker 
    <|MERGE_RESOLUTION|>--- conflicted
+++ resolved
@@ -147,33 +147,6 @@
           cd .jenkins/lm-eval-harness && 
           PT_HPU_LAZY_MODE=1 
           bash run-tests.sh -c configs/models-mss.txt -t 1
-<<<<<<< HEAD
-  #NOTE(kwisniewski98): Tests are currently disabled because they are not working when V1 engine is disabled by default
-  # - name: test_gsm8k_spec_decode
-  #   steps:
-  #     - name: gsm8k_small_g2_tp1_mlp_spec_decode
-  #       flavor: g2
-  #       command: >-
-  #         PT_HPU_LAZY_MODE=1 VLLM_USE_V1=1 TORCH_COMPILE_DISABLE=true VLLM_CONTIGUOUS_PA=false VLLM_SKIP_WARMUP=True 
-  #         pytest -v tests/spec_decode/e2e/test_mlp_correctness.py::test_mlp_e2e_greedy_correctness 
-  #     - name: gsm8k_small_g2_tp1_medusa_spec_decode
-  #       flavor: g2
-  #       command: >-
-  #         PT_HPU_LAZY_MODE=1 VLLM_USE_V1=1 TORCH_COMPILE_DISABLE=true VLLM_CONTIGUOUS_PA=false VLLM_SKIP_WARMUP=True 
-  #         pytest -v tests/spec_decode/e2e/test_medusa_correctness.py::test_medusa_e2e_greedy_correctness
-  #     - name: gsm8k_small_g2_tp1_eagle_spec_decode
-  #       flavor: g2
-  #       command: >-
-  #         PT_HPU_LAZY_MODE=1 VLLM_USE_V1=1 VLLM_CONTIGUOUS_PA=false VLLM_SKIP_WARMUP=True 
-  #         pytest -v tests/spec_decode/e2e/test_eagle_correctness.py::test_eagle_e2e_greedy_correctness
-  - name: test_deepseek_mtp
-    steps:
-      -name: test_deepseek_mtp_correctness
-        flavor: g3
-        command: >-
-          PT_HPU_LAZY_MODE=1 VLLM_CONTIGUOUS_PA=false VLLM_SKIP_WARMUP=True 
-          pytest -v tests/spec_decode/e2e/test_mtp_correctness.py::test_mtp_e2e_greedy_correctness
-=======
   - name: test_gsm8k_spec_decode
     steps:
       - name: gsm8k_small_g2_tp1_mlp_spec_decode
@@ -191,7 +164,13 @@
         command: >-
           PT_HPU_LAZY_MODE=1 VLLM_CONTIGUOUS_PA=false VLLM_SKIP_WARMUP=True 
           pytest -v tests/spec_decode/e2e/test_eagle_correctness.py::test_eagle_e2e_greedy_correctness
->>>>>>> ad4cfa4f
+   - name: test_deepseek_mtp
+    steps:
+      -name: test_deepseek_mtp_correctness
+        flavor: g3
+        command: >-
+          PT_HPU_LAZY_MODE=1 VLLM_CONTIGUOUS_PA=false VLLM_SKIP_WARMUP=True 
+          pytest -v tests/spec_decode/e2e/test_mtp_correctness.py::test_mtp_e2e_greedy_correctness
   - name: tests_lora
     steps:
       - name: test_llama_lora
