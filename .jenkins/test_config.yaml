# test_config.yaml
stages:
  - name: lazy_test_gsm8k_small_models
    steps:
      - name: lazy_v0_gsm8k_small_g3_tp1_part1
        flavor: g3
        command: >-
          export PT_HPU_LAZY_MODE=1 && 
          cd .jenkins/lm-eval-harness && bash run-tests.sh -c configs/models-small.txt -t 1
      - name: lazy_v0_gsm8k_small_g3_tp1_part2
        flavor: g3
        command: >-
          export PT_HPU_LAZY_MODE=1 && 
          cd .jenkins/lm-eval-harness && bash run-tests.sh -c configs/models-small-2.txt -t 1
      - name: lazy_v0_gsm8k_small_g3_tp1_part3
        flavor: g3
        command: >-
          export PT_HPU_LAZY_MODE=1 && 
          cd .jenkins/lm-eval-harness && bash run-tests.sh -c configs/models-small-3.txt -t 1
      - name: lazy_v0_gsm8k_small_g3_tp2
        flavor: g3.s
        command: >-
          export PT_HPU_LAZY_MODE=1 && 
          cd .jenkins/lm-eval-harness && bash run-tests.sh -c configs/models-small.txt -t 2
      - name: lazy_v0_gsm8k_small_g2_tp1
        flavor: g2
        command: >-
          export PT_HPU_LAZY_MODE=1 && 
          cd .jenkins/lm-eval-harness && bash run-tests.sh -c configs/models-small.txt -t 1
      - name: lazy_v0_gsm8k_small_g2_tp2
        flavor: g2.s
        command: >-
          export PT_HPU_LAZY_MODE=1 && 
          cd .jenkins/lm-eval-harness && bash run-tests.sh -c configs/models-small.txt -t 2
      - name: lazy_v0_gsm8k_g2_deepseek-v2-lite_tp1
        flavor: g3
        command: >-
          export PT_HPU_LAZY_MODE=1 && 
          cd .jenkins/lm-eval-harness && bash run-tests.sh -c configs/models-deepseek.txt -t 1
      - name: lazy_v1_gsm8k_small_g3_tp2
        flavor: g3.s
        command: >-
          export PT_HPU_LAZY_MODE=1 && export VLLM_USE_V1=1 && export VLLM_CONTIGUOUS_PA=false && 
          cd .jenkins/lm-eval-harness && bash run-tests.sh -c configs/models-small.txt -t 2
      - name: lazy_v1_gsm8k_small_g2_tp2
        flavor: g2.s
        command: >-
          export PT_HPU_LAZY_MODE=1 && export VLLM_USE_V1=1 && export VLLM_CONTIGUOUS_PA=false && 
          cd .jenkins/lm-eval-harness && bash run-tests.sh -c configs/models-small.txt -t 2
  - name: lazy_test_gsm8k_small_models_apc
    steps:
      - name: lazy_gsm8k_small_g3_tp1_apc
        flavor: g3
        command: >-
          export PT_HPU_LAZY_MODE=1 && export VLLM_CONTIGUOUS_PA=false && 
          cd .jenkins/lm-eval-harness && bash run-tests.sh -c configs/models-small.txt -t 1 -a
      - name: lazy_gsm8k_small_g2_tp1_apc
        flavor: g2
        command: >-
          export PT_HPU_LAZY_MODE=1 && export VLLM_CONTIGUOUS_PA=false && 
          cd .jenkins/lm-eval-harness && bash run-tests.sh -c configs/models-small.txt -t 1 -a
  - name: lazy_test_gsm8k_large_models
    steps:
      - name: lazy_v0_gsm8k_large_g3_tp2_part1
        flavor: g3.s
        command: >-
          export PT_HPU_LAZY_MODE=1 && 
          cd .jenkins/lm-eval-harness && bash run-tests.sh -c configs/models-large.txt -t 2
      - name: lazy_v0_gsm8k_large_g3_tp2_part2
        flavor: g3.s
        command: >-
          export PT_HPU_LAZY_MODE=1 && 
          cd .jenkins/lm-eval-harness && bash run-tests.sh -c configs/models-large-2.txt -t 2
      - name: lazy_v0_gsm8k_large_g2_tp4
        flavor: g2.m
        command: >-
          export PT_HPU_LAZY_MODE=1 && 
          cd .jenkins/lm-eval-harness && bash run-tests.sh -c configs/models-large.txt -t 4
      - name: lazy_v1_gsm8k_large_g3_tp2_part1
        flavor: g3.s
        command: >-
          export PT_HPU_LAZY_MODE=1 && export VLLM_USE_V1=1 && export VLLM_CONTIGUOUS_PA=false && 
          cd .jenkins/lm-eval-harness && bash run-tests.sh -c configs/models-large.txt -t 2
      - name: lazy_v1_gsm8k_large_g3_tp2_part2
        flavor: g3.s
        command: >-
          export PT_HPU_LAZY_MODE=1 && export VLLM_USE_V1=1 && export VLLM_CONTIGUOUS_PA=false && 
          cd .jenkins/lm-eval-harness && bash run-tests.sh -c configs/models-large-2.txt -t 2
      - name: lazy_v1_gsm8k_large_g2_tp4
        flavor: g2.m
        command: >-
          export PT_HPU_LAZY_MODE=1 && export VLLM_USE_V1=1 && export VLLM_CONTIGUOUS_PA=false && 
          cd .jenkins/lm-eval-harness && bash run-tests.sh -c configs/models-large.txt -t 4
  - name: lazy_test_gsm8k_fp8
    steps:
      - name: lazy_gsm8k_small_g3_tp1_fp8
        flavor: g3
        command: >-
          export PT_HPU_LAZY_MODE=1 && 
          cd .jenkins/lm-eval-harness && bash run-tests.sh -c configs/models-fp8-g3-tp1.txt -t 1
      - name: lazy_gsm8k_small_g3_tp2_fp8
        flavor: g3.s
        command: >-
<<<<<<< HEAD
          export PT_HPU_LAZY_MODE=1 && 
          cd .jenkins/lm-eval-harness && bash run-tests.sh -c configs/models-fp8.txt -t 2
  - name: lazy_test_gsm8k_mss
=======
          cd .jenkins/lm-eval-harness && 
          PT_HPU_LAZY_MODE=1 
          bash run-tests.sh -c configs/models-fp8.txt -t 2
  - name: test_gsm8k_fp8_bypass_inc
    steps:
      - name: gsm8k_fp8_llama4_scout_g3_tp2_compressed_tensor
        flavor: g3.s
        command: >-
          cd .jenkins/lm-eval-harness && 
          PT_HPU_LAZY_MODE=1 
          bash run-tests.sh -c configs/models-fp8-compressedtensor.txt -t 2
      - name: gsm8k_fp8_qwen3_30B_g3_tp1_block_scale_dynamic
        flavor: g3
        command: >-
          cd .jenkins/lm-eval-harness && 
          PT_HPU_LAZY_MODE=1 
          bash run-tests.sh -c configs/models-fp8-blockfp8.txt -t 1
      - name: gsm8k_fp8_qwen3_30B_g3_tp1_block_scale_dequant
        flavor: g3
        command: >-
          cd .jenkins/lm-eval-harness && 
          PT_HPU_LAZY_MODE=1 VLLM_HPU_FORCE_CHANNEL_FP8=0 
          bash run-tests.sh -c configs/models-fp8-blockfp8.txt -t 1
  - name: test_gsm8k_mss
>>>>>>> 487ce73f
    steps:
      - name: lazy_gsm8k_small_g3_tp1_mss
        flavor: g3
        command: >-
          export PT_HPU_LAZY_MODE=1 && 
          cd .jenkins/lm-eval-harness && bash run-tests.sh -c configs/models-mss.txt -t 1
      - name: lazy_gsm8k_small_g2_tp1_mss
        flavor: g2
        command: >-
          export PT_HPU_LAZY_MODE=1 && 
          cd .jenkins/lm-eval-harness && bash run-tests.sh -c configs/models-mss.txt -t 1
      - name: lazy_gsm8k_small_g3_tp2_mss
        flavor: g3.s
        command: >-
          export PT_HPU_LAZY_MODE=1 && 
          cd .jenkins/lm-eval-harness && bash run-tests.sh -c configs/models-mss.txt -t 2
      - name: lazy_gsm8k_small_g2_tp2_mss
        flavor: g2.s
        command: >-
          export PT_HPU_LAZY_MODE=1 && 
          cd .jenkins/lm-eval-harness && bash run-tests.sh -c configs/models-mss.txt -t 2
      - name: lazy_gsm8k_small_g2_tp1_spec_decode
        flavor: g2
        command: >-
          export PT_HPU_LAZY_MODE=1 && 
          cd .jenkins/lm-eval-harness && bash run-tests.sh -c configs/models-mss.txt -t 1
  - name: lazy_test_gsm8k_spec_decode
    steps:
      - name: lazy_gsm8k_small_g2_tp1_mlp_spec_decode
        flavor: g2
        command: >-
          export PT_HPU_LAZY_MODE=1 && VLLM_CONTIGUOUS_PA=false VLLM_SKIP_WARMUP=True 
          pytest -v tests/spec_decode/e2e/test_mlp_correctness.py::test_mlp_e2e_greedy_correctness
      - name: lazy_gsm8k_small_g2_tp1_medusa_spec_decode
        flavor: g2
        command: >-
          export PT_HPU_LAZY_MODE=1 && VLLM_CONTIGUOUS_PA=false VLLM_SKIP_WARMUP=True 
          pytest -v tests/spec_decode/e2e/test_medusa_correctness.py::test_medusa_e2e_greedy_correctness
      - name: lazy_gsm8k_small_g2_tp1_eagle_spec_decode
        flavor: g2
        command: >-
          export PT_HPU_LAZY_MODE=1 && VLLM_CONTIGUOUS_PA=false VLLM_SKIP_WARMUP=True 
          pytest -v tests/spec_decode/e2e/test_eagle_correctness.py::test_eagle_e2e_greedy_correctness
  - name: lazy_test_deepseek_mtp
    steps:
      - name: lazy_test_deepseek_mtp_correctness
        flavor: g3
        command: >-
          export PT_HPU_LAZY_MODE=1 && VLLM_CONTIGUOUS_PA=false VLLM_SKIP_WARMUP=True 
          pytest -v tests/spec_decode/e2e/test_mtp_correctness.py::test_mtp_e2e_greedy_correctness
  - name: lazy_tests_lora
    steps:
      - name: lazy_test_llama_lora
        flavor: g2
        command: >-
          export PT_HPU_LAZY_MODE=1 && VLLM_SKIP_WARMUP=true 
          pytest -v tests/lora/test_llama_hpu.py::test_llama_lora_1x
      - name: lazy_test_multilora
        flavor: g2
        command: >-
          export PT_HPU_LAZY_MODE=1 && VLLM_SKIP_WARMUP=true 
          pytest -v tests/lora/test_multilora_hpu.py::test_llama_multilora_1x
  - name: lazy_tests_multimodal
    steps:
      - name: lazy_multimodal_small_g3_tp1
        flavor: g3
        command: >-
          export PT_HPU_LAZY_MODE=1 && 
          cd .jenkins/vision && bash run-tests.sh -c configs/models-small.txt -t 1
      - name: lazy_multimodal_small_g3_tp2
        flavor: g3.s
        command: >-
          export PT_HPU_LAZY_MODE=1 && 
          cd .jenkins/vision && bash run-tests.sh -c configs/models-small.txt -t 2
      - name: lazy_multimodal_small_g3_tp1_mss
        flavor: g3
        command: >-
          export PT_HPU_LAZY_MODE=1 && 
          cd .jenkins/vision && bash run-tests.sh -c configs/models-mss.txt -t 1
      - name: lazy_multimodal_small_g3_tp2_mss
        flavor: g3.s
        command: >-
          export PT_HPU_LAZY_MODE=1 && 
          cd .jenkins/vision && bash run-tests.sh -c configs/models-mss.txt -t 2
      - name: lazy_multimodal_llama4_scout_g3_tp2_ep
        flavor: g3.s
        command: >-
          export PT_HPU_LAZY_MODE=1 && 
          cd .jenkins/vision && bash run-tests.sh -c configs/models-llama4-scout.txt -t 2
  - name: lazy_tests_int4_quantization
    steps:
      - name: lazy_test_awq
        flavor: g2
        command: >-
          export PT_HPU_LAZY_MODE=1 && VLLM_SKIP_WARMUP=true 
          pytest -v tests/quantization/test_awq.py::test_awq
      - name: lazy_test_gptq
        flavor: g2
        command: >-
          export PT_HPU_LAZY_MODE=1 && VLLM_SKIP_WARMUP=true 
          pytest -v tests/quantization/test_gptq.py::test_gptq
  - name: lazy_tests_guided_decode
    steps:
      - name: lazy_test_lazy_outlines
        flavor: g2
        command: >-
          pip install -e tests/vllm_test_utils &&
          export VLLM_SKIP_WARMUP=true && export PT_HPU_LAZY_MODE=1 && 
          pytest -v tests/entrypoints/llm/test_lazy_outlines.py -s -vvv --log-cli-level=INFO
  - name: lazy_test_v1_basic_uts
    steps:
      - name: lazy_test_v1_core_engine_worker_g2
        flavor: g2
        command: >-
          export PT_HPU_LAZY_MODE=1 && export VLLM_USE_V1=1 && export VLLM_SKIP_WARMUP=true && 
          pytest -v -s -vvv --log-cli-level=INFO tests/v1/core -k "not kv_connector" && 
          pytest -v -s -vvv --log-cli-level=INFO tests/v1/engine && 
          pytest -v -s -vvv --log-cli-level=INFO tests/v1/worker
      - name: lazy_test_v1_core_engine_worker_g3
        flavor: g3
        command: >-
          export PT_HPU_LAZY_MODE=1 && export VLLM_USE_V1=1 && export VLLM_SKIP_WARMUP=true && 
          pytest -v -s -vvv --log-cli-level=INFO tests/v1/core -k "not kv_connector" && 
          pytest -v -s -vvv --log-cli-level=INFO tests/v1/engine && 
          pytest -v -s -vvv --log-cli-level=INFO tests/v1/worker
  - name: eager_test_gsm8k_small_models
    steps:
      - name: eager_v0_gsm8k_small_g3_tp1_part1
        flavor: g3
        command: >-
          export PT_HPU_LAZY_MODE=0 && 
          cd .jenkins/lm-eval-harness && bash run-tests.sh -c configs/models-small.txt -t 1
      - name: eager_v0_gsm8k_small_g3_tp1_part2
        flavor: g3
        command: >-
          export PT_HPU_LAZY_MODE=0 && 
          cd .jenkins/lm-eval-harness && bash run-tests.sh -c configs/models-small-2.txt -t 1
      - name: eager_v0_gsm8k_small_g3_tp1_part3
        flavor: g3
        command: >-
          export PT_HPU_LAZY_MODE=0 && 
          cd .jenkins/lm-eval-harness && bash run-tests.sh -c configs/models-small-3.txt -t 1
      - name: eager_v0_gsm8k_small_g3_tp2
        flavor: g3.s
        command: >-
          export PT_HPU_LAZY_MODE=0 && 
          cd .jenkins/lm-eval-harness && bash run-tests.sh -c configs/models-small.txt -t 2
      - name: eager_v0_gsm8k_small_g2_tp1
        flavor: g2
        command: >-
          export PT_HPU_LAZY_MODE=0 && 
          cd .jenkins/lm-eval-harness && bash run-tests.sh -c configs/models-small.txt -t 1
      - name: eager_v0_gsm8k_small_g2_tp2
        flavor: g2.s
        command: >-
          export PT_HPU_LAZY_MODE=0 && 
          cd .jenkins/lm-eval-harness && bash run-tests.sh -c configs/models-small.txt -t 2
      - name: eager_v0_gsm8k_g2_deepseek-v2-lite_tp1
        flavor: g3
        command: >-
          export PT_HPU_LAZY_MODE=0 && 
          cd .jenkins/lm-eval-harness && bash run-tests.sh -c configs/models-deepseek.txt -t 1
      - name: eager_v1_gsm8k_small_g3_tp2
        flavor: g3.s
        command: >-
          export PT_HPU_LAZY_MODE=0 && export VLLM_USE_V1=1 && export VLLM_CONTIGUOUS_PA=false && 
          cd .jenkins/lm-eval-harness && bash run-tests.sh -c configs/models-small.txt -t 2
      - name: eager_v1_gsm8k_small_g2_tp2
        flavor: g2.s
        command: >-
          export PT_HPU_LAZY_MODE=0 && export VLLM_USE_V1=1 && export VLLM_CONTIGUOUS_PA=false && 
          cd .jenkins/lm-eval-harness && bash run-tests.sh -c configs/models-small.txt -t 2
  - name: eager_test_gsm8k_small_models_apc
    steps:
      - name: eager_gsm8k_small_g3_tp1_apc
        flavor: g3
        command: >-
          export PT_HPU_LAZY_MODE=0 && export VLLM_CONTIGUOUS_PA=false && 
          cd .jenkins/lm-eval-harness && bash run-tests.sh -c configs/models-small.txt -t 1 -a
      - name: eager_gsm8k_small_g2_tp1_apc
        flavor: g2
        command: >-
          export PT_HPU_LAZY_MODE=0 && export VLLM_CONTIGUOUS_PA=false && 
          cd .jenkins/lm-eval-harness && bash run-tests.sh -c configs/models-small.txt -t 1 -a
  - name: eager_test_gsm8k_large_models
    steps:
      - name: eager_v0_gsm8k_large_g3_tp2_part1
        flavor: g3.s
        command: >-
          export PT_HPU_LAZY_MODE=0 && 
          cd .jenkins/lm-eval-harness && bash run-tests.sh -c configs/models-large.txt -t 2
      - name: eager_v0_gsm8k_large_g3_tp2_part2
        flavor: g3.s
        command: >-
          export PT_HPU_LAZY_MODE=0 && 
          cd .jenkins/lm-eval-harness && bash run-tests.sh -c configs/models-large-2.txt -t 2
      - name: eager_v0_gsm8k_large_g2_tp4
        flavor: g2.m
        command: >-
          export PT_HPU_LAZY_MODE=0 && 
          cd .jenkins/lm-eval-harness && bash run-tests.sh -c configs/models-large.txt -t 4
      - name: eager_v1_gsm8k_large_g3_tp2_part1
        flavor: g3.s
        command: >-
          export PT_HPU_LAZY_MODE=0 && export VLLM_USE_V1=1 && export VLLM_CONTIGUOUS_PA=false && 
          cd .jenkins/lm-eval-harness && bash run-tests.sh -c configs/models-large.txt -t 2
      - name: eager_v1_gsm8k_large_g3_tp2_part2
        flavor: g3.s
        command: >-
          export PT_HPU_LAZY_MODE=0 && export VLLM_USE_V1=1 && export VLLM_CONTIGUOUS_PA=false && 
          cd .jenkins/lm-eval-harness && bash run-tests.sh -c configs/models-large-2.txt -t 2
      - name: eager_v1_gsm8k_large_g2_tp4
        flavor: g2.m
        command: >-
          export PT_HPU_LAZY_MODE=0 && export VLLM_USE_V1=1 && export VLLM_CONTIGUOUS_PA=false && 
          cd .jenkins/lm-eval-harness && bash run-tests.sh -c configs/models-large.txt -t 4
  - name: eager_test_gsm8k_fp8
    steps:
      - name: eager_gsm8k_small_g3_tp1_fp8
        flavor: g3
        command: >-
          export PT_HPU_LAZY_MODE=0 && 
          cd .jenkins/lm-eval-harness && bash run-tests.sh -c configs/models-fp8-g3-tp1.txt -t 1
      - name: eager_gsm8k_small_g3_tp2_fp8
        flavor: g3.s
        command: >-
          export PT_HPU_LAZY_MODE=0 && 
          cd .jenkins/lm-eval-harness && bash run-tests.sh -c configs/models-fp8.txt -t 2
  - name: eager_test_gsm8k_mss
    steps:
      - name: eager_gsm8k_small_g3_tp1_mss
        flavor: g3
        command: >-
          export PT_HPU_LAZY_MODE=0 && 
          cd .jenkins/lm-eval-harness && bash run-tests.sh -c configs/models-mss.txt -t 1
      - name: eager_gsm8k_small_g2_tp1_mss
        flavor: g2
        command: >-
          export PT_HPU_LAZY_MODE=0 && 
          cd .jenkins/lm-eval-harness && bash run-tests.sh -c configs/models-mss.txt -t 1
      - name: eager_gsm8k_small_g3_tp2_mss
        flavor: g3.s
        command: >-
          export PT_HPU_LAZY_MODE=0 && 
          cd .jenkins/lm-eval-harness && bash run-tests.sh -c configs/models-mss.txt -t 2
      - name: eager_gsm8k_small_g2_tp2_mss
        flavor: g2.s
        command: >-
          export PT_HPU_LAZY_MODE=0 && 
          cd .jenkins/lm-eval-harness && bash run-tests.sh -c configs/models-mss.txt -t 2
      - name: eager_gsm8k_small_g2_tp1_spec_decode
        flavor: g2
        command: >-
          export PT_HPU_LAZY_MODE=0 && 
          cd .jenkins/lm-eval-harness && bash run-tests.sh -c configs/models-mss.txt -t 1
  - name: eager_test_gsm8k_spec_decode
    steps:
      - name: eager_gsm8k_small_g2_tp1_mlp_spec_decode
        flavor: g2
        command: >-
          export PT_HPU_LAZY_MODE=0 && VLLM_CONTIGUOUS_PA=false VLLM_SKIP_WARMUP=True 
          pytest -v tests/spec_decode/e2e/test_mlp_correctness.py::test_mlp_e2e_greedy_correctness
      - name: eager_gsm8k_small_g2_tp1_medusa_spec_decode
        flavor: g2
        command: >-
          export PT_HPU_LAZY_MODE=0 && VLLM_CONTIGUOUS_PA=false VLLM_SKIP_WARMUP=True 
          pytest -v tests/spec_decode/e2e/test_medusa_correctness.py::test_medusa_e2e_greedy_correctness
      - name: eager_gsm8k_small_g2_tp1_eagle_spec_decode
        flavor: g2
        command: >-
          export PT_HPU_LAZY_MODE=0 && VLLM_CONTIGUOUS_PA=false VLLM_SKIP_WARMUP=True 
          pytest -v tests/spec_decode/e2e/test_eagle_correctness.py::test_eagle_e2e_greedy_correctness
  - name: eager_test_deepseek_mtp
    steps:
      - name: eager_test_deepseek_mtp_correctness
        flavor: g3
        command: >-
          export PT_HPU_LAZY_MODE=0 && VLLM_CONTIGUOUS_PA=false VLLM_SKIP_WARMUP=True 
          pytest -v tests/spec_decode/e2e/test_mtp_correctness.py::test_mtp_e2e_greedy_correctness
  - name: eager_tests_lora
    steps:
      - name: eager_test_llama_lora
        flavor: g2
        command: >-
          export PT_HPU_LAZY_MODE=0 && VLLM_SKIP_WARMUP=true 
          pytest -v tests/lora/test_llama_hpu.py::test_llama_lora_1x
      - name: eager_test_multilora
        flavor: g2
        command: >-
          export PT_HPU_LAZY_MODE=0 && VLLM_SKIP_WARMUP=true 
          pytest -v tests/lora/test_multilora_hpu.py::test_llama_multilora_1x
  - name: eager_tests_multimodal
    steps:
      - name: eager_multimodal_small_g3_tp1
        flavor: g3
        command: >-
          export PT_HPU_LAZY_MODE=0 && 
          cd .jenkins/vision && bash run-tests.sh -c configs/models-small.txt -t 1
      - name: eager_multimodal_small_g3_tp2
        flavor: g3.s
        command: >-
          export PT_HPU_LAZY_MODE=0 && 
          cd .jenkins/vision && bash run-tests.sh -c configs/models-small.txt -t 2
      - name: eager_multimodal_small_g3_tp1_mss
        flavor: g3
        command: >-
          export PT_HPU_LAZY_MODE=0 && 
          cd .jenkins/vision && bash run-tests.sh -c configs/models-mss.txt -t 1
      - name: eager_multimodal_small_g3_tp2_mss
        flavor: g3.s
        command: >-
          export PT_HPU_LAZY_MODE=0 && 
          cd .jenkins/vision && bash run-tests.sh -c configs/models-mss.txt -t 2
      - name: eager_multimodal_llama4_scout_g3_tp2_ep
        flavor: g3.s
        command: >-
          export PT_HPU_LAZY_MODE=0 && 
          cd .jenkins/vision && bash run-tests.sh -c configs/models-llama4-scout.txt -t 2
  - name: eager_tests_int4_quantization
    steps:
      - name: eager_test_awq
        flavor: g2
        command: >-
          export PT_HPU_LAZY_MODE=0 && VLLM_SKIP_WARMUP=true 
          pytest -v tests/quantization/test_awq.py::test_awq
      - name: eager_test_gptq
        flavor: g2
        command: >-
          export PT_HPU_LAZY_MODE=0 && VLLM_SKIP_WARMUP=true 
          pytest -v tests/quantization/test_gptq.py::test_gptq
  - name: eager_tests_guided_decode
    steps:
      - name: eager_test_eager_outlines
        flavor: g2
        command: >-
          pip install -e tests/vllm_test_utils &&
          export VLLM_SKIP_WARMUP=true && export PT_HPU_LAZY_MODE=0 && 
          pytest -v tests/entrypoints/llm/test_eager_outlines.py -s -vvv --log-cli-level=INFO
  - name: eager_test_v1_basic_uts
    steps:
      - name: eager_test_v1_core_engine_worker_g2
        flavor: g2
        command: >-
          export PT_HPU_LAZY_MODE=0 && export VLLM_USE_V1=1 && export VLLM_SKIP_WARMUP=true && 
          pytest -v -s -vvv --log-cli-level=INFO tests/v1/core -k "not kv_connector" && 
          pytest -v -s -vvv --log-cli-level=INFO tests/v1/engine && 
          pytest -v -s -vvv --log-cli-level=INFO tests/v1/worker
      - name: eager_test_v1_core_engine_worker_g3
        flavor: g3
        command: >-
          export PT_HPU_LAZY_MODE=0 && export VLLM_USE_V1=1 && export VLLM_SKIP_WARMUP=true && 
          pytest -v -s -vvv --log-cli-level=INFO tests/v1/core -k "not kv_connector" && 
          pytest -v -s -vvv --log-cli-level=INFO tests/v1/engine && 
          pytest -v -s -vvv --log-cli-level=INFO tests/v1/worker
<|MERGE_RESOLUTION|>--- conflicted
+++ resolved
@@ -101,36 +101,29 @@
       - name: lazy_gsm8k_small_g3_tp2_fp8
         flavor: g3.s
         command: >-
-<<<<<<< HEAD
           export PT_HPU_LAZY_MODE=1 && 
           cd .jenkins/lm-eval-harness && bash run-tests.sh -c configs/models-fp8.txt -t 2
-  - name: lazy_test_gsm8k_mss
-=======
-          cd .jenkins/lm-eval-harness && 
-          PT_HPU_LAZY_MODE=1 
-          bash run-tests.sh -c configs/models-fp8.txt -t 2
-  - name: test_gsm8k_fp8_bypass_inc
-    steps:
-      - name: gsm8k_fp8_llama4_scout_g3_tp2_compressed_tensor
+  - name: lazy_test_gsm8k_fp8_bypass_inc
+    steps:
+      - name: lazy_gsm8k_fp8_llama4_scout_g3_tp2_compressed_tensor
         flavor: g3.s
         command: >-
           cd .jenkins/lm-eval-harness && 
           PT_HPU_LAZY_MODE=1 
           bash run-tests.sh -c configs/models-fp8-compressedtensor.txt -t 2
-      - name: gsm8k_fp8_qwen3_30B_g3_tp1_block_scale_dynamic
+      - name: lazy_gsm8k_fp8_qwen3_30B_g3_tp1_block_scale_dynamic
         flavor: g3
         command: >-
           cd .jenkins/lm-eval-harness && 
           PT_HPU_LAZY_MODE=1 
           bash run-tests.sh -c configs/models-fp8-blockfp8.txt -t 1
-      - name: gsm8k_fp8_qwen3_30B_g3_tp1_block_scale_dequant
+      - name: lazy_gsm8k_fp8_qwen3_30B_g3_tp1_block_scale_dequant
         flavor: g3
         command: >-
           cd .jenkins/lm-eval-harness && 
           PT_HPU_LAZY_MODE=1 VLLM_HPU_FORCE_CHANNEL_FP8=0 
           bash run-tests.sh -c configs/models-fp8-blockfp8.txt -t 1
-  - name: test_gsm8k_mss
->>>>>>> 487ce73f
+  - name: lazy_test_gsm8k_mss
     steps:
       - name: lazy_gsm8k_small_g3_tp1_mss
         flavor: g3
@@ -359,7 +352,27 @@
         command: >-
           export PT_HPU_LAZY_MODE=0 && 
           cd .jenkins/lm-eval-harness && bash run-tests.sh -c configs/models-fp8.txt -t 2
-  - name: eager_test_gsm8k_mss
+  - name: eager_test_gsm8k_fp8_bypass_inc
+    steps:
+      - name: eager_gsm8k_fp8_llama4_scout_g3_tp2_compressed_tensor
+        flavor: g3.s
+        command: >-
+          cd .jenkins/lm-eval-harness && 
+          PT_HPU_LAZY_MODE=0 
+          bash run-tests.sh -c configs/models-fp8-compressedtensor.txt -t 2
+      - name: eager_gsm8k_fp8_qwen3_30B_g3_tp1_block_scale_dynamic
+        flavor: g3
+        command: >-
+          cd .jenkins/lm-eval-harness && 
+          PT_HPU_LAZY_MODE=0
+          bash run-tests.sh -c configs/models-fp8-blockfp8.txt -t 1
+      - name: eager_gsm8k_fp8_qwen3_30B_g3_tp1_block_scale_dequant
+        flavor: g3
+        command: >-
+          cd .jenkins/lm-eval-harness && 
+          PT_HPU_LAZY_MODE=0 VLLM_HPU_FORCE_CHANNEL_FP8=0 
+          bash run-tests.sh -c configs/models-fp8-blockfp8.txt -t 1
+- name: eager_test_gsm8k_mss
     steps:
       - name: eager_gsm8k_small_g3_tp1_mss
         flavor: g3
