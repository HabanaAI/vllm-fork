# test_config.yaml
stages:
  - name: test_gsm8k_small_models
    steps:
      - name: gsm8k_small_g3_tp1
        flavor: g3
        command: cd .jenkins/lm-eval-harness && bash run-tests.sh -c configs/models-small.txt -t 1
      - name: gsm8k_small_g3_tp2
        flavor: g3.s
        command: cd .jenkins/lm-eval-harness && bash run-tests.sh -c configs/models-small.txt -t 2
      - name: gsm8k_small_g2_tp1
        flavor: g2
        command: cd .jenkins/lm-eval-harness && bash run-tests.sh -c configs/models-small.txt -t 1
      - name: gsm8k_small_g2_tp2
        flavor: g2.s
        command: cd .jenkins/lm-eval-harness && bash run-tests.sh -c configs/models-small.txt -t 2
  - name: test_gsm8k_large_models
    steps:
      - name: gsm8k_large_g3_tp2
        flavor: g3.s
        command: cd .jenkins/lm-eval-harness && bash run-tests.sh -c configs/models-large.txt -t 2
      - name: gsm8k_large_g2_tp4
        flavor: g2.m
        command: cd .jenkins/lm-eval-harness && bash run-tests.sh -c configs/models-large.txt -t 4
  - name: test_gsm8k_fp8
    steps:
      - name: gsm8k_small_g3_tp1_fp8
        flavor: g3
        command: cd .jenkins/lm-eval-harness && bash run-tests.sh -c configs/models-fp8.txt -t 1
      - name: gsm8k_small_g3_tp2_fp8
        flavor: g3.s
        command: cd .jenkins/lm-eval-harness && bash run-tests.sh -c configs/models-fp8.txt -t 2
  - name: test_gsm8k_mss
    steps:
      - name: gsm8k_small_g3_tp1_mss
        flavor: g3
        command: cd .jenkins/lm-eval-harness && bash run-tests.sh -c configs/models-mss.txt -t 1
      - name: gsm8k_small_g2_tp1_mss
        flavor: g2
        command: cd .jenkins/lm-eval-harness && bash run-tests.sh -c configs/models-mss.txt -t 1
      - name: gsm8k_small_g3_tp2_mss
        flavor: g3.s
        command: cd .jenkins/lm-eval-harness && bash run-tests.sh -c configs/models-mss.txt -t 2
      - name: gsm8k_small_g2_tp2_mss
        flavor: g2.s
        command: cd .jenkins/lm-eval-harness && bash run-tests.sh -c configs/models-mss.txt -t 2
      - name: gsm8k_small_g2_tp1_spec_decode
        flavor: g2
        command: cd .jenkins/lm-eval-harness && bash run-tests.sh -c configs/models-mss.txt -t 1
  - name: test_gsm8k_spec_decode
    steps:
      - name: gsm8k_small_g2_tp1_mlp_spec_decode
        flavor: g2
        command: TORCH_COMPILE_DISABLE=true VLLM_CONTIGUOUS_PA=false VLLM_SKIP_WARMUP=True pytest -v tests/spec_decode/e2e/test_mlp_correctness.py::test_mlp_e2e_greedy_correctness 
      - name: gsm8k_small_g2_tp1_medusa_spec_decode
        flavor: g2
        command: TORCH_COMPILE_DISABLE=true VLLM_CONTIGUOUS_PA=false VLLM_SKIP_WARMUP=True pytest -v tests/spec_decode/e2e/test_medusa_correctness.py::test_medusa_e2e_greedy_correctness
      - name: gsm8k_small_g2_tp1_eagle_spec_decode
        flavor: g2
        command: VLLM_COS_SIN_RECOMPUTE=true TORCH_COMPILE_DISABLE=true VLLM_CONTIGUOUS_PA=false VLLM_SKIP_WARMUP=True pytest -v tests/spec_decode/e2e/test_eagle_correctness.py::test_eagle_e2e_greedy_correctness
  - name: tests_lora
    steps:
      - name: test_llama_lora
        flavor: g2
        command: VLLM_SKIP_WARMUP=true pytest -v tests/lora/test_llama_hpu.py::test_llama_lora_1x
      - name: test_multilora
        flavor: g2
        command: VLLM_SKIP_WARMUP=true pytest -v tests/lora/test_multilora_hpu.py::test_llama_multilora_1x
      - name: test_long_context
        flavor: g2
        command: VLLM_SKIP_WARMUP=true pytest -v tests/lora/test_long_context_hpu.py::test_quality
  - name: tests_int4_quantization
    steps:
      - name: test_gptq
        flavor: g2
<<<<<<< HEAD
        command: VLLM_SKIP_WARMUP=true pytest -v tests/quantization/test_gptq.py::test_gptq
  - name: tests_int4_quantization
    steps:
      - name: test_awq
        flavor: g2
        command: VLLM_SKIP_WARMUP=true pytest -v tests/quantization/test_awq.py::test_awq
=======
        command: VLLM_SKIP_WARMUP=true pytest -v tests/quantization/test_gptq.py::test_gptq
>>>>>>> ce21aadf
<|MERGE_RESOLUTION|>--- conflicted
+++ resolved
@@ -73,13 +73,7 @@
     steps:
       - name: test_gptq
         flavor: g2
-<<<<<<< HEAD
         command: VLLM_SKIP_WARMUP=true pytest -v tests/quantization/test_gptq.py::test_gptq
-  - name: tests_int4_quantization
-    steps:
       - name: test_awq
         flavor: g2
         command: VLLM_SKIP_WARMUP=true pytest -v tests/quantization/test_awq.py::test_awq
-=======
-        command: VLLM_SKIP_WARMUP=true pytest -v tests/quantization/test_gptq.py::test_gptq
->>>>>>> ce21aadf
