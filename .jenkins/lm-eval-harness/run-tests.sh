#!/bin/bash

usage() {
    echo``
    echo "Runs lm eval harness on GSM8k using vllm and compares to "
    echo "precomputed baseline (measured by HF transformers.)"
    echo
    echo "usage: ${0} <options>"
    echo
    echo "  -c    - path to the test data config (e.g. configs/small-models.txt)"
    echo "  -t    - tensor parallel size"
    echo "  -a    - enable automatic prefix caching"

    echo
}

SUCCESS=0
<<<<<<< HEAD
APC_ENABLED="false"
TP_SIZE=1
while getopts "c:t:a" OPT; do
=======
TIMEOUT_S=900 # 15 minutes timeout per test
while getopts "c:t:" OPT; do
>>>>>>> dd67c417
  case ${OPT} in
    c ) 
        CONFIG="$OPTARG"
        ;;
    t )
        TP_SIZE="$OPTARG"
        ;;
    a )
        APC_ENABLED="true"
        ;;
    \? )
        usage
        exit 1
        ;;
  esac
done

# Parse list of configs.
IFS=$'\n' read -d '' -r -a MODEL_CONFIGS < "$CONFIG"

for MODEL_CONFIG in "${MODEL_CONFIGS[@]}"
do
    LOCAL_SUCCESS=0
    
    echo "=== RUNNING MODEL: $MODEL_CONFIG WITH TP SIZE: $TP_SIZE==="

    export LM_EVAL_TEST_DATA_FILE=$PWD/configs/${MODEL_CONFIG}
    export LM_EVAL_TP_SIZE=$TP_SIZE
    export LM_EVAL_APC_ENABLED=$APC_ENABLED
    export PT_HPU_ENABLE_LAZY_COLLECTIVES=true
    export VLLM_SKIP_WARMUP=true
    export TQDM_BAR_FORMAT="{desc}: {percentage:3.0f}% {bar:10} | {n_fmt}/{total_fmt} [{elapsed}<{remaining}]" 
    RANDOM_SUFFIX=$(tr -dc A-Za-z0-9 </dev/urandom | head -c 4; echo)
    JUNIT_FAMILY=""
    JUNIT_XML=""
    if [[ -n "$TEST_RESULTS_DIR" ]]; then
        LOG_DIR=$TEST_RESULTS_DIR
        LOG_FILENAME="test_${MODEL_CONFIG}_${RANDOM_SUFFIX}.xml"
        LOG_PATH="${LOG_DIR}/${LOG_FILENAME}"
        JUNIT_FAMILY="-o junit_family=xunit1"
        JUNIT_XML="--junitxml=${LOG_PATH}"
    fi
    timeout $TIMEOUT_S pytest -s test_lm_eval_correctness.py "$JUNIT_FAMILY" "$JUNIT_XML" &
    TEST_PROCESS=$!
    wait $TEST_PROCESS
    LOCAL_SUCCESS=$?
    kill -9 $TEST_PROCESS 2> /dev/null || true
    if [[ $LOCAL_SUCCESS == 0 ]]; then
        echo "=== PASSED MODEL: ${MODEL_CONFIG} ==="
    else
        echo "=== FAILED MODEL: ${MODEL_CONFIG} ==="
    fi

    SUCCESS=$((SUCCESS + LOCAL_SUCCESS))

done

if [ "${SUCCESS}" -eq "0" ]; then
    exit 0
else
    exit 1
fi<|MERGE_RESOLUTION|>--- conflicted
+++ resolved
@@ -15,14 +15,10 @@
 }
 
 SUCCESS=0
-<<<<<<< HEAD
 APC_ENABLED="false"
+TIMEOUT_S=900 # 15 minutes timeout per test
 TP_SIZE=1
 while getopts "c:t:a" OPT; do
-=======
-TIMEOUT_S=900 # 15 minutes timeout per test
-while getopts "c:t:" OPT; do
->>>>>>> dd67c417
   case ${OPT} in
     c ) 
         CONFIG="$OPTARG"
