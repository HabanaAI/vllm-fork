--- conflicted
+++ resolved
@@ -1,17 +1,7 @@
-<<<<<<< HEAD
-# Should be mirrored in pyproject.toml
-cmake>=3.21
-ninja
-packaging
-setuptools>=49.4.0
-torch==2.3.1
-wheel
-=======
 # Should be mirrored in pyproject.toml
 cmake>=3.26
 ninja
 packaging
 setuptools>=49.4.0
 torch==2.4.0
-wheel
->>>>>>> e20233d3
+wheel