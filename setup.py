--- conflicted
+++ resolved
@@ -203,32 +203,20 @@
 
 
 def _is_hpu() -> bool:
-<<<<<<< HEAD
-    return True 
-=======
->>>>>>> 09c1eb24
     is_hpu_available = True
     try:
         subprocess.run(["hl-smi"], capture_output=True, check=True)
     except (FileNotFoundError, PermissionError, subprocess.CalledProcessError):
-<<<<<<< HEAD
-        if not os.path.exists('/dev/hl0') and not os.path.exists('/dev/hl_controlD0'):
-=======
         if not os.path.exists('/dev/accel/accel0') and not os.path.exists('/dev/accel/accel_controlD0'):
->>>>>>> 09c1eb24
             is_hpu_available = False
     return is_hpu_available
 
 
 def _is_cuda() -> bool:
-<<<<<<< HEAD
-    return torch.version.cuda is not None and not _is_neuron() and not _is_hpu()
-=======
     return VLLM_TARGET_DEVICE == "cuda" \
             and torch.version.cuda is not None \
             and not _is_neuron() \
             and not _is_hpu()
->>>>>>> 09c1eb24
 
 
 def _is_hip() -> bool:
@@ -245,12 +233,9 @@
     return torch_neuronx_installed or envs.VLLM_BUILD_WITH_NEURON
 
 
-<<<<<<< HEAD
-=======
 def _is_cpu() -> bool:
     return VLLM_TARGET_DEVICE == "cpu"
 
->>>>>>> 09c1eb24
 def _install_punica() -> bool:
     return envs.VLLM_INSTALL_PUNICA_KERNELS
 
@@ -364,11 +349,8 @@
         if gaudi_sw_version != MAIN_CUDA_VERSION:
             gaudi_sw_version = gaudi_sw_version.replace(".", "")[:3]
             version += f"+gaudi{gaudi_sw_version}"
-<<<<<<< HEAD
-=======
     elif _is_cpu():
         version += "+cpu"
->>>>>>> 09c1eb24
     else:
         raise RuntimeError("Unknown runtime environment")
 
@@ -412,17 +394,6 @@
     elif _is_hip():
         requirements = _read_requirements("requirements-rocm.txt")
     elif _is_neuron():
-<<<<<<< HEAD
-        with open(get_path("requirements-neuron.txt")) as f:
-            requirements = f.read().strip().split("\n")
-    elif _is_hpu():
-        with open(get_path("requirements-hpu.txt")) as f:
-            requirements = f.read().strip().split("\n")
-    else:
-        raise ValueError(
-            "Unsupported platform, please use CUDA, ROCM, Neuron or HPU.")
-
-=======
         requirements = _read_requirements("requirements-neuron.txt")
     elif _is_hpu():
         requirements = _read_requirements("requirements-hpu.txt")
@@ -431,7 +402,6 @@
     else:
         raise ValueError(
             "Unsupported platform, please use CUDA, ROCm, Neuron, HPU, or CPU.")
->>>>>>> 09c1eb24
     return requirements
 
 
@@ -480,12 +450,9 @@
     python_requires=">=3.8",
     install_requires=get_requirements(),
     ext_modules=ext_modules,
-<<<<<<< HEAD
-=======
     extras_require={
         "tensorizer": ["tensorizer==2.9.0"],
     },
->>>>>>> 09c1eb24
     cmdclass={"build_ext": cmake_build_ext} if not _is_neuron() or _is_hpu() else {},
     package_data=package_data,
 )