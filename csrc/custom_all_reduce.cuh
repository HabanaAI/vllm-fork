#pragma once

#include <cuda.h>
#include <cuda_bf16.h>
#include <cuda_fp16.h>
#include <cuda_runtime.h>

#include <iostream>
#include <array>
#include <limits>
#include <map>
#include <unordered_map>
#include <vector>

#define CUDACHECK(cmd)                                              \
  do {                                                              \
    cudaError_t e = cmd;                                            \
    if (e != cudaSuccess) {                                         \
      printf("Failed: Cuda error %s:%d '%s'\n", __FILE__, __LINE__, \
             cudaGetErrorString(e));                                \
      exit(EXIT_FAILURE);                                           \
    }                                                               \
  } while (0)

namespace vllm {

constexpr int kMaxBlocks = 36;
// Counter may overflow, but it's fine since unsigned int overflow is
// well-defined behavior.
using FlagType = uint32_t;
struct Signal {
  alignas(128) FlagType self_counter[kMaxBlocks][8];
  // Two sets of peer counters are needed for two syncs. The reason is that
  // it's possible for peer GPU block to arrive at the second sync point while
  // the current GPU block haven't passed the first sync point. Thus, peer GPU
  // may write counter+1 while current GPU is busy waiting for counter. We use
  // alternating counter array to avoid this possibility.
  alignas(128) FlagType peer_counter[2][kMaxBlocks][8];
};

struct __align__(16) RankData { const void* __restrict__ ptrs[8]; };

struct __align__(16) RankSignals { Signal* signals[8]; };

// like std::array, but aligned
template <typename T, int sz>
struct __align__(alignof(T) * sz) array_t {
  T data[sz];
  using type = T;
  static constexpr int size = sz;
};

// use packed type to maximize memory efficiency
// goal: generate ld.128 and st.128 instructions
template <typename T>
struct packed_t {
  // the (P)acked type for load/store
  using P = array_t<T, 16 / sizeof(T)>;
  // the (A)ccumulator type for reduction
  using A = array_t<float, 16 / sizeof(T)>;
};

#define DINLINE __device__ __forceinline__

// scalar cast functions
DINLINE float upcast_s(half val) { return __half2float(val); }

template <typename T>
DINLINE T downcast_s(float val);
template <>
DINLINE half downcast_s(float val) {
  return __float2half(val);
}

// scalar add functions
// for some reason when compiling with Pytorch, the + operator for half and
// bfloat is disabled so we call the intrinsics directly
DINLINE half& assign_add(half& a, half b) {
  a = __hadd(a, b);
  return a;
}
DINLINE float& assign_add(float& a, float b) { return a += b; }

#if (__CUDA_ARCH__ >= 800 || !defined(__CUDA_ARCH__))
DINLINE float upcast_s(nv_bfloat16 val) { return __bfloat162float(val); }
template <>
DINLINE nv_bfloat16 downcast_s(float val) {
  return __float2bfloat16(val);
}
DINLINE nv_bfloat16& assign_add(nv_bfloat16& a, nv_bfloat16 b) {
  a = __hadd(a, b);
  return a;
}
#endif

template <typename T, int N>
DINLINE array_t<T, N>& packed_assign_add(array_t<T, N>& a, array_t<T, N> b) {
#pragma unroll
  for (int i = 0; i < N; i++) {
    assign_add(a.data[i], b.data[i]);
  }
  return a;
}

template <typename T, int N>
DINLINE array_t<float, N> upcast(array_t<T, N> val) {
  if constexpr (std::is_same<T, float>::value) {
    return val;
  } else {
    array_t<float, N> out;
#pragma unroll
    for (int i = 0; i < N; i++) {
      out.data[i] = upcast_s(val.data[i]);
    }
    return out;
  }
}

template <typename O>
DINLINE O downcast(array_t<float, O::size> val) {
  if constexpr (std::is_same<typename O::type, float>::value) {
    return val;
  } else {
    O out;
#pragma unroll
    for (int i = 0; i < O::size; i++) {
      out.data[i] = downcast_s<typename O::type>(val.data[i]);
    }
    return out;
  }
}

static DINLINE void st_flag_release(FlagType* flag_addr, FlagType flag) {
<<<<<<< HEAD
  asm volatile("st.release.sys.global.u32 [%1], %0;" ::"r"(flag),
               "l"(flag_addr));
=======
#if defined(__CUDA_ARCH__) && __CUDA_ARCH__ >= 700
  asm volatile("st.release.sys.global.u32 [%1], %0;" ::"r"(flag),
               "l"(flag_addr));
#else
  asm volatile("membar.sys; st.volatile.global.u32 [%1], %0;" ::"r"(flag),
               "l"(flag_addr));
#endif
>>>>>>> 38e60f40
}

static DINLINE FlagType ld_flag_acquire(FlagType* flag_addr) {
  FlagType flag;
<<<<<<< HEAD
  asm volatile("ld.acquire.sys.global.u32 %0, [%1];"
               : "=r"(flag)
               : "l"(flag_addr));
  return flag;
}

static DINLINE void st_flag_volatile(FlagType* flag_addr, FlagType flag) {
  asm volatile("st.volatile.global.u32 [%1], %0;" ::"r"(flag), "l"(flag_addr));
}

static DINLINE FlagType ld_flag_volatile(FlagType* flag_addr) {
  FlagType flag;
  asm volatile("ld.volatile.global.u32 %0, [%1];"
               : "=r"(flag)
               : "l"(flag_addr));
  return flag;
}

=======
#if defined(__CUDA_ARCH__) && __CUDA_ARCH__ >= 700
  asm volatile("ld.acquire.sys.global.u32 %0, [%1];"
               : "=r"(flag)
               : "l"(flag_addr));
#else
  asm volatile("ld.volatile.global.u32 %0, [%1]; membar.gl;"
               : "=r"(flag)
               : "l"(flag_addr));
#endif
  return flag;
}

static DINLINE void st_flag_volatile(FlagType* flag_addr, FlagType flag) {
  asm volatile("st.volatile.global.u32 [%1], %0;" ::"r"(flag), "l"(flag_addr));
}

static DINLINE FlagType ld_flag_volatile(FlagType* flag_addr) {
  FlagType flag;
  asm volatile("ld.volatile.global.u32 %0, [%1];"
               : "=r"(flag)
               : "l"(flag_addr));
  return flag;
}

>>>>>>> 38e60f40
// is_start: whether this is the very first synchronization barrier.
// need_fence: whether a memory fence is needed. If true, a release-acquire
// semantic is used to enforce memory access order before and after this
// barrier.
template <int ngpus, bool is_start, bool need_fence = false>
DINLINE void multi_gpu_barrier(const RankSignals& sg, Signal* self_sg,
                               int rank) {
  if constexpr (!is_start) __syncthreads();
  static_assert(
      !(is_start && need_fence));  // Start barrier shouldn't need fence.
  if (threadIdx.x < ngpus) {
    // Increment the counter. Technically we only need one counter, but we use
    // multiple per block to eliminate the need to share the counter via smem.
    auto val = self_sg->self_counter[blockIdx.x][threadIdx.x] += 1;
    // Write the expected counter value to peer and wait for correct value from
    // peer.
    auto peer_counter_ptr =
        &sg.signals[threadIdx.x]->peer_counter[val % 2][blockIdx.x][rank];
    auto self_counter_ptr =
        &self_sg->peer_counter[val % 2][blockIdx.x][threadIdx.x];
    if constexpr (need_fence) {
      st_flag_release(peer_counter_ptr, val);
      while (ld_flag_acquire(self_counter_ptr) != val);
    } else {
      st_flag_volatile(peer_counter_ptr, val);
      while (ld_flag_volatile(self_counter_ptr) != val);
    }
  }
  if constexpr (is_start || need_fence) __syncthreads();
}

template <typename P, int ngpus, typename A>
DINLINE P packed_reduce(const P* ptrs[], int idx) {
  A tmp = upcast(ptrs[0][idx]);
#pragma unroll
  for (int i = 1; i < ngpus; i++) {
    packed_assign_add(tmp, upcast(ptrs[i][idx]));
  }
  return downcast<P>(tmp);
}

template <typename T, int ngpus>
__global__ void __launch_bounds__(512, 1)
    cross_device_reduce_1stage(RankData* _dp, RankSignals sg, Signal* self_sg,
                               T* __restrict__ result, int rank, int size) {
  using P = typename packed_t<T>::P;
  using A = typename packed_t<T>::A;
  // note: we don't reorder the address so the accumulation order is the same
  // for all ranks, ensuring bitwise identical results
  auto dp = *_dp;
  multi_gpu_barrier<ngpus, true>(sg, self_sg, rank);
  // do the actual reduction
  for (int idx = blockIdx.x * blockDim.x + threadIdx.x; idx < size;
       idx += gridDim.x * blockDim.x) {
    ((P*)result)[idx] = packed_reduce<P, ngpus, A>((const P**)&dp.ptrs[0], idx);
  }
  multi_gpu_barrier<ngpus, false>(sg, self_sg, rank);
}

template <typename P>
DINLINE P* get_tmp_buf(Signal* sg) {
  return (P*)(((Signal*)sg) + 1);
}

template <typename T, int ngpus>
__global__ void __launch_bounds__(512, 1)
    cross_device_reduce_2stage(RankData* _dp, RankSignals sg, Signal* self_sg,
                               T* __restrict__ result, int rank, int size) {
  int tid = blockIdx.x * blockDim.x + threadIdx.x;
  int stride = gridDim.x * blockDim.x;
  using P = typename packed_t<T>::P;
  using A = typename packed_t<T>::A;
  int part = size / ngpus;
  int start = rank * part;
  int end = rank == ngpus - 1 ? size : start + part;
  int largest_part = part + size % ngpus;
  const P* ptrs[ngpus];
  P* tmps[ngpus];
#pragma unroll
  for (int i = 0; i < ngpus; i++) {
    int target = (rank + i) % ngpus;
    ptrs[i] = (const P*)_dp->ptrs[target];
    tmps[i] = get_tmp_buf<P>(sg.signals[target]);
  }
  auto tmp_out = tmps[0];
  multi_gpu_barrier<ngpus, true>(sg, self_sg, rank);
  // stage 1: reduce scatter
  for (int idx = start + tid; idx < end; idx += stride) {
    tmp_out[idx - start] = packed_reduce<P, ngpus, A>(ptrs, idx);
  }
  multi_gpu_barrier<ngpus, false, true>(sg, self_sg, rank);

  // stage 2: allgather. Note: it's important to match the tid between
  // the two stages, because visibility across devices is only guaranteed
  // between threads that have the same tid. If thread i computes the sum of
  // start + i in the first stage, then thread i also gathers start + i from all
  // ranks.
  for (int idx = tid; idx < largest_part; idx += stride) {
#pragma unroll
    for (int i = 0; i < ngpus; i++) {
      int gather_from_rank = ((rank + i) % ngpus);
      if (gather_from_rank == ngpus - 1 || idx < part) {
        int dst_idx = gather_from_rank * part + idx;
        ((P*)result)[dst_idx] = tmps[i][idx];
      }
    }
  }
}

using IPC_KEY = std::array<uint8_t, sizeof(cudaIpcMemHandle_t)>;
static_assert(sizeof(IPC_KEY) == sizeof(cudaIpcMemHandle_t));
static_assert(alignof(IPC_KEY) == alignof(cudaIpcMemHandle_t));

class CustomAllreduce {
 public:
  int rank_;
  int world_size_;
  bool full_nvlink_;

  // below are device pointers
  RankSignals sg_;
  std::unordered_map<void*, RankData*> buffers_;
  Signal* self_sg_;

  // stores the registered device pointers from all ranks
  RankData *d_rank_data_base_, *d_rank_data_end_;
  std::vector<void*> graph_unreg_buffers_;
  // a map from IPC handles to opened IPC pointers
  std::map<IPC_KEY, char*> ipc_handles_;

  /**
   * meta is a pointer to device metadata and temporary buffer for allreduce.
   *
   * There's a total of sizeof(Signal) of prefix before the actual data,
   * so meta + 1 points to actual temporary buffer.
   *
   * note: this class does not own any device memory. Any required buffers
   * are passed in from the constructor
   */
  CustomAllreduce(Signal* meta, void* rank_data, size_t rank_data_sz,
                  const cudaIpcMemHandle_t* handles,
                  const std::vector<int64_t>& offsets, int rank,
                  bool full_nvlink = true)
      : rank_(rank),
        world_size_(offsets.size()),
        full_nvlink_(full_nvlink),
        self_sg_(meta),
        d_rank_data_base_(reinterpret_cast<RankData*>(rank_data)),
        d_rank_data_end_(d_rank_data_base_ + rank_data_sz / sizeof(RankData)) {
    for (int i = 0; i < world_size_; i++) {
      Signal* rank_sg;
      if (i != rank_) {
        char* handle = open_ipc_handle(&handles[i]);
        handle += offsets[i];
        rank_sg = (Signal*)handle;
      } else {
        rank_sg = self_sg_;
      }
      sg_.signals[i] = rank_sg;
    }
  }

  char* open_ipc_handle(const void* ipc_handle) {
    auto [it, new_handle] =
        ipc_handles_.insert({*((IPC_KEY*)ipc_handle), nullptr});
    if (new_handle) {
      char* ipc_ptr;
      CUDACHECK(cudaIpcOpenMemHandle((void**)&ipc_ptr,
                                     *((const cudaIpcMemHandle_t*)ipc_handle),
                                     cudaIpcMemLazyEnablePeerAccess));
      it->second = ipc_ptr;
    }
    return it->second;
  }

  std::pair<std::vector<uint8_t>, std::vector<int64_t>>
  get_graph_buffer_ipc_meta() {
    auto num_buffers = graph_unreg_buffers_.size();
    auto handle_sz = sizeof(cudaIpcMemHandle_t);
    std::vector<uint8_t> handles(handle_sz * num_buffers, 0);
    std::vector<int64_t> offsets(num_buffers);
    for (int i = 0; i < num_buffers; i++) {
      auto ptr = graph_unreg_buffers_[i];
      void* base_ptr;
      // note: must share the base address of each allocation, or we get wrong
      // address
      if (cuPointerGetAttribute(&base_ptr,
                                CU_POINTER_ATTRIBUTE_RANGE_START_ADDR,
                                (CUdeviceptr)ptr) != CUDA_SUCCESS)
        throw std::runtime_error("failed to get pointer attr");
      CUDACHECK(cudaIpcGetMemHandle(
          (cudaIpcMemHandle_t*)&handles[i * handle_sz], base_ptr));
      offsets[i] = ((char*)ptr) - ((char*)base_ptr);
    }
    return std::make_pair(handles, offsets);
  }

  void check_rank_data_capacity(size_t num = 1) {
    if (d_rank_data_base_ + num > d_rank_data_end_)
      throw std::runtime_error(
          "Rank data buffer is overflowed by " +
          std::to_string(d_rank_data_base_ + num - d_rank_data_end_));
  }

  void register_buffer(const std::vector<std::string>& handles,
                       const std::vector<int64_t>& offsets, void* self) {
    check_rank_data_capacity();
    RankData data;
    for (int i = 0; i < world_size_; i++) {
      if (i != rank_) {
        char* handle = open_ipc_handle(handles[i].data());
        handle += offsets[i];
        data.ptrs[i] = handle;
      } else {
        data.ptrs[i] = self;
      }
    }
    auto d_data = d_rank_data_base_++;
    CUDACHECK(
        cudaMemcpy(d_data, &data, sizeof(RankData), cudaMemcpyHostToDevice));
    buffers_[self] = d_data;
  }

  // note: when registering graph buffers, we intentionally choose to not
  // deduplicate the addresses. That means if the allocator reuses some
  // addresses, they will be registered again. This is to account for the remote
  // possibility of different allocation patterns between ranks. For example,
  // rank 1 may get the same input address for the second allreduce, but rank 2
  // got a different address. IPC handles have internal reference counting
  // mechanism so overhead should be small.
  void register_graph_buffers(
      const std::vector<std::string>& handles,
      const std::vector<std::vector<int64_t>>& offsets) {
    auto num_buffers = graph_unreg_buffers_.size();
    check_rank_data_capacity(num_buffers);
    std::vector<RankData> rank_data(num_buffers);
    for (int i = 0; i < num_buffers; i++) {
      auto self_ptr = graph_unreg_buffers_[i];
      auto& rd = rank_data[i];
      for (int j = 0; j < world_size_; j++) {
        if (j != rank_) {
          char* handle =
              open_ipc_handle(&handles[j][i * sizeof(cudaIpcMemHandle_t)]);
          handle += offsets[j][i];
          rd.ptrs[j] = handle;
        } else {
          rd.ptrs[j] = self_ptr;
        }
      }
    }
    CUDACHECK(cudaMemcpy(d_rank_data_base_, rank_data.data(),
                         sizeof(RankData) * num_buffers,
                         cudaMemcpyHostToDevice));
    d_rank_data_base_ += num_buffers;
    graph_unreg_buffers_.clear();
  }

  /**
   * This is the result after careful grid search. Using 36 blocks give the best
   * or close to the best runtime on the devices I tried: A100, A10, A30, T4,
   * V100. You'll notice that NCCL kernels also only take a small amount of SMs.
   * Not quite sure the underlying reason, but my guess is that too many SMs
   * will cause contention on NVLink bus.
   */
  template <typename T>
  void allreduce(cudaStream_t stream, T* input, T* output, int size,
                 int threads = 512, int block_limit = 36) {
    auto d = packed_t<T>::P::size;
    if (size % d != 0)
      throw std::runtime_error(
          "custom allreduce currently requires input length to be multiple "
          "of " +
          std::to_string(d));
    if (block_limit > kMaxBlocks)
      throw std::runtime_error("max supported block limit is " +
                               std::to_string(kMaxBlocks) + ". Got " +
                               std::to_string(block_limit));

    RankData* ptrs;
    cudaStreamCaptureStatus status;
    CUDACHECK(cudaStreamIsCapturing(stream, &status));
    if (status == cudaStreamCaptureStatusActive) {
      ptrs = d_rank_data_base_ + graph_unreg_buffers_.size();
      graph_unreg_buffers_.push_back(input);
    } else {
      auto it = buffers_.find(input);
      if (it == buffers_.end())
        throw std::runtime_error(
            "buffer address " +
            std::to_string(reinterpret_cast<uint64_t>(input)) +
            " is not registered!");
      ptrs = it->second;
    }

    size /= d;
    auto bytes = size * sizeof(typename packed_t<T>::P);
    int blocks = std::min(block_limit, (size + threads - 1) / threads);
#define KL(ngpus, name)                                                       \
  name<T, ngpus><<<blocks, threads, 0, stream>>>(ptrs, sg_, self_sg_, output, \
                                                 rank_, size);
    // TODO(hanzhi713): Threshold is different for A100 and H100.
    // Add per device threshold.
#define REDUCE_CASE(ngpus)                            \
  case ngpus: {                                       \
    if (world_size_ == 2) {                           \
      KL(ngpus, cross_device_reduce_1stage);          \
    } else if (full_nvlink_) {                        \
      if ((world_size_ <= 4 && bytes < 512 * 1024) || \
          (world_size_ <= 8 && bytes < 256 * 1024)) { \
        KL(ngpus, cross_device_reduce_1stage);        \
      } else {                                        \
        KL(ngpus, cross_device_reduce_2stage);        \
      }                                               \
    }                                                 \
    break;                                            \
  }

    switch (world_size_) {
      REDUCE_CASE(2)
      REDUCE_CASE(4)
      REDUCE_CASE(6)
      REDUCE_CASE(8)
      default:
        throw std::runtime_error(
            "custom allreduce only supports num gpus in (2,4,6,8). Actual num "
            "gpus = " +
            std::to_string(world_size_));
    }
#undef REDUCE_CASE
#undef KL
  }

  ~CustomAllreduce() {
    for (auto [_, ptr] : ipc_handles_) {
      CUDACHECK(cudaIpcCloseMemHandle(ptr));
    }
  }
};
/**
 * To inspect PTX/SASS, copy paste this header file to compiler explorer and add
 a template instantiation:
 * template void vllm::CustomAllreduce::allreduce<half>(cudaStream_t, half *,
 half *, int, int, int);
*/
}  // namespace vllm<|MERGE_RESOLUTION|>--- conflicted
+++ resolved
@@ -131,10 +131,6 @@
 }
 
 static DINLINE void st_flag_release(FlagType* flag_addr, FlagType flag) {
-<<<<<<< HEAD
-  asm volatile("st.release.sys.global.u32 [%1], %0;" ::"r"(flag),
-               "l"(flag_addr));
-=======
 #if defined(__CUDA_ARCH__) && __CUDA_ARCH__ >= 700
   asm volatile("st.release.sys.global.u32 [%1], %0;" ::"r"(flag),
                "l"(flag_addr));
@@ -142,31 +138,10 @@
   asm volatile("membar.sys; st.volatile.global.u32 [%1], %0;" ::"r"(flag),
                "l"(flag_addr));
 #endif
->>>>>>> 38e60f40
 }
 
 static DINLINE FlagType ld_flag_acquire(FlagType* flag_addr) {
   FlagType flag;
-<<<<<<< HEAD
-  asm volatile("ld.acquire.sys.global.u32 %0, [%1];"
-               : "=r"(flag)
-               : "l"(flag_addr));
-  return flag;
-}
-
-static DINLINE void st_flag_volatile(FlagType* flag_addr, FlagType flag) {
-  asm volatile("st.volatile.global.u32 [%1], %0;" ::"r"(flag), "l"(flag_addr));
-}
-
-static DINLINE FlagType ld_flag_volatile(FlagType* flag_addr) {
-  FlagType flag;
-  asm volatile("ld.volatile.global.u32 %0, [%1];"
-               : "=r"(flag)
-               : "l"(flag_addr));
-  return flag;
-}
-
-=======
 #if defined(__CUDA_ARCH__) && __CUDA_ARCH__ >= 700
   asm volatile("ld.acquire.sys.global.u32 %0, [%1];"
                : "=r"(flag)
@@ -191,7 +166,6 @@
   return flag;
 }
 
->>>>>>> 38e60f40
 // is_start: whether this is the very first synchronization barrier.
 // need_fence: whether a memory fence is needed. If true, a release-acquire
 // semantic is used to enforce memory access order before and after this
