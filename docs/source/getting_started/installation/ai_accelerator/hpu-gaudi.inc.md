# Installation

This tab provides instructions on how to run vLLM with Intel Gaudi devices.

## Requirements

- Ubuntu 22.04 LTS OS
- Python 3.10
- Intel Gaudi 2 and 3 AI accelerators
- Intel Gaudi software version 1.20.0 and above

Please follow the instructions provided in the [Gaudi Installation Guide](https://docs.habana.ai/en/latest/Installation_Guide/index.html) to set up the execution environment. To achieve the best performance, please follow the methods outlined in the [Optimizing Training Platform Guide](https://docs.habana.ai/en/latest/PyTorch/Model_Optimization_PyTorch/Optimization_in_Training_Platform.html).

## Configure a new environment

### Environment Verification

To verify that the Intel Gaudi software was correctly installed, run the following:

```console
hl-smi # verify that hl-smi is in your PATH and each Gaudi accelerator is visible
apt list --installed | grep habana # verify that habanalabs-firmware-tools, habanalabs-graph, habanalabs-rdma-core, habanalabs-thunk and habanalabs-container-runtime are installed
pip list | grep habana # verify that habana-torch-plugin, habana-torch-dataloader, habana-pyhlml and habana-media-loader are installed
pip list | grep neural # verify that neural-compressor is installed
```

Refer to [System Verification and Final Tests](https://docs.habana.ai/en/latest/Installation_Guide/System_Verification_and_Final_Tests.html) for more details.

### Run Docker Image

It is highly recommended to use the latest Docker image from Intel Gaudi vault. Refer to the [Intel Gaudi documentation](https://docs.habana.ai/en/latest/Installation_Guide/Bare_Metal_Fresh_OS.html#pull-prebuilt-containers) for more details.

Use the following commands to run a Docker image. Make sure to update the versions below as listed in the [Support Matrix](https://docs.habana.ai/en/latest/Support_Matrix/Support_Matrix.html):

```console
docker pull vault.habana.ai/gaudi-docker/1.19.0/ubuntu22.04/habanalabs/pytorch-installer-2.5.1:latest
docker run -it --runtime=habana -e HABANA_VISIBLE_DEVICES=all -e OMPI_MCA_btl_vader_single_copy_mechanism=none --cap-add=sys_nice --net=host --ipc=host vault.habana.ai/gaudi-docker/1.19.0/ubuntu22.04/habanalabs/pytorch-installer-2.5.1:latest
```

## Set up using Python

### Pre-built wheels

Currently, there are no pre-built Intel Gaudi wheels.

### Build wheel from source

Currently, multiple ways are provided which can be used to install vLLM with Intel® Gaudi®, pick **one** option:

#### 1. Build and Install the stable version

vLLM releases are being performed periodically to align with Intel® Gaudi® software releases. The stable version is released with a tag, and supports fully validated features and performance optimizations in Gaudi's [vLLM-fork](https://github.com/HabanaAI/vllm-fork). To install the stable release from [HabanaAI/vLLM-fork](https://github.com/HabanaAI/vllm-fork), run the following:

```console
git clone https://github.com/HabanaAI/vllm-fork.git
cd vllm-fork
git checkout v0.6.4.post2+Gaudi-1.19.0
pip install -r requirements-hpu.txt
python setup.py develop
```

#### 2. Build and Install the latest from vLLM-fork

Currently, the latest features and performance optimizations are being developed in Gaudi's [vLLM-fork](https://github.com/HabanaAI/vllm-fork) and periodically upstreamed to vLLM main repository. To install latest [HabanaAI/vLLM-fork](https://github.com/HabanaAI/vllm-fork), run the following:

```console
git clone https://github.com/HabanaAI/vllm-fork.git
cd vllm-fork
git checkout habana_main
pip install -r requirements-hpu.txt
python setup.py develop
```

#### 3. Build and Install from vLLM main source

If you prefer to build and install directly from the main vLLM source, where periodically we are upstreaming new features, run the following:

```console
git clone https://github.com/vllm-project/vllm.git
cd vllm
pip install -r requirements-hpu.txt
python setup.py develop
```

## Set up using Docker

### Pre-built images

Currently, there are no pre-built Intel Gaudi images.

### Build image from source

Set up the container with latest release of Gaudi Software Suite using the Dockerfile:

```console
docker build -f Dockerfile.hpu -t vllm-hpu-env  .
docker run -it --runtime=habana -e HABANA_VISIBLE_DEVICES=all -e OMPI_MCA_btl_vader_single_copy_mechanism=none --cap-add=sys_nice --net=host --rm vllm-hpu-env
```

```{tip}
If you are facing the following error: `docker: Error response from daemon: Unknown runtime specified habana.`, please refer to "Install Optional Packages" section of [Install Driver and Software](https://docs.habana.ai/en/latest/Installation_Guide/Driver_Installation.html#install-driver-and-software) and "Configure Container Runtime" section of [Docker Installation](https://docs.habana.ai/en/latest/Installation_Guide/Installation_Methods/Docker_Installation.html#configure-container-runtime).. Make sure you have `habanalabs-container-runtime` package installed and that `habana` container runtime is registered.
```

## Extra information

# Supported Features
| **Feature** 	| **Description** 	| **References** 	|
|---	|---	|---	|
| Offline batched inference 	| Offline inference using LLM class from vLLM Python API 	| [Quickstart](https://docs.vllm.ai/en/stable/getting_started/quickstart.html#offline-batched-inference)<br>[Example](https://docs.vllm.ai/en/stable/getting_started/examples/offline_inference.html) 	|
| Online inference via OpenAI-Compatible Server 	| Online inference using HTTP server that implements OpenAI Chat and Completions API 	| [Documentation](https://docs.vllm.ai/en/stable/serving/openai_compatible_server.html)<br>[Example](https://docs.vllm.ai/en/stable/getting_started/examples/openai_chat_completion_client.html) 	|
| HPU autodetection 	| HPU users do not need to specify the target platform, it will be detected automatically upon vLLM startup 	| N/A 	|
| Paged KV cache with algorithms enabled for Intel Gaudi accelerators 	| vLLM HPU backend contains a custom Paged Attention and cache operators implementations optimized for Gaudi devices. 	| N/A 	|
| Custom Intel Gaudi operator implementations 	| vLLM HPU backend provides optimized implementations of operators such as prefill attention, Root Mean Square Layer Normalization, Rotary Positional Encoding. 	| N/A 	|
| Tensor parallel inference (single-node multi-HPU) 	| vLLM HPU backend support multi-HPU inference across a single node with tensor parallelism with Ray and HCCL. 	| [Documentation](https://docs.vllm.ai/en/stable/serving/distributed_serving.html)<br>[Example](https://docs.ray.io/en/latest/serve/tutorials/vllm-example.html)<br>[HCCL reference](https://docs.habana.ai/en/latest/API_Reference_Guides/HCCL_APIs/index.html) 	|
| Inference with HPU Graphs 	| vLLM HPU backend uses HPU Graphs by default for optimal performance. When HPU Graphs are enabled, execution graphs will be recorded ahead of time, to be later replayed during inference, significantly reducing host overheads. 	| [Documentation](https://docs.habana.ai/en/latest/PyTorch/Inference_on_PyTorch/Inference_Using_HPU_Graphs.html)<br>[vLLM HPU backend execution modes](https://docs.vllm.ai/en/stable/getting_started/gaudi-installation.html#execution-modes)<br>[Optimization guide](https://docs.vllm.ai/en/latest/getting_started/gaudi-installation.html#hpu-graph-capture) 	|
| Inference with torch.compile (experimental) 	| vLLM HPU backend experimentally supports inference with torch.compile. 	| [vLLM HPU backend execution modes](https://docs.vllm.ai/en/stable/getting_started/gaudi-installation.html#execution-modes) 	|
| Attention with Linear Biases (ALiBi) 	| vLLM HPU backend supports models utilizing Attention with Linear Biases (ALiBi) such as mpt-7b. 	| [vLLM supported models](https://docs.vllm.ai/en/latest/models/supported_models.html) 	|
| INC quantization 	| vLLM HPU backend supports FP8 model and KV cache quantization and calibration with Intel Neural Compressor (INC). 	| [Documentation](https://docs.habana.ai/en/latest/PyTorch/Inference_on_PyTorch/Inference_Using_FP8.html) 	|
| AutoAWQ quantization | vLLM HPU backend supports the inference with models quantized using AutoAWQ library. | [Library](https://github.com/casper-hansen/AutoAWQ) |
| AutoGPTQ quantization | vLLM HPU backend supports the inference with models quantized using AutoGPTQ library. | [Library](https://github.com/AutoGPTQ/AutoGPTQ) |
| LoRA/MultiLoRA support 	| vLLM HPU backend includes support for LoRA and MultiLoRA on supported models. 	| [Documentation](https://docs.vllm.ai/en/stable/models/lora.html)<br>[Example](https://docs.vllm.ai/en/stable/getting_started/examples/multilora_inference.html)<br>[vLLM supported models](https://docs.vllm.ai/en/latest/models/supported_models.html) 	|
| Multi-step scheduling support 	| vLLM HPU backend includes multi-step scheduling support for host overhead reduction, configurable by standard `--num-scheduler-seqs` parameter.  	| [Feature RFC](https://github.com/vllm-project/vllm/issues/6854) 	|
| Automatic prefix caching (experimental) 	| vLLM HPU backend includes automatic prefix caching (APC) support for more efficient prefills, configurable by standard `--enable-prefix-caching` parameter. 	| [Documentation](https://docs.vllm.ai/en/stable/automatic_prefix_caching/apc.html)<br>[Details](https://docs.vllm.ai/en/stable/automatic_prefix_caching/details.html) 	|
| Speculative decoding (functional release) 	| vLLM HPU backend includes experimental speculative decoding support for improving inter-token latency in some scenarios, configurabie via standard `--speculative_model` and `--num_speculative_tokens` parameters. 	| [Documentation](https://docs.vllm.ai/en/stable/models/spec_decode.html)<br>[Example](https://docs.vllm.ai/en/stable/getting_started/examples/mlpspeculator.html) 	|
| Multiprocessing backend 	| TBD 	| [Documentation](TBD)<br>[Example](TBD) 	|                                                                                                                                                                |

## Unsupported Features

- Beam search
- Prefill chunking (mixed-batch inferencing)

## Supported Configurations

<<<<<<< HEAD
The following configurations have been validated to be function with Gaudi2 devices with random or greedy sampling. Configurations that are not listed may or may not work.

- [meta-llama/Llama-2-7b](https://huggingface.co/meta-llama/Llama-2-7b) on single HPU, or with tensor parallelism on 2x and 8x HPU, BF16 datatype
- [meta-llama/Llama-2-7b-chat-hf](https://huggingface.co/meta-llama/Llama-2-7b-chat-hf) on single HPU, or with tensor parallelism on 2x and 8x HPU, BF16 datatype
- [meta-llama/Meta-Llama-3-8B](https://huggingface.co/meta-llama/Meta-Llama-3-8B) on single HPU, or with tensor parallelism on 2x and 8x HPU, BF16 datatype
- [meta-llama/Meta-Llama-3-8B-Instruct](https://huggingface.co/meta-llama/Meta-Llama-3-8B-Instruct) on single HPU, or with tensor parallelism on 2x and 8x HPU, BF16 datatype
- [meta-llama/Meta-Llama-3.1-8B](https://huggingface.co/meta-llama/Meta-Llama-3.1-8B) on single HPU, or with tensor parallelism on 2x and 8x HPU, BF16 datatype
- [meta-llama/Meta-Llama-3.1-8B-Instruct](https://huggingface.co/meta-llama/Meta-Llama-3.1-8B-Instruct) on single HPU, or with tensor parallelism on 2x and 8x HPU, BF16 datatype
- [meta-llama/Llama-2-70b](https://huggingface.co/meta-llama/Llama-2-70b) with tensor parallelism on 8x HPU, BF16 datatype
- [meta-llama/Llama-2-70b-chat-hf](https://huggingface.co/meta-llama/Llama-2-70b-chat-hf) with tensor parallelism on 8x HPU, BF16 datatype
- [meta-llama/Meta-Llama-3-70B](https://huggingface.co/meta-llama/Meta-Llama-3-70B) with tensor parallelism on 8x HPU, BF16 datatype
- [meta-llama/Meta-Llama-3-70B-Instruct](https://huggingface.co/meta-llama/Meta-Llama-3-70B-Instruct) with tensor parallelism on 8x HPU, BF16 datatype
- [meta-llama/Meta-Llama-3.1-70B](https://huggingface.co/meta-llama/Meta-Llama-3.1-70B) with tensor parallelism on 8x HPU, BF16 datatype
- [meta-llama/Meta-Llama-3.1-70B-Instruct](https://huggingface.co/meta-llama/Meta-Llama-3.1-70B-Instruct) with tensor parallelism on 8x HPU, BF16 datatype
- [mistralai/Mistral-7B-Instruct-v0.3](https://huggingface.co/mistralai/Mistral-7B-Instruct-v0.3) on single HPU or with tensor parallelism on 2x HPU, BF16 datatype
- [mistralai/Mixtral-8x7B-Instruct-v0.1](https://huggingface.co/mistralai/Mixtral-8x7B-Instruct-v0.1) with tensor parallelism on 2x HPU, BF16 datatype
- [llava-hf/llava-1.5-7b-hf](https://huggingface.co/llava-hf/llava-1.5-7b-hf) on single HPU or with tensor parallelism on 8x HPU, BF16 datatype
- [Qwen/Qwen2-72B-Instruct](https://huggingface.co/Qwen/Qwen2-72B-Instruct) with tensor parallelism on 8x HPU, BF16 datatype
- [Qwen/Qwen2.5-72B-Instruct](https://huggingface.co/Qwen/Qwen2.5-72B-Instruct) with tensor parallelism on 8x HPU, BF16 datatype
- [Mistral-Large-TBD](https://huggingface.co/Qwen/Qwen2.5-72B-Instruct) on single HPU or with tensor parallelism on 8x HPU, BF16 datatype
- [princeton-nlp/gemma-2-9b-it-SimPO](https://huggingface.co/princeton-nlp/gemma-2-9b-it-SimPO) on single HPU, BF16 datatype
=======
The following configurations have been validated to be function with Gaudi2 devices. Configurations that are not listed may or may not work.

- [meta-llama/Llama-2-7b](https://huggingface.co/meta-llama/Llama-2-7b) on single HPU, or with tensor parallelism on 2x and 8x HPU, BF16 datatype with random or greedy sampling
- [meta-llama/Llama-2-7b-chat-hf](https://huggingface.co/meta-llama/Llama-2-7b-chat-hf) on single HPU, or with tensor parallelism on 2x and 8x HPU, BF16 datatype with random or greedy sampling
- [meta-llama/Meta-Llama-3-8B](https://huggingface.co/meta-llama/Meta-Llama-3-8B) on single HPU, or with tensor parallelism on 2x and 8x HPU, BF16 datatype with random or greedy sampling
- [meta-llama/Meta-Llama-3-8B-Instruct](https://huggingface.co/meta-llama/Meta-Llama-3-8B-Instruct) on single HPU, or with tensor parallelism on 2x and 8x HPU, BF16 datatype with random or greedy sampling
- [meta-llama/Meta-Llama-3.1-8B](https://huggingface.co/meta-llama/Meta-Llama-3.1-8B) on single HPU, or with tensor parallelism on 2x and 8x HPU, BF16 datatype with random or greedy sampling
- [meta-llama/Meta-Llama-3.1-8B-Instruct](https://huggingface.co/meta-llama/Meta-Llama-3.1-8B-Instruct) on single HPU, or with tensor parallelism on 2x and 8x HPU, BF16 datatype with random or greedy sampling
- [meta-llama/Llama-2-70b](https://huggingface.co/meta-llama/Llama-2-70b) with tensor parallelism on 8x HPU, BF16 datatype with random or greedy sampling
- [meta-llama/Llama-2-70b-chat-hf](https://huggingface.co/meta-llama/Llama-2-70b-chat-hf) with tensor parallelism on 8x HPU, BF16 datatype with random or greedy sampling
- [meta-llama/Meta-Llama-3-70B](https://huggingface.co/meta-llama/Meta-Llama-3-70B) with tensor parallelism on 8x HPU, BF16 datatype with random or greedy sampling
- [meta-llama/Meta-Llama-3-70B-Instruct](https://huggingface.co/meta-llama/Meta-Llama-3-70B-Instruct) with tensor parallelism on 8x HPU, BF16 datatype with random or greedy sampling
- [meta-llama/Meta-Llama-3.1-70B](https://huggingface.co/meta-llama/Meta-Llama-3.1-70B) with tensor parallelism on 8x HPU, BF16 datatype with random or greedy sampling
- [meta-llama/Meta-Llama-3.1-70B-Instruct](https://huggingface.co/meta-llama/Meta-Llama-3.1-70B-Instruct) with tensor parallelism on 8x HPU, BF16 datatype with random or greedy sampling
- [mistralai/Mistral-7B-Instruct-v0.3](https://huggingface.co/mistralai/Mistral-7B-Instruct-v0.3) on single HPU or with tensor parallelism on 2x HPU, BF16 datatype with random or greedy sampling
- [mistralai/Mixtral-8x7B-Instruct-v0.1](https://huggingface.co/mistralai/Mixtral-8x7B-Instruct-v0.1) with tensor parallelism on 2x HPU, BF16 datatype with random or greedy sampling
- [llava-hf/llava-1.5-7b-hf](https://huggingface.co/llava-hf/llava-1.5-7b-hf) on single HPU or with tensor parallelism on 8x HPU, BF16 datatype
>>>>>>> 8ee4eea3

## Performance Tuning

### Execution Modes

Currently in vLLM for HPU we support four execution modes, depending on selected HPU PyTorch Bridge backend (via `PT_HPU_LAZY_MODE` environment variable), and `--enforce-eager` flag.

| `PT_HPU_LAZY_MODE` | `enforce_eager` | Execution Mode     |
| ------------------ | --------------- | ------------------ |
| 0                  | 0               | torch.compile      |
| 0                  | 1               | PyTorch eager mode |
| 1                  | 0               | HPU Graphs         |
| 1                  | 1               | PyTorch lazy mode  |

```{warning}
All modes using PT_HPU_LAZY_MODE=0 are experimental and should only be used for validating functional correctness. To achieve the best performance, use HPU Graphs or PyTorch Lazy Mode. Performance improvements are planned for future releases.
```

### Bucketing Mechanism

Intel Gaudi accelerators perform best when operating on models with fixed tensor shapes. [Intel Gaudi Graph Compiler](https://docs.habana.ai/en/latest/Gaudi_Overview/Intel_Gaudi_Software_Suite.html#graph-compiler-and-runtime) generates optimized binary code that implements the given model topology on Gaudi. In its default configuration, the produced binary code may be highly dependent on input and output tensor shapes, requiring graph recompilation when encountering tensors with different shapes within the same topology. While these binaries efficiently utilize Gaudi, the compilation process itself can introduce noticeable overhead in end-to-end execution. In dynamic inference serving scenarios, it is important to minimize the number of graph compilations and reduce the risk of graph compilation occurring during server runtime. Currently, this is achieved by "bucketing" the model's forward pass across two dimensions: `batch_size` and `sequence_length`.

```{note}
Bucketing helps significantly reduce the number of required graphs, but it does not handle graph compilation or device code generation. These tasks are performed during the warmup and HPUGraph capture phase.
```

Bucketing ranges are determined with 3 parameters - `min`, `step` and `max`. They can be set separately for prompt and decode phase, and for batch size and sequence length dimension. These parameters can be observed in logs during vLLM startup:

```text
INFO 08-01 21:37:59 hpu_model_runner.py:493] Prompt bucket config (min, step, max_warmup) bs:[1, 32, 4], seq:[128, 128, 1024]
INFO 08-01 21:37:59 hpu_model_runner.py:499] Generated 24 prompt buckets: [(1, 128), (1, 256), (1, 384), (1, 512), (1, 640), (1, 768), (1, 896), (1, 1024), (2, 128), (2, 256), (2, 384), (2, 512), (2, 640), (2, 768), (2, 896), (2, 1024), (4, 128), (4, 256), (4, 384), (4, 512), (4, 640), (4, 768), (4, 896), (4, 1024)]
INFO 08-01 21:37:59 hpu_model_runner.py:504] Decode bucket config (min, step, max_warmup) bs:[1, 128, 4], seq:[128, 128, 2048]
INFO 08-01 21:37:59 hpu_model_runner.py:509] Generated 48 decode buckets: [(1, 128), (1, 256), (1, 384), (1, 512), (1, 640), (1, 768), (1, 896), (1, 1024), (1, 1152), (1, 1280), (1, 1408), (1, 1536), (1, 1664), (1, 1792), (1, 1920), (1, 2048), (2, 128), (2, 256), (2, 384), (2, 512), (2, 640), (2, 768), (2, 896), (2, 1024), (2, 1152), (2, 1280), (2, 1408), (2, 1536), (2, 1664), (2, 1792), (2, 1920), (2, 2048), (4, 128), (4, 256), (4, 384), (4, 512), (4, 640), (4, 768), (4, 896), (4, 1024), (4, 1152), (4, 1280), (4, 1408), (4, 1536), (4, 1664), (4, 1792), (4, 1920), (4, 2048)]
```

`min` determines the lowest value of the bucket. `step` determines the interval between buckets, and `max` determines the upper bound of the bucket. Furthermore, interval between `min` and `step` has special handling - `min` gets multiplied by consecutive powers of two, until `step` gets reached. We call this the ramp-up phase and it is used for handling lower batch sizes with minimum wastage, while allowing larger padding on larger batch sizes.

#### Example with ramp-up

```text
min = 2, step = 32, max = 64
=> ramp_up = (2, 4, 8, 16)
=> stable = (32, 64)
=> buckets = ramp_up + stable => (2, 4, 8, 16, 32, 64)
```

#### Example without ramp-up

```text
min = 128, step = 128, max = 512
=> ramp_up = ()
=> stable = (128, 256, 384, 512)
=> buckets = ramp_up + stable => (128, 256, 384, 512)
```

In the logged scenario, 24 buckets were generated for prompt (prefill) runs, and 48 buckets for decode runs. Each bucket corresponds to a separate optimized device binary for a given model with specified tensor shapes. Whenever a batch of requests is processed, it is padded across batch and sequence length dimension to the smallest possible bucket.

```{warning}
If a request exceeds the maximum bucket size in any dimension, it will be processed without padding, and its processing may require a graph compilation, potentially significantly increasing end-to-end latency. The boundaries of the buckets are user-configurable via environment variables, and upper bucket boundaries can be increased to avoid such scenario.
```

For example, if a request with 3 sequences, each having a maximum sequence length of 412, is sent to an idle vLLM server, it will be padded and executed as a `(4, 512)` prefill bucket. This is because the `batch_size` (number of sequences) will be padded to 4 (the nearest batch size dimension higher than 3), and the maximum sequence length will be padded to 512 (the nearest sequence length dimension higher than 412). After the prefill stage, it will be executed as a `(4, 512)` decode bucket and will remain in this bucket until either the batch dimension changes (e.g., due to a request being completed), in which case it will become a `(2, 512)` bucket, or the context length increases beyond 512 tokens, at which point it will become a `(4, 640)` bucket.

```{note}
Bucketing is transparent to the user – padding in the sequence length dimension is never returned, and padding in the batch dimension does not create new requests.
```

### Warmup

Warmup is an optional but highly recommended step that occurs before the vLLM server starts listening. It executes a forward pass for each bucket using dummy data. The goal is to pre-compile all graphs and avoid any graph compilation overhead within bucket boundaries during server runtime. Each warmup step is logged during vLLM startup.

This example uses the same buckets as those in the Bucketing Mechanism section. Each output line corresponds to the execution of a single bucket. When a bucket is executed for the first time, its graph is compiled and can be reused later, avoiding further graph compilations.

```text
INFO 08-01 22:26:47 hpu_model_runner.py:1066] [Warmup][Prompt][1/24] batch_size:4 seq_len:1024 free_mem:79.16 GiB
INFO 08-01 22:26:47 hpu_model_runner.py:1066] [Warmup][Prompt][2/24] batch_size:4 seq_len:896 free_mem:55.43 GiB
INFO 08-01 22:26:48 hpu_model_runner.py:1066] [Warmup][Prompt][3/24] batch_size:4 seq_len:768 free_mem:55.43 GiB
...
INFO 08-01 22:26:59 hpu_model_runner.py:1066] [Warmup][Prompt][24/24] batch_size:1 seq_len:128 free_mem:55.43 GiB
INFO 08-01 22:27:00 hpu_model_runner.py:1066] [Warmup][Decode][1/48] batch_size:4 seq_len:2048 free_mem:55.43 GiB
INFO 08-01 22:27:00 hpu_model_runner.py:1066] [Warmup][Decode][2/48] batch_size:4 seq_len:1920 free_mem:55.43 GiB
INFO 08-01 22:27:01 hpu_model_runner.py:1066] [Warmup][Decode][3/48] batch_size:4 seq_len:1792 free_mem:55.43 GiB
...
INFO 08-01 22:27:16 hpu_model_runner.py:1066] [Warmup][Decode][47/48] batch_size:2 seq_len:128 free_mem:55.43 GiB
INFO 08-01 22:27:16 hpu_model_runner.py:1066] [Warmup][Decode][48/48] batch_size:1 seq_len:128 free_mem:55.43 GiB
```

```{tip}
Compiling all the buckets may take some time and can be disabled by setting the VLLM_SKIP_WARMUP=true environment variable. Keep in mind that if you do this, you may encounter graph compilations when executing a given bucket for the first time. Disabling warmup is fine for development, but it is highly recommended to enable it in deployment.
```

### HPU Graph Capture

[HPU Graphs](https://docs.habana.ai/en/latest/PyTorch/Inference_on_PyTorch/Inference_Using_HPU_Graphs.html) are currently the most performant execution method of vLLM on Intel Gaudi. When HPU Graphs are enabled, execution graphs will be traced (recorded) ahead of time (after performing warmup), to be later replayed during inference, significantly reducing host overheads. Recording can take large amounts of memory, which needs to be taken into account when allocating KV cache. Enabling HPU Graphs will impact the number of available KV cache blocks, but vLLM provides user-configurable variables to control memory management.

When HPU Graphs are used, they share the common memory pool ("usable memory") with the KV cache, as determined by the `gpu_memory_utilization` flag (default value is `0.9`). Before the KV cache is allocated, the model weights are loaded onto the device, and a forward pass of the model is executed on dummy data to estimate memory usage. Only after that, the `gpu_memory_utilization` flag is applied. At its default value, it marks 90% of the free device memory at that point as usable. Next, the KV cache is allocated, the model is warmed up, and HPU Graphs are captured. The `VLLM_GRAPH_RESERVED_MEM` environment variable defines the ratio of memory reserved for HPU Graph capture. With its default value (`VLLM_GRAPH_RESERVED_MEM=0.1`), 10% of the usable memory will be reserved for graph capture (referred to as "usable graph memory"), and the remaining 90% will be used for the KV cache. The environment variable `VLLM_GRAPH_PROMPT_RATIO` determines the ratio of usable graph memory reserved for prefill and
decode graphs. By default (`VLLM_GRAPH_PROMPT_RATIO=0.3`), both stages share equal memory constraints. A lower value corresponds to less usable graph memory reserved for the prefill stage. For example, setting `VLLM_GRAPH_PROMPT_RATIO=0.2` reserves 20% of usable graph memory for prefill graphs, while 80% is allocated for decode graphs.

```{note}
`gpu_memory_utilization` does not represent the absolute memory usage across the HPU. Instead, it specifies the memory margin after loading the model and running a profile. For example, if a device has 100 GiB of total memory and 50 GiB of free memory after loading the model weights and executing the profiling run, the default value of `gpu_memory_utilization` will mark 90% of the 50 GiB as usable, leaving 5 GiB as a margin, regardless of the total device memory.
```

You can also configure the strategy for capturing HPU graphs separately for the prompt and decode stages. The strategy affects the order in which graphs are captured. Two strategies are implemented:

- `max_bs` - The graph capture queue is sorted in descending order by batch size. Buckets with equal batch sizes are sorted by sequence length in an ascending order (e.g., `(64, 128)`, `(64, 256)`, `(32, 128)`, `(32, 256)`, `(1, 128)`, `(1,256)`), which is the default strategy for decode.
- `min_tokens` - The graph capture queue is sorted in an ascending order by the number of tokens each graph processes (`batch_size*sequence_length`), which is the default strategy for prompt.

When a large number of requests are pending, the vLLM scheduler attempts to fill the maximum batch size for decoding as quickly as possible. Once a request is finished, the decode batch size decreases. When this happens, vLLM attempts to schedule a prefill iteration for requests in the waiting queue to restore the decode batch size to its previous state. In a fully loaded scenario, the decode batch size is often at its maximum, making large-batch HPU graphs critical to capture, as indicated by the `max_bs` strategy. Conversely, prefill iterations will typically be executed with very low batch sizes (1-4), as reflected in the `min_tokens` strategy.

```{note}
`VLLM_GRAPH_PROMPT_RATIO` does not set a hard limit on the memory allocated for graphs in each stage (prefill and decode). vLLM first attempts to use the entire usable prefill graph memory (usable graph memory * VLLM_GRAPH_PROMPT_RATIO) for capturing prefill HPU Graphs. It will then attempt to do the same for decode graphs and the usable decode graph memory pool. If one stage is fully captured and there is unused memory remaining in the usable graph memory pool, vLLM will attempt to capture more graphs for the other stage, until no more HPU Graphs can be captured without exceeding the reserved memory pool. The behavior of this mechanism is illustrated in the example below.
```

Each step outlined is logged by the vLLM server, with negative values indicating memory release:

```text
INFO 08-02 17:37:44 hpu_model_runner.py:493] Prompt bucket config (min, step, max_warmup) bs:[1, 32, 4], seq:[128, 128, 1024]
INFO 08-02 17:37:44 hpu_model_runner.py:499] Generated 24 prompt buckets: [(1, 128), (1, 256), (1, 384), (1, 512), (1, 640), (1, 768), (1, 896), (1, 1024), (2, 128), (2, 256), (2, 384), (2, 512), (2, 640), (2, 768), (2, 896), (2, 1024), (4, 128), (4, 256), (4, 384), (4, 512), (4, 640), (4, 768), (4, 896), (4, 1024)]
INFO 08-02 17:37:44 hpu_model_runner.py:504] Decode bucket config (min, step, max_warmup) bs:[1, 128, 4], seq:[128, 128, 2048]
INFO 08-02 17:37:44 hpu_model_runner.py:509] Generated 48 decode buckets: [(1, 128), (1, 256), (1, 384), (1, 512), (1, 640), (1, 768), (1, 896), (1, 1024), (1, 1152), (1, 1280), (1, 1408), (1, 1536), (1, 1664), (1, 1792), (1, 1920), (1, 2048), (2, 128), (2, 256), (2, 384), (2, 512), (2, 640), (2, 768), (2, 896), (2, 1024), (2, 1152), (2, 1280), (2, 1408), (2, 1536), (2, 1664), (2, 1792), (2, 1920), (2, 2048), (4, 128), (4, 256), (4, 384), (4, 512), (4, 640), (4, 768), (4, 896), (4, 1024), (4, 1152), (4, 1280), (4, 1408), (4, 1536), (4, 1664), (4, 1792), (4, 1920), (4, 2048)]
INFO 08-02 17:37:52 hpu_model_runner.py:430] Pre-loading model weights on hpu:0 took 14.97 GiB of device memory (14.97 GiB/94.62 GiB used) and 2.95 GiB of host memory (475.2 GiB/1007 GiB used)
INFO 08-02 17:37:52 hpu_model_runner.py:438] Wrapping in HPU Graph took 0 B of device memory (14.97 GiB/94.62 GiB used) and -252 KiB of host memory (475.2 GiB/1007 GiB used)
INFO 08-02 17:37:52 hpu_model_runner.py:442] Loading model weights took in total 14.97 GiB of device memory (14.97 GiB/94.62 GiB used) and 2.95 GiB of host memory (475.2 GiB/1007 GiB used)
INFO 08-02 17:37:54 hpu_worker.py:134] Model profiling run took 504 MiB of device memory (15.46 GiB/94.62 GiB used) and 180.9 MiB of host memory (475.4 GiB/1007 GiB used)
INFO 08-02 17:37:54 hpu_worker.py:158] Free device memory: 79.16 GiB, 39.58 GiB usable (gpu_memory_utilization=0.5), 15.83 GiB reserved for HPUGraphs (VLLM_GRAPH_RESERVED_MEM=0.4), 23.75 GiB reserved for KV cache
INFO 08-02 17:37:54 hpu_executor.py:85] # HPU blocks: 1519, # CPU blocks: 0
INFO 08-02 17:37:54 hpu_worker.py:190] Initializing cache engine took 23.73 GiB of device memory (39.2 GiB/94.62 GiB used) and -1.238 MiB of host memory (475.4 GiB/1007 GiB used)
INFO 08-02 17:37:54 hpu_model_runner.py:1066] [Warmup][Prompt][1/24] batch_size:4 seq_len:1024 free_mem:55.43 GiB
...
INFO 08-02 17:38:22 hpu_model_runner.py:1066] [Warmup][Decode][48/48] batch_size:1 seq_len:128 free_mem:55.43 GiB
INFO 08-02 17:38:22 hpu_model_runner.py:1159] Using 15.85 GiB/55.43 GiB of free device memory for HPUGraphs, 4.755 GiB for prompt and 11.095 GiB for decode (VLLM_GRAPH_PROMPT_RATIO=0.3)
INFO 08-02 17:38:22 hpu_model_runner.py:1066] [Warmup][Graph/Prompt][1/24] batch_size:1 seq_len:128 free_mem:55.43 GiB
...
INFO 08-02 17:38:26 hpu_model_runner.py:1066] [Warmup][Graph/Prompt][11/24] batch_size:1 seq_len:896 free_mem:48.77 GiB
INFO 08-02 17:38:27 hpu_model_runner.py:1066] [Warmup][Graph/Decode][1/48] batch_size:4 seq_len:128 free_mem:47.51 GiB
...
INFO 08-02 17:38:41 hpu_model_runner.py:1066] [Warmup][Graph/Decode][48/48] batch_size:1 seq_len:2048 free_mem:47.35 GiB
INFO 08-02 17:38:41 hpu_model_runner.py:1066] [Warmup][Graph/Prompt][12/24] batch_size:4 seq_len:256 free_mem:47.35 GiB
INFO 08-02 17:38:42 hpu_model_runner.py:1066] [Warmup][Graph/Prompt][13/24] batch_size:2 seq_len:512 free_mem:45.91 GiB
INFO 08-02 17:38:42 hpu_model_runner.py:1066] [Warmup][Graph/Prompt][14/24] batch_size:1 seq_len:1024 free_mem:44.48 GiB
INFO 08-02 17:38:43 hpu_model_runner.py:1066] [Warmup][Graph/Prompt][15/24] batch_size:2 seq_len:640 free_mem:43.03 GiB
INFO 08-02 17:38:43 hpu_model_runner.py:1128] Graph/Prompt captured:15 (62.5%) used_mem:14.03 GiB buckets:[(1, 128), (1, 256), (1, 384), (1, 512), (1, 640), (1, 768), (1, 896), (1, 1024), (2, 128), (2, 256), (2, 384), (2, 512), (2, 640), (4, 128), (4, 256)]
INFO 08-02 17:38:43 hpu_model_runner.py:1128] Graph/Decode captured:48 (100.0%) used_mem:161.9 MiB buckets:[(1, 128), (1, 256), (1, 384), (1, 512), (1, 640), (1, 768), (1, 896), (1, 1024), (1, 1152), (1, 1280), (1, 1408), (1, 1536), (1, 1664), (1, 1792), (1, 1920), (1, 2048), (2, 128), (2, 256), (2, 384), (2, 512), (2, 640), (2, 768), (2, 896), (2, 1024), (2, 1152), (2, 1280), (2, 1408), (2, 1536), (2, 1664), (2, 1792), (2, 1920), (2, 2048), (4, 128), (4, 256), (4, 384), (4, 512), (4, 640), (4, 768), (4, 896), (4, 1024), (4, 1152), (4, 1280), (4, 1408), (4, 1536), (4, 1664), (4, 1792), (4, 1920), (4, 2048)]
INFO 08-02 17:38:43 hpu_model_runner.py:1206] Warmup finished in 49 secs, allocated 14.19 GiB of device memory
INFO 08-02 17:38:43 hpu_executor.py:91] init_cache_engine took 37.92 GiB of device memory (53.39 GiB/94.62 GiB used) and 57.86 MiB of host memory (475.4 GiB/1007 GiB used)
```

### Recommended vLLM Parameters

- It is recommended to run inference on Gaudi 2 with `block_size` of 128 for BF16 data type. Using the default values (16, 32) may result in suboptimal performance due to underutilization of the Matrix Multiplication Engine (see [Gaudi Architecture](https://docs.habana.ai/en/latest/Gaudi_Overview/Gaudi_Architecture.html)).
- To achieve maximum throughput on Llama 7B, it is recommended to use a batch size of 128 or 256 and a maximum context length of 2048 with HPU Graphs enabled. If you experience out-of-memory issues, please refer to the Troubleshooting section below.

### Environment Variables

**Diagnostic and Profiling Knobs:**

- `VLLM_PROFILER_ENABLED`: if `true` - enables high level profiler. Resulting JSON traces can be viewed at [perfetto.habana.ai](https://perfetto.habana.ai/#!/viewer). Disabled by default.
- `VLLM_HPU_LOG_STEP_GRAPH_COMPILATION`: if `true` - logs graph compilations for each vLLM engine step, but only if any compilation occurs. It is highly recommended to use this in conjunction with `PT_HPU_METRICS_GC_DETAILS=1`. Disabled by default.
- `VLLM_HPU_LOG_STEP_GRAPH_COMPILATION_ALL`: if `true` - logs graph compilations for every vLLM engine step, even if no compilation occurs. Disabled by default.
- `VLLM_HPU_LOG_STEP_CPU_FALLBACKS`: if `true` - logs CPU fallbacks for each vLLM engine step, but only if any fallback occurs. Disabled by default.
- `VLLM_HPU_LOG_STEP_CPU_FALLBACKS_ALL`: if `true` - logs CPU fallbacks for each vLLM engine step, even if no fallback occur. Disabled by default.

**Performance Tuning Knobs:**

- `VLLM_SKIP_WARMUP`: if `true` - warmup is skipped. `false` by default.

- `VLLM_GRAPH_RESERVED_MEM`: percentage of memory dedicated for HPUGraph capture, `0.1` by default.

- `VLLM_GRAPH_PROMPT_RATIO`: percentage of reserved graph memory dedicated for prompt graphs, `0.3` by default.

- `VLLM_GRAPH_PROMPT_STRATEGY`: strategy determining order of prompt graph capture, `min_tokens` or `max_bs`, `min_tokens` by default.

- `VLLM_GRAPH_DECODE_STRATEGY`: strategy determining order of decode graph capture, `min_tokens` or `max_bs`, `max_bs` by default.

- `VLLM_{phase}_{dim}_BUCKET_{param}` - collection of 12 environment variables configuring ranges of bucketing mechanism.

  - `{phase}` is either `PROMPT` or `DECODE`

  - `{dim}` is either `BS`, `SEQ` or `BLOCK`

  - `{param}` is either `MIN`, `STEP` or `MAX`

  - Default values:

    - Prompt:

      - batch size min (`VLLM_PROMPT_BS_BUCKET_MIN`): `1`
      - batch size step (`VLLM_PROMPT_BS_BUCKET_STEP`): `min(max_num_seqs, 32)`
      - batch size max (`VLLM_PROMPT_BS_BUCKET_MAX`): `min(max_num_seqs, 64)`
      - sequence length min (`VLLM_PROMPT_SEQ_BUCKET_MIN`): `block_size`
      - sequence length step (`VLLM_PROMPT_SEQ_BUCKET_STEP`): `block_size`
      - sequence length max (`VLLM_PROMPT_SEQ_BUCKET_MAX`): `max_model_len`

    - Decode:

      - batch size min (`VLLM_DECODE_BS_BUCKET_MIN`): `1`
      - batch size step (`VLLM_DECODE_BS_BUCKET_STEP`): `min(max_num_seqs, 32)`
      - batch size max (`VLLM_DECODE_BS_BUCKET_MAX`): `max_num_seqs`
      - block size min (`VLLM_DECODE_BLOCK_BUCKET_MIN`): `block_size`
      - block size step (`VLLM_DECODE_BLOCK_BUCKET_STEP`): `block_size`
      - block size max (`VLLM_DECODE_BLOCK_BUCKET_MAX`): `max(128, (max_num_seqs*max_model_len)/block_size)`

- `VLLM_HANDLE_TOPK_DUPLICATES`, if `true` - handles duplicates that are outside of top-k. `false` by default.

- `VLLM_CONFIG_HIDDEN_LAYERS` - configures how many hidden layers to run in a HPUGraph for model splitting among hidden layers when TP is 1. The default is 1. It helps improve throughput by reducing inter-token latency limitations in some models.

Additionally, there are HPU PyTorch Bridge environment variables impacting vLLM execution:

- `PT_HPU_LAZY_MODE`: if `0`, PyTorch Eager backend for Gaudi will be used, if `1` PyTorch Lazy backend for Gaudi will be used. `1` is the default.
- `PT_HPU_ENABLE_LAZY_COLLECTIVES` must be set to `true` for tensor parallel inference with HPU Graphs.
- `PT_HPUGRAPH_DISABLE_TENSOR_CACHE` must be set to `false` for llava model.

## Quantization, FP8 Inference and Model Calibration Process

```{note}
Measurement files are required to run quantized models with vLLM on Gaudi accelerators. The FP8 model calibration procedure is described in the [vllm-hpu-extention](https://github.com/HabanaAI/vllm-hpu-extension/tree/main/calibration/README.md) package.
```

Once you have completed the model calibration process and collected the measurements, you can run FP8 inference with vLLM using the following command:

```bash
export QUANT_CONFIG=/path/to/quant/config/inc/meta-llama-3.1-405b-instruct/maxabs_measure_g3.json
vllm serve meta-llama/Llama-3.1-405B-Instruct --quantization inc --kv-cache-dtype fp8_inc --weights-load-device cpu --tensor_paralel_size 8
```

`QUANT_CONFIG` is an environment variable that points to the measurement or quantization configuration file. The measurement configuration file is used during the calibration procedure to collect measurements for a given model. The quantization configuration is used during inference.

```{tip}
If you are prototyping or testing your model with FP8, you can use the `VLLM_SKIP_WARMUP=true` environment variable to disable the warmup stage, which is time-consuming. However, disabling this feature in production environments is not recommended, as it can lead to a significant performance decrease.
```

```{tip}
When using FP8 models, you may experience timeouts caused by the long compilation time of FP8 operations. To mitigate this, set the following environment variables:

- `VLLM_ENGINE_ITERATION_TIMEOUT_S` - to adjust the vLLM server timeout. You can set the value in seconds, e.g., 600 equals 10 minutes.
- `VLLM_RPC_TIMEOUT` - to adjust the RPC protocol timeout used by the OpenAI-compatible API. This value is in microseconds, e.g., 600000 equals 10 minutes.
```

## Troubleshooting

If you encounter device out-of-memory issues or want to attempt inference with higher batch sizes, try tweaking HPU Graphs as follows:

- Tweak `gpu_memory_utilization` knob. This will decrease the allocation of KV cache, leaving some headroom for capturing graphs with larger batch size. By default, `gpu_memory_utilization` is set to 0.9. It attempts to allocate ~90% of HBM left for KV cache after short profiling run. Note that this reduces the number of KV cache blocks you have available, and therefore reduces the effective maximum number of tokens handled at a given time.
- If this method is not efficient, you can disable `HPUGraph` completely. With HPU Graphs disabled, you are trading latency and throughput at lower batches for potentially higher throughput on higher batches. You can do that by adding `--enforce-eager` flag to the server (for online inference), or by passing `enforce_eager=True` argument to LLM constructor (for offline inference).

## Changelog

### 1.19.0

#### New features

- Added fake HPU mode to Habana components with dummy habana_frameworks module. ([#250](https://github.com/HabanaAI/vllm-fork/pull/250))
- Enabled HPU Graph capture even when warmup is skipped ([#320](https://github.com/HabanaAI/vllm-fork/pull/320))
- Introduced vllm-hpu-extension, removed vllm.hpu directory and changed relevant imports ([#291](https://github.com/HabanaAI/vllm-fork/pull/291), [#323](https://github.com/HabanaAI/vllm-fork/pull/323))
- Enabled async output processing for HPU ([#342](https://github.com/HabanaAI/vllm-fork/pull/342))
- Enabled automatic BF16 usage on HPU instead of FP16 ([#361](https://github.com/HabanaAI/vllm-fork/pull/361))
- Added padding-aware scheduling and option to limit prefill batch size ([#394](https://github.com/HabanaAI/vllm-fork/pull/394))
- Overhauled HPU support of RotaryEmbedding ([#404](https://github.com/HabanaAI/vllm-fork/pull/404))
- Added HPU specific arguments to benchmark_throughput ([#406](https://github.com/HabanaAI/vllm-fork/pull/406))
- Added support for long context lengths with LoRA ([#418](https://github.com/HabanaAI/vllm-fork/pull/418))
- Added support for various softmax normalization options ([#378](https://github.com/HabanaAI/vllm-fork/pull/378), [#420](https://github.com/HabanaAI/vllm-fork/pull/420))
- Added initial support for automatic prefix caching ([#162](https://github.com/HabanaAI/vllm-fork/pull/162))
- Added multi step scheduling HPU support with tensor parallelism support ([#441](https://github.com/HabanaAI/vllm-fork/pull/441), [#457](https://github.com/HabanaAI/vllm-fork/pull/457))
- Added HPU support for speculative_decoding ([#375](https://github.com/HabanaAI/vllm-fork/pull/375), [#461](https://github.com/HabanaAI/vllm-fork/pull/461))
- Enabled asynchronous input preparation in HPU model runner ([#497](https://github.com/HabanaAI/vllm-fork/pull/497))
- Aligned HPU fork with upstream code up to 01aae1c (v0.6.4.post2) ([#259](https://github.com/HabanaAI/vllm-fork/pull/259), [#311](https://github.com/HabanaAI/vllm-fork/pull/311), [#340](https://github.com/HabanaAI/vllm-fork/pull/340), [#353](https://github.com/HabanaAI/vllm-fork/pull/353), [#465](https://github.com/HabanaAI/vllm-fork/pull/465), [#468](https://github.com/HabanaAI/vllm-fork/pull/468), [#485](https://github.com/HabanaAI/vllm-fork/pull/485))

#### Performance optimizations

- Reduced default value of VLLM_GRAPH_RESERVED_MEM to 0.1 ([#292](https://github.com/HabanaAI/vllm-fork/pull/292))
- Added attention performance optimizations: prefill cache write chunking, div_i32 removal from insert_or_update_cache ([#289](https://github.com/HabanaAI/vllm-fork/pull/289))
- Optimized Qwen2 model on Gaudi ([#233](https://github.com/HabanaAI/vllm-fork/pull/233))
- Optimized performance of top_p and top_k calculations ([#449](https://github.com/HabanaAI/vllm-fork/pull/449))
- Removed CPU sync before sampler ([#414](https://github.com/HabanaAI/vllm-fork/pull/414))
- Enabled Contiguous Paged Attention optimization ([#424](https://github.com/HabanaAI/vllm-fork/pull/424), [#433](https://github.com/HabanaAI/vllm-fork/pull/433), [#519](https://github.com/HabanaAI/vllm-fork/pull/519))
- Reduced block fragmentation ([#426](https://github.com/HabanaAI/vllm-fork/pull/426))
- Enabled FusedSDPA prefill by default ([#447](https://github.com/HabanaAI/vllm-fork/pull/447), [#448](https://github.com/HabanaAI/vllm-fork/pull/448))
- Offload logits processing to CPU when guided decoding is used ([#358](https://github.com/HabanaAI/vllm-fork/pull/358))
- Enabled Dynamic MoE layer for Mixtral ([#425](https://github.com/HabanaAI/vllm-fork/pull/425))
- Enabled INC patching matmuls in paged attention's block2batch and batch2block ([#500](https://github.com/HabanaAI/vllm-fork/pull/500))
- Optimized multi-step scheduling deepcopy overhead ([#452](https://github.com/HabanaAI/vllm-fork/pull/452))
- Enabled FP8 patching of more matmul operations in Paged Attention ([#500](https://github.com/HabanaAI/vllm-fork/pull/500))
- Enabled warmup for multi-step scheduling ([#501](https://github.com/HabanaAI/vllm-fork/pull/501))
- Added regional compilation support for torch.compile mode ([#595](https://github.com/HabanaAI/vllm-fork/pull/595))
- Enabled warmup of random sampler ([#506](https://github.com/HabanaAI/vllm-fork/pull/506))

#### Bugfixes

- Fixed LLaVA-1.5 multi-modal model inference ([#283](https://github.com/HabanaAI/vllm-fork/pull/283))
- Fixed blocks number calculation for Flat Paged Attention ([#269](https://github.com/HabanaAI/vllm-fork/pull/269))
- Fixed initialize_ray_cluster device_str bug ([#297](https://github.com/HabanaAI/vllm-fork/pull/297))
- Fixed calculating slots for warmup ([#310](https://github.com/HabanaAI/vllm-fork/pull/310))
- Removed padding block from a list of available blocks in allocators ([#313](https://github.com/HabanaAI/vllm-fork/pull/313))
- Fixed seq_len for padding sequences ([#318](https://github.com/HabanaAI/vllm-fork/pull/318))
- Fixed LoRA specific conditions in profile_run ([#317](https://github.com/HabanaAI/vllm-fork/pull/317))
- Removed throwing "Failed to imported from vllm.\_C" warning on HPU ([#326](https://github.com/HabanaAI/vllm-fork/pull/326))
- Fixed documentation build warnings ([#330](https://github.com/HabanaAI/vllm-fork/pull/330))
- Fixed INC FP8 inference after rebase ([#333](https://github.com/HabanaAI/vllm-fork/pull/333))
- Refined INC shutdown code ([#335](https://github.com/HabanaAI/vllm-fork/pull/335))
- Fixed torch.compile issue of dispatch key set mismatch ([#299](https://github.com/HabanaAI/vllm-fork/pull/299))
- Fixed runtime errors reported when using long input sequence lengths with LoRA ([#339](https://github.com/HabanaAI/vllm-fork/pull/339))
- Fixed hpu_set_env call in load_model in vllm ([#364](https://github.com/HabanaAI/vllm-fork/pull/364))
- Fixed LoRA tests ([#376](https://github.com/HabanaAI/vllm-fork/pull/376))
- Removed constraints for bucket creation during warmup in LoRA ([#382](https://github.com/HabanaAI/vllm-fork/pull/382))
- Fixed lora_manager tests with hpu_model_runner ([#386](https://github.com/HabanaAI/vllm-fork/pull/386))
- Removed workaround added to resolve multi-card stall issue ([#387](https://github.com/HabanaAI/vllm-fork/pull/387))
- Added workaround for RuntimeError: "fill_cpu" not implemented for 'Float8_e4m3fn' ([#402](https://github.com/HabanaAI/vllm-fork/pull/402))
- Fixed SchedulerConfig params ([#459](https://github.com/HabanaAI/vllm-fork/pull/459))
- Fixed multistep deepcopy overhead ([#452](https://github.com/HabanaAI/vllm-fork/pull/452))
- Added option to disable duplicates in topk ([#464](https://github.com/HabanaAI/vllm-fork/pull/464))
- Enabled lazy import of HPU-dependent components ([#363](https://github.com/HabanaAI/vllm-fork/pull/363))
- Fixed bug: seed_everything function doesn't handle HPU ([#384](https://github.com/HabanaAI/vllm-fork/pull/384))
- Removed redundant set_active_loras call during warmup ([#413](https://github.com/HabanaAI/vllm-fork/pull/413))
- Fixed number of blocks when profiling contiguous paged attention ([#496](https://github.com/HabanaAI/vllm-fork/pull/496))
- Fixed one_hot bug in torch compile mode ([#427](https://github.com/HabanaAI/vllm-fork/pull/427))
- Fixed execution of empty steps in multi-step scheduling ([#526](https://github.com/HabanaAI/vllm-fork/pull/526))

#### Other

- Updated SynapseAI version in README & Dockerfile ([#390](https://github.com/HabanaAI/vllm-fork/pull/390))
- Updated documentation on support of FP8 ([#288](https://github.com/HabanaAI/vllm-fork/pull/288))
- Added FP8 inference procedure ([#504](https://github.com/HabanaAI/vllm-fork/pull/504))
- Fixed broken urls in gaudi-installation ([#473](https://github.com/HabanaAI/vllm-fork/pull/473))
- Renamed vLLM components from Habana to HPU ([#359](https://github.com/HabanaAI/vllm-fork/pull/359))
- Introduced bucketing mechanism overhaul and moved bucketing logic to extension ([#394](https://github.com/HabanaAI/vllm-fork/pull/394), [#530](https://github.com/HabanaAI/vllm-fork/pull/530), [#534](https://github.com/HabanaAI/vllm-fork/pull/534))

(target-2)=

### 1.18.0

(new-features-1)=

#### New features

- Added support FP8 INC inference ([#144](https://github.com/HabanaAI/vllm-fork/pull/144))
- Added support for FusedSDPA prefills ([#168](https://github.com/HabanaAI/vllm-fork/pull/168))
- Enabled LoRA support for HPU ([#170](https://github.com/HabanaAI/vllm-fork/pull/170), [#247](https://github.com/HabanaAI/vllm-fork/pull/247))
- Enabled buckets not warmed-up warnings ([#222](https://github.com/HabanaAI/vllm-fork/pull/222))
- Enabled Flat Paged Attention optimization ([#169](https://github.com/HabanaAI/vllm-fork/pull/169))
- Added disable_tensor_cache=True to HPUGraph capture ([#252](https://github.com/HabanaAI/vllm-fork/pull/252))
- Added support for Mixtral quantization using INC ([#267](https://github.com/HabanaAI/vllm-fork/pull/267))
- Added option to skip forward pass execution during warmup ([#227](https://github.com/HabanaAI/vllm-fork/pull/227))
- Added PyTorch profiler integration ([#256](https://github.com/HabanaAI/vllm-fork/pull/256))
- Added Dockerfile.hpu ([#200](https://github.com/HabanaAI/vllm-fork/pull/200))
- Added topp/topk calculation sampler optimization ([#195](https://github.com/HabanaAI/vllm-fork/pull/195))

(bugfixes-1)=

### Bugfixes

- HPU Buckets now don't exceed token budget ([#206](https://github.com/HabanaAI/vllm-fork/pull/206))
- Fixed bug causing incorrect lower bucket boundary calculation ([#239](https://github.com/HabanaAI/vllm-fork/pull/239))
- Fixed ALiBi support ([#254](https://github.com/HabanaAI/vllm-fork/pull/254))
- Fixed HPU guided decoding crashes ([#236](https://github.com/HabanaAI/vllm-fork/pull/236))
- Fixed incorrect handlign of large bucket minimums ([#235](https://github.com/HabanaAI/vllm-fork/pull/235))
- Issued Llama-405b workaround for memory allocation error ([#184](https://github.com/HabanaAI/vllm-fork/pull/184))
- Enabled dispersed dummy cache slots for avoiding caching issues ([#243](https://github.com/HabanaAI/vllm-fork/pull/243))
- Eliminated Llama and GPTBigCode graph breaks in torch.compile mode ([#202](https://github.com/HabanaAI/vllm-fork/pull/202))<|MERGE_RESOLUTION|>--- conflicted
+++ resolved
@@ -103,7 +103,7 @@
 
 ## Extra information
 
-# Supported Features
+## Supported Features
 | **Feature** 	| **Description** 	| **References** 	|
 |---	|---	|---	|
 | Offline batched inference 	| Offline inference using LLM class from vLLM Python API 	| [Quickstart](https://docs.vllm.ai/en/stable/getting_started/quickstart.html#offline-batched-inference)<br>[Example](https://docs.vllm.ai/en/stable/getting_started/examples/offline_inference.html) 	|
@@ -131,7 +131,6 @@
 
 ## Supported Configurations
 
-<<<<<<< HEAD
 The following configurations have been validated to be function with Gaudi2 devices with random or greedy sampling. Configurations that are not listed may or may not work.
 
 - [meta-llama/Llama-2-7b](https://huggingface.co/meta-llama/Llama-2-7b) on single HPU, or with tensor parallelism on 2x and 8x HPU, BF16 datatype
@@ -153,25 +152,6 @@
 - [Qwen/Qwen2.5-72B-Instruct](https://huggingface.co/Qwen/Qwen2.5-72B-Instruct) with tensor parallelism on 8x HPU, BF16 datatype
 - [Mistral-Large-TBD](https://huggingface.co/Qwen/Qwen2.5-72B-Instruct) on single HPU or with tensor parallelism on 8x HPU, BF16 datatype
 - [princeton-nlp/gemma-2-9b-it-SimPO](https://huggingface.co/princeton-nlp/gemma-2-9b-it-SimPO) on single HPU, BF16 datatype
-=======
-The following configurations have been validated to be function with Gaudi2 devices. Configurations that are not listed may or may not work.
-
-- [meta-llama/Llama-2-7b](https://huggingface.co/meta-llama/Llama-2-7b) on single HPU, or with tensor parallelism on 2x and 8x HPU, BF16 datatype with random or greedy sampling
-- [meta-llama/Llama-2-7b-chat-hf](https://huggingface.co/meta-llama/Llama-2-7b-chat-hf) on single HPU, or with tensor parallelism on 2x and 8x HPU, BF16 datatype with random or greedy sampling
-- [meta-llama/Meta-Llama-3-8B](https://huggingface.co/meta-llama/Meta-Llama-3-8B) on single HPU, or with tensor parallelism on 2x and 8x HPU, BF16 datatype with random or greedy sampling
-- [meta-llama/Meta-Llama-3-8B-Instruct](https://huggingface.co/meta-llama/Meta-Llama-3-8B-Instruct) on single HPU, or with tensor parallelism on 2x and 8x HPU, BF16 datatype with random or greedy sampling
-- [meta-llama/Meta-Llama-3.1-8B](https://huggingface.co/meta-llama/Meta-Llama-3.1-8B) on single HPU, or with tensor parallelism on 2x and 8x HPU, BF16 datatype with random or greedy sampling
-- [meta-llama/Meta-Llama-3.1-8B-Instruct](https://huggingface.co/meta-llama/Meta-Llama-3.1-8B-Instruct) on single HPU, or with tensor parallelism on 2x and 8x HPU, BF16 datatype with random or greedy sampling
-- [meta-llama/Llama-2-70b](https://huggingface.co/meta-llama/Llama-2-70b) with tensor parallelism on 8x HPU, BF16 datatype with random or greedy sampling
-- [meta-llama/Llama-2-70b-chat-hf](https://huggingface.co/meta-llama/Llama-2-70b-chat-hf) with tensor parallelism on 8x HPU, BF16 datatype with random or greedy sampling
-- [meta-llama/Meta-Llama-3-70B](https://huggingface.co/meta-llama/Meta-Llama-3-70B) with tensor parallelism on 8x HPU, BF16 datatype with random or greedy sampling
-- [meta-llama/Meta-Llama-3-70B-Instruct](https://huggingface.co/meta-llama/Meta-Llama-3-70B-Instruct) with tensor parallelism on 8x HPU, BF16 datatype with random or greedy sampling
-- [meta-llama/Meta-Llama-3.1-70B](https://huggingface.co/meta-llama/Meta-Llama-3.1-70B) with tensor parallelism on 8x HPU, BF16 datatype with random or greedy sampling
-- [meta-llama/Meta-Llama-3.1-70B-Instruct](https://huggingface.co/meta-llama/Meta-Llama-3.1-70B-Instruct) with tensor parallelism on 8x HPU, BF16 datatype with random or greedy sampling
-- [mistralai/Mistral-7B-Instruct-v0.3](https://huggingface.co/mistralai/Mistral-7B-Instruct-v0.3) on single HPU or with tensor parallelism on 2x HPU, BF16 datatype with random or greedy sampling
-- [mistralai/Mixtral-8x7B-Instruct-v0.1](https://huggingface.co/mistralai/Mixtral-8x7B-Instruct-v0.1) with tensor parallelism on 2x HPU, BF16 datatype with random or greedy sampling
-- [llava-hf/llava-1.5-7b-hf](https://huggingface.co/llava-hf/llava-1.5-7b-hf) on single HPU or with tensor parallelism on 8x HPU, BF16 datatype
->>>>>>> 8ee4eea3
 
 ## Performance Tuning
 
