(quantization-index)=

# Quantization

Quantization trades off model precision for smaller memory footprint, allowing large models to be run on a wider range of devices.

:::{toctree}
:caption: Contents
:maxdepth: 1

supported_hardware
auto_awq
bnb
gguf
<<<<<<< HEAD
inc
=======
int4
>>>>>>> 51f0b5f7
int8
fp8
quantized_kvcache
:::<|MERGE_RESOLUTION|>--- conflicted
+++ resolved
@@ -12,11 +12,8 @@
 auto_awq
 bnb
 gguf
-<<<<<<< HEAD
 inc
-=======
 int4
->>>>>>> 51f0b5f7
 int8
 fp8
 quantized_kvcache
