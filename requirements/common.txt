cachetools
psutil
sentencepiece  # Required for LLaMA tokenizer.
numpy
requests >= 2.26.0
tqdm
blake3
py-cpuinfo
<<<<<<< HEAD
transformers >= 4.48.2, < 4.49  # Required for Bamba model and Transformers backend.
=======
transformers >= 4.50.3
huggingface-hub[hf_xet] >= 0.30.0  # Required for Xet downloads.
>>>>>>> 8017c8db
tokenizers >= 0.19.1  # Required for Llama 3.
protobuf # Required by LlamaTokenizer.
fastapi[standard] >= 0.115.0 # Required by FastAPI's form models in the OpenAI API server's audio transcriptions endpoint.
aiohttp
openai >= 1.52.0 # Ensure modern openai package (ensure types module present and max_completion_tokens field support)
pydantic >= 2.9
prometheus_client >= 0.18.0
pillow  # Required for image processing
prometheus-fastapi-instrumentator >= 7.0.0
tiktoken >= 0.6.0  # Required for DBRX tokenizer
lm-format-enforcer >= 0.10.11, < 0.11
llguidance >= 0.7.9, < 0.8.0; platform_machine == "x86_64" or platform_machine == "arm64" or platform_machine == "aarch64"
outlines == 0.1.11
lark == 1.2.2
xgrammar == 0.1.17; platform_machine == "x86_64" or platform_machine == "aarch64"
typing_extensions >= 4.10
filelock >= 3.16.1 # need to contain https://github.com/tox-dev/filelock/pull/317
partial-json-parser # used for parsing partial JSON outputs
pyzmq
msgspec
gguf == 0.10.0
importlib_metadata
mistral_common[opencv] >= 1.5.4
opencv-python-headless >= 4.11.0    # required for video IO
pyyaml
six>=1.16.0; python_version > '3.11' # transitive dependency of pandas that needs to be the latest version for python 3.12
setuptools>=74.1.1; python_version > '3.11' # Setuptools is used by triton, we need to ensure a modern version is installed for 3.12+ so that it does not try to import distutils, which was removed in 3.12
einops # Required for Qwen2-VL.
compressed-tensors == 0.9.2 # required for compressed-tensors
depyf==0.18.0 # required for profiling and debugging with compilation config
cloudpickle # allows pickling lambda functions in model_executor/models/registry.py
watchfiles # required for http server to monitor the updates of TLS files
python-json-logger # Used by logging as per examples/other/logging_configuration.md
scipy # Required for phi-4-multimodal-instruct
ninja # Required for xgrammar, rocm, tpu, xpu<|MERGE_RESOLUTION|>--- conflicted
+++ resolved
@@ -6,12 +6,8 @@
 tqdm
 blake3
 py-cpuinfo
-<<<<<<< HEAD
-transformers >= 4.48.2, < 4.49  # Required for Bamba model and Transformers backend.
-=======
 transformers >= 4.50.3
 huggingface-hub[hf_xet] >= 0.30.0  # Required for Xet downloads.
->>>>>>> 8017c8db
 tokenizers >= 0.19.1  # Required for Llama 3.
 protobuf # Required by LlamaTokenizer.
 fastapi[standard] >= 0.115.0 # Required by FastAPI's form models in the OpenAI API server's audio transcriptions endpoint.
